--- conflicted
+++ resolved
@@ -122,7 +122,6 @@
             yield prefenc
 
 def ustr(value, hint_encoding='utf-8', errors='strict'):
-<<<<<<< HEAD
     """This method is similar to the builtin `unicode`, except
     that it may try multiple encodings to find one that works
     for decoding `value`, and defaults to 'utf-8' first.
@@ -132,26 +131,13 @@
         upstream and should be tried first to decode ``value``.
     :param str error: optional `errors` flag to pass to the unicode
         built-in to indicate how illegal character values should be
-        treated when converting a string: 'strict', 'ignore' or 'replace'.
+        treated when converting a string: 'strict', 'ignore' or 'replace'
+        (see ``unicode()`` constructor).
         Passing anything other than 'strict' means that the first
         encoding tried will be used, even if it's not the correct
-        one to use, so be careful! Ignore if value is not a string/unicode.
-    :rtype: unicode
+        one to use, so be careful! Ignored if value is not a string/unicode.
     :raise: UnicodeError if value cannot be coerced to unicode
-=======
-    """This method is similar to the builtin `str` method, except
-       it will return unicode() string.
-
-    :param value: the value to convert
-    :param hint_encoding: an optional encoding that was detected
-                          upstream and should be tried first to
-                          decode ``value``.
-    :param errors: specifies the treatment of characters which are
-        invalid in the input encoding (see ``unicode()`` constructor)
-
-    :rtype: unicode
-    :return: unicode string
->>>>>>> c5824190
+    :return: unicode string representing the given value
     """
     if isinstance(value, Exception):
         return exception_to_unicode(value)
