# -*- coding: utf-8 -*-
##############################################################################
#
#    OpenERP, Open Source Management Solution
#    Copyright (C) 2011-2012 OpenERP S.A (<http://www.openerp.com>)
#
#    This program is free software: you can redistribute it and/or modify
#    it under the terms of the GNU Affero General Public License as
#    published by the Free Software Foundation, either version 3 of the
#    License, or (at your option) any later version
#
#    This program is distributed in the hope that it will be useful,
#    but WITHOUT ANY WARRANTY; without even the implied warranty of
#    MERCHANTABILITY or FITNESS FOR A PARTICULAR PURPOSE.  See the
#    GNU Affero General Public License for more details
#
#    You should have received a copy of the GNU Affero General Public License
#    along with this program.  If not, see <http://www.gnu.org/licenses/>
#
##############################################################################

from email.MIMEText import MIMEText
from email.MIMEBase import MIMEBase
from email.MIMEMultipart import MIMEMultipart
from email.Charset import Charset
from email.Header import Header
from email.utils import formatdate, make_msgid, COMMASPACE, getaddresses, formataddr
from email import Encoders
import logging
import re
import smtplib
import threading

from openerp import SUPERUSER_ID
from openerp.osv import osv, fields
from openerp.tools.translate import _
from openerp.tools import html2text
import openerp.tools as tools

# ustr was originally from tools.misc.
# it is moved to loglevels until we refactor tools.
from openerp.loglevels import ustr

_logger = logging.getLogger(__name__)
_test_logger = logging.getLogger('openerp.tests')


class MailDeliveryException(osv.except_osv):
    """Specific exception subclass for mail delivery errors"""
    def __init__(self, name, value):
        super(MailDeliveryException, self).__init__(name, value)

class WriteToLogger(object):
    """debugging helper: behave as a fd and pipe to logger at the given level"""
    def __init__(self, logger, level=logging.DEBUG):
        self.logger = logger
        self.level = level

    def write(self, s):
        self.logger.log(self.level, s)


def try_coerce_ascii(string_utf8):
    """Attempts to decode the given utf8-encoded string
       as ASCII after coercing it to UTF-8, then return
       the confirmed 7-bit ASCII string.

       If the process fails (because the string
       contains non-ASCII characters) returns ``None``.
    """
    try:
        string_utf8.decode('ascii')
    except UnicodeDecodeError:
        return
    return string_utf8

def encode_header(header_text):
    """Returns an appropriate representation of the given header value,
       suitable for direct assignment as a header value in an
       email.message.Message. RFC2822 assumes that headers contain
       only 7-bit characters, so we ensure it is the case, using
       RFC2047 encoding when needed.

       :param header_text: unicode or utf-8 encoded string with header value
       :rtype: string | email.header.Header
       :return: if ``header_text`` represents a plain ASCII string,
                return the same 7-bit string, otherwise returns an email.header.Header
                that will perform the appropriate RFC2047 encoding of
                non-ASCII values.
    """
    if not header_text: return ""
    # convert anything to utf-8, suitable for testing ASCIIness, as 7-bit chars are
    # encoded as ASCII in utf-8
    header_text_utf8 = tools.ustr(header_text).encode('utf-8')
    header_text_ascii = try_coerce_ascii(header_text_utf8)
    # if this header contains non-ASCII characters,
    # we'll need to wrap it up in a message.header.Header
    # that will take care of RFC2047-encoding it as
    # 7-bit string.
    return header_text_ascii if header_text_ascii\
         else Header(header_text_utf8, 'utf-8')

def encode_header_param(param_text):
    """Returns an appropriate RFC2047 encoded representation of the given
       header parameter value, suitable for direct assignation as the
       param value (e.g. via Message.set_param() or Message.add_header())
       RFC2822 assumes that headers contain only 7-bit characters,
       so we ensure it is the case, using RFC2047 encoding when needed.

       :param param_text: unicode or utf-8 encoded string with header value
       :rtype: string
       :return: if ``param_text`` represents a plain ASCII string,
                return the same 7-bit string, otherwise returns an
                ASCII string containing the RFC2047 encoded text.
    """
    # For details see the encode_header() method that uses the same logic
    if not param_text: return ""
    param_text_utf8 = tools.ustr(param_text).encode('utf-8')
    param_text_ascii = try_coerce_ascii(param_text_utf8)
    return param_text_ascii if param_text_ascii\
         else Charset('utf8').header_encode(param_text_utf8)

# TODO master, remove me, no longer used internaly
name_with_email_pattern = re.compile(r'("[^<@>]+")\s*<([^ ,<@]+@[^> ,]+)>')
address_pattern = re.compile(r'([^ ,<@]+@[^> ,]+)')

def extract_rfc2822_addresses(text):
    """Returns a list of valid RFC2822 addresses
       that can be found in ``source``, ignoring 
       malformed ones and non-ASCII ones.
    """
    if not text: return []
    candidates = address_pattern.findall(tools.ustr(text).encode('utf-8'))
    return filter(try_coerce_ascii, candidates)

def encode_rfc2822_address_header(header_text):
    """If ``header_text`` contains non-ASCII characters,
       attempts to locate patterns of the form
       ``"Name" <address@domain>`` and replace the
       ``"Name"`` portion by the RFC2047-encoded
       version, preserving the address part untouched.
    """
    def encode_addr(addr):
        name, email = addr
        if not try_coerce_ascii(name):
            name = str(Header(name, 'utf-8'))
        return formataddr((name, email))

    addresses = getaddresses([tools.ustr(header_text).encode('utf-8')])
    return COMMASPACE.join(map(encode_addr, addresses))


class ir_mail_server(osv.osv):
    """Represents an SMTP server, able to send outgoing emails, with SSL and TLS capabilities."""
    _name = "ir.mail_server"

    NO_VALID_RECIPIENT = ("At least one valid recipient address should be "
                          "specified for outgoing emails (To/Cc/Bcc)")

    _columns = {
        'name': fields.char('Description', size=64, required=True, select=True),
        'smtp_host': fields.char('SMTP Server', size=128, required=True, help="Hostname or IP of SMTP server"),
        'smtp_port': fields.integer('SMTP Port', size=5, required=True, help="SMTP Port. Usually 465 for SSL, and 25 or 587 for other cases."),
        'smtp_user': fields.char('Username', size=64, help="Optional username for SMTP authentication"),
        'smtp_pass': fields.char('Password', size=64, help="Optional password for SMTP authentication"),
        'smtp_encryption': fields.selection([('none','None'),
                                             ('starttls','TLS (STARTTLS)'),
                                             ('ssl','SSL/TLS')],
                                            string='Connection Security', required=True,
                                            help="Choose the connection encryption scheme:\n"
                                                 "- None: SMTP sessions are done in cleartext.\n"
                                                 "- TLS (STARTTLS): TLS encryption is requested at start of SMTP session (Recommended)\n"
                                                 "- SSL/TLS: SMTP sessions are encrypted with SSL/TLS through a dedicated port (default: 465)"),
        'smtp_debug': fields.boolean('Debugging', help="If enabled, the full output of SMTP sessions will "
                                                       "be written to the server log at DEBUG level"
                                                       "(this is very verbose and may include confidential info!)"),
        'sequence': fields.integer('Priority', help="When no specific mail server is requested for a mail, the highest priority one "
                                                    "is used. Default priority is 10 (smaller number = higher priority)"),
        'active': fields.boolean('Active')
    }

    _defaults = {
         'smtp_port': 25,
         'active': True,
         'sequence': 10,
         'smtp_encryption': 'none',
     }

    def __init__(self, *args, **kwargs):
        # Make sure we pipe the smtplib outputs to our own DEBUG logger
        if not isinstance(smtplib.stderr, WriteToLogger):
            logpiper = WriteToLogger(_logger)
            smtplib.stderr = logpiper
            smtplib.stdout = logpiper
        super(ir_mail_server, self).__init__(*args,**kwargs)

    def name_get(self, cr, uid, ids, context=None):
        return [(a["id"], "(%s)" % (a['name'])) for a in self.read(cr, uid, ids, ['name'], context=context)]

    def test_smtp_connection(self, cr, uid, ids, context=None):
        for smtp_server in self.browse(cr, uid, ids, context=context):
            smtp = False
            try:
                smtp = self.connect(smtp_server.smtp_host, smtp_server.smtp_port, user=smtp_server.smtp_user,
                                    password=smtp_server.smtp_pass, encryption=smtp_server.smtp_encryption,
                                    smtp_debug=smtp_server.smtp_debug)
            except Exception, e:
                raise osv.except_osv(_("Connection Test Failed!"), _("Here is what we got instead:\n %s") % tools.ustr(e))
            finally:
                try:
                    if smtp: smtp.quit()
                except Exception:
                    # ignored, just a consequence of the previous exception
                    pass
        raise osv.except_osv(_("Connection Test Succeeded!"), _("Everything seems properly set up!"))

    def connect(self, host, port, user=None, password=None, encryption=False, smtp_debug=False):
        """Returns a new SMTP connection to the give SMTP server, authenticated
           with ``user`` and ``password`` if provided, and encrypted as requested
           by the ``encryption`` parameter.
        
           :param host: host or IP of SMTP server to connect to
           :param int port: SMTP port to connect to
           :param user: optional username to authenticate with
           :param password: optional password to authenticate with
           :param string encryption: optional, ``'ssl'`` | ``'starttls'``
           :param bool smtp_debug: toggle debugging of SMTP sessions (all i/o
                              will be output in logs)
        """
        if encryption == 'ssl':
            if not 'SMTP_SSL' in smtplib.__all__:
                raise osv.except_osv(
                             _("SMTP-over-SSL mode unavailable"),
                             _("Your OpenERP Server does not support SMTP-over-SSL. You could use STARTTLS instead."
                               "If SSL is needed, an upgrade to Python 2.6 on the server-side should do the trick."))
            connection = smtplib.SMTP_SSL(host, port)
        else:
            connection = smtplib.SMTP(host, port)
        connection.set_debuglevel(smtp_debug)
        if encryption == 'starttls':
            # starttls() will perform ehlo() if needed first
            # and will discard the previous list of services
            # after successfully performing STARTTLS command,
            # (as per RFC 3207) so for example any AUTH
            # capability that appears only on encrypted channels
            # will be correctly detected for next step
            connection.starttls()

        if user:
            # Attempt authentication - will raise if AUTH service not supported
            # The user/password must be converted to bytestrings in order to be usable for
            # certain hashing schemes, like HMAC.
            # See also bug #597143 and python issue #5285
            user = tools.ustr(user).encode('utf-8')
            password = tools.ustr(password).encode('utf-8') 
            connection.login(user, password)
        return connection

    def build_email(self, email_from, email_to, subject, body, email_cc=None, email_bcc=None, reply_to=False,
               attachments=None, message_id=None, references=None, object_id=False, subtype='plain', headers=None,
               body_alternative=None, subtype_alternative='plain'):
        """Constructs an RFC2822 email.message.Message object based on the keyword arguments passed, and returns it.

           :param string email_from: sender email address
           :param list email_to: list of recipient addresses (to be joined with commas) 
           :param string subject: email subject (no pre-encoding/quoting necessary)
           :param string body: email body, of the type ``subtype`` (by default, plaintext).
                               If html subtype is used, the message will be automatically converted
                               to plaintext and wrapped in multipart/alternative, unless an explicit
                               ``body_alternative`` version is passed.
           :param string body_alternative: optional alternative body, of the type specified in ``subtype_alternative``
           :param string reply_to: optional value of Reply-To header
           :param string object_id: optional tracking identifier, to be included in the message-id for
                                    recognizing replies. Suggested format for object-id is "res_id-model",
                                    e.g. "12345-crm.lead".
           :param string subtype: optional mime subtype for the text body (usually 'plain' or 'html'),
                                  must match the format of the ``body`` parameter. Default is 'plain',
                                  making the content part of the mail "text/plain".
           :param string subtype_alternative: optional mime subtype of ``body_alternative`` (usually 'plain'
                                              or 'html'). Default is 'plain'.
           :param list attachments: list of (filename, filecontents) pairs, where filecontents is a string
                                    containing the bytes of the attachment
           :param list email_cc: optional list of string values for CC header (to be joined with commas)
           :param list email_bcc: optional list of string values for BCC header (to be joined with commas)
           :param dict headers: optional map of headers to set on the outgoing mail (may override the
                                other headers, including Subject, Reply-To, Message-Id, etc.)
           :rtype: email.message.Message (usually MIMEMultipart)
           :return: the new RFC2822 email message
        """
        email_from = email_from or tools.config.get('email_from')
        assert email_from, "You must either provide a sender address explicitly or configure "\
                           "a global sender address in the server configuration or with the "\
                           "--email-from startup parameter."

        # Note: we must force all strings to to 8-bit utf-8 when crafting message,
        #       or use encode_header() for headers, which does it automatically.

        headers = headers or {} # need valid dict later

        if not email_cc: email_cc = []
        if not email_bcc: email_bcc = []
        if not body: body = u''

        email_body_utf8 = ustr(body).encode('utf-8')
        email_text_part = MIMEText(email_body_utf8, _subtype=subtype, _charset='utf-8')
        msg = MIMEMultipart()

        if not message_id:
            if object_id:
                message_id = tools.generate_tracking_message_id(object_id)
            else:
                message_id = make_msgid()
        msg['Message-Id'] = encode_header(message_id)
        if references:
            msg['references'] = encode_header(references)
        msg['Subject'] = encode_header(subject)
        msg['From'] = encode_rfc2822_address_header(email_from)
        del msg['Reply-To']
        if reply_to:
            msg['Reply-To'] = encode_rfc2822_address_header(reply_to)
        else:
            msg['Reply-To'] = msg['From']
        msg['To'] = encode_rfc2822_address_header(COMMASPACE.join(email_to))
        if email_cc:
            msg['Cc'] = encode_rfc2822_address_header(COMMASPACE.join(email_cc))
        if email_bcc:
            msg['Bcc'] = encode_rfc2822_address_header(COMMASPACE.join(email_bcc))
        msg['Date'] = formatdate()
        # Custom headers may override normal headers or provide additional ones
        for key, value in headers.iteritems():
            msg[ustr(key).encode('utf-8')] = encode_header(value)

        if subtype == 'html' and not body_alternative and html2text:
            # Always provide alternative text body ourselves if possible.
            text_utf8 = tools.html2text(email_body_utf8.decode('utf-8')).encode('utf-8')
            alternative_part = MIMEMultipart(_subtype="alternative")
            alternative_part.attach(MIMEText(text_utf8, _charset='utf-8', _subtype='plain'))
            alternative_part.attach(email_text_part)
            msg.attach(alternative_part)
        elif body_alternative:
            # Include both alternatives, as specified, within a multipart/alternative part
            alternative_part = MIMEMultipart(_subtype="alternative")
            body_alternative_utf8 = ustr(body_alternative).encode('utf-8')
            alternative_body_part = MIMEText(body_alternative_utf8, _subtype=subtype_alternative, _charset='utf-8')
            alternative_part.attach(alternative_body_part)
            alternative_part.attach(email_text_part)
            msg.attach(alternative_part)
        else:
            msg.attach(email_text_part)

        if attachments:
            for (fname, fcontent) in attachments:
                filename_rfc2047 = encode_header_param(fname)
                part = MIMEBase('application', "octet-stream")

                # The default RFC2231 encoding of Message.add_header() works in Thunderbird but not GMail
                # so we fix it by using RFC2047 encoding for the filename instead.
                part.set_param('name', filename_rfc2047)
                part.add_header('Content-Disposition', 'attachment', filename=filename_rfc2047)

                part.set_payload(fcontent)
                Encoders.encode_base64(part)
                msg.attach(part)
        return msg

    def _get_default_bounce_address(self, cr, uid, context=None):
        '''Compute the default bounce address.

        The default bounce address is used to set the envelop address if no
        envelop address is provided in the message.  It is formed by properly
        joining the parameters "mail.catchall.alias" and
        "mail.catchall.domain".

        If "mail.catchall.alias" is not set it defaults to "postmaster-odoo".

        If "mail.catchall.domain" is not set, return None.

        '''
        get_param = self.pool['ir.config_parameter'].get_param
<<<<<<< HEAD
        postmaster = get_param(cr, uid, 'mail.bounce.alias',
=======
        postmaster = get_param(cr, SUPERUSER_ID, 'mail.catchall.alias',
>>>>>>> 5042d913
                               default='postmaster-odoo',
                               context=context,)
        domain = get_param(cr, SUPERUSER_ID, 'mail.catchall.domain', context=context)
        if postmaster and domain:
            return '%s@%s' % (postmaster, domain)

    def send_email(self, cr, uid, message, mail_server_id=None, smtp_server=None, smtp_port=None,
                   smtp_user=None, smtp_password=None, smtp_encryption=None, smtp_debug=False,
                   context=None):
        """Sends an email directly (no queuing).

        No retries are done, the caller should handle MailDeliveryException in order to ensure that
        the mail is never lost.

        If the mail_server_id is provided, sends using this mail server, ignoring other smtp_* arguments.
        If mail_server_id is None and smtp_server is None, use the default mail server (highest priority).
        If mail_server_id is None and smtp_server is not None, use the provided smtp_* arguments.
        If both mail_server_id and smtp_server are None, look for an 'smtp_server' value in server config,
        and fails if not found.

        :param message: the email.message.Message to send. The envelope sender will be extracted from the
                        ``Return-Path`` (if present), or will be set to the default bounce address.
                        The envelope recipients will be extracted from the combined list of ``To``,
                        ``CC`` and ``BCC`` headers.
        :param mail_server_id: optional id of ir.mail_server to use for sending. overrides other smtp_* arguments.
        :param smtp_server: optional hostname of SMTP server to use
        :param smtp_encryption: optional TLS mode, one of 'none', 'starttls' or 'ssl' (see ir.mail_server fields for explanation)
        :param smtp_port: optional SMTP port, if mail_server_id is not passed
        :param smtp_user: optional SMTP user, if mail_server_id is not passed
        :param smtp_password: optional SMTP password to use, if mail_server_id is not passed
        :param smtp_debug: optional SMTP debug flag, if mail_server_id is not passed
        :return: the Message-ID of the message that was just sent, if successfully sent, otherwise raises
                 MailDeliveryException and logs root cause.
        """
        # Use the default bounce address **only if** no Return-Path was
        # provided by caller.  Caller may be using Variable Envelope Return
        # Path (VERP) to detect no-longer valid email addresses.
        smtp_from = message['Return-Path']
        if not smtp_from:
            smtp_from = self._get_default_bounce_address(cr, uid, context=context)
        if not smtp_from:
            smtp_from = message['From']
        assert smtp_from, "The Return-Path or From header is required for any outbound email"

        # The email's "Envelope From" (Return-Path), and all recipient addresses must only contain ASCII characters.
        from_rfc2822 = extract_rfc2822_addresses(smtp_from)
        assert from_rfc2822, ("Malformed 'Return-Path' or 'From' address: %r - "
                              "It should contain one valid plain ASCII email") % smtp_from
        # use last extracted email, to support rarities like 'Support@MyComp <support@mycompany.com>'
        smtp_from = from_rfc2822[-1]
        email_to = message['To']
        email_cc = message['Cc']
        email_bcc = message['Bcc']
        
        smtp_to_list = filter(None, tools.flatten(map(extract_rfc2822_addresses,[email_to, email_cc, email_bcc])))
        assert smtp_to_list, self.NO_VALID_RECIPIENT

        # Do not actually send emails in testing mode!
        if getattr(threading.currentThread(), 'testing', False):
            _test_logger.info("skip sending email in test mode")
            return message['Message-Id']

        # Get SMTP Server Details from Mail Server
        mail_server = None
        if mail_server_id:
            mail_server = self.browse(cr, SUPERUSER_ID, mail_server_id)
        elif not smtp_server:
            mail_server_ids = self.search(cr, SUPERUSER_ID, [], order='sequence', limit=1)
            if mail_server_ids:
                mail_server = self.browse(cr, SUPERUSER_ID, mail_server_ids[0])

        if mail_server:
            smtp_server = mail_server.smtp_host
            smtp_user = mail_server.smtp_user
            smtp_password = mail_server.smtp_pass
            smtp_port = mail_server.smtp_port
            smtp_encryption = mail_server.smtp_encryption
            smtp_debug = smtp_debug or mail_server.smtp_debug
        else:
            # we were passed an explicit smtp_server or nothing at all
            smtp_server = smtp_server or tools.config.get('smtp_server')
            smtp_port = tools.config.get('smtp_port', 25) if smtp_port is None else smtp_port
            smtp_user = smtp_user or tools.config.get('smtp_user')
            smtp_password = smtp_password or tools.config.get('smtp_password')
            if smtp_encryption is None and tools.config.get('smtp_ssl'):
                smtp_encryption = 'starttls' # STARTTLS is the new meaning of the smtp_ssl flag as of v7.0

        if not smtp_server:
            raise osv.except_osv(
                         _("Missing SMTP Server"),
                         _("Please define at least one SMTP server, or provide the SMTP parameters explicitly."))

        try:
            message_id = message['Message-Id']

            # Add email in Maildir if smtp_server contains maildir.
            if smtp_server.startswith('maildir:/'):
                from mailbox import Maildir
                maildir_path = smtp_server[8:]
                mdir = Maildir(maildir_path, factory=None, create = True)
                mdir.add(message.as_string(True))
                return message_id

            try:
                smtp = self.connect(smtp_server, smtp_port, smtp_user, smtp_password, smtp_encryption or False, smtp_debug)
                smtp.sendmail(smtp_from, smtp_to_list, message.as_string())
            finally:
                try:
                    # Close Connection of SMTP Server
                    smtp.quit()
                except Exception:
                    # ignored, just a consequence of the previous exception
                    pass
        except Exception, e:
            msg = _("Mail delivery failed via SMTP server '%s'.\n%s: %s") % (tools.ustr(smtp_server),
                                                                             e.__class__.__name__,
                                                                             tools.ustr(e))
            _logger.exception(msg)
            raise MailDeliveryException(_("Mail Delivery Failed"), msg)
        return message_id

    def on_change_encryption(self, cr, uid, ids, smtp_encryption):
        if smtp_encryption == 'ssl':
            result = {'value': {'smtp_port': 465}}
            if not 'SMTP_SSL' in smtplib.__all__:
                result['warning'] = {'title': _('Warning'),
                                     'message': _('Your server does not seem to support SSL, you may want to try STARTTLS instead')}
        else:
            result = {'value': {'smtp_port': 25}}
        return result

# vim:expandtab:smartindent:tabstop=4:softtabstop=4:shiftwidth=4:<|MERGE_RESOLUTION|>--- conflicted
+++ resolved
@@ -377,11 +377,7 @@
 
         '''
         get_param = self.pool['ir.config_parameter'].get_param
-<<<<<<< HEAD
-        postmaster = get_param(cr, uid, 'mail.bounce.alias',
-=======
-        postmaster = get_param(cr, SUPERUSER_ID, 'mail.catchall.alias',
->>>>>>> 5042d913
+        postmaster = get_param(cr, SUPERUSER_ID, 'mail.bounce.alias',
                                default='postmaster-odoo',
                                context=context,)
         domain = get_param(cr, SUPERUSER_ID, 'mail.catchall.domain', context=context)
