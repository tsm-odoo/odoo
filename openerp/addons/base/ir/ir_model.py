# -*- coding: utf-8 -*-

##############################################################################
#
#    OpenERP, Open Source Business Applications
#    Copyright (C) 2004-2012 OpenERP S.A. (<http://openerp.com>).
#
#    This program is free software: you can redistribute it and/or modify
#    it under the terms of the GNU Affero General Public License as
#    published by the Free Software Foundation, either version 3 of the
#    License, or (at your option) any later version.
#
#    This program is distributed in the hope that it will be useful,
#    but WITHOUT ANY WARRANTY; without even the implied warranty of
#    MERCHANTABILITY or FITNESS FOR A PARTICULAR PURPOSE.  See the
#    GNU Affero General Public License for more details.
#
#    You should have received a copy of the GNU Affero General Public License
#    along with this program.  If not, see <http://www.gnu.org/licenses/>.
#
##############################################################################
import logging
import re
import time
import types

import openerp
import openerp.modules.registry
from openerp import SUPERUSER_ID
from openerp import tools
from openerp.osv import fields,osv
from openerp.osv.orm import Model
from openerp.tools.safe_eval import safe_eval as eval
from openerp.tools import config
from openerp.tools.translate import _
from openerp.osv.orm import except_orm, browse_record

_logger = logging.getLogger(__name__)

MODULE_UNINSTALL_FLAG = '_force_unlink'

def _get_fields_type(self, cr, uid, context=None):
    # Avoid too many nested `if`s below, as RedHat's Python 2.6
    # break on it. See bug 939653.
    return sorted([(k,k) for k,v in fields.__dict__.iteritems()
                      if type(v) == types.TypeType and \
                         issubclass(v, fields._column) and \
                         v != fields._column and \
                         not v._deprecated and \
                         not issubclass(v, fields.function)])

def _in_modules(self, cr, uid, ids, field_name, arg, context=None):
    #pseudo-method used by fields.function in ir.model/ir.model.fields
    module_pool = self.pool["ir.module.module"]
    installed_module_ids = module_pool.search(cr, uid, [('state','=','installed')])
    installed_module_names = module_pool.read(cr, uid, installed_module_ids, ['name'], context=context)
    installed_modules = set(x['name'] for x in installed_module_names)

    result = {}
    xml_ids = osv.osv._get_xml_ids(self, cr, uid, ids)
    for k,v in xml_ids.iteritems():
        result[k] = ', '.join(sorted(installed_modules & set(xml_id.split('.')[0] for xml_id in v)))
    return result

class ir_model(osv.osv):
    _name = 'ir.model'
    _description = "Models"
    _order = 'model'

    def _is_osv_memory(self, cr, uid, ids, field_name, arg, context=None):
        models = self.browse(cr, uid, ids, context=context)
        res = dict.fromkeys(ids)
        for model in models:
            if model.model in self.pool:
                res[model.id] = self.pool[model.model].is_transient()
            else:
                _logger.error('Missing model %s' % (model.model, ))
        return res

    def _search_osv_memory(self, cr, uid, model, name, domain, context=None):
        if not domain:
            return []
        __, operator, value = domain[0]
        if operator not in ['=', '!=']:
            raise osv.except_osv(_('Invalid search criterions'), _('The osv_memory field can only be compared with = and != operator.'))
        value = bool(value) if operator == '=' else not bool(value)
        all_model_ids = self.search(cr, uid, [], context=context)
        is_osv_mem = self._is_osv_memory(cr, uid, all_model_ids, 'osv_memory', arg=None, context=context)
        return [('id', 'in', [id for id in is_osv_mem if bool(is_osv_mem[id]) == value])]

    def _view_ids(self, cr, uid, ids, field_name, arg, context=None):
        models = self.browse(cr, uid, ids)
        res = {}
        for model in models:
            res[model.id] = self.pool["ir.ui.view"].search(cr, uid, [('model', '=', model.model)])
        return res

    _columns = {
        'name': fields.char('Model Description', size=64, translate=True, required=True),
        'model': fields.char('Model', size=64, required=True, select=1),
        'info': fields.text('Information'),
        'field_id': fields.one2many('ir.model.fields', 'model_id', 'Fields', required=True),
        'state': fields.selection([('manual','Custom Object'),('base','Base Object')],'Type',readonly=True),
        'access_ids': fields.one2many('ir.model.access', 'model_id', 'Access'),
        'osv_memory': fields.function(_is_osv_memory, string='Transient Model', type='boolean',
            fnct_search=_search_osv_memory,
            help="This field specifies whether the model is transient or not (i.e. if records are automatically deleted from the database or not)"),
        'modules': fields.function(_in_modules, type='char', size=128, string='In Modules', help='List of modules in which the object is defined or inherited'),
        'view_ids': fields.function(_view_ids, type='one2many', obj='ir.ui.view', string='Views'),
    }

    _defaults = {
        'model': 'x_',
        'state': lambda self,cr,uid,ctx=None: (ctx and ctx.get('manual',False)) and 'manual' or 'base',
    }

    def _check_model_name(self, cr, uid, ids, context=None):
        for model in self.browse(cr, uid, ids, context=context):
            if model.state=='manual':
                if not model.model.startswith('x_'):
                    return False
            if not re.match('^[a-z_A-Z0-9.]+$',model.model):
                return False
        return True

    def _model_name_msg(self, cr, uid, ids, context=None):
        return _('The Object name must start with x_ and not contain any special character !')

    _constraints = [
        (_check_model_name, _model_name_msg, ['model']),
    ]
    _sql_constraints = [
        ('obj_name_uniq', 'unique (model)', 'Each model must be unique!'),
    ]

    # overridden to allow searching both on model name (model field)
    # and model description (name field)
    def _name_search(self, cr, uid, name='', args=None, operator='ilike', context=None, limit=100, name_get_uid=None):
        if args is None:
            args = []
        domain = args + ['|', ('model', operator, name), ('name', operator, name)]
        return self.name_get(cr, name_get_uid or uid,
                             super(ir_model, self).search(cr, uid, domain, limit=limit, context=context),
                             context=context)

    def _drop_table(self, cr, uid, ids, context=None):
        for model in self.browse(cr, uid, ids, context):
            model_pool = self.pool[model.model]
            cr.execute('select relkind from pg_class where relname=%s', (model_pool._table,))
            result = cr.fetchone()
            if result and result[0] == 'v':
                cr.execute('DROP view %s' % (model_pool._table,))
            elif result and result[0] == 'r':
                cr.execute('DROP TABLE %s' % (model_pool._table,))
        return True

    def unlink(self, cr, user, ids, context=None):
        # Prevent manual deletion of module tables
        if context is None: context = {}
        if isinstance(ids, (int, long)):
            ids = [ids]
        if not context.get(MODULE_UNINSTALL_FLAG):
            for model in self.browse(cr, user, ids, context):
                if model.state != 'manual':
                    raise except_orm(_('Error'), _("Model '%s' contains module data and cannot be removed!") % (model.name,))

        self._drop_table(cr, user, ids, context)
        res = super(ir_model, self).unlink(cr, user, ids, context)
        if not context.get(MODULE_UNINSTALL_FLAG):
            # only reload pool for normal unlink. For module uninstall the
            # reload is done independently in openerp.modules.loading
            cr.commit() # must be committed before reloading registry in new cursor
            openerp.modules.registry.RegistryManager.new(cr.dbname)
            openerp.modules.registry.RegistryManager.signal_registry_change(cr.dbname)

        return res

    def write(self, cr, user, ids, vals, context=None):
        if context:
            context.pop('__last_update', None)
        # Filter out operations 4 link from field id, because openerp-web
        # always write (4,id,False) even for non dirty items
        if 'field_id' in vals:
            vals['field_id'] = [op for op in vals['field_id'] if op[0] != 4]
        return super(ir_model,self).write(cr, user, ids, vals, context)

    def create(self, cr, user, vals, context=None):
        if  context is None:
            context = {}
        if context and context.get('manual'):
            vals['state']='manual'
        res = super(ir_model,self).create(cr, user, vals, context)
        if vals.get('state','base')=='manual':
            self.instanciate(cr, user, vals['model'], context)
            ctx = dict(context,
                field_name=vals['name'],
                field_state='manual',
                select=vals.get('select_level', '0'))
            self.pool[vals['model']]._auto_init(cr, ctx)
            openerp.modules.registry.RegistryManager.signal_registry_change(cr.dbname)
        return res

    def instanciate(self, cr, user, model, context=None):
        class x_custom_model(osv.osv):
            _custom = True
        x_custom_model._name = model
        x_custom_model._module = False
        a = x_custom_model.create_instance(self.pool, cr)
        if not a._columns:
            x_name = 'id'
        elif 'x_name' in a._columns.keys():
            x_name = 'x_name'
        else:
            x_name = a._columns.keys()[0]
        x_custom_model._rec_name = x_name
        a._rec_name = x_name

class ir_model_fields(osv.osv):
    _name = 'ir.model.fields'
    _description = "Fields"

    _columns = {
        'name': fields.char('Name', required=True, size=64, select=1),
        'model': fields.char('Object Name', size=64, required=True, select=1,
            help="The technical name of the model this field belongs to"),
        'relation': fields.char('Object Relation', size=64,
            help="For relationship fields, the technical name of the target model"),
        'relation_field': fields.char('Relation Field', size=64,
            help="For one2many fields, the field on the target model that implement the opposite many2one relationship"),
        'model_id': fields.many2one('ir.model', 'Model', required=True, select=True, ondelete='cascade',
            help="The model this field belongs to"),
        'field_description': fields.char('Field Label', required=True, size=256),
        'ttype': fields.selection(_get_fields_type, 'Field Type',size=64, required=True),
        'selection': fields.char('Selection Options',size=128, help="List of options for a selection field, "
            "specified as a Python expression defining a list of (key, label) pairs. "
            "For example: [('blue','Blue'),('yellow','Yellow')]"),
        'required': fields.boolean('Required'),
        'readonly': fields.boolean('Readonly'),
        'select_level': fields.selection([('0','Not Searchable'),('1','Always Searchable'),('2','Advanced Search (deprecated)')],'Searchable', required=True),
        'translate': fields.boolean('Translatable', help="Whether values for this field can be translated (enables the translation mechanism for that field)"),
        'size': fields.integer('Size'),
        'state': fields.selection([('manual','Custom Field'),('base','Base Field')],'Type', required=True, readonly=True, select=1),
        'on_delete': fields.selection([('cascade','Cascade'),('set null','Set NULL')], 'On Delete', help='On delete property for many2one fields'),
        'domain': fields.char('Domain', size=256, help="The optional domain to restrict possible values for relationship fields, "
            "specified as a Python expression defining a list of triplets. "
            "For example: [('color','=','red')]"),
        'groups': fields.many2many('res.groups', 'ir_model_fields_group_rel', 'field_id', 'group_id', 'Groups'),
        'view_load': fields.boolean('View Auto-Load'),
        'selectable': fields.boolean('Selectable'),
        'modules': fields.function(_in_modules, type='char', size=128, string='In Modules', help='List of modules in which the field is defined'),
        'serialization_field_id': fields.many2one('ir.model.fields', 'Serialization Field', domain = "[('ttype','=','serialized')]",
                                                  ondelete='cascade', help="If set, this field will be stored in the sparse "
                                                                           "structure of the serialization field, instead "
                                                                           "of having its own database column. This cannot be "
                                                                           "changed after creation."),
    }
    _rec_name='field_description'
    _defaults = {
        'view_load': 0,
        'selection': "",
        'domain': "[]",
        'name': 'x_',
        'state': lambda self,cr,uid,ctx=None: (ctx and ctx.get('manual',False)) and 'manual' or 'base',
        'on_delete': 'set null',
        'select_level': '0',
        'field_description': '',
        'selectable': 1,
    }
    _order = "name"

    def _check_selection(self, cr, uid, selection, context=None):
        try:
            selection_list = eval(selection)
        except Exception:
            _logger.warning('Invalid selection list definition for fields.selection', exc_info=True)
            raise except_orm(_('Error'),
                    _("The Selection Options expression is not a valid Pythonic expression."
                      "Please provide an expression in the [('key','Label'), ...] format."))

        check = True
        if not (isinstance(selection_list, list) and selection_list):
            check = False
        else:
            for item in selection_list:
                if not (isinstance(item, (tuple,list)) and len(item) == 2):
                    check = False
                    break

        if not check:
                raise except_orm(_('Error'),
                    _("The Selection Options expression is must be in the [('key','Label'), ...] format!"))
        return True

    def _size_gt_zero_msg(self, cr, user, ids, context=None):
        return _('Size of the field can never be less than 0 !')

    _sql_constraints = [
        ('size_gt_zero', 'CHECK (size>=0)',_size_gt_zero_msg ),
    ]

    def _drop_column(self, cr, uid, ids, context=None):
        for field in self.browse(cr, uid, ids, context):
            model = self.pool[field.model]
            cr.execute('select relkind from pg_class where relname=%s', (model._table,))
            result = cr.fetchone()
            cr.execute("SELECT column_name FROM information_schema.columns WHERE table_name ='%s' and column_name='%s'" %(model._table, field.name))
            column_name = cr.fetchone()
            if column_name and (result and result[0] == 'r'):
                cr.execute('ALTER table "%s" DROP column "%s" cascade' % (model._table, field.name))
            model._columns.pop(field.name, None)
        return True

    def unlink(self, cr, user, ids, context=None):
        # Prevent manual deletion of module columns
        if context is None: context = {}
        if isinstance(ids, (int, long)):
            ids = [ids]
        if not context.get(MODULE_UNINSTALL_FLAG) and \
                any(field.state != 'manual' for field in self.browse(cr, user, ids, context)):
            raise except_orm(_('Error'), _("This column contains module data and cannot be removed!"))

        self._drop_column(cr, user, ids, context)
        res = super(ir_model_fields, self).unlink(cr, user, ids, context)
        if not context.get(MODULE_UNINSTALL_FLAG):
            cr.commit()
            openerp.modules.registry.RegistryManager.signal_registry_change(cr.dbname)
        return res

    def create(self, cr, user, vals, context=None):
        if 'model_id' in vals:
            model_data = self.pool['ir.model'].browse(cr, user, vals['model_id'])
            vals['model'] = model_data.model
        if context is None:
            context = {}
        if context and context.get('manual',False):
            vals['state'] = 'manual'
        if vals.get('ttype', False) == 'selection':
            if not vals.get('selection',False):
                raise except_orm(_('Error'), _('For selection fields, the Selection Options must be given!'))
            self._check_selection(cr, user, vals['selection'], context=context)
        res = super(ir_model_fields,self).create(cr, user, vals, context)
        if vals.get('state','base') == 'manual':
            if not vals['name'].startswith('x_'):
                raise except_orm(_('Error'), _("Custom fields must have a name that starts with 'x_' !"))

            if vals.get('relation',False) and not self.pool['ir.model'].search(cr, user, [('model','=',vals['relation'])]):
                raise except_orm(_('Error'), _("Model %s does not exist!") % vals['relation'])

            if vals['model'] in self.pool:
                self.pool[vals['model']].__init__(self.pool, cr)
                #Added context to _auto_init for special treatment to custom field for select_level
                ctx = dict(context,
                    field_name=vals['name'],
                    field_state='manual',
                    select=vals.get('select_level', '0'),
                    update_custom_fields=True)
                self.pool[vals['model']]._auto_init(cr, ctx)
                openerp.modules.registry.RegistryManager.signal_registry_change(cr.dbname)

        return res

    def write(self, cr, user, ids, vals, context=None):
        if context is None:
            context = {}
        if context and context.get('manual',False):
            vals['state'] = 'manual'

        #For the moment renaming a sparse field or changing the storing system is not allowed. This may be done later
        if 'serialization_field_id' in vals or 'name' in vals:
            for field in self.browse(cr, user, ids, context=context):
                if 'serialization_field_id' in vals and field.serialization_field_id.id != vals['serialization_field_id']:
                    raise except_orm(_('Error!'),  _('Changing the storing system for field "%s" is not allowed.')%field.name)
                if field.serialization_field_id and (field.name != vals['name']):
                    raise except_orm(_('Error!'),  _('Renaming sparse field "%s" is not allowed')%field.name)

        column_rename = None # if set, *one* column can be renamed here
        models_patch = {}    # structs of (obj, [(field, prop, change_to),..])
                             # data to be updated on the orm model

        # static table of properties
        model_props = [ # (our-name, fields.prop, set_fn)
            ('field_description', 'string', str),
            ('required', 'required', bool),
            ('readonly', 'readonly', bool),
            ('domain', '_domain', eval),
            ('size', 'size', int),
            ('on_delete', 'ondelete', str),
            ('translate', 'translate', bool),
            ('view_load', 'view_load', bool),
            ('selectable', 'selectable', bool),
            ('select_level', 'select', int),
            ('selection', 'selection', eval),
            ]

        if vals and ids:
            checked_selection = False # need only check it once, so defer

            for item in self.browse(cr, user, ids, context=context):
                obj = self.pool.get(item.model)

                if item.state != 'manual':
                    raise except_orm(_('Error!'),
                        _('Properties of base fields cannot be altered in this manner! '
                          'Please modify them through Python code, '
                          'preferably through a custom addon!'))

                if item.ttype == 'selection' and 'selection' in vals \
                        and not checked_selection:
                    self._check_selection(cr, user, vals['selection'], context=context)
                    checked_selection = True

                final_name = item.name
                if 'name' in vals and vals['name'] != item.name:
                    # We need to rename the column
                    if column_rename:
                        raise except_orm(_('Error!'), _('Can only rename one column at a time!'))
                    if vals['name'] in obj._columns:
                        raise except_orm(_('Error!'), _('Cannot rename column to %s, because that column already exists!') % vals['name'])
                    if vals.get('state', 'base') == 'manual' and not vals['name'].startswith('x_'):
                        raise except_orm(_('Error!'), _('New column name must still start with x_ , because it is a custom field!'))
                    if '\'' in vals['name'] or '"' in vals['name'] or ';' in vals['name']:
                        raise ValueError('Invalid character in column name')
                    column_rename = (obj, (obj._table, item.name, vals['name']))
                    final_name = vals['name']

                if 'model_id' in vals and vals['model_id'] != item.model_id:
                    raise except_orm(_("Error!"), _("Changing the model of a field is forbidden!"))

                if 'ttype' in vals and vals['ttype'] != item.ttype:
                    raise except_orm(_("Error!"), _("Changing the type of a column is not yet supported. "
                                "Please drop it and create it again!"))

                # We don't check the 'state', because it might come from the context
                # (thus be set for multiple fields) and will be ignored anyway.
                if obj is not None:
                    models_patch.setdefault(obj._name, (obj,[]))
                    # find out which properties (per model) we need to update
                    for field_name, field_property, set_fn in model_props:
                        if field_name in vals:
                            property_value = set_fn(vals[field_name])
                            if getattr(obj._columns[item.name], field_property) != property_value:
                                models_patch[obj._name][1].append((final_name, field_property, property_value))
                        # our dict is ready here, but no properties are changed so far

        # These shall never be written (modified)
        for column_name in ('model_id', 'model', 'state'):
            if column_name in vals:
                del vals[column_name]

        res = super(ir_model_fields,self).write(cr, user, ids, vals, context=context)

        if column_rename:
            cr.execute('ALTER TABLE "%s" RENAME COLUMN "%s" TO "%s"' % column_rename[1])
            # This is VERY risky, but let us have this feature:
            # we want to change the key of column in obj._columns dict
            col = column_rename[0]._columns.pop(column_rename[1][1]) # take object out, w/o copy
            column_rename[0]._columns[column_rename[1][2]] = col

        if models_patch:
            # We have to update _columns of the model(s) and then call their
            # _auto_init to sync the db with the model. Hopefully, since write()
            # was called earlier, they will be in-sync before the _auto_init.
            # Anything we don't update in _columns now will be reset from
            # the model into ir.model.fields (db).
            ctx = dict(context, select=vals.get('select_level', '0'),
                       update_custom_fields=True)

            for __, patch_struct in models_patch.items():
                obj = patch_struct[0]
                for col_name, col_prop, val in patch_struct[1]:
                    setattr(obj._columns[col_name], col_prop, val)
                obj._auto_init(cr, ctx)
            openerp.modules.registry.RegistryManager.signal_registry_change(cr.dbname)
        return res

class ir_model_constraint(Model):
    """
    This model tracks PostgreSQL foreign keys and constraints used by OpenERP
    models.
    """
    _name = 'ir.model.constraint'
    _columns = {
        'name': fields.char('Constraint', required=True, size=128, select=1,
            help="PostgreSQL constraint or foreign key name."),
        'model': fields.many2one('ir.model', string='Model',
            required=True, select=1),
        'module': fields.many2one('ir.module.module', string='Module',
            required=True, select=1),
        'type': fields.char('Constraint Type', required=True, size=1, select=1,
            help="Type of the constraint: `f` for a foreign key, "
                "`u` for other constraints."),
        'date_update': fields.datetime('Update Date'),
        'date_init': fields.datetime('Initialization Date')
    }

    _sql_constraints = [
        ('module_name_uniq', 'unique(name, module)',
            'Constraints with the same name are unique per module.'),
    ]

    def _module_data_uninstall(self, cr, uid, ids, context=None):
        """
        Delete PostgreSQL foreign keys and constraints tracked by this model.
        """ 

        if uid != SUPERUSER_ID and not self.pool['ir.model.access'].check_groups(cr, uid, "base.group_system"):
            raise except_orm(_('Permission Denied'), (_('Administrator access is required to uninstall a module')))

        context = dict(context or {})

        ids_set = set(ids)
        ids.sort()
        ids.reverse()
        for data in self.browse(cr, uid, ids, context):
            model = data.model.model
            model_obj = self.pool[model]
            name = openerp.tools.ustr(data.name)
            typ = data.type

            # double-check we are really going to delete all the owners of this schema element
            cr.execute("""SELECT id from ir_model_constraint where name=%s""", (data.name,))
            external_ids = [x[0] for x in cr.fetchall()]
            if set(external_ids)-ids_set:
                # as installed modules have defined this element we must not delete it!
                continue

            if typ == 'f':
                # test if FK exists on this table (it could be on a related m2m table, in which case we ignore it)
                cr.execute("""SELECT 1 from pg_constraint cs JOIN pg_class cl ON (cs.conrelid = cl.oid)
                              WHERE cs.contype=%s and cs.conname=%s and cl.relname=%s""", ('f', name, model_obj._table))
                if cr.fetchone():
                    cr.execute('ALTER TABLE "%s" DROP CONSTRAINT "%s"' % (model_obj._table, name),)
                    _logger.info('Dropped FK CONSTRAINT %s@%s', name, model)

            if typ == 'u':
                # test if constraint exists
                cr.execute("""SELECT 1 from pg_constraint cs JOIN pg_class cl ON (cs.conrelid = cl.oid)
                              WHERE cs.contype=%s and cs.conname=%s and cl.relname=%s""", ('u', name, model_obj._table))
                if cr.fetchone():
                    cr.execute('ALTER TABLE "%s" DROP CONSTRAINT "%s"' % (model_obj._table, name),)
                    _logger.info('Dropped CONSTRAINT %s@%s', name, model)

        self.unlink(cr, uid, ids, context)

class ir_model_relation(Model):
    """
    This model tracks PostgreSQL tables used to implement OpenERP many2many
    relations.
    """
    _name = 'ir.model.relation'
    _columns = {
        'name': fields.char('Relation Name', required=True, size=128, select=1,
            help="PostgreSQL table name implementing a many2many relation."),
        'model': fields.many2one('ir.model', string='Model',
            required=True, select=1),
        'module': fields.many2one('ir.module.module', string='Module',
            required=True, select=1),
        'date_update': fields.datetime('Update Date'),
        'date_init': fields.datetime('Initialization Date')
    }

    def _module_data_uninstall(self, cr, uid, ids, context=None):
        """
        Delete PostgreSQL many2many relations tracked by this model.
        """ 

        if uid != SUPERUSER_ID and not self.pool['ir.model.access'].check_groups(cr, uid, "base.group_system"):
            raise except_orm(_('Permission Denied'), (_('Administrator access is required to uninstall a module')))

        ids_set = set(ids)
        to_drop_table = []
        ids.sort()
        ids.reverse()
        for data in self.browse(cr, uid, ids, context):
            model = data.model
            name = openerp.tools.ustr(data.name)

            # double-check we are really going to delete all the owners of this schema element
            cr.execute("""SELECT id from ir_model_relation where name = %s""", (data.name,))
            external_ids = [x[0] for x in cr.fetchall()]
            if set(external_ids)-ids_set:
                # as installed modules have defined this element we must not delete it!
                continue

            cr.execute("SELECT 1 FROM information_schema.tables WHERE table_name=%s", (name,))
            if cr.fetchone() and not name in to_drop_table:
                to_drop_table.append(name)

        self.unlink(cr, uid, ids, context)

        # drop m2m relation tables
        for table in to_drop_table:
            cr.execute('DROP TABLE %s CASCADE'% table,)
            _logger.info('Dropped table %s', table)

        cr.commit()

class ir_model_access(osv.osv):
    _name = 'ir.model.access'
    _columns = {
        'name': fields.char('Name', size=64, required=True, select=True),
        'active': fields.boolean('Active', help='If you uncheck the active field, it will disable the ACL without deleting it (if you delete a native ACL, it will be re-created when you reload the module.'),
        'model_id': fields.many2one('ir.model', 'Object', required=True, domain=[('osv_memory','=', False)], select=True, ondelete='cascade'),
        'group_id': fields.many2one('res.groups', 'Group', ondelete='cascade', select=True),
        'perm_read': fields.boolean('Read Access'),
        'perm_write': fields.boolean('Write Access'),
        'perm_create': fields.boolean('Create Access'),
        'perm_unlink': fields.boolean('Delete Access'),
    }
    _defaults = {
        'active': True,
    }

    def check_groups(self, cr, uid, group):
        grouparr  = group.split('.')
        if not grouparr:
            return False
        cr.execute("select 1 from res_groups_users_rel where uid=%s and gid IN (select res_id from ir_model_data where module=%s and name=%s)", (uid, grouparr[0], grouparr[1],))
        return bool(cr.fetchone())

    def check_group(self, cr, uid, model, mode, group_ids):
        """ Check if a specific group has the access mode to the specified model"""
        assert mode in ['read','write','create','unlink'], 'Invalid access mode'

        if isinstance(model, browse_record):
            assert model._table_name == 'ir.model', 'Invalid model object'
            model_name = model.name
        else:
            model_name = model

        if isinstance(group_ids, (int, long)):
            group_ids = [group_ids]
        for group_id in group_ids:
            cr.execute("SELECT perm_" + mode + " "
                   "  FROM ir_model_access a "
                   "  JOIN ir_model m ON (m.id = a.model_id) "
                   " WHERE m.model = %s AND a.active IS True "
                   " AND a.group_id = %s", (model_name, group_id)
                   )
            r = cr.fetchone()
            if r is None:
                cr.execute("SELECT perm_" + mode + " "
                       "  FROM ir_model_access a "
                       "  JOIN ir_model m ON (m.id = a.model_id) "
                       " WHERE m.model = %s AND a.active IS True "
                       " AND a.group_id IS NULL", (model_name, )
                       )
                r = cr.fetchone()

            access = bool(r and r[0])
            if access:
                return True
        # pass no groups -> no access
        return False

    def group_names_with_access(self, cr, model_name, access_mode):
        """Returns the names of visible groups which have been granted ``access_mode`` on
           the model ``model_name``.
           :rtype: list
        """
        assert access_mode in ['read','write','create','unlink'], 'Invalid access mode: %s' % access_mode
        cr.execute('''SELECT
                        c.name, g.name
                      FROM
                        ir_model_access a
                        JOIN ir_model m ON (a.model_id=m.id)
                        JOIN res_groups g ON (a.group_id=g.id)
                        LEFT JOIN ir_module_category c ON (c.id=g.category_id)
                      WHERE
                        m.model=%s AND
                        a.active IS True AND
                        a.perm_''' + access_mode, (model_name,))
        return [('%s/%s' % x) if x[0] else x[1] for x in cr.fetchall()]

    @tools.ormcache()
    def check(self, cr, uid, model, mode='read', raise_exception=True, context=None):
        if uid==1:
            # User root have all accesses
            # TODO: exclude xml-rpc requests
            return True

        assert mode in ['read','write','create','unlink'], 'Invalid access mode'

        if isinstance(model, browse_record):
            assert model._table_name == 'ir.model', 'Invalid model object'
            model_name = model.model
        else:
            model_name = model

        # TransientModel records have no access rights, only an implicit access rule
        if model_name not in self.pool:
            _logger.error('Missing model %s' % (model_name, ))
        elif self.pool[model_name].is_transient():
            return True

        # We check if a specific rule exists
        cr.execute('SELECT MAX(CASE WHEN perm_' + mode + ' THEN 1 ELSE 0 END) '
                   '  FROM ir_model_access a '
                   '  JOIN ir_model m ON (m.id = a.model_id) '
                   '  JOIN res_groups_users_rel gu ON (gu.gid = a.group_id) '
                   ' WHERE m.model = %s '
                   '   AND gu.uid = %s '
                   '   AND a.active IS True '
                   , (model_name, uid,)
                   )
        r = cr.fetchone()[0]

        if r is None:
            # there is no specific rule. We check the generic rule
            cr.execute('SELECT MAX(CASE WHEN perm_' + mode + ' THEN 1 ELSE 0 END) '
                       '  FROM ir_model_access a '
                       '  JOIN ir_model m ON (m.id = a.model_id) '
                       ' WHERE a.group_id IS NULL '
                       '   AND m.model = %s '
                       '   AND a.active IS True '
                       , (model_name,)
                       )
            r = cr.fetchone()[0]

        if not r and raise_exception:
            groups = '\n\t'.join('- %s' % g for g in self.group_names_with_access(cr, model_name, mode))
            msg_heads = {
                # Messages are declared in extenso so they are properly exported in translation terms
                'read': _("Sorry, you are not allowed to access this document."),
                'write':  _("Sorry, you are not allowed to modify this document."),
                'create': _("Sorry, you are not allowed to create this kind of document."),
                'unlink': _("Sorry, you are not allowed to delete this document."),
            }
            if groups:
                msg_tail = _("Only users with the following access level are currently allowed to do that") + ":\n%s\n\n(" + _("Document model") + ": %s)"
                msg_params = (groups, model_name)
            else:
                msg_tail = _("Please contact your system administrator if you think this is an error.") + "\n\n(" + _("Document model") + ": %s)"
                msg_params = (model_name,)
            _logger.warning('Access Denied by ACLs for operation: %s, uid: %s, model: %s', mode, uid, model_name)
            msg = '%s %s' % (msg_heads[mode], msg_tail)
            raise except_orm(_('Access Denied'), msg % msg_params)
        return r or False

    __cache_clearing_methods = []

    def register_cache_clearing_method(self, model, method):
        self.__cache_clearing_methods.append((model, method))

    def unregister_cache_clearing_method(self, model, method):
        try:
            i = self.__cache_clearing_methods.index((model, method))
            del self.__cache_clearing_methods[i]
        except ValueError:
            pass

    def call_cache_clearing_methods(self, cr):
        self.check.clear_cache(self)    # clear the cache of check function
        for model, method in self.__cache_clearing_methods:
            if model in self.pool:
                getattr(self.pool[model], method)()

    #
    # Check rights on actions
    #
    def write(self, cr, uid, *args, **argv):
        self.call_cache_clearing_methods(cr)
        res = super(ir_model_access, self).write(cr, uid, *args, **argv)
        return res

    def create(self, cr, uid, *args, **argv):
        self.call_cache_clearing_methods(cr)
        res = super(ir_model_access, self).create(cr, uid, *args, **argv)
        return res

    def unlink(self, cr, uid, *args, **argv):
        self.call_cache_clearing_methods(cr)
        res = super(ir_model_access, self).unlink(cr, uid, *args, **argv)
        return res

class ir_model_data(osv.osv):
    """Holds external identifier keys for records in the database.
       This has two main uses:

           * allows easy data integration with third-party systems,
             making import/export/sync of data possible, as records
             can be uniquely identified across multiple systems
           * allows tracking the origin of data installed by OpenERP
             modules themselves, thus making it possible to later
             update them seamlessly.
    """
    _name = 'ir.model.data'
    _order = 'module,model,name'
    def _display_name_get(self, cr, uid, ids, prop, unknow_none, context=None):
        result = {}
        result2 = {}
        for res in self.browse(cr, uid, ids, context=context):
            if res.id:
                result.setdefault(res.model, {})
                result[res.model][res.res_id] = res.id
            result2[res.id] = False

        for model in result:
            try:
                r = dict(self.pool[model].name_get(cr, uid, result[model].keys(), context=context))
                for key,val in result[model].items():
                    result2[val] = r.get(key, False)
            except:
                # some object have no valid name_get implemented, we accept this
                pass
        return result2

    def _complete_name_get(self, cr, uid, ids, prop, unknow_none, context=None):
        result = {}
        for res in self.browse(cr, uid, ids, context=context):
            result[res.id] = (res.module and (res.module + '.') or '')+res.name
        return result

    _columns = {
        'name': fields.char('External Identifier', required=True, size=128, select=1,
                            help="External Key/Identifier that can be used for "
                                 "data integration with third-party systems"),
        'complete_name': fields.function(_complete_name_get, type='char', string='Complete ID'),
        'display_name': fields.function(_display_name_get, type='char', string='Record Name'),
        'model': fields.char('Model Name', required=True, size=64, select=1),
        'module': fields.char('Module', required=True, size=64, select=1),
        'res_id': fields.integer('Record ID', select=1,
                                 help="ID of the target record in the database"),
        'noupdate': fields.boolean('Non Updatable'),
        'date_update': fields.datetime('Update Date'),
        'date_init': fields.datetime('Init Date')
    }
    _defaults = {
        'date_init': lambda *a: time.strftime('%Y-%m-%d %H:%M:%S'),
        'date_update': lambda *a: time.strftime('%Y-%m-%d %H:%M:%S'),
        'noupdate': False,
        'module': ''
    }
    _sql_constraints = [
        ('module_name_uniq', 'unique(name, module)', 'You cannot have multiple records with the same external ID in the same module!'),
    ]

    def __init__(self, pool, cr):
        osv.osv.__init__(self, pool, cr)
        self.doinit = True
        # also stored in pool to avoid being discarded along with this osv instance
        if getattr(pool, 'model_data_reference_ids', None) is None:
            self.pool.model_data_reference_ids = {}

        self.loads = self.pool.model_data_reference_ids

    def _auto_init(self, cr, context=None):
        super(ir_model_data, self)._auto_init(cr, context)
        cr.execute('SELECT indexname FROM pg_indexes WHERE indexname = \'ir_model_data_module_name_index\'')
        if not cr.fetchone():
            cr.execute('CREATE INDEX ir_model_data_module_name_index ON ir_model_data (module, name)')

    @tools.ormcache()
    def _get_id(self, cr, uid, module, xml_id):
        """Returns the id of the ir.model.data record corresponding to a given module and xml_id (cached) or raise a ValueError if not found"""
        ids = self.search(cr, uid, [('module','=',module), ('name','=', xml_id)])
        if not ids:
            raise ValueError('No such external ID currently defined in the system: %s.%s' % (module, xml_id))
        # the sql constraints ensure us we have only one result
        return ids[0]

    @tools.ormcache()
    def get_object_reference(self, cr, uid, module, xml_id):
        """Returns (model, res_id) corresponding to a given module and xml_id (cached) or raise ValueError if not found"""
        data_id = self._get_id(cr, uid, module, xml_id)
        res = self.read(cr, uid, data_id, ['model', 'res_id'])
        if not res['res_id']:
            raise ValueError('No such external ID currently defined in the system: %s.%s' % (module, xml_id))
        return res['model'], res['res_id']

<<<<<<< HEAD
=======
    def check_object_reference(self, cr, uid, module, xml_id, raise_on_access_error=False):
        """Returns (model, res_id) corresponding to a given module and xml_id (cached), if and only if the user has the necessary access rights
        to see that object, otherwise raise a ValueError if raise_on_access_error is True or returns a tuple (model found, False)"""
        model, res_id = self.get_object_reference(cr, uid, module, xml_id)
        #search on id found in result to check if current user has read access right
        check_right = self.pool.get(model).search(cr, uid, [('id', '=', res_id)])
        if check_right:
            return model, res_id
        if raise_on_access_error:
            raise ValueError('Not enough access rights on the external ID: %s.%s' % (module, xml_id))
        return model, False

>>>>>>> a7323c16
    def get_object(self, cr, uid, module, xml_id, context=None):
        """Returns a browsable record for the given module name and xml_id or raise ValueError if not found"""
        res_model, res_id = self.get_object_reference(cr, uid, module, xml_id)
        result = self.pool[res_model].browse(cr, uid, res_id, context=context)
        if not result.exists():
            raise ValueError('No record found for unique ID %s.%s. It may have been deleted.' % (module, xml_id))
        return result

    def _update_dummy(self,cr, uid, model, module, xml_id=False, store=True):
        if not xml_id:
            return False
        try:
            id = self.read(cr, uid, [self._get_id(cr, uid, module, xml_id)], ['res_id'])[0]['res_id']
            self.loads[(module,xml_id)] = (model,id)
        except:
            id = False
        return id

    def clear_caches(self):
        """ Clears all orm caches on the object's methods

        :returns: itself
        """
        self._get_id.clear_cache(self)
        self.get_object_reference.clear_cache(self)
        return self

    def unlink(self, cr, uid, ids, context=None):
        """ Regular unlink method, but make sure to clear the caches. """
        self.clear_caches()
        return super(ir_model_data,self).unlink(cr, uid, ids, context=context)

    def _update(self,cr, uid, model, module, values, xml_id=False, store=True, noupdate=False, mode='init', res_id=False, context=None):
        model_obj = self.pool[model]
        if not context:
            context = {}
        # records created during module install should not display the messages of OpenChatter
        context = dict(context, install_mode=True)
        if xml_id and ('.' in xml_id):
            assert len(xml_id.split('.'))==2, _("'%s' contains too many dots. XML ids should not contain dots ! These are used to refer to other modules data, as in module.reference_id") % xml_id
            module, xml_id = xml_id.split('.')
        if (not xml_id) and (not self.doinit):
            return False
        action_id = False
        if xml_id:
            cr.execute('''SELECT imd.id, imd.res_id, md.id, imd.model
                          FROM ir_model_data imd LEFT JOIN %s md ON (imd.res_id = md.id)
                          WHERE imd.module=%%s AND imd.name=%%s''' % model_obj._table,
                          (module, xml_id))
            results = cr.fetchall()
            for imd_id2,res_id2,real_id2,real_model in results:
                if not real_id2:
                    self._get_id.clear_cache(self, uid, module, xml_id)
                    self.get_object_reference.clear_cache(self, uid, module, xml_id)
                    cr.execute('delete from ir_model_data where id=%s', (imd_id2,))
                    res_id = False
                else:
                    assert model == real_model, "External ID conflict, %s already refers to a `%s` record,"\
                        " you can't define a `%s` record with this ID." % (xml_id, real_model, model)
                    res_id,action_id = res_id2,imd_id2

        if action_id and res_id:
            model_obj.write(cr, uid, [res_id], values, context=context)
            self.write(cr, uid, [action_id], {
                'date_update': time.strftime('%Y-%m-%d %H:%M:%S'),
                },context=context)
        elif res_id:
            model_obj.write(cr, uid, [res_id], values, context=context)
            if xml_id:
                if model_obj._inherits:
                    for table in model_obj._inherits:
                        inherit_id = model_obj.browse(cr, uid,
                                res_id,context=context)[model_obj._inherits[table]]
                        self.create(cr, uid, {
                            'name': xml_id + '_' + table.replace('.', '_'),
                            'model': table,
                            'module': module,
                            'res_id': inherit_id.id,
                            'noupdate': noupdate,
                            },context=context)
                self.create(cr, uid, {
                    'name': xml_id,
                    'model': model,
                    'module':module,
                    'res_id':res_id,
                    'noupdate': noupdate,
                    },context=context)
        else:
            if mode=='init' or (mode=='update' and xml_id):
                res_id = model_obj.create(cr, uid, values, context=context)
                if xml_id:
                    if model_obj._inherits:
                        for table in model_obj._inherits:
                            inherit_id = model_obj.browse(cr, uid,
                                    res_id,context=context)[model_obj._inherits[table]]
                            self.create(cr, uid, {
                                'name': xml_id + '_' + table.replace('.', '_'),
                                'model': table,
                                'module': module,
                                'res_id': inherit_id.id,
                                'noupdate': noupdate,
                                },context=context)
                    self.create(cr, uid, {
                        'name': xml_id,
                        'model': model,
                        'module': module,
                        'res_id': res_id,
                        'noupdate': noupdate
                        },context=context)
        if xml_id and res_id:
            self.loads[(module, xml_id)] = (model, res_id)
            for table, inherit_field in model_obj._inherits.iteritems():
                inherit_id = model_obj.read(cr, uid, res_id,
                        [inherit_field])[inherit_field]
                self.loads[(module, xml_id + '_' + table.replace('.', '_'))] = (table, inherit_id)
        return res_id

    def ir_set(self, cr, uid, key, key2, name, models, value, replace=True, isobject=False, meta=None, xml_id=False):
        if isinstance(models[0], (list, tuple)):
            model,res_id = models[0]
        else:
            res_id=None
            model = models[0]

        if res_id:
            where = ' and res_id=%s' % (res_id,)
        else:
            where = ' and (res_id is null)'

        if key2:
            where += ' and key2=\'%s\'' % (key2,)
        else:
            where += ' and (key2 is null)'

        cr.execute('select * from ir_values where model=%s and key=%s and name=%s'+where,(model, key, name))
        res = cr.fetchone()
        if not res:
            ir_values_obj = openerp.registry(cr.dbname)['ir.values']
            ir_values_obj.set(cr, uid, key, key2, name, models, value, replace, isobject, meta)
        elif xml_id:
            cr.execute('UPDATE ir_values set value=%s WHERE model=%s and key=%s and name=%s'+where,(value, model, key, name))
        return True

    def _module_data_uninstall(self, cr, uid, modules_to_remove, context=None):
        """Deletes all the records referenced by the ir.model.data entries
        ``ids`` along with their corresponding database backed (including
        dropping tables, columns, FKs, etc, as long as there is no other
        ir.model.data entry holding a reference to them (which indicates that
        they are still owned by another module). 
        Attempts to perform the deletion in an appropriate order to maximize
        the chance of gracefully deleting all records.
        This step is performed as part of the full uninstallation of a module.
        """ 

        ids = self.search(cr, uid, [('module', 'in', modules_to_remove)])

        if uid != 1 and not self.pool['ir.model.access'].check_groups(cr, uid, "base.group_system"):
            raise except_orm(_('Permission Denied'), (_('Administrator access is required to uninstall a module')))

        context = dict(context or {})
        context[MODULE_UNINSTALL_FLAG] = True # enable model/field deletion

        ids_set = set(ids)
        wkf_todo = []
        to_unlink = []
        ids.sort()
        ids.reverse()
        for data in self.browse(cr, uid, ids, context):
            model = data.model
            res_id = data.res_id

            pair_to_unlink = (model, res_id)
            if pair_to_unlink not in to_unlink:
                to_unlink.append(pair_to_unlink)

            if model == 'workflow.activity':
                # Special treatment for workflow activities: temporarily revert their
                # incoming transition and trigger an update to force all workflow items
                # to move out before deleting them
                cr.execute('select res_type,res_id from wkf_instance where id IN (select inst_id from wkf_workitem where act_id=%s)', (res_id,))
                wkf_todo.extend(cr.fetchall())
                cr.execute("update wkf_transition set condition='True', group_id=NULL, signal=NULL,act_to=act_from,act_from=%s where act_to=%s", (res_id,res_id))

        for model,res_id in wkf_todo:
            try:
                openerp.workflow.trg_write(uid, model, res_id, cr)
            except Exception:
                _logger.info('Unable to force processing of workflow for item %s@%s in order to leave activity to be deleted', res_id, model, exc_info=True)

        def unlink_if_refcount(to_unlink):
            for model, res_id in to_unlink:
                external_ids = self.search(cr, uid, [('model', '=', model),('res_id', '=', res_id)])
                if set(external_ids)-ids_set:
                    # if other modules have defined this record, we must not delete it
                    continue
                if model == 'ir.model.fields':
                    # Don't remove the LOG_ACCESS_COLUMNS unless _log_access
                    # has been turned off on the model.
                    field = self.pool[model].browse(cr, uid, [res_id], context=context)[0]
                    if field.name in openerp.osv.orm.LOG_ACCESS_COLUMNS and self.pool[field.model]._log_access:
                        continue
                    if field.name == 'id':
                        continue
                _logger.info('Deleting %s@%s', res_id, model)
                try:
                    cr.execute('SAVEPOINT record_unlink_save')
                    self.pool[model].unlink(cr, uid, [res_id], context=context)
                except Exception:
                    _logger.info('Unable to delete %s@%s', res_id, model, exc_info=True)
                    cr.execute('ROLLBACK TO SAVEPOINT record_unlink_save')
                else:
                    cr.execute('RELEASE SAVEPOINT record_unlink_save')

        # Remove non-model records first, then model fields, and finish with models
        unlink_if_refcount((model, res_id) for model, res_id in to_unlink
                                if model not in ('ir.model','ir.model.fields'))
        unlink_if_refcount((model, res_id) for model, res_id in to_unlink
                                if model == 'ir.model.fields')

        ir_model_relation = self.pool['ir.model.relation']
        ir_module_module = self.pool['ir.module.module']
        modules_to_remove_ids = ir_module_module.search(cr, uid, [('name', 'in', modules_to_remove)])
        relation_ids = ir_model_relation.search(cr, uid, [('module', 'in', modules_to_remove_ids)])
        ir_model_relation._module_data_uninstall(cr, uid, relation_ids, context)

        unlink_if_refcount((model, res_id) for model, res_id in to_unlink
                                if model == 'ir.model')

        cr.commit()

        self.unlink(cr, uid, ids, context)

    def _process_end(self, cr, uid, modules):
        """ Clear records removed from updated module data.
        This method is called at the end of the module loading process.
        It is meant to removed records that are no longer present in the
        updated data. Such records are recognised as the one with an xml id
        and a module in ir_model_data and noupdate set to false, but not
        present in self.loads.
        """
        if not modules:
            return True
        to_unlink = []
        cr.execute("""SELECT id,name,model,res_id,module FROM ir_model_data
                      WHERE module IN %s AND res_id IS NOT NULL AND noupdate=%s""",
                      (tuple(modules), False))
        for (id, name, model, res_id, module) in cr.fetchall():
            if (module,name) not in self.loads:
                to_unlink.append((model,res_id))
        if not config.get('import_partial'):
            for (model, res_id) in to_unlink:
                if model in self.pool:
                    _logger.info('Deleting %s@%s', res_id, model)
                    self.pool[model].unlink(cr, uid, [res_id])

# vim:expandtab:smartindent:tabstop=4:softtabstop=4:shiftwidth=4:<|MERGE_RESOLUTION|>--- conflicted
+++ resolved
@@ -863,13 +863,12 @@
     def get_object_reference(self, cr, uid, module, xml_id):
         """Returns (model, res_id) corresponding to a given module and xml_id (cached) or raise ValueError if not found"""
         data_id = self._get_id(cr, uid, module, xml_id)
+        #assuming data_id is not False, as it was checked upstream
         res = self.read(cr, uid, data_id, ['model', 'res_id'])
         if not res['res_id']:
             raise ValueError('No such external ID currently defined in the system: %s.%s' % (module, xml_id))
         return res['model'], res['res_id']
 
-<<<<<<< HEAD
-=======
     def check_object_reference(self, cr, uid, module, xml_id, raise_on_access_error=False):
         """Returns (model, res_id) corresponding to a given module and xml_id (cached), if and only if the user has the necessary access rights
         to see that object, otherwise raise a ValueError if raise_on_access_error is True or returns a tuple (model found, False)"""
@@ -882,7 +881,6 @@
             raise ValueError('Not enough access rights on the external ID: %s.%s' % (module, xml_id))
         return model, False
 
->>>>>>> a7323c16
     def get_object(self, cr, uid, module, xml_id, context=None):
         """Returns a browsable record for the given module name and xml_id or raise ValueError if not found"""
         res_model, res_id = self.get_object_reference(cr, uid, module, xml_id)
