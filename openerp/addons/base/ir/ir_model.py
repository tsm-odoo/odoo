# -*- coding: utf-8 -*-
# Part of Odoo. See LICENSE file for full copyright and licensing details.
import logging
from collections import defaultdict

from odoo import api, fields, models, SUPERUSER_ID, tools,  _
from odoo.exceptions import AccessError, UserError, ValidationError
from odoo.modules import init_models
from odoo.modules.registry import RegistryManager
from odoo.tools.safe_eval import safe_eval

_logger = logging.getLogger(__name__)

MODULE_UNINSTALL_FLAG = '_force_unlink'


def encode(s):
    """ Return an UTF8-encoded version of ``s``. """
    return s.encode('utf8') if isinstance(s, unicode) else s


#
# IMPORTANT: this must be the first model declared in the module
#
class Base(models.AbstractModel):
    """ The base model, which is implicitly inherited by all models. """
    _name = 'base'


class Unknown(models.AbstractModel):
    """
    Abstract model used as a substitute for relational fields with an unknown
    comodel.
    """
    _name = '_unknown'


class IrModel(models.Model):
    _name = 'ir.model'
    _description = "Models"
    _order = 'model'

    name = fields.Char(string='Model Description', translate=True, required=True)
    model = fields.Char(default='x_', required=True, index=True)
    info = fields.Text(string='Information')
    field_id = fields.One2many('ir.model.fields', 'model_id', string='Fields', required=True, copy=True)
    inherited_model_ids = fields.Many2many('ir.model', compute='_inherited_models', string="Inherited models",
                                           help="The list of models that extends the current model.")
    state = fields.Selection([('manual', 'Custom Object'), ('base', 'Base Object')], string='Type', default='manual', readonly=True)
    access_ids = fields.One2many('ir.model.access', 'model_id', string='Access')
    transient = fields.Boolean(string="Transient Model")
    modules = fields.Char(compute='_in_modules', string='In Apps', help='List of modules in which the object is defined or inherited')
    view_ids = fields.One2many('ir.ui.view', compute='_view_ids', string='Views')

    @api.depends()
    def _inherited_models(self):
        for model in self:
            parent_names = list(self.env[model.model]._inherits)
            if parent_names:
                model.inherited_model_ids = self.search([('model', 'in', parent_names)])

    @api.depends()
    def _in_modules(self):
        installed_modules = self.env['ir.module.module'].search([('state', '=', 'installed')])
        installed_names = set(installed_modules.mapped('name'))
        xml_ids = models.Model._get_external_ids(self)
        for model in self:
            module_names = set(xml_id.split('.')[0] for xml_id in xml_ids[model.id])
            model.modules = ", ".join(sorted(installed_names & module_names))

    @api.depends()
    def _view_ids(self):
        for model in self:
            model.view_ids = self.env['ir.ui.view'].search([('model', '=', model.model)])

    @api.constrains('model')
    def _check_model_name(self):
        for model in self:
            if model.state == 'manual':
                if not model.model.startswith('x_'):
                    raise ValidationError(_("The model name must start with 'x_'."))
            if not models.check_object_name(model.model):
                raise ValidationError(_("The model name can only contain lowercase characters, digits, underscores and dots."))

    _sql_constraints = [
        ('obj_name_uniq', 'unique (model)', 'Each model must be unique!'),
    ]

    # overridden to allow searching both on model name (field 'model') and model
    # description (field 'name')
    @api.model
    def _name_search(self, name='', args=None, operator='ilike', limit=100):
        if args is None:
            args = []
        domain = args + ['|', ('model', operator, name), ('name', operator, name)]
        return super(IrModel, self).search(domain, limit=limit).name_get()

    def _drop_table(self):
        for model in self:
            table = self.env[model.model]._table
            self._cr.execute('select relkind from pg_class where relname=%s', (table,))
            result = self._cr.fetchone()
            if result and result[0] == 'v':
                self._cr.execute('DROP view %s' % table)
            elif result and result[0] == 'r':
                self._cr.execute('DROP TABLE %s CASCADE' % table)
        return True

    @api.multi
    def unlink(self):
        # Prevent manual deletion of module tables
        if not self._context.get(MODULE_UNINSTALL_FLAG):
            for model in self:
                if model.state != 'manual':
                    raise UserError(_("Model '%s' contains module data and cannot be removed!") % model.name)
                # prevent screwing up fields that depend on these models' fields
                model.field_id._prepare_update()

        self._drop_table()
        res = super(IrModel, self).unlink()

        # Reload registry for normal unlink only. For module uninstall, the
        # reload is done independently in odoo.modules.loading.
        if not self._context.get(MODULE_UNINSTALL_FLAG):
            self._cr.commit()  # must be committed before reloading registry in new cursor
            api.Environment.reset()
            RegistryManager.new(self._cr.dbname)
            RegistryManager.signal_registry_change(self._cr.dbname)

        return res

    @api.multi
    def write(self, vals):
        if '__last_update' in self._context:
            self = self.with_context({k: v for k, v in self._context.iteritems() if k != '__last_update'})
        if 'model' in vals:
            raise UserError(_('Field "Model" cannot be modified on models.'))
        if 'state' in vals:
            raise UserError(_('Field "Type" cannot be modified on models.'))
        if 'transient' in vals:
            raise UserError(_('Field "Transient Model" cannot be modified on models.'))
        # Filter out operations 4 from field id, because the web client always
        # writes (4,id,False) even for non dirty items.
        if 'field_id' in vals:
            vals['field_id'] = [op for op in vals['field_id'] if op[0] != 4]
        return super(IrModel, self).write(vals)

    @api.model
    def create(self, vals):
        res = super(IrModel, self).create(vals)
        if vals.get('state', 'manual') == 'manual':
            # setup models; this automatically adds model in registry
            self.pool.setup_models(self._cr, partial=(not self.pool.ready))
            # update database schema
            model = self.pool[vals['model']]
            init_models([model], self._cr, dict(self._context, update_custom_fields=True))
            RegistryManager.signal_registry_change(self._cr.dbname)
        return res

    @api.model
    def _instanciate(self, model_data):
        """ Instanciate a model class for the custom model given by parameters ``model_data``. """
        class CustomModel(models.Model):
            _name = encode(model_data['model'])
            _description = model_data['name']
            _module = False
            _custom = True
            _transient = bool(model_data['transient'])
            __doc__ = model_data['info']

        CustomModel._build_model(self.pool, self._cr)


class IrModelFields(models.Model):
    _name = 'ir.model.fields'
    _description = "Fields"
    _order = "name"
    _rec_name = 'field_description'

    name = fields.Char(string='Field Name', default='x_', required=True, index=True)
    complete_name = fields.Char(index=True)
    model = fields.Char(string='Object Name', required=True, index=True,
                        help="The technical name of the model this field belongs to")
    relation = fields.Char(string='Object Relation',
                           help="For relationship fields, the technical name of the target model")
    relation_field = fields.Char(help="For one2many fields, the field on the target model that implement the opposite many2one relationship")
    model_id = fields.Many2one('ir.model', string='Model', required=True, index=True, ondelete='cascade',
                               help="The model this field belongs to")
    field_description = fields.Char(string='Field Label', default='', required=True, translate=True)
    help = fields.Text(string='Field Help', translate=True)
    ttype = fields.Selection(selection='_get_field_types', string='Field Type', required=True)
    selection = fields.Char(string='Selection Options', default="",
                            help="List of options for a selection field, "
                                 "specified as a Python expression defining a list of (key, label) pairs. "
                                 "For example: [('blue','Blue'),('yellow','Yellow')]")
    copy = fields.Boolean(string='Copied', help="Whether the value is copied when duplicating a record.")
    related = fields.Char(string='Related Field', help="The corresponding related field, if any. This must be a dot-separated list of field names.")
    required = fields.Boolean()
    readonly = fields.Boolean()
    index = fields.Boolean(string='Indexed')
    translate = fields.Boolean(string='Translatable', help="Whether values for this field can be translated (enables the translation mechanism for that field)")
    size = fields.Integer()
    state = fields.Selection([('manual', 'Custom Field'), ('base', 'Base Field')], string='Type', default='manual', required=True, readonly=True, index=True)
    on_delete = fields.Selection([('cascade', 'Cascade'), ('set null', 'Set NULL'), ('restrict', 'Restrict')],
                                 string='On Delete', default='set null', help='On delete property for many2one fields')
    domain = fields.Char(default="[]", help="The optional domain to restrict possible values for relationship fields, "
                                            "specified as a Python expression defining a list of triplets. "
                                            "For example: [('color','=','red')]")
    groups = fields.Many2many('res.groups', 'ir_model_fields_group_rel', 'field_id', 'group_id')
    selectable = fields.Boolean(default=True)
    modules = fields.Char(compute='_in_modules', string='In Apps', help='List of modules in which the field is defined')
    serialization_field_id = fields.Many2one('ir.model.fields', 'Serialization Field', domain="[('ttype','=','serialized')]",
                                             ondelete='cascade', help="If set, this field will be stored in the sparse "
                                                                      "structure of the serialization field, instead "
                                                                      "of having its own database column. This cannot be "
                                                                      "changed after creation.")
    relation_table = fields.Char(help="Used for custom many2many fields to define a custom relation table name")
    column1 = fields.Char(string='Column 1', help="Column referring to the record in the model table")
    column2 = fields.Char(string="Column 2", help="Column referring to the record in the comodel table")
    compute = fields.Text(help="Code to compute the value of the field.\n"
                               "Iterate on the recordset 'self' and assign the field's value:\n\n"
                               "    for record in self:\n"
                               "        record['size'] = len(record.name)\n\n"
                               "Modules time, datetime, dateutil are available.")
    depends = fields.Char(string='Dependencies', help="Dependencies of compute method; "
                                                      "a list of comma-separated field names, like\n\n"
                                                      "    name, partner_id.name")
    store = fields.Boolean(string='Stored', default=True, help="Whether the value is stored in the database.")

    @api.model
    def _get_field_types(self):
        # retrieve the possible field types from the field classes' metaclass
        return sorted((key, key) for key in fields.MetaField.by_type)

    @api.depends()
    def _in_modules(self):
        installed_modules = self.env['ir.module.module'].search([('state', '=', 'installed')])
        installed_names = set(installed_modules.mapped('name'))
        xml_ids = models.Model._get_external_ids(self)
        for field in self:
            module_names = set(xml_id.split('.')[0] for xml_id in xml_ids[field.id])
            field.modules = ", ".join(sorted(installed_names & module_names))

    @api.model
    def _check_selection(self, selection):
        try:
            items = safe_eval(selection)
            if not (isinstance(items, (tuple, list)) and
                    all(isinstance(item, (tuple, list)) and len(item) == 2 for item in items)):
                raise ValueError(selection)
        except Exception:
            _logger.info('Invalid selection list definition for fields.selection', exc_info=True)
            raise UserError(_("The Selection Options expression is not a valid Pythonic expression."
                              "Please provide an expression in the [('key','Label'), ...] format."))

    _sql_constraints = [
        ('size_gt_zero', 'CHECK (size>=0)', 'Size of the field cannot be negative.'),
    ]

    def _related_field(self):
        """ Return the ``Field`` instance corresponding to ``self.related``. """
        names = self.related.split(".")
        last = len(names) - 1
        model = self.env[self.model or self.model_id.model]
        for index, name in enumerate(names):
            field = model._fields.get(name)
            if field is None:
                raise UserError(_("Unknown field name '%s' in related field '%s'") % (name, self.related))
            if index < last and not field.relational:
                raise UserError(_("Non-relational field name '%s' in related field '%s'") % (name, self.related))
            model = model[name]
        return field

    @api.one
    @api.constrains('related')
    def _check_related(self):
        if self.state == 'manual' and self.related:
            field = self._related_field()
            if field.type != self.ttype:
                raise ValidationError(_("Related field '%s' does not have type '%s'") % (self.related, self.ttype))
            if field.relational and field.comodel_name != self.relation:
                raise ValidationError(_("Related field '%s' does not have comodel '%s'") % (self.related, self.relation))

    @api.onchange('related')
    def _onchange_related(self):
        if self.related:
            try:
                field = self._related_field()
            except UserError as e:
                return {'warning': {'title': _("Warning"), 'message': e.message}}
            self.ttype = field.type
            self.relation = field.comodel_name
            self.readonly = True
            self.copy = False

    @api.constrains('depends')
    def _check_depends(self):
        """ Check whether all fields in dependencies are valid. """
        for record in self:
            if not record.depends:
                continue
            for seq in record.depends.split(","):
                if not seq.strip():
                    raise UserError(_("Empty dependency in %r") % (record.depends))
                model = self.env[record.model]
                names = seq.strip().split(".")
                last = len(names) - 1
                for index, name in enumerate(names):
                    field = model._fields.get(name)
                    if field is None:
                        raise UserError(_("Unknown field %r in dependency %r") % (name, seq.strip()))
                    if index < last and not field.relational:
                        raise UserError(_("Non-relational field %r in dependency %r") % (name, seq.strip()))
                    model = model[name]

    @api.onchange('compute')
    def _onchange_compute(self):
        if self.compute:
            self.readonly = True
            self.copy = False

    @api.one
    @api.constrains('relation_table')
    def _check_relation_table(self):
        models.check_pg_name(self.relation_table)

    @api.model
    def _custom_many2many_names(self, model_name, comodel_name):
        """ Return default names for the table and columns of a custom many2many field. """
        rel1 = self.env[model_name]._table
        rel2 = self.env[comodel_name]._table
        table = 'x_%s_%s_rel' % tuple(sorted([rel1, rel2]))
        if rel1 == rel2:
            return (table, 'id1', 'id2')
        else:
            return (table, '%s_id' % rel1, '%s_id' % rel2)

    @api.onchange('ttype', 'model_id', 'relation')
    def _onchange_ttype(self):
        self.copy = (self.ttype != 'one2many')
        if self.ttype == 'many2many' and self.model_id and self.relation:
            names = self._custom_many2many_names(self.model_id.model, self.relation)
            self.relation_table, self.column1, self.column2 = names
        else:
            self.relation_table = False
            self.column1 = False
            self.column2 = False

    @api.onchange('relation_table')
    def _onchange_relation_table(self):
        if self.relation_table:
            # check whether other fields use the same table
            others = self.search([('ttype', '=', 'many2many'),
                                  ('relation_table', '=', self.relation_table),
                                  ('id', 'not in', self._origin.ids)])
            if others:
                for other in others:
                    if (other.model, other.relation) == (self.relation, self.model):
                        # other is a candidate inverse field
                        self.column1 = other.column2
                        self.column2 = other.column1
                        return
                return {'warning': {
                    'title': _("Warning"),
                    'message': _("The table %r if used for other, possibly incompatible fields.") % self.relation_table,
                }}

    @api.multi
    def _drop_column(self):
        tables_to_drop = set()

        for field in self:
            if field.name in models.MAGIC_COLUMNS:
                continue
            model = self.env[field.model]
            self._cr.execute('SELECT relkind FROM pg_class WHERE relname=%s', (model._table,))
            relkind = self._cr.fetchone()
            self._cr.execute("""SELECT column_name FROM information_schema.columns
                                WHERE table_name=%s AND column_name=%s""",
                             (model._table, field.name))
            column_name = self._cr.fetchone()
            if column_name and (relkind and relkind[0] == 'r'):
                self._cr.execute('ALTER table "%s" DROP column "%s" cascade' % (model._table, field.name))
            if field.state == 'manual' and field.ttype == 'many2many':
                rel_name = field.relation_table or model._fields[field.name].relation
                tables_to_drop.add(rel_name)
<<<<<<< HEAD
            model._pop_field(field.name)
=======
            if field.state == 'manual':
                model._pop_field(cr, uid, field.name, context=context)
>>>>>>> caf78d22

        if tables_to_drop:
            # drop the relation tables that are not used by other fields
            self._cr.execute("""SELECT relation_table FROM ir_model_fields
                                WHERE relation_table IN %s AND id NOT IN %s""",
                             (tuple(tables_to_drop), tuple(self.ids)))
            tables_to_keep = set(row[0] for row in self._cr.fetchall())
            for rel_name in tables_to_drop - tables_to_keep:
                self._cr.execute('DROP TABLE "%s"' % rel_name)

        return True

    @api.multi
    def _prepare_update(self):
        """ Check whether the fields in ``self`` may be modified or removed.
            This method prevents the modification/deletion of many2one fields
            that have an inverse one2many, for instance.
        """
        for record in self:
            model = self.env[record.model]
            field = model._fields[record.name]
            if field.type == 'many2one' and model._field_inverses.get(field):
                msg = _("The field '%s' cannot be removed because the field '%s' depends on it.")
                raise UserError(msg % (field, model._field_inverses[field][0]))

    @api.multi
    def unlink(self):
        # Prevent manual deletion of module columns
        if not self._context.get(MODULE_UNINSTALL_FLAG) and \
                any(field.state != 'manual' for field in self):
            raise UserError(_("This column contains module data and cannot be removed!"))

        # prevent screwing up fields that depend on these fields
        self._prepare_update()

        model_names = self.mapped('model')
        self._drop_column()
        res = super(IrModelFields, self).unlink()

        # The field we just deleted might be inherited, and the registry is
        # inconsistent in this case; therefore we reload the registry.
        if not self._context.get(MODULE_UNINSTALL_FLAG):
            self._cr.commit()
            api.Environment.reset()
            registry = RegistryManager.new(self._cr.dbname)
            models = registry.descendants(model_names, '_inherits')
            init_models(models, self._cr, dict(self._context, update_custom_fields=True))
            RegistryManager.signal_registry_change(self._cr.dbname)

        return res

    @api.model
    def create(self, vals):
        if 'model_id' in vals:
            model_data = self.env['ir.model'].browse(vals['model_id'])
            vals['model'] = model_data.model
        if vals.get('ttype') == 'selection':
            if not vals.get('selection'):
                raise UserError(_('For selection fields, the Selection Options must be given!'))
            self._check_selection(vals['selection'])

        res = super(IrModelFields, self).create(vals)

        if vals.get('state', 'manual') == 'manual':
            if not vals['name'].startswith('x_'):
                raise UserError(_("Custom fields must have a name that starts with 'x_' !"))

            if vals.get('relation') and not self.env['ir.model'].search([('model', '=', vals['relation'])]):
                raise UserError(_("Model %s does not exist!") % vals['relation'])

            if vals.get('ttype') == 'one2many':
                if not self.search([('model_id', '=', vals['relation']), ('name', '=', vals['relation_field']), ('ttype', '=', 'many2one')]):
                    raise UserError(_("Many2one %s on model %s does not exist!") % (vals['relation_field'], vals['relation']))

            self.pool.clear_manual_fields()

            if vals['model'] in self.pool:
                # setup models; this re-initializes model in registry
                self.pool.setup_models(self._cr, partial=(not self.pool.ready))
                # update database schema of model and its descendant models
                models = self.pool.descendants([vals['model']], '_inherits')
                init_models(models, self._cr, dict(self._context, update_custom_fields=True))
                RegistryManager.signal_registry_change(self._cr.dbname)

        return res

    @api.multi
    def write(self, vals):
        # For the moment renaming a sparse field or changing the storing system
        # is not allowed. This may be done later
        if 'serialization_field_id' in vals or 'name' in vals:
            for field in self:
                if 'serialization_field_id' in vals and field.serialization_field_id.id != vals['serialization_field_id']:
                    raise UserError(_('Changing the storing system for field "%s" is not allowed.') % field.name)
                if field.serialization_field_id and (field.name != vals['name']):
                    raise UserError(_('Renaming sparse field "%s" is not allowed') % field.name)

        # if set, *one* column can be renamed here
        column_rename = None

        # names of the models to patch
        patched_models = set()

        if vals and self:
            # check selection if given
            if vals.get('selection'):
                self._check_selection(vals['selection'])

            for item in self:
                if item.state != 'manual':
                    raise UserError(_('Properties of base fields cannot be altered in this manner! '
                                      'Please modify them through Python code, '
                                      'preferably through a custom addon!'))

                if vals.get('model_id', item.model_id.id) != item.model_id.id:
                    raise UserError(_("Changing the model of a field is forbidden!"))

                if vals.get('ttype', item.ttype) != item.ttype:
                    raise UserError(_("Changing the type of a field is not yet supported. "
                                      "Please drop it and create it again!"))

                obj = self.pool.get(item.model)
                field = getattr(obj, '_fields', {}).get(item.name)

                if vals.get('name', item.name) != item.name:
                    # We need to rename the column
                    item._prepare_update()
                    if column_rename:
                        raise UserError(_('Can only rename one field at a time!'))
                    if vals['name'] in obj._fields:
                        raise UserError(_('Cannot rename field to %s, because that field already exists!') % vals['name'])
                    if vals.get('state', 'manual') == 'manual' and not vals['name'].startswith('x_'):
                        raise UserError(_('New field name must still start with x_ , because it is a custom field!'))
                    if '\'' in vals['name'] or '"' in vals['name'] or ';' in vals['name']:
                        raise ValueError('Invalid character in column name')
                    column_rename = (obj._table, item.name, vals['name'], item.index)

                # We don't check the 'state', because it might come from the context
                # (thus be set for multiple fields) and will be ignored anyway.
                if obj is not None and field is not None:
                    patched_models.add(obj._name)

        # These shall never be written (modified)
        for column_name in ('model_id', 'model', 'state'):
            if column_name in vals:
                del vals[column_name]

        res = super(IrModelFields, self).write(vals)

        self.pool.clear_manual_fields()

        if column_rename:
            # rename column in database, and its corresponding index if present
            table, oldname, newname, index = column_rename
            self._cr.execute('ALTER TABLE "%s" RENAME COLUMN "%s" TO "%s"' % (table, oldname, newname))
            if index:
                self._cr.execute('ALTER INDEX "%s_%s_index" RENAME TO "%s_%s_index"' % (table, oldname, table, newname))

        if column_rename or patched_models:
            # setup models, this will reload all manual fields in registry
            self.pool.setup_models(self._cr, partial=(not self.pool.ready))

        if patched_models:
            # update the database schema of the models to patch
            models = self.pool.descendants(patched_models, '_inherits')
            init_models(models, self._cr, dict(self._context, update_custom_fields=True))

        if column_rename or patched_models:
            RegistryManager.signal_registry_change(self._cr.dbname)

        return res


class IrModelConstraint(models.Model):
    """
    This model tracks PostgreSQL foreign keys and constraints used by Odoo
    models.
    """
    _name = 'ir.model.constraint'

    name = fields.Char(string='Constraint', required=True, index=True,
                       help="PostgreSQL constraint or foreign key name.")
    definition = fields.Char(help="PostgreSQL constraint definition")
    model = fields.Many2one('ir.model', required=True, index=True)
    module = fields.Many2one('ir.module.module', required=True, index=True)
    type = fields.Char(string='Constraint Type', required=True, size=1, index=True,
                       help="Type of the constraint: `f` for a foreign key, "
                            "`u` for other constraints.")
    date_update = fields.Datetime(string='Update Date')
    date_init = fields.Datetime(string='Initialization Date')

    _sql_constraints = [
        ('module_name_uniq', 'unique(name, module)',
         'Constraints with the same name are unique per module.'),
    ]

    @api.multi
    def _module_data_uninstall(self):
        """
        Delete PostgreSQL foreign keys and constraints tracked by this model.
        """
        if not (self._uid == SUPERUSER_ID or self.env.user.has_group('base.group_system')):
            raise AccessError(_('Administrator access is required to uninstall a module'))

        ids_set = set(self.ids)
        for data in self.sorted(key='id', reverse=True):
            name = tools.ustr(data.name)
            if data.model.model in self.env:
                table = self.env[data.model.model]._table    
            else:
                table = data.model.model.replace('.', '_')
            typ = data.type

            # double-check we are really going to delete all the owners of this schema element
            self._cr.execute("""SELECT id from ir_model_constraint where name=%s""", (data.name,))
            external_ids = set(x[0] for x in self._cr.fetchall())
            if external_ids - ids_set:
                # as installed modules have defined this element we must not delete it!
                continue

            if typ == 'f':
                # test if FK exists on this table (it could be on a related m2m table, in which case we ignore it)
                self._cr.execute("""SELECT 1 from pg_constraint cs JOIN pg_class cl ON (cs.conrelid = cl.oid)
                                    WHERE cs.contype=%s and cs.conname=%s and cl.relname=%s""",
                                 ('f', name, table))
                if self._cr.fetchone():
                    self._cr.execute('ALTER TABLE "%s" DROP CONSTRAINT "%s"' % (table, name),)
                    _logger.info('Dropped FK CONSTRAINT %s@%s', name, data.model.model)

            if typ == 'u':
                # test if constraint exists
                self._cr.execute("""SELECT 1 from pg_constraint cs JOIN pg_class cl ON (cs.conrelid = cl.oid)
                                    WHERE cs.contype=%s and cs.conname=%s and cl.relname=%s""",
                                 ('u', name, table))
                if self._cr.fetchone():
                    self._cr.execute('ALTER TABLE "%s" DROP CONSTRAINT "%s"' % (table, name),)
                    _logger.info('Dropped CONSTRAINT %s@%s', name, data.model.model)

        self.unlink()


class IrModelRelation(models.Model):
    """
    This model tracks PostgreSQL tables used to implement Odoo many2many
    relations.
    """
    _name = 'ir.model.relation'

    name = fields.Char(string='Relation Name', required=True, index=True,
                       help="PostgreSQL table name implementing a many2many relation.")
    model = fields.Many2one('ir.model', required=True, index=True)
    module = fields.Many2one('ir.module.module', required=True, index=True)
    date_update = fields.Datetime(string='Update Date')
    date_init = fields.Datetime(string='Initialization Date')

    @api.multi
    def _module_data_uninstall(self):
        """
        Delete PostgreSQL many2many relations tracked by this model.
        """
        if not (self._uid == SUPERUSER_ID or self.env.user.has_group('base.group_system')):
            raise AccessError(_('Administrator access is required to uninstall a module'))

        ids_set = set(self.ids)
        to_drop = tools.OrderedSet()
        for data in self.sorted(key='id', reverse=True):
            name = tools.ustr(data.name)

            # double-check we are really going to delete all the owners of this schema element
            self._cr.execute("""SELECT id from ir_model_relation where name = %s""", (data.name,))
            external_ids = set(x[0] for x in self._cr.fetchall())
            if external_ids - ids_set:
                # as installed modules have defined this element we must not delete it!
                continue

            self._cr.execute("SELECT 1 FROM information_schema.tables WHERE table_name=%s", (name,))
            if self._cr.fetchone():
                to_drop.add(name)

        self.unlink()

        # drop m2m relation tables
        for table in to_drop:
            self._cr.execute('DROP TABLE %s CASCADE' % table,)
            _logger.info('Dropped table %s', table)


class IrModelAccess(models.Model):
    _name = 'ir.model.access'

    name = fields.Char(required=True, index=True)
    active = fields.Boolean(default=True, help='If you uncheck the active field, it will disable the ACL without deleting it (if you delete a native ACL, it will be re-created when you reload the module).')
    model_id = fields.Many2one('ir.model', string='Object', required=True, domain=[('transient', '=', False)], index=True, ondelete='cascade')
    group_id = fields.Many2one('res.groups', string='Group', ondelete='cascade', index=True)
    perm_read = fields.Boolean(string='Read Access')
    perm_write = fields.Boolean(string='Write Access')
    perm_create = fields.Boolean(string='Create Access')
    perm_unlink = fields.Boolean(string='Delete Access')

    @api.model
    def check_groups(self, group):
        """ Check whether the current user has the given group. """
        grouparr = group.split('.')
        if not grouparr:
            return False
        self._cr.execute("""SELECT 1 FROM res_groups_users_rel
                            WHERE uid=%s AND gid IN (
                                SELECT res_id FROM ir_model_data WHERE module=%s AND name=%s)""",
                         (self._uid, grouparr[0], grouparr[1],))
        return bool(self._cr.fetchone())

    @api.model
    def check_group(self, model, mode, group_ids):
        """ Check if a specific group has the access mode to the specified model"""
        assert mode in ('read', 'write', 'create', 'unlink'), 'Invalid access mode'

        if isinstance(model, models.BaseModel):
            assert model._name == 'ir.model', 'Invalid model object'
            model_name = model.name
        else:
            model_name = model

        if isinstance(group_ids, (int, long)):
            group_ids = [group_ids]

        query = """ SELECT 1 FROM ir_model_access a
                    JOIN ir_model m ON (m.id = a.model_id)
                    WHERE a.active AND a.perm_{mode} AND
                        m.model=%s AND (a.group_id IN %s OR a.group_id IS NULL)
                """.format(mode=mode)
        self._cr.execute(query, (model_name, tuple(group_ids)))
        return bool(self._cr.rowcount)

    @api.model_cr
    def group_names_with_access(self, model_name, access_mode):
        """ Return the names of visible groups which have been granted
            ``access_mode`` on the model ``model_name``.
           :rtype: list
        """
        assert access_mode in ('read', 'write', 'create', 'unlink'), 'Invalid access mode'
        self._cr.execute("""SELECT c.name, g.name
                            FROM ir_model_access a
                                JOIN ir_model m ON (a.model_id=m.id)
                                JOIN res_groups g ON (a.group_id=g.id)
                                LEFT JOIN ir_module_category c ON (c.id=g.category_id)
                            WHERE m.model=%s AND a.active IS TRUE AND a.perm_""" + access_mode,
                         (model_name,))
        return [('%s/%s' % x) if x[0] else x[1] for x in self._cr.fetchall()]

    # The context parameter is useful when the method translates error messages.
    # But as the method raises an exception in that case,  the key 'lang' might
    # not be really necessary as a cache key, unless the `ormcache_context`
    # decorator catches the exception (it does not at the moment.)
    @api.model
    @tools.ormcache_context('self._uid', 'model', 'mode', 'raise_exception', keys=('lang',))
    def check(self, model, mode='read', raise_exception=True):
        if self._uid == 1:
            # User root have all accesses
            return True

        assert mode in ('read', 'write', 'create', 'unlink'), 'Invalid access mode'

        if isinstance(model, models.BaseModel):
            assert model._name == 'ir.model', 'Invalid model object'
            model_name = model.model
        else:
            model_name = model

        # TransientModel records have no access rights, only an implicit access rule
        if model_name not in self.env:
            _logger.error('Missing model %s', model_name)
        elif self.env[model_name].is_transient():
            return True

        # We check if a specific rule exists
        self._cr.execute("""SELECT MAX(CASE WHEN perm_{mode} THEN 1 ELSE 0 END)
                              FROM ir_model_access a
                              JOIN ir_model m ON (m.id = a.model_id)
                              JOIN res_groups_users_rel gu ON (gu.gid = a.group_id)
                             WHERE m.model = %s
                               AND gu.uid = %s
                               AND a.active IS TRUE""".format(mode=mode),
                         (model_name, self._uid,))
        r = self._cr.fetchone()[0]

        if not r:
            # there is no specific rule. We check the generic rule
            self._cr.execute("""SELECT MAX(CASE WHEN perm_{mode} THEN 1 ELSE 0 END)
                                  FROM ir_model_access a
                                  JOIN ir_model m ON (m.id = a.model_id)
                                 WHERE a.group_id IS NULL
                                   AND m.model = %s
                                   AND a.active IS TRUE""".format(mode=mode),
                             (model_name,))
            r = self._cr.fetchone()[0]

        if not r and raise_exception:
            groups = '\n\t'.join('- %s' % g for g in self.group_names_with_access(model_name, mode))
            msg_heads = {
                # Messages are declared in extenso so they are properly exported in translation terms
                'read': _("Sorry, you are not allowed to access this document."),
                'write':  _("Sorry, you are not allowed to modify this document."),
                'create': _("Sorry, you are not allowed to create this kind of document."),
                'unlink': _("Sorry, you are not allowed to delete this document."),
            }
            if groups:
                msg_tail = _("Only users with the following access level are currently allowed to do that") + ":\n%s\n\n(" + _("Document model") + ": %s)"
                msg_params = (groups, model_name)
            else:
                msg_tail = _("Please contact your system administrator if you think this is an error.") + "\n\n(" + _("Document model") + ": %s)"
                msg_params = (model_name,)
            _logger.info('Access Denied by ACLs for operation: %s, uid: %s, model: %s', mode, self._uid, model_name)
            msg = '%s %s' % (msg_heads[mode], msg_tail)
            raise AccessError(msg % msg_params)

        return bool(r)

    __cache_clearing_methods = []

    def register_cache_clearing_method(self, model, method):
        self.__cache_clearing_methods.append((model, method))

    def unregister_cache_clearing_method(self, model, method):
        try:
            self.__cache_clearing_methods.remove((model, method))
        except ValueError:
            pass

    @api.model_cr
    def call_cache_clearing_methods(self):
        self.invalidate_cache()
        self.check.clear_cache(self)    # clear the cache of check function
        for model, method in self.__cache_clearing_methods:
            if model in self.env:
                getattr(self.env[model], method)()

    #
    # Check rights on actions
    #
    @api.model
    def create(self, values):
        self.call_cache_clearing_methods()
        return super(IrModelAccess, self).create(values)

    @api.multi
    def write(self, values):
        self.call_cache_clearing_methods()
        return super(IrModelAccess, self).write(values)

    @api.multi
    def unlink(self):
        self.call_cache_clearing_methods()
        return super(IrModelAccess, self).unlink()


class IrModelData(models.Model):
    """Holds external identifier keys for records in the database.
       This has two main uses:

           * allows easy data integration with third-party systems,
             making import/export/sync of data possible, as records
             can be uniquely identified across multiple systems
           * allows tracking the origin of data installed by Odoo
             modules themselves, thus making it possible to later
             update them seamlessly.
    """
    _name = 'ir.model.data'
    _order = 'module, model, name'

    name = fields.Char(string='External Identifier', required=True,
                       help="External Key/Identifier that can be used for "
                            "data integration with third-party systems")
    complete_name = fields.Char(compute='_compute_complete_name', string='Complete ID')
    model = fields.Char(string='Model Name', required=True)
    module = fields.Char(default='', required=True)
    res_id = fields.Integer(string='Record ID', help="ID of the target record in the database")
    noupdate = fields.Boolean(string='Non Updatable', default=False)
    date_update = fields.Datetime(string='Update Date', default=fields.Datetime.now)
    date_init = fields.Datetime(string='Init Date', default=fields.Datetime.now)

    @api.depends('module', 'name')
    def _compute_complete_name(self):
        for res in self:
            res.complete_name = ".".join(filter(None, [res.module, res.name]))

    def __init__(self, pool, cr):
        models.Model.__init__(self, pool, cr)
        # also stored in pool to avoid being discarded along with this osv instance
        if getattr(pool, 'model_data_reference_ids', None) is None:
            self.pool.model_data_reference_ids = {}
        # put loads on the class, in order to share it among all instances
        type(self).loads = self.pool.model_data_reference_ids

    @api.model_cr_context
    def _auto_init(self):
        res = super(IrModelData, self)._auto_init()
        self._cr.execute("SELECT indexname FROM pg_indexes WHERE indexname = 'ir_model_data_module_name_uniq_index'")
        if not self._cr.fetchone():
            self._cr.execute('CREATE UNIQUE INDEX ir_model_data_module_name_uniq_index ON ir_model_data (module, name)')
        self._cr.execute("SELECT indexname FROM pg_indexes WHERE indexname = 'ir_model_data_model_res_id_index'")
        if not self._cr.fetchone():
            self._cr.execute('CREATE INDEX ir_model_data_model_res_id_index ON ir_model_data (model, res_id)')
        return res

    @api.multi
    def name_get(self):
        model_id_name = defaultdict(dict)       # {res_model: {res_id: name}}
        for xid in self:
            model_id_name[xid.model][xid.res_id] = None

        # fill in model_id_name with name_get() of corresponding records
        for model, id_name in model_id_name.iteritems():
            try:
                ng = self.env[model].browse(id_name).name_get()
                id_name.update(ng)
            except Exception:
                pass

        # return results, falling back on complete_name
        return [(xid.id, model_id_name[xid.model][xid.res_id] or xid.complete_name)
                for xid in self]

    # NEW V8 API
    @api.model
    @tools.ormcache('xmlid')
    def xmlid_lookup(self, xmlid):
        """Low level xmlid lookup
        Return (id, res_model, res_id) or raise ValueError if not found
        """
        module, name = xmlid.split('.', 1)
        xid = self.search([('module', '=', module), ('name', '=', name)])
        if not xid:
            raise ValueError('External ID not found in the system: %s' % xmlid)
        # the sql constraints ensure us we have only one result
        res = xid.read(['model', 'res_id'])[0]
        if not res['res_id']:
            raise ValueError('External ID not found in the system: %s' % xmlid)
        return res['id'], res['model'], res['res_id']

    @api.model
    def xmlid_to_res_model_res_id(self, xmlid, raise_if_not_found=False):
        """ Return (res_model, res_id)"""
        try:
            return self.xmlid_lookup(xmlid)[1:3]
        except ValueError:
            if raise_if_not_found:
                raise
            return (False, False)

    @api.model
    def xmlid_to_res_id(self, xmlid, raise_if_not_found=False):
        """ Returns res_id """
        return self.xmlid_to_res_model_res_id(xmlid, raise_if_not_found)[1]

    @api.model
    def xmlid_to_object(self, xmlid, raise_if_not_found=False):
        """ Return a browse_record
        if not found and raise_if_not_found is False return None
        """
        t = self.xmlid_to_res_model_res_id(xmlid, raise_if_not_found)
        res_model, res_id = t

        if res_model and res_id:
            record = self.env[res_model].browse(res_id)
            if record.exists():
                return record
            if raise_if_not_found:
                raise ValueError('No record found for unique ID %s. It may have been deleted.' % (xmlid))
        return None

    @api.model
    def _get_id(self, module, xml_id):
        """Returns the id of the ir.model.data record corresponding to a given module and xml_id (cached) or raise a ValueError if not found"""
        return self.xmlid_lookup("%s.%s" % (module, xml_id))[0]

    @api.model
    def get_object_reference(self, module, xml_id):
        """Returns (model, res_id) corresponding to a given module and xml_id (cached) or raise ValueError if not found"""
        return self.xmlid_lookup("%s.%s" % (module, xml_id))[1:3]

    @api.model
    def check_object_reference(self, module, xml_id, raise_on_access_error=False):
        """Returns (model, res_id) corresponding to a given module and xml_id (cached), if and only if the user has the necessary access rights
        to see that object, otherwise raise a ValueError if raise_on_access_error is True or returns a tuple (model found, False)"""
        model, res_id = self.get_object_reference(module, xml_id)
        #search on id found in result to check if current user has read access right
        if self.env[model].search([('id', '=', res_id)]):
            return model, res_id
        if raise_on_access_error:
            raise AccessError('Not enough access rights on the external ID: %s.%s' % (module, xml_id))
        return model, False

    @api.model
    def get_object(self, module, xml_id):
        """ Returns a browsable record for the given module name and xml_id.
            If not found, raise a ValueError or return None, depending
            on the value of `raise_exception`.
        """
        return self.xmlid_to_object("%s.%s" % (module, xml_id), raise_if_not_found=True)

    @api.model
    def _update_dummy(self, model, module, xml_id=False, store=True):
        if xml_id:
            try:
                # One step to check the ID is defined and the record actually exists
                record = self.get_object(module, xml_id)
                if record:
                    self.loads[(module, xml_id)] = (model, record.id)
                    for parent_model, parent_field in self.env[model]._inherits.iteritems():
                        parent = record[parent_field]
                        parent_xid = '%s_%s' % (xml_id, parent_model.replace('.', '_'))
                        self.loads[(module, parent_xid)] = (parent_model, parent.id)
                return record.id
            except Exception:
                pass
        return False

    def clear_caches(self):
        """ Clears all orm caches on the object's methods

        :returns: itself
        """
        self.xmlid_lookup.clear_cache(self)
        return self

    @api.multi
    def unlink(self):
        """ Regular unlink method, but make sure to clear the caches. """
        self.clear_caches()
        return super(IrModelData, self).unlink()

    @api.model
    def _update(self, model, module, values, xml_id=False, store=True, noupdate=False, mode='init', res_id=False):
        # records created during module install should not display the messages of OpenChatter
        self = self.with_context(install_mode=True)

        if xml_id and ('.' in xml_id):
            assert len(xml_id.split('.')) == 2, _("'%s' contains too many dots. XML ids should not contain dots ! These are used to refer to other modules data, as in module.reference_id") % xml_id
            module, xml_id = xml_id.split('.')

        action = self.browse()
        record = self.env[model].browse(res_id)

        if xml_id:
            self._cr.execute("""SELECT imd.id, imd.res_id, md.id, imd.model, imd.noupdate
                                FROM ir_model_data imd LEFT JOIN %s md ON (imd.res_id = md.id)
                                WHERE imd.module=%%s AND imd.name=%%s""" % record._table,
                             (module, xml_id))
            results = self._cr.fetchall()
            for imd_id, imd_res_id, real_id, imd_model, imd_noupdate in results:
                # In update mode, do not update a record if it's ir.model.data is flagged as noupdate
                if mode == 'update' and imd_noupdate:
                    return imd_res_id
                if not real_id:
                    self.clear_caches()
                    self._cr.execute('DELETE FROM ir_model_data WHERE id=%s', (imd_id,))
                    record = record.browse()
                else:
                    assert model == imd_model, "External ID conflict, %s already refers to a `%s` record,"\
                        " you can't define a `%s` record with this ID." % (xml_id, imd_model, model)
                    action = self.browse(imd_id)
                    record = record.browse(imd_res_id)

        if action and record:
            record.write(values)
            action.sudo().write({'date_update': fields.Datetime.now()})

        elif record:
            record.write(values)
            if xml_id:
                for parent_model, parent_field in record._inherits.iteritems():
                    self.sudo().create({
                        'name': xml_id + '_' + parent_model.replace('.', '_'),
                        'model': parent_model,
                        'module': module,
                        'res_id': record[parent_field].id,
                        'noupdate': noupdate,
                    })
                self.sudo().create({
                    'name': xml_id,
                    'model': model,
                    'module': module,
                    'res_id': record.id,
                    'noupdate': noupdate,
                })

        elif mode == 'init' or (mode == 'update' and xml_id):
            existing_parents = set()            # {parent_model, ...}
            if xml_id:
                for parent_model, parent_field in record._inherits.iteritems():
                    xid = self.search([
                        ('module', '=', module),
                        ('name', '=', xml_id + '_' + parent_model.replace('.', '_')),
                    ])
                    # XML ID found in the database, try to recover an existing record
                    if xid:
                        parent = self.env[xid.model].browse(xid.res_id)
                        if parent.exists():
                            existing_parents.add(xid.model)
                            values[parent_field] = parent.id
                        else:
                            xid.unlink()

            record = record.create(values)
            if xml_id:
                for parent_model, parent_field in record._inherits.iteritems():
                    if parent_model in existing_parents:
                        continue
                    self.sudo().create({
                        'name': xml_id + '_' + parent_model.replace('.', '_'),
                        'model': parent_model,
                        'module': module,
                        'res_id': record[parent_field].id,
                        'noupdate': noupdate,
                    })
                self.sudo().create({
                    'name': xml_id,
                    'model': model,
                    'module': module,
                    'res_id': record.id,
                    'noupdate': noupdate
                })

        if xml_id and record:
            self.loads[(module, xml_id)] = (model, record.id)
            for parent_model, parent_field in record._inherits.iteritems():
                parent_xml_id = xml_id + '_' + parent_model.replace('.', '_')
                self.loads[(module, parent_xml_id)] = (parent_model, record[parent_field].id)

        return record.id

    @api.model
    def _module_data_uninstall(self, modules_to_remove):
        """Deletes all the records referenced by the ir.model.data entries
        ``ids`` along with their corresponding database backed (including
        dropping tables, columns, FKs, etc, as long as there is no other
        ir.model.data entry holding a reference to them (which indicates that
        they are still owned by another module). 
        Attempts to perform the deletion in an appropriate order to maximize
        the chance of gracefully deleting all records.
        This step is performed as part of the full uninstallation of a module.
        """ 
        if not (self._uid == SUPERUSER_ID or self.env.user.has_group('base.group_system')):
            raise AccessError(_('Administrator access is required to uninstall a module'))

        # enable model/field deletion
        self = self.with_context(**{MODULE_UNINSTALL_FLAG: True})

        datas = self.search([('module', 'in', modules_to_remove)])
        wkf_todo = []
        to_unlink = tools.OrderedSet()

        for data in datas.sorted(key='id', reverse=True):
            model = data.model
            res_id = data.res_id

            to_unlink.add((model, res_id))

            if model == 'workflow.activity':
                # Special treatment for workflow activities: temporarily revert their
                # incoming transition and trigger an update to force all workflow items
                # to move out before deleting them
                self._cr.execute('SELECT res_type, res_id FROM wkf_instance WHERE id IN (SELECT inst_id FROM wkf_workitem WHERE act_id=%s)', (res_id,))
                wkf_todo.extend(self._cr.fetchall())
                self._cr.execute("UPDATE wkf_transition SET condition='True', group_id=NULL, signal=NULL, act_to=act_from, act_from=%s WHERE act_to=%s", (res_id, res_id))
                self.invalidate_cache()

        for model, res_id in wkf_todo:
            try:
                record = self.env[model].browse(res_id)
                record.step_workflow()
            except Exception:
                _logger.info('Unable to force processing of workflow for item %s@%s in order to leave activity to be deleted', res_id, model, exc_info=True)

        def unlink_if_refcount(to_unlink):
            for model, res_id in to_unlink:
                external_ids = self.search([('model', '=', model), ('res_id', '=', res_id)])
                if external_ids - datas:
                    # if other modules have defined this record, we must not delete it
                    continue
                if model == 'ir.model.fields':
                    # Don't remove the LOG_ACCESS_COLUMNS unless _log_access
                    # has been turned off on the model.
                    field = self.env[model].browse(res_id)
                    if not field.exists():
                        _logger.info('Deleting orphan external_ids %s', external_ids)
                        external_ids.unlink()
                        continue
                    if field.name in models.LOG_ACCESS_COLUMNS and field.model in self.env and self.env[field.model]._log_access:
                        continue
                    if field.name == 'id':
                        continue
                _logger.info('Deleting %s@%s', res_id, model)
                try:
                    self._cr.execute('SAVEPOINT record_unlink_save')
                    self.env[model].browse(res_id).unlink()
                except Exception:
                    _logger.info('Unable to delete %s@%s', res_id, model, exc_info=True)
                    self._cr.execute('ROLLBACK TO SAVEPOINT record_unlink_save')
                else:
                    self._cr.execute('RELEASE SAVEPOINT record_unlink_save')

        # Remove non-model records first, then model fields, and finish with models
        unlink_if_refcount(item for item in to_unlink if item[0] not in ('ir.model', 'ir.model.fields', 'ir.model.constraint'))
        unlink_if_refcount(item for item in to_unlink if item[0] == 'ir.model.constraint')

        modules = self.env['ir.module.module'].search([('name', 'in', modules_to_remove)])
        constraints = self.env['ir.model.constraint'].search([('module', 'in', modules.ids)])
        constraints._module_data_uninstall()

        unlink_if_refcount(item for item in to_unlink if item[0] == 'ir.model.fields')

        relations = self.env['ir.model.relation'].search([('module', 'in', modules.ids)])
        relations._module_data_uninstall()

        unlink_if_refcount(item for item in to_unlink if item[0] == 'ir.model')


        datas.unlink()

    @api.model
    def _process_end(self, modules):
        """ Clear records removed from updated module data.
        This method is called at the end of the module loading process.
        It is meant to removed records that are no longer present in the
        updated data. Such records are recognised as the one with an xml id
        and a module in ir_model_data and noupdate set to false, but not
        present in self.loads.
        """
        if not modules or tools.config.get('import_partial'):
            return True

        bad_imd_ids = []
        self = self.with_context({MODULE_UNINSTALL_FLAG: True})

        query = """ SELECT id, name, model, res_id, module FROM ir_model_data
                    WHERE module IN %s AND res_id IS NOT NULL AND noupdate=%s ORDER BY id DESC
                """
        self._cr.execute(query, (tuple(modules), False))
        for (id, name, model, res_id, module) in self._cr.fetchall():
            if (module, name) not in self.loads:
                if model in self.env:
                    _logger.info('Deleting %s@%s (%s.%s)', res_id, model, module, name)
                    record = self.env[model].browse(res_id)
                    if record.exists():
                        record.unlink()
                    else:
                        bad_imd_ids.append(id)
        if bad_imd_ids:
            self.browse(bad_imd_ids).unlink()
        self.loads.clear()


class WizardModelMenu(models.TransientModel):
    _name = 'wizard.ir.model.menu.create'

    menu_id = fields.Many2one('ir.ui.menu', string='Parent Menu', required=True)
    name = fields.Char(string='Menu Name', required=True)

    @api.multi
    def menu_create(self):
        for menu in self:
            model = self.env['ir.model'].browse(self._context.get('model_id'))
            vals = {
                'name': menu.name,
                'res_model': model.model,
                'view_mode': 'tree,form',
            }
            action_id = self.env['ir.actions.act_window'].create(vals)
            self.env['ir.ui.menu'].create({
                'name': menu.name,
                'parent_id': menu.menu_id.id,
                'action': 'ir.actions.act_window,%d' % (action_id,)
            })
        return {'type': 'ir.actions.act_window_close'}<|MERGE_RESOLUTION|>--- conflicted
+++ resolved
@@ -384,12 +384,8 @@
             if field.state == 'manual' and field.ttype == 'many2many':
                 rel_name = field.relation_table or model._fields[field.name].relation
                 tables_to_drop.add(rel_name)
-<<<<<<< HEAD
-            model._pop_field(field.name)
-=======
             if field.state == 'manual':
-                model._pop_field(cr, uid, field.name, context=context)
->>>>>>> caf78d22
+                model._pop_field(field.name)
 
         if tables_to_drop:
             # drop the relation tables that are not used by other fields
