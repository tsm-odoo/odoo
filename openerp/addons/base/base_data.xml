--- conflicted
+++ resolved
@@ -1087,7 +1087,8 @@
             <field name="name">Your Company</field>
             <field name="partner_id" ref="main_partner"/>
             <field name="rml_header1">Your Company Slogan</field>
-            <field name="rml_footer">Website: www.yourcompany.com | Phone: +33 1 49 51 23 94 | Bank Accounts: to be configured in menu Settings / Accounting/Invoicing</field>
+            <field name="rml_footer1">Web: http://www.yourcompany.com - Tel: +33 1 49 51 23 94</field>
+            <field name="rml_footer2">Bank Accounts... to be configured in menu Settings > Accounting/Invoicing.</field>
             <field name="currency_id" ref="base.EUR"/>
         </record>
 
@@ -1112,643 +1113,6 @@
         <record id="EUR" model="res.currency">
             <field name="company_id" ref="main_company"/>
         </record>
-<<<<<<< HEAD
-        <record id="USD" model="res.currency">
-            <field name="name">USD</field>
-            <field name="symbol">$</field>
-            <field name="rounding">0.01</field>
-            <field name="accuracy">4</field>
-            <field name="company_id" ref="main_company"/>
-        </record>
-        <record id="rateUSD" model="res.currency.rate">
-            <field name="rate">1.2834</field>
-            <field name="currency_id" ref="USD"/>
-            <field eval="time.strftime('%Y-01-01')" name="name"/>
-        </record>
-
-        <!-- VEF was previously VEB -->
-        <record id="VEF" model="res.currency">
-            <field name="name">VEF</field>
-            <field name="symbol">Bs.F</field>
-            <field name="rounding">0.0001</field>
-            <field name="accuracy">4</field>
-            <field name="company_id" ref="main_company"/>
-        </record>
-        <record id="rateVEF" model="res.currency.rate">
-            <field name="rate">5.864</field>
-            <field name="currency_id" ref="VEF"/>
-            <field eval="time.strftime('%Y-01-01')" name="name"/>
-        </record>
-
-        <record id="CAD" model="res.currency">
-            <field name="name">CAD</field>
-            <field name="symbol">$</field>
-            <field name="rounding">0.01</field>
-            <field name="accuracy">4</field>
-            <field name="company_id" ref="main_company"/>
-        </record>
-        <record id="rateCAD" model="res.currency.rate">
-            <field name="rate">1.3388</field>
-            <field name="currency_id" ref="CAD"/>
-            <field eval="time.strftime('%Y-01-01')" name="name"/>
-        </record>
-
-
-        <record id="CHF" model="res.currency">
-            <field name="name">CHF</field>
-            <field name="symbol">CHF</field>
-            <field name="rounding">0.01</field>
-            <field name="accuracy">4</field>
-            <field name="company_id" ref="main_company"/>
-        </record>
-        <record id="rateCHF" model="res.currency.rate">
-            <field name="rate">1.3086</field>
-            <field name="currency_id" ref="CHF"/>
-            <field eval="time.strftime('%Y-01-01')" name="name"/>
-        </record>
-
-        <record id="BRL" model="res.currency">
-            <field name="name">BRL</field>
-            <field name="symbol">R$</field>
-            <field name="rounding">0.01</field>
-            <field name="accuracy">4</field>
-            <field name="company_id" ref="main_company"/>
-        </record>
-        <record id="rateBRL" model="res.currency.rate">
-            <field name="rate">2.2344</field>
-            <field name="currency_id" ref="BRL"/>
-            <field eval="time.strftime('%Y-01-01')" name="name"/>
-        </record>
-
-        <record id="CNY" model="res.currency">
-            <field name="name">CNY</field>
-            <field name="symbol">¥</field>
-            <field name="rounding">0.01</field>
-            <field name="accuracy">4</field>
-            <field name="company_id" ref="main_company"/>
-        </record>
-        <record id="rateCNY" model="res.currency.rate">
-            <field name="rate">8.7556</field>
-            <field name="currency_id" ref="CNY"/>
-            <field eval="time.strftime('%Y-01-01')" name="name"/>
-        </record>
-
-
-        <record id="COP" model="res.currency">
-            <field name="name">COP</field>
-            <field name="symbol">$</field>
-            <field name="rounding">0.01</field>
-            <field name="accuracy">4</field>
-            <field name="company_id" ref="main_company"/>
-        </record>
-        <record id="rateCOP" model="res.currency.rate">
-            <field name="rate">2933.8378</field>
-            <field name="currency_id" ref="COP"/>
-            <field eval="time.strftime('%Y-01-01')" name="name"/>
-        </record>
-
-        <record id="CZK" model="res.currency">
-            <field name="name">CZK</field>
-            <field name="symbol">Kč</field>
-            <field name="rounding">0.01</field>
-            <field name="accuracy">4</field>
-            <field name="company_id" ref="main_company"/>
-        </record>
-        <record id="rateCZK" model="res.currency.rate">
-            <field name="rate">26.5634</field>
-            <field name="currency_id" ref="CZK"/>
-            <field eval="time.strftime('%Y-01-01')" name="name"/>
-        </record>
-
-        <record id="DKK" model="res.currency">
-            <field name="name">DKK</field>
-            <field name="symbol">kr</field>
-            <field name="rounding">0.01</field>
-            <field name="accuracy">4</field>
-            <field name="company_id" ref="main_company"/>
-        </record>
-        <record id="rateDKK" model="res.currency.rate">
-            <field name="rate">7.4445</field>
-            <field name="currency_id" ref="DKK"/>
-            <field eval="time.strftime('%Y-01-01')" name="name"/>
-        </record>
-
-
-        <record id="HUF" model="res.currency">
-            <field name="name">HUF</field>
-            <field name="symbol">Ft</field>
-            <field name="rounding">0.01</field>
-            <field name="accuracy">4</field>
-            <field name="company_id" ref="main_company"/>
-        </record>
-        <record id="rateHUF" model="res.currency.rate">
-            <field name="rate">271.5621</field>
-            <field name="currency_id" ref="HUF"/>
-            <field eval="time.strftime('%Y-01-01')" name="name"/>
-        </record>
-
-        <record id="IDR" model="res.currency">
-            <field name="name">IDR</field>
-            <field name="symbol">Rp</field>
-            <field name="rounding">0.01</field>
-            <field name="accuracy">4</field>
-            <field name="company_id" ref="main_company"/>
-        </record>
-        <record id="rateIDR1" model="res.currency.rate">
-            <field name="rate">14352.00</field>
-            <field name="currency_id" ref="IDR"/>
-            <field eval="time.strftime('2009-01-01')" name="name"/>
-        </record>
-        <record id="rateIDR" model="res.currency.rate">
-            <field name="rate">11796.39</field>
-            <field name="currency_id" ref="IDR"/>
-            <field eval="time.strftime('%Y-01-01')" name="name"/>
-        </record>
-
-        <record id="LVL" model="res.currency">
-            <field name="name">LVL</field>
-            <field name="symbol">Ls</field>
-            <field name="rounding">0.01</field>
-            <field name="accuracy">4</field>
-            <field name="company_id" ref="main_company"/>
-        </record>
-        <record id="rateLVL" model="res.currency.rate">
-            <field name="rate">0.7086</field>
-            <field name="currency_id" ref="LVL"/>
-            <field eval="time.strftime('%Y-01-01')" name="name"/>
-        </record>
-
-
-        <record id="NOK" model="res.currency">
-            <field name="name">NOK</field>
-            <field name="symbol">kr</field>
-            <field name="rounding">0.01</field>
-            <field name="accuracy">4</field>
-            <field name="company_id" ref="main_company"/>
-        </record>
-        <record id="rateNOK" model="res.currency.rate">
-            <field name="rate">7.8668</field>
-            <field name="currency_id" ref="NOK"/>
-            <field eval="time.strftime('%Y-01-01')" name="name"/>
-        </record>
-
-        <record id="XPF" model="res.currency">
-            <field name="name">XPF</field>
-            <field name="symbol">XPF</field>
-            <field name="rounding">1.00</field>
-            <field name="accuracy">4</field>
-            <field name="company_id" ref="main_company"/>
-        </record>
-        <record id="rateXPF" model="res.currency.rate">
-            <field name="rate">119.331742</field>
-            <field name="currency_id" ref="XPF"/>
-            <field eval="time.strftime('%Y-01-01')" name="name"/>
-        </record>
-
-        <record id="PAB" model="res.currency">
-            <field name="name">PAB</field>
-            <field name="symbol">B/.</field>
-            <field name="rounding">0.01</field>
-            <field name="accuracy">4</field>
-            <field name="company_id" ref="main_company"/>
-        </record>
-        <record id="ratePAB" model="res.currency.rate">
-            <field name="rate">1.2676</field>
-            <field name="currency_id" ref="PAB"/>
-            <field eval="time.strftime('%Y-01-01')" name="name"/>
-        </record>
-
-        <record id="PLN" model="res.currency">
-            <field name="name">PLN</field>
-            <field name="symbol">zł</field>
-            <field name="rounding">0.01</field>
-            <field name="accuracy">4</field>
-            <field name="company_id" ref="main_company"/>
-        </record>
-        <record id="ratePLN" model="res.currency.rate">
-            <field name="rate">4.1005</field>
-            <field name="currency_id" ref="PLN"/>
-            <field eval="time.strftime('%Y-01-01')" name="name"/>
-        </record>
-
-        <record id="SEK" model="res.currency">
-            <field name="name">SEK</field>
-            <field name="symbol">kr</field>
-            <field name="rounding">0.01</field>
-            <field name="accuracy">4</field>
-            <field name="company_id" ref="main_company"/>
-        </record>
-        <record id="rateSEK" model="res.currency.rate">
-            <field name="rate">10.3004</field>
-            <field name="currency_id" ref="SEK"/>
-            <field eval="time.strftime('%Y-01-01')" name="name"/>
-        </record>
-
-        <record id="GBP" model="res.currency">
-            <field name="name">GBP</field>
-            <field name="symbol">£</field>
-            <field name="rounding">0.01</field>
-            <field name="accuracy">4</field>
-            <field name="company_id" ref="main_company"/>
-        </record>
-        <record id="rateGBP" model="res.currency.rate">
-            <field name="rate">0.8333</field>
-            <field name="currency_id" ref="GBP"/>
-            <field eval="time.strftime('%Y-01-01')" name="name"/>
-        </record>
-
-        <record id="ARS" model="res.currency">
-            <field name="name">ARS</field>
-            <field name="symbol">$</field>
-            <field name="rounding">0.01</field>
-            <field name="accuracy">4</field>
-            <field name="company_id" ref="main_company"/>
-        </record>
-        <record id="rateARS" model="res.currency.rate">
-            <field name="rate">5.0881</field>
-            <field name="currency_id" ref="ARS"/>
-            <field eval="time.strftime('%Y-01-01')" name="name"/>
-        </record>
-
-        <record id="INR" model="res.currency">
-            <field name="name">INR</field>
-            <field name="symbol">₹</field>
-            <field name="rounding">0.01</field>
-            <field name="accuracy">4</field>
-            <field name="company_id" ref="main_company"/>
-        </record>
-        <record id="rateINR" model="res.currency.rate">
-            <field name="rate">59.9739</field>
-            <field name="currency_id" ref="INR"/>
-            <field eval="time.strftime('%Y-01-01')" name="name"/>
-        </record>
-
-        <record id="AUD" model="res.currency">
-            <field name="name">AUD</field>
-            <field name="symbol">$</field>
-            <field name="rounding">0.01</field>
-            <field name="accuracy">4</field>
-            <field name="company_id" ref="main_company"/>
-        </record>
-        <record id="rateAUD" model="res.currency.rate">
-            <field name="rate">1.4070</field>
-            <field name="currency_id" ref="AUD"/>
-            <field eval="time.strftime('%Y-01-01')" name="name"/>
-        </record>
-
-        <record id="UAH" model="res.currency">
-            <field name="name">UAH</field>
-            <field name="symbol">₴</field>
-            <field name="rounding">0.01</field>
-            <field name="accuracy">4</field>
-            <field name="company_id" ref="main_company"/>
-        </record>
-        <record id="rateUAH" model="res.currency.rate">
-            <field name="rate">10.1969</field>
-            <field name="currency_id" ref="UAH"/>
-            <field eval="time.strftime('%Y-01-01')" name="name"/>
-        </record>
-
-        <record id="VND" model="res.currency">
-            <field name="name">VND</field>
-            <field name="symbol">₫</field>
-            <field name="rounding">0.01</field>
-            <field name="accuracy">4</field>
-            <field name="company_id" ref="main_company"/>
-        </record>
-        <record id="rateVND" model="res.currency.rate">
-            <field name="rate">26330.01</field>
-            <field name="currency_id" ref="VND"/>
-            <field eval="time.strftime('%Y-01-01')" name="name"/>
-        </record>
-
-        <record id="HKD" model="res.currency">
-            <field name="name">HKD</field>
-            <field name="symbol">$</field>
-            <field name="rounding">0.01</field>
-            <field name="accuracy">4</field>
-            <field name="company_id" ref="main_company"/>
-        </record>
-        <record id="rateHKD" model="res.currency.rate">
-            <field name="rate">11.1608</field>
-            <field name="currency_id" ref="HKD"/>
-            <field eval="time.strftime('%Y-01-01')" name="name"/>
-        </record>
-
-        <record id="JPY" model="res.currency">
-            <field name="name">JPY</field>
-            <field name="symbol">¥</field>
-            <field name="rounding">0.01</field>
-            <field name="accuracy">4</field>
-            <field name="company_id" ref="main_company"/>
-        </record>
-        <record id="rateJPY" model="res.currency.rate">
-            <field name="rate">133.62</field>
-            <field name="currency_id" ref="JPY"/>
-            <field eval="time.strftime('%Y-01-01')" name="name"/>
-        </record>
-
-        <record id="BGN" model="res.currency">
-            <field name="name">BGN</field>
-            <field name="symbol">лв</field>
-            <field name="rounding">0.01</field>
-            <field name="accuracy">4</field>
-            <field name="company_id" ref="main_company"/>
-        </record>
-        <record id="rateBGN" model="res.currency.rate">
-            <field name="rate">1.9558</field>
-            <field name="currency_id" ref="BGN"/>
-            <field eval="time.strftime('%Y-01-01')" name="name"/>
-        </record>
-
-        <record id="LTL" model="res.currency">
-            <field name="name">LTL</field>
-            <field name="symbol">Lt</field>
-            <field name="rounding">0.01</field>
-            <field name="accuracy">4</field>
-            <field name="company_id" ref="main_company"/>
-        </record>
-        <record id="rateLTL" model="res.currency.rate">
-            <field name="rate">3.4528</field>
-            <field name="currency_id" ref="LTL"/>
-            <field eval="time.strftime('%Y-01-01')" name="name"/>
-        </record>
-
-        <record id="RON" model="res.currency">
-            <field name="name">RON</field>
-            <field name="symbol">lei</field>
-            <field name="rounding">0.01</field>
-            <field name="accuracy">4</field>
-            <field name="company_id" ref="main_company"/>
-        </record>
-        <record id="rateRON" model="res.currency.rate">
-            <field name="rate">4.2253</field>
-            <field name="currency_id" ref="RON"/>
-            <field eval="time.strftime('%Y-01-01')" name="name"/>
-        </record>
-
-        <record id="HRK" model="res.currency">
-            <field name="name">HRK</field>
-            <field name="symbol">kn</field>
-            <field name="rounding">0.01</field>
-            <field name="accuracy">4</field>
-            <field name="company_id" ref="main_company"/>
-        </record>
-        <record id="rateHRK" model="res.currency.rate">
-            <field name="rate">7.2936</field>
-            <field name="currency_id" ref="HRK"/>
-            <field eval="time.strftime('%Y-01-01')" name="name"/>
-        </record>
-
-        <record id="RUB" model="res.currency">
-            <field name="name">RUB</field>
-            <field name="symbol">руб</field>
-            <field name="rounding">0.01</field>
-            <field name="accuracy">4</field>
-            <field name="company_id" ref="main_company"/>
-        </record>
-        <record id="rateRUB" model="res.currency.rate">
-            <field name="rate">43.16</field>
-            <field name="currency_id" ref="RUB"/>
-            <field eval="time.strftime('%Y-01-01')" name="name"/>
-        </record>
-
-        <record id="TRY" model="res.currency">
-            <field name="name">TRY</field>
-            <field name="symbol">TL</field>
-            <field name="rounding">0.01</field>
-            <field name="accuracy">4</field>
-            <field name="company_id" ref="main_company"/>
-        </record>
-        <record id="rateTRY" model="res.currency.rate">
-            <field name="rate">2.1411</field>
-            <field name="currency_id" ref="TRY"/>
-            <field eval="time.strftime('%Y-01-01')" name="name"/>
-        </record>
-
-        <record id="KRW" model="res.currency">
-            <field name="name">KRW</field>
-            <field name="symbol">₩</field>
-            <field name="rounding">0.01</field>
-            <field name="accuracy">4</field>
-            <field name="company_id" ref="main_company"/>
-        </record>
-        <record id="rateKRW" model="res.currency.rate">
-            <field name="rate">1662.37</field>
-            <field name="currency_id" ref="KRW"/>
-            <field eval="time.strftime('%Y-01-01')" name="name"/>
-        </record>
-
-        <record id="MXN" model="res.currency">
-            <field name="name">MXN</field>
-            <field name="symbol">$</field>
-            <field name="rounding">0.01</field>
-            <field name="accuracy">4</field>
-            <field name="company_id" ref="main_company"/>
-        </record>
-        <record id="rateMXN" model="res.currency.rate">
-            <field name="rate">18.6664</field>
-            <field name="currency_id" ref="MXN"/>
-            <field eval="time.strftime('%Y-01-01')" name="name"/>
-        </record>
-
-        <record id="MYR" model="res.currency">
-            <field name="name">MYR</field>
-            <field name="symbol">RM</field>
-            <field name="rounding">0.01</field>
-            <field name="accuracy">4</field>
-            <field name="company_id" ref="main_company"/>
-        </record>
-        <record id="rateMYR" model="res.currency.rate">
-            <field name="rate">4.8887</field>
-            <field name="currency_id" ref="MYR"/>
-            <field eval="time.strftime('%Y-01-01')" name="name"/>
-        </record>
-
-        <record id="NZD" model="res.currency">
-            <field name="name">NZD</field>
-            <field name="symbol">$</field>
-            <field name="rounding">0.01</field>
-            <field name="accuracy">4</field>
-            <field name="company_id" ref="main_company"/>
-        </record>
-        <record id="rateNZD" model="res.currency.rate">
-            <field name="rate">1.9764</field>
-            <field name="currency_id" ref="NZD"/>
-            <field eval="time.strftime('%Y-01-01')" name="name"/>
-        </record>
-
-        <record id="PHP" model="res.currency">
-            <field name="name">PHP</field>
-            <field name="symbol">Php</field>
-            <field name="rounding">0.01</field>
-            <field name="accuracy">4</field>
-            <field name="company_id" ref="main_company"/>
-        </record>
-        <record id="ratePHP" model="res.currency.rate">
-            <field name="rate">66.1</field>
-            <field name="currency_id" ref="PHP"/>
-            <field eval="time.strftime('%Y-01-01')" name="name"/>
-        </record>
-
-        <record id="SGD" model="res.currency">
-            <field name="name">SGD</field>
-            <field name="symbol">$</field>
-            <field name="rounding">0.01</field>
-            <field name="accuracy">4</field>
-            <field name="company_id" ref="main_company"/>
-        </record>
-        <record id="rateSGD" model="res.currency.rate">
-            <field name="rate">2.0126</field>
-            <field name="currency_id" ref="SGD"/>
-            <field eval="time.strftime('%Y-01-01')" name="name"/>
-        </record>
-
-        <record id="THB" model="res.currency">
-            <field name="name">THB</field>
-            <field name="symbol">฿</field>
-            <field name="rounding">0.01</field>
-            <field name="accuracy">4</field>
-            <field name="company_id" ref="main_company"/>
-        </record>
-        <record id="rateTHB" model="res.currency.rate">
-            <field name="rate">47.779</field>
-            <field name="currency_id" ref="THB"/>
-            <field eval="time.strftime('%Y-01-01')" name="name"/>
-        </record>
-
-        <record id="ZAR" model="res.currency">
-            <field name="name">ZAR</field>
-            <field name="symbol">R</field>
-            <field name="rounding">0.01</field>
-            <field name="accuracy">4</field>
-            <field name="company_id" ref="main_company"/>
-        </record>
-        <record id="rateZAR" model="res.currency.rate">
-            <field name="rate">10.5618</field>
-            <field name="currency_id" ref="ZAR"/>
-            <field eval="time.strftime('%Y-01-01')" name="name"/>
-        </record>
-
-        <record id="res_bank_1" model="res.bank">
-            <field name="name">International Bank</field>
-        </record>
-
-        <record id="CRC" model="res.currency">
-           <field name="name">CRC</field>
-           <field name="rounding">0.01</field>
-           <field name="accuracy">4</field>
-           <field name="symbol">¢</field>
-           <field name="company_id" ref="main_company"/>
-        </record>
-        <record id="rateCRC" model="res.currency.rate">
-           <field name="rate">691.3153</field>
-           <field name="currency_id" ref="CRC"/>
-           <field eval="time.strftime('%Y-01-01')" name="name"/>
-        </record>
-
-        <record id="ir_mail_server_localhost0" model="ir.mail_server">
-            <field name="name">localhost</field>
-            <field name="smtp_host">localhost</field>
-            <field eval="25" name="smtp_port"/>
-            <field eval="10" name="sequence"/>
-	    </record>
-
-        <record id="MUR" model="res.currency">
-            <field name="name">MUR</field>
-            <field name="symbol">Rs</field>
-            <field name="rounding">0.01</field>
-            <field name="accuracy">4</field>
-            <field name="company_id" ref="main_company"/>
-        </record>
-        <record id="rateMUR" model="res.currency.rate">
-            <field name="rate">40.28</field>
-            <field name="currency_id" ref="MUR"/>
-            <field eval="time.strftime('%Y-01-01')" name="name"/>
-        </record>
-
-        <record id="XOF" model="res.currency">
-            <field name="name">XOF</field>
-            <field name="symbol">CFA</field>
-            <field name="rounding">1</field>
-            <field name="accuracy">4</field>
-            <field name="company_id" ref="main_company"/>
-        </record>
-        <record id="rateXOF" model="res.currency.rate">
-           <field name="rate">655.957</field>
-           <field name="currency_id" ref="XOF"/>
-           <field eval="time.strftime('%Y-01-01')" name="name"/>
-       </record>
-
-        <record id="XAF" model="res.currency">
-            <field name="name">XAF</field>
-            <field name="symbol">FCFA</field>
-            <field name="rounding">1</field>
-            <field name="accuracy">4</field>
-            <field name="company_id" ref="main_company"/>
-        </record>
-        <record id="rateXAF" model="res.currency.rate">
-           <field name="rate">655.957</field>
-           <field name="currency_id" ref="XAF"/>
-           <field eval="time.strftime('%Y-01-01')" name="name"/>
-       </record>
-
-        <record id="UGX" model="res.currency">
-            <field name="name">UGX</field>
-            <field name="symbol">USh</field>
-            <field name="rounding">1</field>
-            <field name="accuracy">4</field>
-            <field name="company_id" ref="main_company"/>
-        </record>
-        <record id="rateUGX" model="res.currency.rate">
-            <field name="rate">3401.91388</field>
-            <field name="currency_id" ref="UGX"/>
-            <field eval="time.strftime('%Y-01-01')" name="name"/>
-        </record>
-
-        <record id="HNL" model="res.currency">
-            <field name="name">HNL</field>
-            <field name="symbol">L</field>
-            <field name="rounding">0.01</field>
-            <field name="accuracy">4</field>
-            <field name="company_id" ref="main_company"/>
-        </record>
-        <record id="rateHNL" model="res.currency.rate">
-            <field name="rate">25</field>
-            <field name="currency_id" ref="HNL"/>
-            <field eval="time.strftime('%Y-01-01')" name="name"/>
-        </record>
-
-        <!-- Chilean peso -->
-        <record id="CLP" model="res.currency">
-            <field name="name">CLP</field>
-            <field name="symbol">$</field>
-            <field name="rounding">0.01</field>
-            <field name="accuracy">4</field>
-            <field name="company_id" ref="main_company"/>
-        </record>
-        <record id="rateCLP" model="res.currency.rate">
-            <field name="rate">710</field>
-            <field name="currency_id" ref="CLP"/>
-            <field eval="time.strftime('%Y-01-01')" name="name"/>
-        </record>
-
-        <!--  Uruguayan peso -->
-        <record id="UYU" model="res.currency">
-            <field name="name">UYU</field>
-            <field name="symbol">$</field>
-            <field name="rounding">0.01</field>
-            <field name="accuracy">4</field>
-            <field name="company_id" ref="main_company"/>
-        </record>
-        <record id="rateUYU" model="res.currency.rate">
-            <field name="currency_id" ref="UYU"/>
-            <field eval="time.strftime('%Y-01-01')" name="name"/>
-            <field name="rate">28.36</field>
-        </record>
-
-=======
         
->>>>>>> a77988fc
     </data>
 </openerp>