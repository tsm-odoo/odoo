# -*- coding: utf-8 -*-
##############################################################################
#
#    OpenERP, Open Source Management Solution
#    Copyright (C) 2004-2009 Tiny SPRL (<http://tiny.be>).
#
#    This program is free software: you can redistribute it and/or modify
#    it under the terms of the GNU Affero General Public License as
#    published by the Free Software Foundation, either version 3 of the
#    License, or (at your option) any later version.
#
#    This program is distributed in the hope that it will be useful,
#    but WITHOUT ANY WARRANTY; without even the implied warranty of
#    MERCHANTABILITY or FITNESS FOR A PARTICULAR PURPOSE.  See the
#    GNU Affero General Public License for more details.
#
#    You should have received a copy of the GNU Affero General Public License
#    along with this program.  If not, see <http://www.gnu.org/licenses/>.
#
##############################################################################

import datetime
from lxml import etree
import math
import pytz

import openerp
from openerp import SUPERUSER_ID
from openerp import tools
from openerp.osv import osv, fields
from openerp.osv.expression import get_unaccent_wrapper
from openerp.tools.translate import _

class format_address(object):
    def fields_view_get_address(self, cr, uid, arch, context={}):
        user_obj = self.pool['res.users']
        fmt = user_obj.browse(cr, SUPERUSER_ID, uid, context).company_id.country_id
        fmt = fmt and fmt.address_format
        layouts = {
            '%(city)s %(state_code)s\n%(zip)s': """
                <div class="address_format">
                    <field name="city" placeholder="City" style="width: 50%%"/>
                    <field name="state_id" class="oe_no_button" placeholder="State" style="width: 47%%" options='{"no_open": true}'/>
                    <br/>
                    <field name="zip" placeholder="ZIP"/>
                </div>
            """,
            '%(zip)s %(city)s': """
                <div class="address_format">
                    <field name="zip" placeholder="ZIP" style="width: 40%%"/>
                    <field name="city" placeholder="City" style="width: 57%%"/>
                    <br/>
                    <field name="state_id" class="oe_no_button" placeholder="State" options='{"no_open": true}'/>
                </div>
            """,
            '%(city)s\n%(state_name)s\n%(zip)s': """
                <div class="address_format">
                    <field name="city" placeholder="City"/>
                    <field name="state_id" class="oe_no_button" placeholder="State" options='{"no_open": true}'/>
                    <field name="zip" placeholder="ZIP"/>
                </div>
            """
        }
        for k,v in layouts.items():
            if fmt and (k in fmt):
                doc = etree.fromstring(arch)
                for node in doc.xpath("//div[@class='address_format']"):
                    tree = etree.fromstring(v)
                    node.getparent().replace(node, tree)
                arch = etree.tostring(doc)
                break
        return arch


def _tz_get(self,cr,uid, context=None):
    # put POSIX 'Etc/*' entries at the end to avoid confusing users - see bug 1086728
    return [(tz,tz) for tz in sorted(pytz.all_timezones, key=lambda tz: tz if not tz.startswith('Etc/') else '_')]

class res_partner_category(osv.osv):

    def name_get(self, cr, uid, ids, context=None):
        """Return the categories' display name, including their direct
           parent by default.

        :param dict context: the ``partner_category_display`` key can be
                             used to select the short version of the
                             category name (without the direct parent),
                             when set to ``'short'``. The default is
                             the long version."""
        if context is None:
            context = {}
        if context.get('partner_category_display') == 'short':
            return super(res_partner_category, self).name_get(cr, uid, ids, context=context)
        if isinstance(ids, (int, long)):
            ids = [ids]
        reads = self.read(cr, uid, ids, ['name', 'parent_id'], context=context)
        res = []
        for record in reads:
            name = record['name']
            if record['parent_id']:
                name = record['parent_id'][1] + ' / ' + name
            res.append((record['id'], name))
        return res

    def name_search(self, cr, uid, name, args=None, operator='ilike', context=None, limit=100):
        if not args:
            args = []
        if not context:
            context = {}
        if name:
            # Be sure name_search is symetric to name_get
            name = name.split(' / ')[-1]
            ids = self.search(cr, uid, [('name', operator, name)] + args, limit=limit, context=context)
        else:
            ids = self.search(cr, uid, args, limit=limit, context=context)
        return self.name_get(cr, uid, ids, context)


    def _name_get_fnc(self, cr, uid, ids, prop, unknow_none, context=None):
        res = self.name_get(cr, uid, ids, context=context)
        return dict(res)

    _description = 'Partner Tags'
    _name = 'res.partner.category'
    _columns = {
        'name': fields.char('Category Name', required=True, size=64, translate=True),
        'parent_id': fields.many2one('res.partner.category', 'Parent Category', select=True, ondelete='cascade'),
        'complete_name': fields.function(_name_get_fnc, type="char", string='Full Name'),
        'child_ids': fields.one2many('res.partner.category', 'parent_id', 'Child Categories'),
        'active': fields.boolean('Active', help="The active field allows you to hide the category without removing it."),
        'parent_left': fields.integer('Left parent', select=True),
        'parent_right': fields.integer('Right parent', select=True),
        'partner_ids': fields.many2many('res.partner', id1='category_id', id2='partner_id', string='Partners'),
    }
    _constraints = [
        (osv.osv._check_recursion, 'Error ! You can not create recursive categories.', ['parent_id'])
    ]
    _defaults = {
        'active': 1,
    }
    _parent_store = True
    _parent_order = 'name'
    _order = 'parent_left'

class res_partner_title(osv.osv):
    _name = 'res.partner.title'
    _order = 'name'
    _columns = {
        'name': fields.char('Title', required=True, size=46, translate=True),
        'shortcut': fields.char('Abbreviation', size=16, translate=True),
        'domain': fields.selection([('partner', 'Partner'), ('contact', 'Contact')], 'Domain', required=True, size=24)
    }
    _defaults = {
        'domain': 'contact',
    }

def _lang_get(self, cr, uid, context=None):
    lang_pool = self.pool['res.lang']
    ids = lang_pool.search(cr, uid, [], context=context)
    res = lang_pool.read(cr, uid, ids, ['code', 'name'], context)
    return [(r['code'], r['name']) for r in res]

# fields copy if 'use_parent_address' is checked
ADDRESS_FIELDS = ('street', 'street2', 'zip', 'city', 'state_id', 'country_id')

class res_partner(osv.osv, format_address):
    _description = 'Partner'
    _name = "res.partner"

    def _address_display(self, cr, uid, ids, name, args, context=None):
        res = {}
        for partner in self.browse(cr, uid, ids, context=context):
            res[partner.id] = self._display_address(cr, uid, partner, context=context)
        return res

    def _get_image(self, cr, uid, ids, name, args, context=None):
        result = dict.fromkeys(ids, False)
        for obj in self.browse(cr, uid, ids, context=context):
            result[obj.id] = tools.image_get_resized_images(obj.image)
        return result

    def _get_tz_offset(self, cr, uid, ids, name, args, context=None):
        result = dict.fromkeys(ids, False)
        for obj in self.browse(cr, uid, ids, context=context):
            result[obj.id] = datetime.datetime.now(pytz.timezone(obj.tz or 'GMT')).strftime('%z')
        return result

    def _set_image(self, cr, uid, id, name, value, args, context=None):
        return self.write(cr, uid, [id], {'image': tools.image_resize_image_big(value)}, context=context)

    def _has_image(self, cr, uid, ids, name, args, context=None):
        result = {}
        for obj in self.browse(cr, uid, ids, context=context):
            result[obj.id] = obj.image != False
        return result

    def _commercial_partner_compute(self, cr, uid, ids, name, args, context=None):
        """ Returns the partner that is considered the commercial
        entity of this partner. The commercial entity holds the master data
        for all commercial fields (see :py:meth:`~_commercial_fields`) """
        result = dict.fromkeys(ids, False)
        for partner in self.browse(cr, uid, ids, context=context):
            current_partner = partner 
            while not current_partner.is_company and current_partner.parent_id:
                current_partner = current_partner.parent_id
            result[partner.id] = current_partner.id
        return result

    def _display_name_compute(self, cr, uid, ids, name, args, context=None):
        context = dict(context or {})
        context.pop('show_address', None)
        context.pop('show_address_only', None)
        context.pop('show_email', None)
        return dict(self.name_get(cr, uid, ids, context=context))

    # indirections to avoid passing a copy of the overridable method when declaring the function field
    _commercial_partner_id = lambda self, *args, **kwargs: self._commercial_partner_compute(*args, **kwargs)
    _display_name = lambda self, *args, **kwargs: self._display_name_compute(*args, **kwargs)

    _commercial_partner_store_triggers = {
        'res.partner': (lambda self,cr,uid,ids,context=None: self.search(cr, uid, [('id','child_of',ids)], context=dict(active_test=False)),
                        ['parent_id', 'is_company'], 10)
    }
    _display_name_store_triggers = {
        'res.partner': (lambda self,cr,uid,ids,context=None: self.search(cr, uid, [('id','child_of',ids)], context=dict(active_test=False)),
                        ['parent_id', 'is_company', 'name'], 10)
    }

    _order = "display_name"
    _columns = {
        'name': fields.char('Name', size=128, required=True, select=True),
        'display_name': fields.function(_display_name, type='char', string='Name', store=_display_name_store_triggers, select=True),
        'date': fields.date('Date', select=1),
        'title': fields.many2one('res.partner.title', 'Title'),
        'parent_id': fields.many2one('res.partner', 'Related Company', select=True),
<<<<<<< HEAD
        'child_ids': fields.one2many('res.partner', 'parent_id', 'Contacts', domain=[('active','=',True)]), # force "active_test" domain to bypass _search() override
=======
        'parent_name': fields.related('parent_id', 'name', type='char', readonly=True, string='Parent name'),
        'child_ids': fields.one2many('res.partner', 'parent_id', 'Contacts', domain=[('active','=',True)]), # force "active_test" domain to bypass _search() override    
>>>>>>> 78a29b37
        'ref': fields.char('Reference', size=64, select=1),
        'lang': fields.selection(_lang_get, 'Language',
            help="If the selected language is loaded in the system, all documents related to this contact will be printed in this language. If not, it will be English."),
        'tz': fields.selection(_tz_get,  'Timezone', size=64,
            help="The partner's timezone, used to output proper date and time values inside printed reports. "
                 "It is important to set a value for this field. You should use the same timezone "
                 "that is otherwise used to pick and render date and time values: your computer's timezone."),
        'tz_offset': fields.function(_get_tz_offset, type='char', size=5, string='Timezone offset', invisible=True),
        'user_id': fields.many2one('res.users', 'Salesperson', help='The internal user that is in charge of communicating with this contact if any.'),
        'vat': fields.char('TIN', size=32, help="Tax Identification Number. Check the box if this contact is subjected to taxes. Used by the some of the legal statements."),
        'bank_ids': fields.one2many('res.partner.bank', 'partner_id', 'Banks'),
        'website': fields.char('Website', size=64, help="Website of Partner or Company"),
        'comment': fields.text('Notes'),
        'category_id': fields.many2many('res.partner.category', id1='partner_id', id2='category_id', string='Tags'),
        'credit_limit': fields.float(string='Credit Limit'),
        'ean13': fields.char('EAN13', size=13),
        'active': fields.boolean('Active'),
        'customer': fields.boolean('Customer', help="Check this box if this contact is a customer."),
        'supplier': fields.boolean('Supplier', help="Check this box if this contact is a supplier. If it's not checked, purchase people will not see it when encoding a purchase order."),
        'employee': fields.boolean('Employee', help="Check this box if this contact is an Employee."),
        'function': fields.char('Job Position', size=128),
        'type': fields.selection([('default', 'Default'), ('invoice', 'Invoice'),
                                   ('delivery', 'Shipping'), ('contact', 'Contact'),
                                   ('other', 'Other')], 'Address Type',
            help="Used to select automatically the right address according to the context in sales and purchases documents."),
        'street': fields.char('Street', size=128),
        'street2': fields.char('Street2', size=128),
        'zip': fields.char('Zip', change_default=True, size=24),
        'city': fields.char('City', size=128),
        'state_id': fields.many2one("res.country.state", 'State', ondelete='restrict'),
        'country_id': fields.many2one('res.country', 'Country', ondelete='restrict'),
        'country': fields.related('country_id', type='many2one', relation='res.country', string='Country',
                                  deprecated="This field will be removed as of OpenERP 7.1, use country_id instead"),
        'email': fields.char('Email', size=240),
        'phone': fields.char('Phone', size=64),
        'fax': fields.char('Fax', size=64),
        'mobile': fields.char('Mobile', size=64),
        'birthdate': fields.char('Birthdate', size=64),
        'is_company': fields.boolean('Is a Company', help="Check if the contact is a company, otherwise it is a person"),
        'use_parent_address': fields.boolean('Use Company Address', help="Select this if you want to set company's address information  for this contact"),
        # image: all image fields are base64 encoded and PIL-supported
        'image': fields.binary("Image",
            help="This field holds the image used as avatar for this contact, limited to 1024x1024px"),
        'image_medium': fields.function(_get_image, fnct_inv=_set_image,
            string="Medium-sized image", type="binary", multi="_get_image",
            store={
                'res.partner': (lambda self, cr, uid, ids, c={}: ids, ['image'], 10),
            },
            help="Medium-sized image of this contact. It is automatically "\
                 "resized as a 128x128px image, with aspect ratio preserved. "\
                 "Use this field in form views or some kanban views."),
        'image_small': fields.function(_get_image, fnct_inv=_set_image,
            string="Small-sized image", type="binary", multi="_get_image",
            store={
                'res.partner': (lambda self, cr, uid, ids, c={}: ids, ['image'], 10),
            },
            help="Small-sized image of this contact. It is automatically "\
                 "resized as a 64x64px image, with aspect ratio preserved. "\
                 "Use this field anywhere a small image is required."),
        'has_image': fields.function(_has_image, type="boolean"),
        'company_id': fields.many2one('res.company', 'Company', select=1),
        'color': fields.integer('Color Index'),
        'user_ids': fields.one2many('res.users', 'partner_id', 'Users'),
        'contact_address': fields.function(_address_display,  type='char', string='Complete Address'),

        # technical field used for managing commercial fields
        'commercial_partner_id': fields.function(_commercial_partner_id, type='many2one', relation='res.partner', string='Commercial Entity', store=_commercial_partner_store_triggers)
    }

    def _default_category(self, cr, uid, context=None):
        if context is None:
            context = {}
        if context.get('category_id'):
            return [context['category_id']]
        return False

    def _get_default_image(self, cr, uid, is_company, context=None, colorize=False):
        img_path = openerp.modules.get_module_resource('base', 'static/src/img',
                                                       ('company_image.png' if is_company else 'avatar.png'))
        with open(img_path, 'rb') as f:
            image = f.read()

        # colorize user avatars
        if not is_company:
            image = tools.image_colorize(image)

        return tools.image_resize_image_big(image.encode('base64'))

    def fields_view_get(self, cr, user, view_id=None, view_type='form', context=None, toolbar=False, submenu=False):
        if (not view_id) and (view_type=='form') and context and context.get('force_email', False):
            view_id = self.pool['ir.model.data'].get_object_reference(cr, user, 'base', 'view_partner_simple_form')[1]
        res = super(res_partner,self).fields_view_get(cr, user, view_id, view_type, context, toolbar=toolbar, submenu=submenu)
        if view_type == 'form':
            res['arch'] = self.fields_view_get_address(cr, user, res['arch'], context=context)
        return res

    _defaults = {
        'active': True,
        'lang': lambda self, cr, uid, ctx: ctx.get('lang', 'en_US'),
        'tz': lambda self, cr, uid, ctx: ctx.get('tz', False),
        'customer': True,
        'category_id': _default_category,
        'company_id': lambda self, cr, uid, ctx: self.pool['res.company']._company_default_get(cr, uid, 'res.partner', context=ctx),
        'color': 0,
        'is_company': False,
        'type': 'contact', # type 'default' is wildcard and thus inappropriate
        'use_parent_address': False,
        'image': False,
    }

    _constraints = [
        (osv.osv._check_recursion, 'You cannot create recursive Partner hierarchies.', ['parent_id']),
    ]

    def copy(self, cr, uid, id, default=None, context=None):
        if default is None:
            default = {}
        default['user_ids'] = False
        name = self.read(cr, uid, [id], ['name'], context)[0]['name']
        default.update({'name': _('%s (copy)') % name})
        return super(res_partner, self).copy(cr, uid, id, default, context)

    def onchange_type(self, cr, uid, ids, is_company, context=None):
        value = {}
        value['title'] = False
        if is_company:
            value['use_parent_address'] = False
            domain = {'title': [('domain', '=', 'partner')]}
        else:
            domain = {'title': [('domain', '=', 'contact')]}
        return {'value': value, 'domain': domain}

    def onchange_address(self, cr, uid, ids, use_parent_address, parent_id, context=None):
        def value_or_id(val):
            """ return val or val.id if val is a browse record """
            return val if isinstance(val, (bool, int, long, float, basestring)) else val.id
        result = {}
        if parent_id:
            if ids:
                partner = self.browse(cr, uid, ids[0], context=context)
                if partner.parent_id and partner.parent_id.id != parent_id:
                    result['warning'] = {'title': _('Warning'),
                                         'message': _('Changing the company of a contact should only be done if it '
                                                      'was never correctly set. If an existing contact starts working for a new '
                                                      'company then a new contact should be created under that new '
                                                      'company. You can use the "Discard" button to abandon this change.')}
            if use_parent_address:
                parent = self.browse(cr, uid, parent_id, context=context)
                address_fields = self._address_fields(cr, uid, context=context)
                result['value'] = dict((key, value_or_id(parent[key])) for key in address_fields)
        else:
            result['value'] = {'use_parent_address': False}
        return result

    def onchange_state(self, cr, uid, ids, state_id, context=None):
        if state_id:
            country_id = self.pool['res.country.state'].browse(cr, uid, state_id, context).country_id.id
            return {'value':{'country_id':country_id}}
        return {}

    def _check_ean_key(self, cr, uid, ids, context=None):
        for partner_o in self.pool['res.partner'].read(cr, uid, ids, ['ean13',]):
            thisean=partner_o['ean13']
            if thisean and thisean!='':
                if len(thisean)!=13:
                    return False
                sum=0
                for i in range(12):
                    if not (i % 2):
                        sum+=int(thisean[i])
                    else:
                        sum+=3*int(thisean[i])
                if math.ceil(sum/10.0)*10-sum!=int(thisean[12]):
                    return False
        return True

#   _constraints = [(_check_ean_key, 'Error: Invalid ean code', ['ean13'])]

    def _update_fields_values(self, cr, uid, partner, fields, context=None):
        """ Returns dict of write() values for synchronizing ``fields`` """
        values = {}
        for field in fields:
            column = self._all_columns[field].column
            if column._type == 'one2many':
                raise AssertionError('One2Many fields cannot be synchronized as part of `commercial_fields` or `address fields`')
            if column._type == 'many2one':
                values[field] = partner[field].id if partner[field] else False
            elif column._type == 'many2many':
                values[field] = [(6,0,[r.id for r in partner[field] or []])]
            else:
                values[field] = partner[field]
        return values

    def _address_fields(self, cr, uid, context=None):
        """ Returns the list of address fields that are synced from the parent
        when the `use_parent_address` flag is set. """
        return list(ADDRESS_FIELDS)

    def update_address(self, cr, uid, ids, vals, context=None):
        address_fields = self._address_fields(cr, uid, context=context)
        addr_vals = dict((key, vals[key]) for key in address_fields if key in vals)
        if addr_vals:
            return super(res_partner, self).write(cr, uid, ids, addr_vals, context)

    def _commercial_fields(self, cr, uid, context=None):
        """ Returns the list of fields that are managed by the commercial entity
        to which a partner belongs. These fields are meant to be hidden on
        partners that aren't `commercial entities` themselves, and will be
        delegated to the parent `commercial entity`. The list is meant to be
        extended by inheriting classes. """
        return ['vat']

    def _commercial_sync_from_company(self, cr, uid, partner, context=None):
        """ Handle sync of commercial fields when a new parent commercial entity is set,
        as if they were related fields """
        commercial_partner = partner.commercial_partner_id
        if not commercial_partner:
            # On child partner creation of a parent partner,
            # the commercial_partner_id is not yet computed
            commercial_partner_id = self._commercial_partner_compute(
                cr, uid, [partner.id], 'commercial_partner_id', [], context=context)[partner.id]
            commercial_partner = self.browse(cr, uid, commercial_partner_id, context=context)
        if commercial_partner != partner:
            commercial_fields = self._commercial_fields(cr, uid, context=context)
            sync_vals = self._update_fields_values(cr, uid, commercial_partner,
                                                   commercial_fields, context=context)
            partner.write(sync_vals)

    def _commercial_sync_to_children(self, cr, uid, partner, context=None):
        """ Handle sync of commercial fields to descendants """
        commercial_fields = self._commercial_fields(cr, uid, context=context)
        commercial_partner = partner.commercial_partner_id
        if not commercial_partner:
            # On child partner creation of a parent partner,
            # the commercial_partner_id is not yet computed
            commercial_partner_id = self._commercial_partner_compute(
                cr, uid, [partner.id], 'commercial_partner_id', [], context=context)[partner.id]
            commercial_partner = self.browse(cr, uid, commercial_partner_id, context=context)
        sync_vals = self._update_fields_values(cr, uid, commercial_partner,
                                               commercial_fields, context=context)
        sync_children = [c for c in partner.child_ids if not c.is_company]
        for child in sync_children:
            self._commercial_sync_to_children(cr, uid, child, context=context)
        return self.write(cr, uid, [c.id for c in sync_children], sync_vals, context=context)

    def _fields_sync(self, cr, uid, partner, update_values, context=None):
        """ Sync commercial fields and address fields from company and to children after create/update,
        just as if those were all modeled as fields.related to the parent """
        # 1. From UPSTREAM: sync from parent
        if update_values.get('parent_id') or update_values.get('use_parent_address'):
            # 1a. Commercial fields: sync if parent changed
            if update_values.get('parent_id'):
                self._commercial_sync_from_company(cr, uid, partner, context=context)
            # 1b. Address fields: sync if parent or use_parent changed *and* both are now set 
            if partner.parent_id and partner.use_parent_address:
                onchange_vals = self.onchange_address(cr, uid, [partner.id],
                                                      use_parent_address=partner.use_parent_address,
                                                      parent_id=partner.parent_id.id,
                                                      context=context).get('value', {})
                partner.update_address(onchange_vals)

        # 2. To DOWNSTREAM: sync children 
        if partner.child_ids:
            # 2a. Commercial Fields: sync if commercial entity
            if partner.commercial_partner_id == partner:
                commercial_fields = self._commercial_fields(cr, uid,
                                                            context=context)
                if any(field in update_values for field in commercial_fields):
                    self._commercial_sync_to_children(cr, uid, partner,
                                                      context=context)
            # 2b. Address fields: sync if address changed
            address_fields = self._address_fields(cr, uid, context=context)
            if any(field in update_values for field in address_fields):
                domain_children = [('parent_id', '=', partner.id), ('use_parent_address', '=', True)]
                update_ids = self.search(cr, uid, domain_children, context=context)
                self.update_address(cr, uid, update_ids, update_values, context=context)

    def _handle_first_contact_creation(self, cr, uid, partner, context=None):
        """ On creation of first contact for a company (or root) that has no address, assume contact address
        was meant to be company address """
        parent = partner.parent_id
        address_fields = self._address_fields(cr, uid, context=context)
        if parent and (parent.is_company or not parent.parent_id) and len(parent.child_ids) == 1 and \
            any(partner[f] for f in address_fields) and not any(parent[f] for f in address_fields):
            addr_vals = self._update_fields_values(cr, uid, partner, address_fields, context=context)
            parent.update_address(addr_vals)
            if not parent.is_company:
                parent.write({'is_company': True})

    def write(self, cr, uid, ids, vals, context=None):
        if isinstance(ids, (int, long)):
            ids = [ids]
        #res.partner must only allow to set the company_id of a partner if it
        #is the same as the company of all users that inherit from this partner
        #(this is to allow the code from res_users to write to the partner!) or
        #if setting the company_id to False (this is compatible with any user company)
        if vals.get('company_id'):
            for partner in self.browse(cr, uid, ids, context=context):
                if partner.user_ids:
                    user_companies = set([user.company_id.id for user in partner.user_ids])
                    if len(user_companies) > 1 or vals['company_id'] not in user_companies:
                        raise osv.except_osv(_("Warning"),_("You can not change the company as the partner/user has multiple user linked with different companies."))
        result = super(res_partner,self).write(cr, uid, ids, vals, context=context)
        for partner in self.browse(cr, uid, ids, context=context):
            self._fields_sync(cr, uid, partner, vals, context)
        return result

    def create(self, cr, uid, vals, context=None):
        new_id = super(res_partner, self).create(cr, uid, vals, context=context)
        partner = self.browse(cr, uid, new_id, context=context)
        self._fields_sync(cr, uid, partner, vals, context)
        self._handle_first_contact_creation(cr, uid, partner, context)
        return new_id

    def open_commercial_entity(self, cr, uid, ids, context=None):
        """ Utility method used to add an "Open Company" button in partner views """
        partner = self.browse(cr, uid, ids[0], context=context)
        return {'type': 'ir.actions.act_window',
                'res_model': 'res.partner',
                'view_mode': 'form',
                'res_id': partner.commercial_partner_id.id,
                'target': 'new',
                'flags': {'form': {'action_buttons': True}}}

    def open_parent(self, cr, uid, ids, context=None):
        """ Utility method used to add an "Open Parent" button in partner views """
        partner = self.browse(cr, uid, ids[0], context=context)
        return {'type': 'ir.actions.act_window',
                'res_model': 'res.partner',
                'view_mode': 'form',
                'res_id': partner.parent_id.id,
                'target': 'new',
                'flags': {'form': {'action_buttons': True}}}

    def name_get(self, cr, uid, ids, context=None):
        if context is None:
            context = {}
        if isinstance(ids, (int, long)):
            ids = [ids]
        res = []
        for record in self.browse(cr, uid, ids, context=context):
            name = record.name
            if record.parent_id and not record.is_company:
<<<<<<< HEAD
                name =  "%s, %s" % (record.parent_id.name, name)
            if context.get('show_address_only'):
                name = self._display_address(cr, uid, record, without_company=True, context=context)
=======
                name = "%s, %s" % (record.parent_name, name)
>>>>>>> 78a29b37
            if context.get('show_address'):
                name = name + "\n" + self._display_address(cr, uid, record, without_company=True, context=context)
            name = name.replace('\n\n','\n')
            name = name.replace('\n\n','\n')
            if context.get('show_email') and record.email:
                name = "%s <%s>" % (name, record.email)
            res.append((record.id, name))
        return res

    def _parse_partner_name(self, text, context=None):
        """ Supported syntax:
            - 'Raoul <raoul@grosbedon.fr>': will find name and email address
            - otherwise: default, everything is set as the name """
        emails = tools.email_split(text.replace(' ',','))
        if emails:
            email = emails[0]
            name = text[:text.index(email)].replace('"', '').replace('<', '').strip()
        else:
            name, email = text, ''
        return name, email

    def name_create(self, cr, uid, name, context=None):
        """ Override of orm's name_create method for partners. The purpose is
            to handle some basic formats to create partners using the
            name_create.
            If only an email address is received and that the regex cannot find
            a name, the name will have the email value.
            If 'force_email' key in context: must find the email address. """
        if context is None:
            context = {}
        name, email = self._parse_partner_name(name, context=context)
        if context.get('force_email') and not email:
            raise osv.except_osv(_('Warning'), _("Couldn't create contact without email address!"))
        if not name and email:
            name = email
        rec_id = self.create(cr, uid, {self._rec_name: name or email, 'email': email or False}, context=context)
        return self.name_get(cr, uid, [rec_id], context)[0]

    def _search(self, cr, user, args, offset=0, limit=None, order=None, context=None, count=False, access_rights_uid=None):
        """ Override search() to always show inactive children when searching via ``child_of`` operator. The ORM will
        always call search() with a simple domain of the form [('parent_id', 'in', [ids])]. """
        # a special ``domain`` is set on the ``child_ids`` o2m to bypass this logic, as it uses similar domain expressions
        if len(args) == 1 and len(args[0]) == 3 and args[0][:2] == ('parent_id','in') \
                and args[0][2] != [False]:
            context = dict(context or {}, active_test=False)
        return super(res_partner, self)._search(cr, user, args, offset=offset, limit=limit, order=order, context=context,
                                                count=count, access_rights_uid=access_rights_uid)

    def name_search(self, cr, uid, name, args=None, operator='ilike', context=None, limit=100):
        if not args:
            args = []
        if name and operator in ('=', 'ilike', '=ilike', 'like', '=like'):

            self.check_access_rights(cr, uid, 'read')
            where_query = self._where_calc(cr, uid, args, context=context)
            self._apply_ir_rules(cr, uid, where_query, 'read', context=context)
            from_clause, where_clause, where_clause_params = where_query.get_sql()
            where_str = where_clause and (" WHERE %s AND " % where_clause) or ' WHERE '

            # search on the name of the contacts and of its company
            search_name = name
            if operator in ('ilike', 'like'):
                search_name = '%%%s%%' % name
            if operator in ('=ilike', '=like'):
                operator = operator[1:]

            unaccent = get_unaccent_wrapper(cr)

            query = """SELECT id
                         FROM res_partner
                      {where} ({email} {operator} {percent}
                           OR {display_name} {operator} {percent})
                     ORDER BY {display_name}
                    """.format(where=where_str, operator=operator,
                               email=unaccent('email'),
                               display_name=unaccent('display_name'),
                               percent=unaccent('%s'))

            where_clause_params += [search_name, search_name]
            if limit:
                query += ' limit %s'
                where_clause_params.append(limit)
            cr.execute(query, where_clause_params)
            ids = map(lambda x: x[0], cr.fetchall())

            if ids:
                return self.name_get(cr, uid, ids, context)
            else:
                return []
        return super(res_partner,self).name_search(cr, uid, name, args, operator=operator, context=context, limit=limit)

    def find_or_create(self, cr, uid, email, context=None):
        """ Find a partner with the given ``email`` or use :py:method:`~.name_create`
            to create one

            :param str email: email-like string, which should contain at least one email,
                e.g. ``"Raoul Grosbedon <r.g@grosbedon.fr>"``"""
        assert email, 'an email is required for find_or_create to work'
        emails = tools.email_split(email)
        if emails:
            email = emails[0]
        ids = self.search(cr, uid, [('email','ilike',email)], context=context)
        if not ids:
            return self.name_create(cr, uid, email, context=context)[0]
        return ids[0]

    def _email_send(self, cr, uid, ids, email_from, subject, body, on_error=None):
        partners = self.browse(cr, uid, ids)
        for partner in partners:
            if partner.email:
                tools.email_send(email_from, [partner.email], subject, body, on_error)
        return True

    def email_send(self, cr, uid, ids, email_from, subject, body, on_error=''):
        while len(ids):
            self.pool['ir.cron'].create(cr, uid, {
                'name': 'Send Partner Emails',
                'user_id': uid,
                'model': 'res.partner',
                'function': '_email_send',
                'args': repr([ids[:16], email_from, subject, body, on_error])
            })
            ids = ids[16:]
        return True

    def address_get(self, cr, uid, ids, adr_pref=None, context=None):
        """ Find contacts/addresses of the right type(s) by doing a depth-first-search
        through descendants within company boundaries (stop at entities flagged ``is_company``)
        then continuing the search at the ancestors that are within the same company boundaries.
        Defaults to partners of type ``'default'`` when the exact type is not found, or to the
        provided partner itself if no type ``'default'`` is found either. """
        adr_pref = set(adr_pref or [])
        if 'default' not in adr_pref:
            adr_pref.add('default')
        result = {}
        visited = set()
        for partner in self.browse(cr, uid, filter(None, ids), context=context):
            current_partner = partner
            while current_partner:
                to_scan = [current_partner]
                # Scan descendants, DFS
                while to_scan:
                    record = to_scan.pop(0)
                    visited.add(record)
                    if record.type in adr_pref and not result.get(record.type):
                        result[record.type] = record.id
                    if len(result) == len(adr_pref):
                        return result
                    to_scan = [c for c in record.child_ids
                                 if c not in visited
                                 if not c.is_company] + to_scan

                # Continue scanning at ancestor if current_partner is not a commercial entity
                if current_partner.is_company or not current_partner.parent_id:
                    break
                current_partner = current_partner.parent_id

        # default to type 'default' or the partner itself
        default = result.get('default', partner.id)
        for adr_type in adr_pref:
            result[adr_type] = result.get(adr_type) or default 
        return result

    def view_header_get(self, cr, uid, view_id, view_type, context):
        res = super(res_partner, self).view_header_get(cr, uid, view_id, view_type, context)
        if res: return res
        if not context.get('category_id', False):
            return False
        return _('Partners: ')+self.pool['res.partner.category'].browse(cr, uid, context['category_id'], context).name

    def main_partner(self, cr, uid):
        ''' Return the id of the main partner
        '''
        model_data = self.pool['ir.model.data']
        return model_data.browse(cr, uid,
                            model_data.search(cr, uid, [('module','=','base'),
                                                ('name','=','main_partner')])[0],
                ).res_id

    def _display_address(self, cr, uid, address, without_company=False, context=None):

        '''
        The purpose of this function is to build and return an address formatted accordingly to the
        standards of the country where it belongs.

        :param address: browse record of the res.partner to format
        :returns: the address formatted in a display that fit its country habits (or the default ones
            if not country is specified)
        :rtype: string
        '''

        # get the information that will be injected into the display format
        # get the address format
        address_format = address.country_id and address.country_id.address_format or \
              "%(street)s\n%(street2)s\n%(city)s %(state_code)s %(zip)s\n%(country_name)s"
        args = {
            'state_code': address.state_id and address.state_id.code or '',
            'state_name': address.state_id and address.state_id.name or '',
            'country_code': address.country_id and address.country_id.code or '',
            'country_name': address.country_id and address.country_id.name or '',
            'company_name': address.parent_id and address.parent_name or '',
        }
        for field in self._address_fields(cr, uid, context=context):
            args[field] = getattr(address, field) or ''
        if without_company:
            args['company_name'] = ''
        elif address.parent_id:
            address_format = '%(company_name)s\n' + address_format
        return address_format % args

# vim:expandtab:smartindent:tabstop=4:softtabstop=4:shiftwidth=4:<|MERGE_RESOLUTION|>--- conflicted
+++ resolved
@@ -233,12 +233,8 @@
         'date': fields.date('Date', select=1),
         'title': fields.many2one('res.partner.title', 'Title'),
         'parent_id': fields.many2one('res.partner', 'Related Company', select=True),
-<<<<<<< HEAD
+        'parent_name': fields.related('parent_id', 'name', type='char', readonly=True, string='Parent name'),
         'child_ids': fields.one2many('res.partner', 'parent_id', 'Contacts', domain=[('active','=',True)]), # force "active_test" domain to bypass _search() override
-=======
-        'parent_name': fields.related('parent_id', 'name', type='char', readonly=True, string='Parent name'),
-        'child_ids': fields.one2many('res.partner', 'parent_id', 'Contacts', domain=[('active','=',True)]), # force "active_test" domain to bypass _search() override    
->>>>>>> 78a29b37
         'ref': fields.char('Reference', size=64, select=1),
         'lang': fields.selection(_lang_get, 'Language',
             help="If the selected language is loaded in the system, all documents related to this contact will be printed in this language. If not, it will be English."),
@@ -582,13 +578,9 @@
         for record in self.browse(cr, uid, ids, context=context):
             name = record.name
             if record.parent_id and not record.is_company:
-<<<<<<< HEAD
-                name =  "%s, %s" % (record.parent_id.name, name)
+                name = "%s, %s" % (record.parent_name, name)
             if context.get('show_address_only'):
                 name = self._display_address(cr, uid, record, without_company=True, context=context)
-=======
-                name = "%s, %s" % (record.parent_name, name)
->>>>>>> 78a29b37
             if context.get('show_address'):
                 name = name + "\n" + self._display_address(cr, uid, record, without_company=True, context=context)
             name = name.replace('\n\n','\n')
