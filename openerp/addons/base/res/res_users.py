# -*- coding: utf-8 -*-
# Part of Odoo. See LICENSE file for full copyright and licensing details.
import itertools
import logging
from functools import partial
from itertools import repeat

from lxml import etree
from lxml.builder import E

import openerp
from openerp import api
from openerp import SUPERUSER_ID, models
from openerp import tools
import openerp.exceptions
from openerp.osv import fields, osv, expression
from openerp.tools.translate import _
from openerp.http import request
from openerp.exceptions import UserError

_logger = logging.getLogger(__name__)

# Only users who can modify the user (incl. the user herself) see the real contents of these fields
USER_PRIVATE_FIELDS = ['password']

#----------------------------------------------------------
# Basic res.groups and res.users
#----------------------------------------------------------

class res_groups(osv.osv):
    _name = "res.groups"
    _description = "Access Groups"
    _rec_name = 'full_name'
    _order = 'name'

    def _get_full_name(self, cr, uid, ids, field, arg, context=None):
        res = {}
        for g in self.browse(cr, uid, ids, context):
            if g.category_id:
                res[g.id] = '%s / %s' % (g.category_id.name, g.name)
            else:
                res[g.id] = g.name
        return res

    def _search_group(self, cr, uid, obj, name, args, context=None):
        operand = args[0][2]
        operator = args[0][1]
        lst = True
        if isinstance(operand, bool):
            domains = [[('name', operator, operand)], [('category_id.name', operator, operand)]]
            if operator in expression.NEGATIVE_TERM_OPERATORS == (not operand):
                return expression.AND(domains)
            else:
                return expression.OR(domains)
        if isinstance(operand, basestring):
            lst = False
            operand = [operand]
        where = []
        for group in operand:
            values = filter(bool, group.split('/'))
            group_name = values.pop().strip()
            category_name = values and '/'.join(values).strip() or group_name
            group_domain = [('name', operator, lst and [group_name] or group_name)]
            category_domain = [('category_id.name', operator, lst and [category_name] or category_name)]
            if operator in expression.NEGATIVE_TERM_OPERATORS and not values:
                category_domain = expression.OR([category_domain, [('category_id', '=', False)]])
            if (operator in expression.NEGATIVE_TERM_OPERATORS) == (not values):
                sub_where = expression.AND([group_domain, category_domain])
            else:
                sub_where = expression.OR([group_domain, category_domain])
            if operator in expression.NEGATIVE_TERM_OPERATORS:
                where = expression.AND([where, sub_where])
            else:
                where = expression.OR([where, sub_where])
        return where

    _columns = {
        'name': fields.char('Name', required=True, translate=True),
        'users': fields.many2many('res.users', 'res_groups_users_rel', 'gid', 'uid', 'Users'),
        'model_access': fields.one2many('ir.model.access', 'group_id', 'Access Controls', copy=True),
        'rule_groups': fields.many2many('ir.rule', 'rule_group_rel',
            'group_id', 'rule_group_id', 'Rules', domain=[('global', '=', False)]),
        'menu_access': fields.many2many('ir.ui.menu', 'ir_ui_menu_group_rel', 'gid', 'menu_id', 'Access Menu'),
        'view_access': fields.many2many('ir.ui.view', 'ir_ui_view_group_rel', 'group_id', 'view_id', 'Views'),
        'comment' : fields.text('Comment', size=250, translate=True),
        'category_id': fields.many2one('ir.module.category', 'Application', select=True),
        'full_name': fields.function(_get_full_name, type='char', string='Group Name', fnct_search=_search_group),
        'share': fields.boolean('Share Group',
                    help="Group created to set access rights for sharing data with some users.")
    }

    _sql_constraints = [
        ('name_uniq', 'unique (category_id, name)', 'The name of the group must be unique within an application!')
    ]

    def search(self, cr, uid, args, offset=0, limit=None, order=None, context=None, count=False):
        # add explicit ordering if search is sorted on full_name
        if order and order.startswith('full_name'):
            ids = super(res_groups, self).search(cr, uid, args, context=context)
            gs = self.browse(cr, uid, ids, context)
            gs.sort(key=lambda g: g.full_name, reverse=order.endswith('DESC'))
            gs = gs[offset:offset+limit] if limit else gs[offset:]
            return map(int, gs)
        return super(res_groups, self).search(cr, uid, args, offset, limit, order, context, count)

    def copy(self, cr, uid, id, default=None, context=None):
        group_name = self.read(cr, uid, [id], ['name'])[0]['name']
        default.update({'name': _('%s (copy)')%group_name})
        return super(res_groups, self).copy(cr, uid, id, default, context)

    def write(self, cr, uid, ids, vals, context=None):
        if 'name' in vals:
            if vals['name'].startswith('-'):
                raise UserError(_('The name of the group can not start with "-"'))
        res = super(res_groups, self).write(cr, uid, ids, vals, context=context)
        self.pool['ir.model.access'].call_cache_clearing_methods(cr)
        self.pool['res.users'].has_group.clear_cache(self.pool['res.users'])
        return res

class res_users(osv.osv):
    """ User class. A res.users record models an OpenERP user and is different
        from an employee.

        res.users class now inherits from res.partner. The partner model is
        used to store the data related to the partner: lang, name, address,
        avatar, ... The user model is now dedicated to technical data.
    """
    __admin_ids = {}
    __uid_cache = {}
    _inherits = {
        'res.partner': 'partner_id',
    }
    _name = "res.users"
    _description = 'Users'
    _order = 'name, login'

    def _set_new_password(self, cr, uid, id, name, value, args, context=None):
        if value is False:
            # Do not update the password if no value is provided, ignore silently.
            # For example web client submits False values for all empty fields.
            return
        if uid == id:
            # To change their own password users must use the client-specific change password wizard,
            # so that the new password is immediately used for further RPC requests, otherwise the user
            # will face unexpected 'Access Denied' exceptions.
            raise UserError(_('Please use the change password wizard (in User Preferences or User menu) to change your own password.'))
        self.write(cr, uid, id, {'password': value})

    def _get_password(self, cr, uid, ids, arg, karg, context=None):
        return dict.fromkeys(ids, '')

    def _is_share(self, cr, uid, ids, name, args, context=None):
        res = {}
        for user in self.browse(cr, uid, ids, context=context):
            res[user.id] = not self.has_group(cr, user.id, 'base.group_user')
        return res

    def _get_users_from_group(self, cr, uid, ids, context=None):
        result = set()
        groups = self.pool['res.groups'].browse(cr, uid, ids, context=context)
        # Clear cache to avoid perf degradation on databases with thousands of users
        groups.invalidate_cache()
        for group in groups:
            result.update(user.id for user in group.users)
        return list(result)

    _columns = {
        'id': fields.integer('ID'),
        'login_date': fields.datetime('Latest connection', select=1, copy=False),
        'partner_id': fields.many2one('res.partner', required=True,
            string='Related Partner', ondelete='restrict',
            help='Partner-related data of the user', auto_join=True),
        'login': fields.char('Login', size=64, required=True,
            help="Used to log into the system"),
        'password': fields.char('Password', size=64, invisible=True, copy=False,
            help="Keep empty if you don't want the user to be able to connect on the system."),
        'new_password': fields.function(_get_password, type='char', size=64,
            fnct_inv=_set_new_password, string='Set Password',
            help="Specify a value only when creating a user or if you're "\
                 "changing the user's password, otherwise leave empty. After "\
                 "a change of password, the user has to login again."),
        'signature': fields.html('Signature'),
        'active': fields.boolean('Active'),
        'action_id': fields.many2one('ir.actions.actions', 'Home Action', help="If specified, this action will be opened at log on for this user, in addition to the standard menu."),
        'groups_id': fields.many2many('res.groups', 'res_groups_users_rel', 'uid', 'gid', 'Groups'),
        # Special behavior for this field: res.company.search() will only return the companies
        # available to the current user (should be the user's companies?), when the user_preference
        # context is set.
        'company_id': fields.many2one('res.company', 'Company', required=True,
            help='The company this user is currently working for.', context={'user_preference': True}),
        'company_ids':fields.many2many('res.company','res_company_users_rel','user_id','cid','Companies'),
        'share': fields.function(_is_share, string='Share User', type='boolean',
             store={
                 'res.users': (lambda self, cr, uid, ids, c={}: ids, None, 50),
                 'res.groups': (_get_users_from_group, None, 50),
             }, help="External user with limited access, created only for the purpose of sharing data."),
    }

    # overridden inherited fields to bypass access rights, in case you have
    # access to the user but not its corresponding partner
    name = openerp.fields.Char(related='partner_id.name', inherited=True)
    email = openerp.fields.Char(related='partner_id.email', inherited=True)

    def on_change_login(self, cr, uid, ids, login, context=None):
        if login and tools.single_email_re.match(login):
            return {'value': {'email': login}}
        return {}

    def onchange_state(self, cr, uid, ids, state_id, context=None):
        partner_ids = [user.partner_id.id for user in self.browse(cr, uid, ids, context=context)]
        return self.pool.get('res.partner').onchange_state(cr, uid, partner_ids, state_id, context=context)

    def onchange_type(self, cr, uid, ids, is_company, context=None):
        """ Wrapper on the user.partner onchange_type, because some calls to the
            partner form view applied to the user may trigger the
            partner.onchange_type method, but applied to the user object.
        """
        partner_ids = [user.partner_id.id for user in self.browse(cr, uid, ids, context=context)]
        return self.pool['res.partner'].onchange_type(cr, uid, partner_ids, is_company, context=context)

    def onchange_address(self, cr, uid, ids, use_parent_address, parent_id, context=None):
        """ Wrapper on the user.partner onchange_address, because some calls to the
            partner form view applied to the user may trigger the
            partner.onchange_type method, but applied to the user object.
        """
        partner_ids = [user.partner_id.id for user in self.browse(cr, uid, ids, context=context)]
        return self.pool['res.partner'].onchange_address(cr, uid, partner_ids, use_parent_address, parent_id, context=context)

    def _check_company(self, cr, uid, ids, context=None):
        return all(((this.company_id in this.company_ids) or not this.company_ids) for this in self.browse(cr, uid, ids, context))

    _constraints = [
        (_check_company, 'The chosen company is not in the allowed companies for this user', ['company_id', 'company_ids']),
    ]

    _sql_constraints = [
        ('login_key', 'UNIQUE (login)',  'You can not have two users with the same login !')
    ]

    def _get_company(self,cr, uid, context=None, uid2=False):
        if not uid2:
            uid2 = uid
        # Use read() to compute default company, and pass load=_classic_write to
        # avoid useless name_get() calls. This will avoid prefetching fields
        # while computing default values for new db columns, as the
        # db backend may not be fully initialized yet.
        user_data = self.pool['res.users'].read(cr, uid, uid2, ['company_id'],
                                                context=context, load='_classic_write')
        comp_id = user_data['company_id']
        return comp_id or False

    def _get_companies(self, cr, uid, context=None):
        c = self._get_company(cr, uid, context)
        if c:
            return [c]
        return False

    def _get_group(self,cr, uid, context=None):
        dataobj = self.pool.get('ir.model.data')
        result = []
        try:
            dummy,group_id = dataobj.get_object_reference(cr, SUPERUSER_ID, 'base', 'group_user')
            result.append(group_id)
            dummy,group_id = dataobj.get_object_reference(cr, SUPERUSER_ID, 'base', 'group_partner_manager')
            result.append(group_id)
        except ValueError:
            # If these groups does not exists anymore
            pass
        return result

    def _get_default_image(self, cr, uid, context=None):
        return self.pool['res.partner']._get_default_image(cr, uid, False, colorize=True, context=context)

    _defaults = {
        'password': '',
        'active': True,
        'customer': False,
        'company_id': _get_company,
        'company_ids': _get_companies,
        'groups_id': _get_group,
        'image': _get_default_image,
    }

    # User can write on a few of his own fields (but not his groups for example)
    SELF_WRITEABLE_FIELDS = ['password', 'signature', 'action_id', 'company_id', 'email', 'name', 'image', 'image_medium', 'image_small', 'lang', 'tz']
    # User can read a few of his own fields
    SELF_READABLE_FIELDS = ['signature', 'company_id', 'login', 'email', 'name', 'image', 'image_medium', 'image_small', 'lang', 'tz', 'tz_offset', 'groups_id', 'partner_id', '__last_update', 'action_id']

    def read(self, cr, uid, ids, fields=None, context=None, load='_classic_read'):
        def override_password(o):
            if ('id' not in o or o['id'] != uid):
                for f in USER_PRIVATE_FIELDS:
                    if f in o:
                        o[f] = '********'
            return o

        if fields and (ids == [uid] or ids == uid):
            for key in fields:
                if not (key in self.SELF_READABLE_FIELDS or key.startswith('context_')):
                    break
            else:
                # safe fields only, so we read as super-user to bypass access rights
                uid = SUPERUSER_ID

        result = super(res_users, self).read(cr, uid, ids, fields=fields, context=context, load=load)
        canwrite = self.pool['ir.model.access'].check(cr, uid, 'res.users', 'write', False)
        if not canwrite:
            if isinstance(ids, (int, long)):
                result = override_password(result)
            else:
                result = map(override_password, result)

        return result

    def read_group(self, cr, uid, domain, fields, groupby, offset=0, limit=None, context=None, orderby=False, lazy=True):
        if uid != SUPERUSER_ID:
            groupby_fields = set([groupby] if isinstance(groupby, basestring) else groupby)
            if groupby_fields.intersection(USER_PRIVATE_FIELDS):
                raise openerp.exceptions.AccessError('Invalid groupby')
        return super(res_users, self).read_group(
            cr, uid, domain, fields, groupby, offset=offset, limit=limit, context=context, orderby=orderby, lazy=lazy)

    def _search(self, cr, user, args, offset=0, limit=None, order=None, context=None, count=False, access_rights_uid=None):
        if user != SUPERUSER_ID and args:
            domain_terms = [term for term in args if isinstance(term, (tuple, list))]
            domain_fields = set(left for (left, op, right) in domain_terms)
            if domain_fields.intersection(USER_PRIVATE_FIELDS):
                raise openerp.exceptions.AccessError('Invalid search criterion')
        return super(res_users, self)._search(
            cr, user, args, offset=offset, limit=limit, order=order, context=context, count=count,
            access_rights_uid=access_rights_uid)

    def create(self, cr, uid, vals, context=None):
        user_id = super(res_users, self).create(cr, uid, vals, context=context)
        user = self.browse(cr, uid, user_id, context=context)
        if user.partner_id.company_id: 
            user.partner_id.write({'company_id': user.company_id.id})
        return user_id

    def write(self, cr, uid, ids, values, context=None):
        if not hasattr(ids, '__iter__'):
            ids = [ids]

        if values.get('active') == False:
            for current_id in ids:
                if current_id == SUPERUSER_ID:
                    raise UserError(_("You cannot unactivate the admin user."))
                elif current_id == uid:
                    raise UserError(_("You cannot unactivate the user you're currently logged in as."))

        if ids == [uid]:
            for key in values.keys():
                if not (key in self.SELF_WRITEABLE_FIELDS or key.startswith('context_')):
                    break
            else:
                if 'company_id' in values:
                    user = self.browse(cr, SUPERUSER_ID, uid, context=context)
                    if not (values['company_id'] in user.company_ids.ids):
                        del values['company_id']
                uid = 1 # safe fields only, so we write as super-user to bypass access rights

        res = super(res_users, self).write(cr, uid, ids, values, context=context)
        if 'company_id' in values:
            for user in self.browse(cr, uid, ids, context=context):
                # if partner is global we keep it that way
                if user.partner_id.company_id and user.partner_id.company_id.id != values['company_id']: 
                    user.partner_id.write({'company_id': user.company_id.id})
            # clear default ir values when company changes
            self.pool['ir.values'].get_defaults_dict.clear_cache(self.pool['ir.values'])
        # clear caches linked to the users
        self.pool['ir.model.access'].call_cache_clearing_methods(cr)
        clear = partial(self.pool['ir.rule'].clear_cache, cr)
        map(clear, ids)
        db = cr.dbname
        if db in self.__uid_cache:
            for id in ids:
<<<<<<< HEAD
                if id in self._uid_cache[db]:
                    del self._uid_cache[db][id]
        self.context_get.clear_cache(self)
=======
                if id in self.__uid_cache[db]:
                    del self.__uid_cache[db][id]
        self._context_get.clear_cache(self)
>>>>>>> 8d95f6dc
        self.has_group.clear_cache(self)
        return res

    def unlink(self, cr, uid, ids, context=None):
        if 1 in ids:
            raise UserError(_('You can not remove the admin user as it is used internally for resources created by Odoo (updates, module installation, ...)'))
        db = cr.dbname
        if db in self.__uid_cache:
            for id in ids:
                if id in self.__uid_cache[db]:
                    del self.__uid_cache[db][id]
        return super(res_users, self).unlink(cr, uid, ids, context=context)

    def name_search(self, cr, user, name='', args=None, operator='ilike', context=None, limit=100):
        if not args:
            args=[]
        if not context:
            context={}
        ids = []
        if name and operator in ['=', 'ilike']:
            ids = self.search(cr, user, [('login','=',name)]+ args, limit=limit, context=context)
        if not ids:
            ids = self.search(cr, user, [('name',operator,name)]+ args, limit=limit, context=context)
        return self.name_get(cr, user, ids, context=context)

    def copy(self, cr, uid, id, default=None, context=None):
        user2copy = self.read(cr, uid, [id], ['login','name'])[0]
        default = dict(default or {})
        if ('name' not in default) and ('partner_id' not in default):
            default['name'] = _("%s (copy)") % user2copy['name']
        if 'login' not in default:
            default['login'] = _("%s (copy)") % user2copy['login']
        return super(res_users, self).copy(cr, uid, id, default, context)

    @tools.ormcache('uid')
    def context_get(self, cr, uid, context=None):
        user = self.browse(cr, SUPERUSER_ID, uid, context)
        result = {}
        for k in self._fields:
            if k.startswith('context_'):
                context_key = k[8:]
            elif k in ['lang', 'tz']:
                context_key = k
            else:
                context_key = False
            if context_key:
                res = getattr(user, k) or False
                if isinstance(res, models.BaseModel):
                    res = res.id
                result[context_key] = res or False
        return result

    def action_get(self, cr, uid, context=None):
        dataobj = self.pool['ir.model.data']
        data_id = dataobj._get_id(cr, SUPERUSER_ID, 'base', 'action_res_users_my')
        return dataobj.browse(cr, uid, data_id, context=context).res_id

    def check_super(self, passwd):
        if passwd == tools.config['admin_passwd']:
            return True
        else:
            raise openerp.exceptions.AccessDenied()

    def check_credentials(self, cr, uid, password):
        """ Override this method to plug additional authentication methods"""
        res = self.search(cr, SUPERUSER_ID, [('id','=',uid),('password','=',password)])
        if not res:
            raise openerp.exceptions.AccessDenied()

    def _login(self, db, login, password):
        if not password:
            return False
        user_id = False
        cr = self.pool.cursor()
        try:
            # autocommit: our single update request will be performed atomically.
            # (In this way, there is no opportunity to have two transactions
            # interleaving their cr.execute()..cr.commit() calls and have one
            # of them rolled back due to a concurrent access.)
            cr.autocommit(True)
            # check if user exists
            res = self.search(cr, SUPERUSER_ID, [('login','=',login)])
            if res:
                user_id = res[0]
                # check credentials
                self.check_credentials(cr, user_id, password)
                # We effectively unconditionally write the res_users line.
                # Even w/ autocommit there's a chance the user row will be locked,
                # in which case we can't delay the login just for the purpose of
                # update the last login date - hence we use FOR UPDATE NOWAIT to
                # try to get the lock - fail-fast
                # Failing to acquire the lock on the res_users row probably means
                # another request is holding it. No big deal, we don't want to
                # prevent/delay login in that case. It will also have been logged
                # as a SQL error, if anyone cares.
                try:
                    # NO KEY introduced in PostgreSQL 9.3 http://www.postgresql.org/docs/9.3/static/release-9-3.html#AEN115299
                    update_clause = 'NO KEY UPDATE' if cr._cnx.server_version >= 90300 else 'UPDATE'
                    cr.execute("SELECT id FROM res_users WHERE id=%%s FOR %s NOWAIT" % update_clause, (user_id,), log_exceptions=False)
                    cr.execute("UPDATE res_users SET login_date = now() AT TIME ZONE 'UTC' WHERE id=%s", (user_id,))
                    self.invalidate_cache(cr, user_id, ['login_date'], [user_id])
                except Exception:
                    _logger.debug("Failed to update last_login for db:%s login:%s", db, login, exc_info=True)
        except openerp.exceptions.AccessDenied:
            _logger.info("Login failed for db:%s login:%s", db, login)
            user_id = False
        finally:
            cr.close()

        return user_id

    def authenticate(self, db, login, password, user_agent_env):
        """Verifies and returns the user ID corresponding to the given
          ``login`` and ``password`` combination, or False if there was
          no matching user.

           :param str db: the database on which user is trying to authenticate
           :param str login: username
           :param str password: user password
           :param dict user_agent_env: environment dictionary describing any
               relevant environment attributes
        """
        uid = self._login(db, login, password)
        if uid == openerp.SUPERUSER_ID:
            # Successfully logged in as admin!
            # Attempt to guess the web base url...
            if user_agent_env and user_agent_env.get('base_location'):
                cr = self.pool.cursor()
                try:
                    base = user_agent_env['base_location']
                    ICP = self.pool['ir.config_parameter']
                    if not ICP.get_param(cr, uid, 'web.base.url.freeze'):
                        ICP.set_param(cr, uid, 'web.base.url', base)
                    cr.commit()
                except Exception:
                    _logger.exception("Failed to update web.base.url configuration parameter")
                finally:
                    cr.close()
        return uid

    def check(self, db, uid, passwd):
        """Verifies that the given (uid, password) is authorized for the database ``db`` and
           raise an exception if it is not."""
        if not passwd:
            # empty passwords disallowed for obvious security reasons
            raise openerp.exceptions.AccessDenied()
        if self.__uid_cache.setdefault(db, {}).get(uid) == passwd:
            return
        cr = self.pool.cursor()
        try:
            self.check_credentials(cr, uid, passwd)
            self.__uid_cache[db][uid] = passwd
        finally:
            cr.close()

    def change_password(self, cr, uid, old_passwd, new_passwd, context=None):
        """Change current user password. Old password must be provided explicitly
        to prevent hijacking an existing user session, or for cases where the cleartext
        password is not used to authenticate requests.

        :return: True
        :raise: openerp.exceptions.AccessDenied when old password is wrong
        :raise: except_osv when new password is not set or empty
        """
        self.check(cr.dbname, uid, old_passwd)
        if new_passwd:
            return self.write(cr, uid, uid, {'password': new_passwd})
        raise UserError(_("Setting empty passwords is not allowed for security reasons!"))

    def preference_save(self, cr, uid, ids, context=None):
        return {
            'type': 'ir.actions.client',
            'tag': 'reload_context',
        }

    def preference_change_password(self, cr, uid, ids, context=None):
        return {
            'type': 'ir.actions.client',
            'tag': 'change_password',
            'target': 'new',
        }

    @tools.ormcache('uid', 'group_ext_id')
    def has_group(self, cr, uid, group_ext_id):
        """Checks whether user belongs to given group.

        :param str group_ext_id: external ID (XML ID) of the group.
           Must be provided in fully-qualified form (``module.ext_id``), as there
           is no implicit module to use..
        :return: True if the current user is a member of the group with the
           given external ID (XML ID), else False.
        """
        assert group_ext_id and '.' in group_ext_id, "External ID must be fully qualified"
        module, ext_id = group_ext_id.split('.')
        cr.execute("""SELECT 1 FROM res_groups_users_rel WHERE uid=%s AND gid IN
                        (SELECT res_id FROM ir_model_data WHERE module=%s AND name=%s)""",
                   (uid, module, ext_id))
        return bool(cr.fetchone())

    def get_company_currency_id(self, cr, uid, context=None):
        return self.browse(cr, uid, uid, context=context).company_id.currency_id.id

#----------------------------------------------------------
# Implied groups
#
# Extension of res.groups and res.users with a relation for "implied"
# or "inherited" groups.  Once a user belongs to a group, it
# automatically belongs to the implied groups (transitively).
#----------------------------------------------------------

class cset(object):
    """ A cset (constrained set) is a set of elements that may be constrained to
        be a subset of other csets.  Elements added to a cset are automatically
        added to its supersets.  Cycles in the subset constraints are supported.
    """
    def __init__(self, xs):
        self.supersets = set()
        self.elements = set(xs)
    def subsetof(self, other):
        if other is not self:
            self.supersets.add(other)
            other.update(self.elements)
    def update(self, xs):
        xs = set(xs) - self.elements
        if xs:      # xs will eventually be empty in case of a cycle
            self.elements.update(xs)
            for s in self.supersets:
                s.update(xs)
    def __iter__(self):
        return iter(self.elements)

concat = itertools.chain.from_iterable

class groups_implied(osv.osv):
    _inherit = 'res.groups'

    def _get_trans_implied(self, cr, uid, ids, field, arg, context=None):
        "computes the transitive closure of relation implied_ids"
        memo = {}           # use a memo for performance and cycle avoidance
        def computed_set(g):
            if g not in memo:
                memo[g] = cset(g.implied_ids)
                for h in g.implied_ids:
                    computed_set(h).subsetof(memo[g])
            return memo[g]

        res = {}
        for g in self.browse(cr, SUPERUSER_ID, ids, context):
            res[g.id] = map(int, computed_set(g))
        return res

    _columns = {
        'implied_ids': fields.many2many('res.groups', 'res_groups_implied_rel', 'gid', 'hid',
            string='Inherits', help='Users of this group automatically inherit those groups'),
        'trans_implied_ids': fields.function(_get_trans_implied,
            type='many2many', relation='res.groups', string='Transitively inherits'),
    }

    def create(self, cr, uid, values, context=None):
        users = values.pop('users', None)
        gid = super(groups_implied, self).create(cr, uid, values, context)
        if users:
            # delegate addition of users to add implied groups
            self.write(cr, uid, [gid], {'users': users}, context)
        return gid

    def write(self, cr, uid, ids, values, context=None):
        res = super(groups_implied, self).write(cr, uid, ids, values, context)
        if values.get('users') or values.get('implied_ids'):
            # add all implied groups (to all users of each group)
            for g in self.browse(cr, uid, ids, context=context):
                gids = map(int, g.trans_implied_ids)
                vals = {'users': [(4, u.id) for u in g.users]}
                super(groups_implied, self).write(cr, uid, gids, vals, context)
        return res

class users_implied(osv.osv):
    _inherit = 'res.users'

    def create(self, cr, uid, values, context=None):
        groups = values.pop('groups_id', None)
        user_id = super(users_implied, self).create(cr, uid, values, context)
        if groups:
            # delegate addition of groups to add implied groups
            self.write(cr, uid, [user_id], {'groups_id': groups}, context)
            self.pool['ir.ui.view'].clear_cache()
        return user_id

    def write(self, cr, uid, ids, values, context=None):
        if not isinstance(ids,list):
            ids = [ids]
        res = super(users_implied, self).write(cr, uid, ids, values, context)
        if values.get('groups_id'):
            # add implied groups for all users
            for user in self.browse(cr, uid, ids):
                gs = set(concat(g.trans_implied_ids for g in user.groups_id))
                vals = {'groups_id': [(4, g.id) for g in gs]}
                super(users_implied, self).write(cr, uid, [user.id], vals, context)
            self.pool['ir.ui.view'].clear_cache()
        return res

#----------------------------------------------------------
# Vitrual checkbox and selection for res.user form view
#
# Extension of res.groups and res.users for the special groups view in the users
# form.  This extension presents groups with selection and boolean widgets:
# - Groups are shown by application, with boolean and/or selection fields.
#   Selection fields typically defines a role "Name" for the given application.
# - Uncategorized groups are presented as boolean fields and grouped in a
#   section "Others".
#
# The user form view is modified by an inherited view (base.user_groups_view);
# the inherited view replaces the field 'groups_id' by a set of reified group
# fields (boolean or selection fields).  The arch of that view is regenerated
# each time groups are changed.
#
# Naming conventions for reified groups fields:
# - boolean field 'in_group_ID' is True iff
#       ID is in 'groups_id'
# - selection field 'sel_groups_ID1_..._IDk' is ID iff
#       ID is in 'groups_id' and ID is maximal in the set {ID1, ..., IDk}
#----------------------------------------------------------

def name_boolean_group(id):
    return 'in_group_' + str(id)

def name_selection_groups(ids):
    return 'sel_groups_' + '_'.join(map(str, ids))

def is_boolean_group(name):
    return name.startswith('in_group_')

def is_selection_groups(name):
    return name.startswith('sel_groups_')

def is_reified_group(name):
    return is_boolean_group(name) or is_selection_groups(name)

def get_boolean_group(name):
    return int(name[9:])

def get_selection_groups(name):
    return map(int, name[11:].split('_'))

def partition(f, xs):
    "return a pair equivalent to (filter(f, xs), filter(lambda x: not f(x), xs))"
    yes, nos = [], []
    for x in xs:
        (yes if f(x) else nos).append(x)
    return yes, nos

def parse_m2m(commands):
    "return a list of ids corresponding to a many2many value"
    ids = []
    for command in commands:
        if isinstance(command, (tuple, list)):
            if command[0] in (1, 4):
                ids.append(command[1])
            elif command[0] == 5:
                ids = []
            elif command[0] == 6:
                ids = list(command[2])
        else:
            ids.append(command)
    return ids


class groups_view(osv.osv):
    _inherit = 'res.groups'

    def create(self, cr, uid, values, context=None):
        res = super(groups_view, self).create(cr, uid, values, context)
        self.update_user_groups_view(cr, uid, context)
        # ir_values.get_actions() depends on action records
        self.pool['ir.values'].clear_caches()
        return res

    def write(self, cr, uid, ids, values, context=None):
        res = super(groups_view, self).write(cr, uid, ids, values, context)
        self.update_user_groups_view(cr, uid, context)
        # ir_values.get_actions() depends on action records
        self.pool['ir.values'].clear_caches()
        return res

    def unlink(self, cr, uid, ids, context=None):
        res = super(groups_view, self).unlink(cr, uid, ids, context)
        self.update_user_groups_view(cr, uid, context)
        # ir_values.get_actions() depends on action records
        self.pool['ir.values'].clear_caches()
        return res

    def update_user_groups_view(self, cr, uid, context=None):
        # the view with id 'base.user_groups_view' inherits the user form view,
        # and introduces the reified group fields
        # we have to try-catch this, because at first init the view does not exist
        # but we are already creating some basic groups
        if not context or context.get('install_mode'):
            # use installation/admin language for translatable names in the view
            context = dict(context or {})
            context.update(self.pool['res.users'].context_get(cr, uid))
        view = self.pool['ir.model.data'].xmlid_to_object(cr, SUPERUSER_ID, 'base.user_groups_view', context=context)
        if view and view.exists() and view._name == 'ir.ui.view':
            xml1, xml2 = [], []
            xml1.append(E.separator(string=_('Application'), colspan="2"))
            for app, kind, gs in self.get_groups_by_application(cr, uid, context):
                # hide groups in category 'Hidden' (except to group_no_one)
                attrs = {'groups': 'base.group_no_one'} if app and app.xml_id == 'base.module_category_hidden' else {}
                if kind == 'selection':
                    # application name with a selection field
                    field_name = name_selection_groups(map(int, gs))
                    xml1.append(E.field(name=field_name, **attrs))
                    xml1.append(E.newline())
                else:
                    # application separator with boolean fields
                    app_name = app and app.name or _('Other')
                    xml2.append(E.separator(string=app_name, colspan="4", **attrs))
                    for g in gs:
                        field_name = name_boolean_group(g.id)
                        xml2.append(E.field(name=field_name, **attrs))

            xml2.append({'class': "o_label_nowrap"})
            xml = E.field(E.group(*(xml1), col="2"), E.group(*(xml2), col="4"), name="groups_id", position="replace")
            xml.addprevious(etree.Comment("GENERATED AUTOMATICALLY BY GROUPS"))
            xml_content = etree.tostring(xml, pretty_print=True, xml_declaration=True, encoding="utf-8")
            view.write({'arch': xml_content})
        return True

    def get_application_groups(self, cr, uid, domain=None, context=None):
        if domain is None:
            domain = []
        domain.append(('share', '=', False))
        return self.search(cr, uid, domain, context=context)

    def get_groups_by_application(self, cr, uid, context=None):
        """ return all groups classified by application (module category), as a list of pairs:
                [(app, kind, [group, ...]), ...],
            where app and group are browse records, and kind is either 'boolean' or 'selection'.
            Applications are given in sequence order.  If kind is 'selection', the groups are
            given in reverse implication order.
        """
        def linearized(gs):
            gs = set(gs)
            # determine sequence order: a group should appear after its implied groups
            order = dict.fromkeys(gs, 0)
            for g in gs:
                for h in gs.intersection(g.trans_implied_ids):
                    order[h] -= 1
            # check whether order is total, i.e., sequence orders are distinct
            if len(set(order.itervalues())) == len(gs):
                return sorted(gs, key=lambda g: order[g])
            return None

        # classify all groups by application
        gids = self.get_application_groups(cr, uid, context=context)
        by_app, others = {}, []
        for g in self.browse(cr, uid, gids, context):
            if g.category_id:
                by_app.setdefault(g.category_id, []).append(g)
            else:
                others.append(g)
        # build the result
        res = []
        apps = sorted(by_app.iterkeys(), key=lambda a: a.sequence or 0)
        for app in apps:
            gs = linearized(by_app[app])
            if gs:
                res.append((app, 'selection', gs))
            else:
                res.append((app, 'boolean', by_app[app]))
        if others:
            res.append((False, 'boolean', others))
        return res

class users_view(osv.osv):
    _inherit = 'res.users'

    def create(self, cr, uid, values, context=None):
        values = self._remove_reified_groups(values)
        return super(users_view, self).create(cr, uid, values, context)

    def write(self, cr, uid, ids, values, context=None):
        values = self._remove_reified_groups(values)
        return super(users_view, self).write(cr, uid, ids, values, context)

    def _remove_reified_groups(self, values):
        """ return `values` without reified group fields """
        add, rem = [], []
        values1 = {}

        for key, val in values.iteritems():
            if is_boolean_group(key):
                (add if val else rem).append(get_boolean_group(key))
            elif is_selection_groups(key):
                rem += get_selection_groups(key)
                if val:
                    add.append(val)
            else:
                values1[key] = val

        if 'groups_id' not in values and (add or rem):
            # remove group ids in `rem` and add group ids in `add`
            values1['groups_id'] = zip(repeat(3), rem) + zip(repeat(4), add)

        return values1

    def default_get(self, cr, uid, fields, context=None):
        group_fields, fields = partition(is_reified_group, fields)
        fields1 = (fields + ['groups_id']) if group_fields else fields
        values = super(users_view, self).default_get(cr, uid, fields1, context)
        self._add_reified_groups(group_fields, values)

        # add "default_groups_ref" inside the context to set default value for group_id with xml values
        if 'groups_id' in fields and isinstance(context.get("default_groups_ref"), list):
            groups = []
            ir_model_data = self.pool.get('ir.model.data')
            for group_xml_id in context["default_groups_ref"]:
                group_split = group_xml_id.split('.')
                if len(group_split) != 2:
                    raise UserError(_('Invalid context default_groups_ref value (model.name_id) : "%s"') % group_xml_id)
                try:
                    temp, group_id = ir_model_data.get_object_reference(cr, uid, group_split[0], group_split[1])
                except ValueError:
                    group_id = False
                groups += [group_id]
            values['groups_id'] = groups
        return values

    def read(self, cr, uid, ids, fields=None, context=None, load='_classic_read'):
        # determine whether reified groups fields are required, and which ones
        fields1 = fields or self.fields_get(cr, uid, context=context).keys()
        group_fields, other_fields = partition(is_reified_group, fields1)

        # read regular fields (other_fields); add 'groups_id' if necessary
        drop_groups_id = False
        if group_fields and fields:
            if 'groups_id' not in other_fields:
                other_fields.append('groups_id')
                drop_groups_id = True
        else:
            other_fields = fields

        res = super(users_view, self).read(cr, uid, ids, other_fields, context=context, load=load)

        # post-process result to add reified group fields
        if group_fields:
            for values in (res if isinstance(res, list) else [res]):
                self._add_reified_groups(group_fields, values)
                if drop_groups_id:
                    values.pop('groups_id', None)
        return res

    def _add_reified_groups(self, fields, values):
        """ add the given reified group fields into `values` """
        gids = set(parse_m2m(values.get('groups_id') or []))
        for f in fields:
            if is_boolean_group(f):
                values[f] = get_boolean_group(f) in gids
            elif is_selection_groups(f):
                selected = [gid for gid in get_selection_groups(f) if gid in gids]
                values[f] = selected and selected[-1] or False

    def fields_get(self, cr, uid, allfields=None, context=None, write_access=True, attributes=None):
        res = super(users_view, self).fields_get(cr, uid, allfields, context, write_access, attributes)
        # add reified groups fields
        if uid != SUPERUSER_ID and not self.pool['res.users'].has_group(cr, uid, 'base.group_erp_manager'):
            return res
        for app, kind, gs in self.pool['res.groups'].get_groups_by_application(cr, uid, context):
            if kind == 'selection':
                # selection group field
                tips = ['%s: %s' % (g.name, g.comment) for g in gs if g.comment]
                res[name_selection_groups(map(int, gs))] = {
                    'type': 'selection',
                    'string': app and app.name or _('Other'),
                    'selection': [(False, '')] + [(g.id, g.name) for g in gs],
                    'help': '\n'.join(tips),
                    'exportable': False,
                    'selectable': False,
                }
            else:
                # boolean group fields
                for g in gs:
                    res[name_boolean_group(g.id)] = {
                        'type': 'boolean',
                        'string': g.name,
                        'help': g.comment,
                        'exportable': False,
                        'selectable': False,
                    }
        return res

#----------------------------------------------------------
# change password wizard
#----------------------------------------------------------

class change_password_wizard(osv.TransientModel):
    """
        A wizard to manage the change of users' passwords
    """

    _name = "change.password.wizard"
    _description = "Change Password Wizard"
    _columns = {
        'user_ids': fields.one2many('change.password.user', 'wizard_id', string='Users'),
    }

    def _default_user_ids(self, cr, uid, context=None):
        if context is None:
            context = {}
        user_model = self.pool['res.users']
        user_ids = context.get('active_model') == 'res.users' and context.get('active_ids') or []
        return [
            (0, 0, {'user_id': user.id, 'user_login': user.login})
            for user in user_model.browse(cr, uid, user_ids, context=context)
        ]

    _defaults = {
        'user_ids': _default_user_ids,
    }

    def change_password_button(self, cr, uid, ids, context=None):
        wizard = self.browse(cr, uid, ids, context=context)[0]
        need_reload = any(uid == user.user_id.id for user in wizard.user_ids)

        line_ids = [user.id for user in wizard.user_ids]
        self.pool.get('change.password.user').change_password_button(cr, uid, line_ids, context=context)

        if need_reload:
            return {
                'type': 'ir.actions.client',
                'tag': 'reload'
            }

        return {'type': 'ir.actions.act_window_close'}

class change_password_user(osv.TransientModel):
    """
        A model to configure users in the change password wizard
    """

    _name = 'change.password.user'
    _description = 'Change Password Wizard User'
    _columns = {
        'wizard_id': fields.many2one('change.password.wizard', string='Wizard', required=True),
        'user_id': fields.many2one('res.users', string='User', required=True),
        'user_login': fields.char('User Login', readonly=True),
        'new_passwd': fields.char('New Password'),
    }
    _defaults = {
        'new_passwd': '',
    }

    def change_password_button(self, cr, uid, ids, context=None):
        for line in self.browse(cr, uid, ids, context=context):
            line.user_id.write({'password': line.new_passwd})
        # don't keep temporary passwords in the database longer than necessary
        self.write(cr, uid, ids, {'new_passwd': False}, context=context)<|MERGE_RESOLUTION|>--- conflicted
+++ resolved
@@ -374,15 +374,9 @@
         db = cr.dbname
         if db in self.__uid_cache:
             for id in ids:
-<<<<<<< HEAD
-                if id in self._uid_cache[db]:
-                    del self._uid_cache[db][id]
-        self.context_get.clear_cache(self)
-=======
                 if id in self.__uid_cache[db]:
                     del self.__uid_cache[db][id]
-        self._context_get.clear_cache(self)
->>>>>>> 8d95f6dc
+        self.context_get.clear_cache(self)
         self.has_group.clear_cache(self)
         return res
 
