--- conflicted
+++ resolved
@@ -91,13 +91,11 @@
 def preload_registry(dbname):
     """ Preload a registry, and start the cron."""
     try:
-<<<<<<< HEAD
+        config = openerp.tools.config
         update_module = True if config['init'] or config['update'] else False
         db, registry = openerp.pooler.get_db_and_pool(
-            dbname, update_module=update_module, pooljobs=False, force_demo=not config['without_demo'])
-=======
-        db, registry = openerp.pooler.get_db_and_pool(dbname, update_module=openerp.tools.config['init'] or openerp.tools.config['update'], pooljobs=False)
->>>>>>> 5554379e
+            dbname, update_module=update_module, pooljobs=False,
+            force_demo=not config['without_demo'])
 
         # jobs will start to be processed later, when openerp.cron.start_master_thread() is called by openerp.service.start_services()
         registry.schedule_cron_jobs()
