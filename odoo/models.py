--- conflicted
+++ resolved
@@ -5492,7 +5492,6 @@
                 records ``self``
             :param create: whether modified is called in the context of record creation
         """
-<<<<<<< HEAD
         if not self or not fnames:
             return
         if len(fnames) == 1:
@@ -5517,46 +5516,6 @@
                 for field in val:
                     records = self - self.env.protected(field)
                     if not records:
-=======
-        # group triggers by (model, path) to minimize the calls to search()
-        invalids = []
-        triggers = defaultdict(set)
-        for fname in fnames:
-            mfield = self._fields[fname]
-            # invalidate mfield on self, and its inverses fields
-            invalids.append((mfield, self._ids))
-            for field in self._field_inverses[mfield]:
-                invalids.append((field, None))
-            # group triggers by model and path to reduce the number of search()
-            for field, path in self._field_triggers[mfield]:
-                triggers[(field.model_name, path)].add(field)
-
-        # process triggers, mark fields to be invalidated/recomputed
-        for model_path, fields in triggers.items():
-            model_name, path = model_path
-            stored = {field for field in fields if field.compute and field.store}
-            # process stored fields
-            if path and stored:
-                # determine records of model_name linked by path to self
-                if path == 'id':
-                    target0 = self
-                else:
-                    Model = self.env[model_name]
-                    f = Model._fields.get(path)
-                    if f and f.store and f.type not in ('one2many', 'many2many'):
-                        # path is direct (not dotted), stored, and inline -> optimise to raw sql
-                        self.env.cr.execute('SELECT id FROM "%s" WHERE "%s" in %%s' % (Model._table, path), [tuple(self.ids)])
-                        target0 = Model.browse(i for [i] in self.env.cr.fetchall())
-                    else:
-                        env = self.env(user=SUPERUSER_ID, context={'active_test': False})
-                        target0 = env[model_name].search([(path, 'in', self.ids)], order='id')
-                        target0 = target0.with_env(self.env)
-                # prepare recomputation for each field on linked records
-                for field in stored:
-                    # discard records to not recompute for field
-                    target = target0 - self.env.protected(field)
-                    if not target:
->>>>>>> 4a1321bc
                         continue
                     # Dont force the recomputation of compute fields which are
                     # not stored as this is not really necessary.
@@ -5601,7 +5560,7 @@
                     real_records = self - new_records
                     records = model.browse()
                     if real_records:
-                        records |= model.search([(key.name, 'in', real_records.ids)])
+                        records |= model.search([(key.name, 'in', real_records.ids)], order='id')
                     if new_records:
                         cache_records = self.env.cache.get_records(model, key)
                         records |= cache_records.filtered(lambda r: set(r[key.name]._ids) & set(self._ids))
