# -*- coding: utf-8 -*-
# Part of Odoo. See LICENSE file for full copyright and licensing details.

""" This module provides the elements for managing two different API styles,
    namely the "traditional" and "record" styles.

    In the "traditional" style, parameters like the database cursor, user id,
    context dictionary and record ids (usually denoted as ``cr``, ``uid``,
    ``context``, ``ids``) are passed explicitly to all methods. In the "record"
    style, those parameters are hidden into model instances, which gives it a
    more object-oriented feel.

    For instance, the statements::

        model = self.pool.get(MODEL)
        ids = model.search(cr, uid, DOMAIN, context=context)
        for rec in model.browse(cr, uid, ids, context=context):
            print rec.name
        model.write(cr, uid, ids, VALUES, context=context)

    may also be written as::

        env = Environment(cr, uid, context) # cr, uid, context wrapped in env
        model = env[MODEL]                  # retrieve an instance of MODEL
        recs = model.search(DOMAIN)         # search returns a recordset
        for rec in recs:                    # iterate over the records
            print rec.name
        recs.write(VALUES)                  # update all records in recs

    Methods written in the "traditional" style are automatically decorated,
    following some heuristics based on parameter names.
"""

__all__ = [
    'Environment',
    'Meta', 'guess', 'noguess',
    'model', 'multi', 'one',
    'model_cr', 'model_cr_context',
    'cr', 'cr_context',
    'cr_uid', 'cr_uid_context',
    'cr_uid_id', 'cr_uid_id_context',
    'cr_uid_ids', 'cr_uid_ids_context',
    'cr_uid_records', 'cr_uid_records_context',
    'constrains', 'depends', 'onchange', 'returns',
    'call_kw',
]

import logging
from collections import defaultdict, Mapping
from contextlib import contextmanager
from inspect import currentframe, getargspec
from pprint import pformat
from weakref import WeakSet

from decorator import decorator
from werkzeug.local import Local, release_local

from odoo.tools import frozendict, classproperty, StackMap

_logger = logging.getLogger(__name__)

# The following attributes are used, and reflected on wrapping methods:
#  - method._constrains: set by @constrains, specifies constraint dependencies
#  - method._depends: set by @depends, specifies compute dependencies
#  - method._returns: set by @returns, specifies return model
#  - method._onchange: set by @onchange, specifies onchange fields
#  - method.clear_cache: set by @ormcache, used to clear the cache
#
# On wrapping method only:
#  - method._api: decorator function, used for re-applying decorator
#  - method._orig: original method
#

WRAPPED_ATTRS = ('__module__', '__name__', '__doc__', '_constrains',
                 '_depends', '_onchange', '_returns', 'clear_cache')

INHERITED_ATTRS = ('_returns',)


class Params(object):
    def __init__(self, args, kwargs):
        self.args = args
        self.kwargs = kwargs
    def __str__(self):
        params = []
        for arg in self.args:
            params.append(repr(arg))
        for item in sorted(self.kwargs.items()):
            params.append("%s=%r" % item)
        return ', '.join(params)


class Meta(type):
    """ Metaclass that automatically decorates traditional-style methods by
        guessing their API. It also implements the inheritance of the
        :func:`returns` decorators.
    """

    def __new__(meta, name, bases, attrs):
        # dummy parent class to catch overridden methods decorated with 'returns'
        parent = type.__new__(meta, name, bases, {})

        for key, value in list(attrs.items()):
            if not key.startswith('__') and callable(value):
                # make the method inherit from decorators
                value = propagate(getattr(parent, key, None), value)

                # guess calling convention if none is given
                if not hasattr(value, '_api'):
                    try:
                        value = guess(value)
                    except TypeError:
                        pass

                if (getattr(value, '_api', None) or '').startswith('cr'):
                    _logger.warning("Deprecated method %s.%s in module %s", name, key, attrs.get('__module__'))

                attrs[key] = value

        return type.__new__(meta, name, bases, attrs)


def attrsetter(attr, value):
    """ Return a function that sets ``attr`` on its argument and returns it. """
    return lambda method: setattr(method, attr, value) or method

def propagate(method1, method2):
    """ Propagate decorators from ``method1`` to ``method2``, and return the
        resulting method.
    """
    if method1:
        for attr in INHERITED_ATTRS:
            if hasattr(method1, attr) and not hasattr(method2, attr):
                setattr(method2, attr, getattr(method1, attr))
    return method2


def constrains(*args):
    """ Decorates a constraint checker. Each argument must be a field name
    used in the check::

        @api.one
        @api.constrains('name', 'description')
        def _check_description(self):
            if self.name == self.description:
                raise ValidationError("Fields name and description must be different")

    Invoked on the records on which one of the named fields has been modified.

    Should raise :class:`~odoo.exceptions.ValidationError` if the
    validation failed.

    .. warning::

        ``@constrains`` only supports simple field names, dotted names
        (fields of relational fields e.g. ``partner_id.customer``) are not
        supported and will be ignored

        ``@constrains`` will be triggered only if the declared fields in the
        decorated method are included in the ``create`` or ``write`` call.
        It implies that fields not present in a view will not trigger a call
        during a record creation. A override of ``create`` is necessary to make
        sure a constraint will always be triggered (e.g. to test the absence of
        value).

    """
    return attrsetter('_constrains', args)


def onchange(*args):
    """ Return a decorator to decorate an onchange method for given fields.
        Each argument must be a field name::

            @api.onchange('partner_id')
            def _onchange_partner(self):
                self.message = "Dear %s" % (self.partner_id.name or "")

        In the form views where the field appears, the method will be called
        when one of the given fields is modified. The method is invoked on a
        pseudo-record that contains the values present in the form. Field
        assignments on that record are automatically sent back to the client.

        The method may return a dictionary for changing field domains and pop up
        a warning message, like in the old API::

            return {
                'domain': {'other_id': [('partner_id', '=', partner_id)]},
                'warning': {'title': "Warning", 'message': "What is this?"},
            }


        .. warning::

            ``@onchange`` only supports simple field names, dotted names
            (fields of relational fields e.g. ``partner_id.tz``) are not
            supported and will be ignored
    """
    return attrsetter('_onchange', args)


def depends(*args):
    """ Return a decorator that specifies the field dependencies of a "compute"
        method (for new-style function fields). Each argument must be a string
        that consists in a dot-separated sequence of field names::

            pname = fields.Char(compute='_compute_pname')

            @api.one
            @api.depends('partner_id.name', 'partner_id.is_company')
            def _compute_pname(self):
                if self.partner_id.is_company:
                    self.pname = (self.partner_id.name or "").upper()
                else:
                    self.pname = self.partner_id.name

        One may also pass a single function as argument. In that case, the
        dependencies are given by calling the function with the field's model.
    """
    if args and callable(args[0]):
        args = args[0]
    elif any('id' in arg.split('.') for arg in args):
        raise NotImplementedError("Compute method cannot depend on field 'id'.")
    return attrsetter('_depends', args)


def returns(model, downgrade=None, upgrade=None):
    """ Return a decorator for methods that return instances of ``model``.

        :param model: a model name, or ``'self'`` for the current model

        :param downgrade: a function ``downgrade(self, value, *args, **kwargs)``
            to convert the record-style ``value`` to a traditional-style output

        :param upgrade: a function ``upgrade(self, value, *args, **kwargs)``
            to convert the traditional-style ``value`` to a record-style output

        The arguments ``self``, ``*args`` and ``**kwargs`` are the ones passed
        to the method in the record-style.

        The decorator adapts the method output to the api style: ``id``, ``ids`` or
        ``False`` for the traditional style, and recordset for the record style::

            @model
            @returns('res.partner')
            def find_partner(self, arg):
                ...     # return some record

            # output depends on call style: traditional vs record style
            partner_id = model.find_partner(cr, uid, arg, context=context)

            # recs = model.browse(cr, uid, ids, context)
            partner_record = recs.find_partner(arg)

        Note that the decorated method must satisfy that convention.

        Those decorators are automatically *inherited*: a method that overrides
        a decorated existing method will be decorated with the same
        ``@returns(model)``.
    """
    return attrsetter('_returns', (model, downgrade, upgrade))


def downgrade(method, value, self, args, kwargs):
    """ Convert ``value`` returned by ``method`` on ``self`` to traditional style. """
    spec = getattr(method, '_returns', None)
    if not spec:
        return value
    _, convert, _ = spec
    if convert and len(getargspec(convert).args) > 1:
        return convert(self, value, *args, **kwargs)
    elif convert:
        return convert(value)
    else:
        return value.ids


def aggregate(method, value, self):
    """ Aggregate record-style ``value`` for a method decorated with ``@one``. """
    spec = getattr(method, '_returns', None)
    if spec:
        # value is a list of instances, concatenate them
        model, _, _ = spec
        if model == 'self':
            return sum(value, self.browse())
        elif model:
            return sum(value, self.env[model])
    return value


def split_context(method, args, kwargs):
    """ Extract the context from a pair of positional and keyword arguments.
        Return a triple ``context, args, kwargs``.
    """
    pos = len(getargspec(method).args) - 1
    if pos < len(args):
        return args[pos], args[:pos], kwargs
    else:
        return kwargs.pop('context', None), args, kwargs


def model(method):
    """ Decorate a record-style method where ``self`` is a recordset, but its
        contents is not relevant, only the model is. Such a method::

            @api.model
            def method(self, args):
                ...

        may be called in both record and traditional styles, like::

            # recs = model.browse(cr, uid, ids, context)
            recs.method(args)

            model.method(cr, uid, args, context=context)

        Notice that no ``ids`` are passed to the method in the traditional style.
    """
    method._api = 'model'
    return method


def multi(method):
    """ Decorate a record-style method where ``self`` is a recordset. The method
        typically defines an operation on records. Such a method::

            @api.multi
            def method(self, args):
                ...

        may be called in both record and traditional styles, like::

            # recs = model.browse(cr, uid, ids, context)
            recs.method(args)

            model.method(cr, uid, ids, args, context=context)
    """
    method._api = 'multi'
    return method


def one(method):
    """ Decorate a record-style method where ``self`` is expected to be a
        singleton instance. The decorated method automatically loops on records,
        and makes a list with the results. In case the method is decorated with
        :func:`returns`, it concatenates the resulting instances. Such a
        method::

            @api.one
            def method(self, args):
                return self.name

        may be called in both record and traditional styles, like::

            # recs = model.browse(cr, uid, ids, context)
            names = recs.method(args)

            names = model.method(cr, uid, ids, args, context=context)

        .. deprecated:: 9.0

            :func:`~.one` often makes the code less clear and behaves in ways
            developers and readers may not expect.

            It is strongly recommended to use :func:`~.multi` and either
            iterate on the ``self`` recordset or ensure that the recordset
            is a single record with :meth:`~odoo.models.Model.ensure_one`.
    """
    def loop(method, self, *args, **kwargs):
        result = [method(rec, *args, **kwargs) for rec in self]
        return aggregate(method, result, self)

    wrapper = decorator(loop, method)
    wrapper._api = 'one'
    return wrapper


def model_cr(method):
    """ Decorate a record-style method where ``self`` is a recordset, but its
        contents is not relevant, only the model is. Such a method::

            @api.model_cr
            def method(self, args):
                ...

        may be called in both record and traditional styles, like::

            # recs = model.browse(cr, uid, ids, context)
            recs.method(args)

            model.method(cr, args)

        Notice that no ``uid``, ``ids``, ``context`` are passed to the method in
        the traditional style.
    """
    method._api = 'model_cr'
    return method


def model_cr_context(method):
    """ Decorate a record-style method where ``self`` is a recordset, but its
        contents is not relevant, only the model is. Such a method::

            @api.model_cr_context
            def method(self, args):
                ...

        may be called in both record and traditional styles, like::

            # recs = model.browse(cr, uid, ids, context)
            recs.method(args)

            model.method(cr, args, context=context)

        Notice that no ``uid``, ``ids`` are passed to the method in the
        traditional style.
    """
    method._api = 'model_cr_context'
    return method


def cr(method):
    """ Decorate a traditional-style method that takes ``cr`` as a parameter.
        Such a method may be called in both record and traditional styles, like::

            # recs = model.browse(cr, uid, ids, context)
            recs.method(args)

            model.method(cr, args)
    """
    method._api = 'cr'
    return method


def cr_context(method):
    """ Decorate a traditional-style method that takes ``cr``, ``context`` as parameters. """
    method._api = 'cr_context'
    return method


def cr_uid(method):
    """ Decorate a traditional-style method that takes ``cr``, ``uid`` as parameters. """
    method._api = 'cr_uid'
    return method


def cr_uid_context(method):
    """ Decorate a traditional-style method that takes ``cr``, ``uid``, ``context`` as
        parameters. Such a method may be called in both record and traditional
        styles, like::

            # recs = model.browse(cr, uid, ids, context)
            recs.method(args)

            model.method(cr, uid, args, context=context)
    """
    method._api = 'cr_uid_context'
    return method


def cr_uid_id(method):
    """ Decorate a traditional-style method that takes ``cr``, ``uid``, ``id`` as
        parameters. Such a method may be called in both record and traditional
        styles. In the record style, the method automatically loops on records.
    """
    method._api = 'cr_uid_id'
    return method


def cr_uid_id_context(method):
    """ Decorate a traditional-style method that takes ``cr``, ``uid``, ``id``,
        ``context`` as parameters. Such a method::

            @api.cr_uid_id
            def method(self, cr, uid, id, args, context=None):
                ...

        may be called in both record and traditional styles, like::

            # rec = model.browse(cr, uid, id, context)
            rec.method(args)

            model.method(cr, uid, id, args, context=context)
    """
    method._api = 'cr_uid_id_context'
    return method


def cr_uid_ids(method):
    """ Decorate a traditional-style method that takes ``cr``, ``uid``, ``ids`` as
        parameters. Such a method may be called in both record and traditional
        styles.
    """
    method._api = 'cr_uid_ids'
    return method


def cr_uid_ids_context(method):
    """ Decorate a traditional-style method that takes ``cr``, ``uid``, ``ids``,
        ``context`` as parameters. Such a method::

            @api.cr_uid_ids_context
            def method(self, cr, uid, ids, args, context=None):
                ...

        may be called in both record and traditional styles, like::

            # recs = model.browse(cr, uid, ids, context)
            recs.method(args)

            model.method(cr, uid, ids, args, context=context)

        It is generally not necessary, see :func:`guess`.
    """
    method._api = 'cr_uid_ids_context'
    return method


def cr_uid_records(method):
    """ Decorate a traditional-style method that takes ``cr``, ``uid``, a
        recordset of model ``self`` as parameters. Such a method::

            @api.cr_uid_records
            def method(self, cr, uid, records, args):
                ...

        may be called in both record and traditional styles, like::

            # records = model.browse(cr, uid, ids, context)
            records.method(args)

            model.method(cr, uid, records, args)
    """
    method._api = 'cr_uid_records'
    return method


def cr_uid_records_context(method):
    """ Decorate a traditional-style method that takes ``cr``, ``uid``, a
        recordset of model ``self``, ``context`` as parameters. Such a method::

            @api.cr_uid_records_context
            def method(self, cr, uid, records, args, context=None):
                ...

        may be called in both record and traditional styles, like::

            # records = model.browse(cr, uid, ids, context)
            records.method(args)

            model.method(cr, uid, records, args, context=context)
    """
    method._api = 'cr_uid_records_context'
    return method


def v7(method_v7):
    """ Decorate a method that supports the old-style api only. A new-style api
        may be provided by redefining a method with the same name and decorated
        with :func:`~.v8`::

            @api.v7
            def foo(self, cr, uid, ids, context=None):
                ...

            @api.v8
            def foo(self):
                ...

        Special care must be taken if one method calls the other one, because
        the method may be overridden! In that case, one should call the method
        from the current class (say ``MyClass``), for instance::

            @api.v7
            def foo(self, cr, uid, ids, context=None):
                # Beware: records.foo() may call an overriding of foo()
                records = self.browse(cr, uid, ids, context)
                return MyClass.foo(records)

        Note that the wrapper method uses the docstring of the first method.
    """
    # retrieve method_v8 from the caller's frame
    frame = currentframe().f_back
    return frame.f_locals.get(method_v7.__name__, method_v7)


def v8(method_v8):
    """ Decorate a method that supports the new-style api only. An old-style api
        may be provided by redefining a method with the same name and decorated
        with :func:`~.v7`::

            @api.v8
            def foo(self):
                ...

            @api.v7
            def foo(self, cr, uid, ids, context=None):
                ...

        Note that the wrapper method uses the docstring of the first method.
    """
    if method_v8.__name__ == 'read':
        return multi(method_v8)
    method_v8._api = 'v8'
    return method_v8


def noguess(method):
    """ Decorate a method to prevent any effect from :func:`guess`. """
    method._api = None
    return method


def guess(method):
    """ Decorate ``method`` to make it callable in both traditional and record
        styles. This decorator is applied automatically by the model's
        metaclass, and has no effect on already-decorated methods.

        The API style is determined by heuristics on the parameter names: ``cr``
        or ``cursor`` for the cursor, ``uid`` or ``user`` for the user id,
        ``id`` or ``ids`` for a list of record ids, and ``context`` for the
        context dictionary. If a traditional API is recognized, one of the
        decorators :func:`cr`, :func:`cr_context`, :func:`cr_uid`,
        :func:`cr_uid_context`, :func:`cr_uid_id`, :func:`cr_uid_id_context`,
        :func:`cr_uid_ids`, :func:`cr_uid_ids_context` is applied on the method.

        Method calls are considered traditional style when their first parameter
        is a database cursor.
    """
    if hasattr(method, '_api'):
        return method

    # introspection on argument names to determine api style
    args, vname, kwname, defaults = getargspec(method)
    names = tuple(args) + (None,) * 4

    if names[0] == 'self':
        if names[1] in ('cr', 'cursor'):
            if names[2] in ('uid', 'user'):
                if names[3] == 'ids':
                    if 'context' in names or kwname:
                        return cr_uid_ids_context(method)
                    else:
                        return cr_uid_ids(method)
                elif names[3] == 'id' or names[3] == 'res_id':
                    if 'context' in names or kwname:
                        return cr_uid_id_context(method)
                    else:
                        return cr_uid_id(method)
                elif 'context' in names or kwname:
                    return cr_uid_context(method)
                else:
                    return cr_uid(method)
            elif 'context' in names:
                return cr_context(method)
            else:
                return cr(method)

    # no wrapping by default
    return noguess(method)


def expected(decorator, func):
    """ Decorate ``func`` with ``decorator`` if ``func`` is not wrapped yet. """
    return decorator(func) if not hasattr(func, '_api') else func



def call_kw_model(method, self, args, kwargs):
    context, args, kwargs = split_context(method, args, kwargs)
    recs = self.with_context(context or {})
    _logger.debug("call %s.%s(%s)", recs, method.__name__, Params(args, kwargs))
    result = method(recs, *args, **kwargs)
    return downgrade(method, result, recs, args, kwargs)

def call_kw_multi(method, self, args, kwargs):
    ids, args = args[0], args[1:]
    context, args, kwargs = split_context(method, args, kwargs)
    recs = self.with_context(context or {}).browse(ids)
    _logger.debug("call %s.%s(%s)", recs, method.__name__, Params(args, kwargs))
    result = method(recs, *args, **kwargs)
    return downgrade(method, result, recs, args, kwargs)

def call_kw(model, name, args, kwargs):
    """ Invoke the given method ``name`` on the recordset ``model``. """
    method = getattr(type(model), name)
    if getattr(method, '_api', None) == 'model':
        return call_kw_model(method, model, args, kwargs)
    else:
        return call_kw_multi(method, model, args, kwargs)


class Environment(Mapping):
    """ An environment wraps data for ORM records:

        - :attr:`cr`, the current database cursor;
        - :attr:`uid`, the current user id;
        - :attr:`context`, the current context dictionary.

        It provides access to the registry by implementing a mapping from model
        names to new api models. It also holds a cache for records, and a data
        structure to manage recomputations.
    """
    _local = Local()

    @classproperty
    def envs(cls):
        return cls._local.environments

    @classmethod
    @contextmanager
    def manage(cls):
        """ Context manager for a set of environments. """
        if hasattr(cls._local, 'environments'):
            yield
        else:
            try:
                cls._local.environments = Environments()
                yield
            finally:
                release_local(cls._local)

    @classmethod
    def reset(cls):
        """ Clear the set of environments.
            This may be useful when recreating a registry inside a transaction.
        """
        cls._local.environments = Environments()

    def __new__(cls, cr, uid, context):
        assert context is not None
        args = (cr, uid, context)

        # if env already exists, return it
        env, envs = None, cls.envs
        for env in envs:
            if env.args == args:
                return env

        # otherwise create environment, and add it in the set
        self = object.__new__(cls)
        self.cr, self.uid, self.context = self.args = (cr, uid, frozendict(context))
        self.registry = Registry(cr.dbname)
        self.cache = envs.cache
<<<<<<< HEAD
        self._protected = StackMap()                # {field: ids, ...}
=======
        self._cache_key = (cr, uid)
        self._protected = defaultdict(frozenset)    # {field: ids, ...}
>>>>>>> 36d96e01
        self.dirty = defaultdict(set)               # {record: set(field_name), ...}
        self.all = envs
        envs.add(self)
        return self

    #
    # Mapping methods
    #

    def __contains__(self, model_name):
        """ Test whether the given model exists. """
        return model_name in self.registry

    def __getitem__(self, model_name):
        """ Return an empty recordset from the given model. """
        return self.registry[model_name]._browse((), self)

    def __iter__(self):
        """ Return an iterator on model names. """
        return iter(self.registry)

    def __len__(self):
        """ Return the size of the model registry. """
        return len(self.registry)

    def __eq__(self, other):
        return self is other

    def __ne__(self, other):
        return self is not other

    def __hash__(self):
        return object.__hash__(self)

    def __call__(self, cr=None, user=None, context=None):
        """ Return an environment based on ``self`` with modified parameters.

            :param cr: optional database cursor to change the current cursor
            :param user: optional user/user id to change the current user
            :param context: optional context dictionary to change the current context
        """
        cr = self.cr if cr is None else cr
        uid = self.uid if user is None else int(user)
        context = self.context if context is None else context
        return Environment(cr, uid, context)

    def ref(self, xml_id, raise_if_not_found=True):
        """ return the record corresponding to the given ``xml_id`` """
        return self['ir.model.data'].xmlid_to_object(xml_id, raise_if_not_found=raise_if_not_found)

    @property
    def user(self):
        """ return the current user (as an instance) """
        return self(user=SUPERUSER_ID)['res.users'].browse(self.uid)

    @property
    def lang(self):
        """ return the current language code """
        return self.context.get('lang')

    @contextmanager
    def _do_in_mode(self, mode):
        if self.all.mode:
            yield
        else:
            try:
                self.all.mode = mode
                yield
            finally:
                self.all.mode = False
                self.dirty.clear()

    def do_in_draft(self):
        """ Context-switch to draft mode, where all field updates are done in
            cache only.
        """
        return self._do_in_mode(True)

    @property
    def in_draft(self):
        """ Return whether we are in draft mode. """
        return bool(self.all.mode)

    def do_in_onchange(self):
        """ Context-switch to 'onchange' draft mode, which is a specialized
            draft mode used during execution of onchange methods.
        """
        return self._do_in_mode('onchange')

    @property
    def in_onchange(self):
        """ Return whether we are in 'onchange' draft mode. """
        return self.all.mode == 'onchange'

    def clear(self):
        """ Clear all record caches, and discard all fields to recompute.
            This may be useful when recovering from a failed ORM operation.
        """
        self.cache.invalidate()
        self.all.todo.clear()

    @contextmanager
    def clear_upon_failure(self):
        """ Context manager that clears the environments (caches and fields to
            recompute) upon exception.
        """
        try:
            yield
        except Exception:
            self.clear()
            raise

    def protected(self, field):
        """ Return the recordset for which ``field`` should not be invalidated or recomputed. """
        return self[field.model_name].browse(self._protected.get(field, ()))

    @contextmanager
    def protecting(self, fields, records):
        """ Prevent the invalidation or recomputation of ``fields`` on ``records``. """
        protected = self._protected
        try:
            protected.pushmap()
            for field in fields:
                ids = protected.get(field, frozenset())
                protected[field] = ids.union(records._ids)
            yield
        finally:
            protected.popmap()

    def field_todo(self, field):
        """ Return a recordset with all records to recompute for ``field``. """
        ids = {rid for recs in self.all.todo.get(field, ()) for rid in recs.ids}
        return self[field.model_name].browse(ids)

    def check_todo(self, field, record):
        """ Check whether ``field`` must be recomputed on ``record``, and if so,
            return the corresponding recordset to recompute.
        """
        for recs in self.all.todo.get(field, []):
            if recs & record:
                return recs

    def add_todo(self, field, records):
        """ Mark ``field`` to be recomputed on ``records``. """
        recs_list = self.all.todo.setdefault(field, [])
        for i, recs in enumerate(recs_list):
            if recs.env == records.env:
                recs_list[i] |= records
                break
        else:
            recs_list.append(records)

    def remove_todo(self, field, records):
        """ Mark ``field`` as recomputed on ``records``. """
        recs_list = [recs - records for recs in self.all.todo.pop(field, [])]
        recs_list = [r for r in recs_list if r]
        if recs_list:
            self.all.todo[field] = recs_list

    def has_todo(self):
        """ Return whether some fields must be recomputed. """
        return bool(self.all.todo)

    def get_todo(self):
        """ Return a pair ``(field, records)`` to recompute.
            The field is such that none of its dependencies must be recomputed.
        """
        field = min(self.all.todo, key=self.registry.field_sequence)
        return field, self.all.todo[field][0]

    @property
    def recompute(self):
        return self.all.recompute

    @contextmanager
    def norecompute(self):
        tmp = self.all.recompute
        self.all.recompute = False
        try:
            yield
        finally:
            self.all.recompute = tmp

    def cache_key(self, field):
        """ Return the key to store the value of ``field`` in cache, the full
            cache key being ``(key, field, record.id)``.
        """
        return self if field.context_dependent else self._cache_key


class Environments(object):
    """ A common object for all environments in a request. """
    def __init__(self):
        self.envs = WeakSet()           # weak set of environments
        self.cache = Cache()            # cache for all records
        self.todo = {}                  # recomputations {field: [records]}
        self.mode = False               # flag for draft/onchange
        self.recompute = True

    def add(self, env):
        """ Add the environment ``env``. """
        self.envs.add(env)

    def __iter__(self):
        """ Iterate over environments. """
        return iter(self.envs)


class Cache(object):
    """ Implementation of the cache of records. """
    def __init__(self):
        # {key: {field: {record_id: value}}}
        self._data = defaultdict(lambda: defaultdict(dict))

    def contains(self, record, field):
        """ Return whether ``record`` has a value for ``field``. """
        key = record.env.cache_key(field)
        return record.id in self._data[key].get(field, ())

    def get(self, record, field):
        """ Return the value of ``field`` for ``record``. """
        key = record.env.cache_key(field)
        value = self._data[key][field][record.id]
        return value.get() if isinstance(value, SpecialValue) else value

    def set(self, record, field, value):
        """ Set the value of ``field`` for ``record``. """
        key = record.env.cache_key(field)
        self._data[key][field][record.id] = value

    def remove(self, record, field):
        """ Remove the value of ``field`` for ``record``. """
        key = record.env.cache_key(field)
        del self._data[key][field][record.id]

    def contains_value(self, record, field):
        """ Return whether ``record`` has a regular value for ``field``. """
        key = record.env.cache_key(field)
        value = self._data[key][field].get(record.id, SpecialValue(None))
        return not isinstance(value, SpecialValue)

    def get_value(self, record, field, default=None):
        """ Return the regular value of ``field`` for ``record``. """
        key = record.env.cache_key(field)
        value = self._data[key][field].get(record.id, SpecialValue(None))
        return default if isinstance(value, SpecialValue) else value

    def get_special(self, record, field, default=None):
        """ Return the special value of ``field`` for ``record``. """
        key = record.env.cache_key(field)
        value = self._data[key][field].get(record.id)
        return value.get if isinstance(value, SpecialValue) else default

    def set_special(self, record, field, getter):
        """ Set the value of ``field`` for ``record`` to return ``getter()``. """
        key = record.env.cache_key(field)
        self._data[key][field][record.id] = SpecialValue(getter)

    def set_failed(self, records, fields, exception):
        """ Mark ``fields`` on ``records`` with the given exception. """
        def getter():
            raise exception
        for field in fields:
            for record in records:
                self.set_special(record, field, getter)

    def get_fields(self, record):
        """ Return the fields with a value for ``record``. """
        for name, field in record._fields.items():
            key = record.env.cache_key(field)
            if name != 'id' and record.id in self._data[key].get(field, ()):
                yield field

    def get_records(self, model, field):
        """ Return the records of ``model`` that have a value for ``field``. """
        key = model.env.cache_key(field)
        ids = list(self._data[key][field])
        return model.browse(ids)

    def get_missing_ids(self, records, field):
        """ Return the ids of ``records`` that have no value for ``field``. """
        key = records.env.cache_key(field)
        field_cache = self._data[key][field]
        for record_id in records._ids:
            if record_id not in field_cache:
                yield record_id

    def copy(self, records, env):
        """ Copy the cache of ``records`` to ``env``. """
        src, dst = records.env, env
        for src_key, dst_key in [(src, dst), (src._cache_key, dst._cache_key)]:
            if src_key == dst_key:
                break
            src_cache = self._data[src_key]
            dst_cache = self._data[dst_key]
            for field, src_field_cache in src_cache.items():
                dst_field_cache = dst_cache[field]
                for record_id, value in src_field_cache.items():
                    if not isinstance(value, SpecialValue):
                        # But not if it's a SpecialValue, which often is an access error
                        # because the other environment (eg. sudo()) is well expected to have access.
                        dst_field_cache[record_id] = value

    def invalidate(self, spec=None):
        """ Invalidate the cache, partially or totally depending on ``spec``. """
        if spec is None:
            self._data.clear()
        elif spec:
            for field, ids in spec:
                if ids is None:
                    for data in self._data.values():
                        data.pop(field, None)
                else:
                    for data in self._data.values():
                        field_cache = data.get(field)
                        if field_cache:
                            for id in ids:
                                field_cache.pop(id, None)

    def check(self, env):
        """ Check the consistency of the cache for the given environment. """
        # make a full copy of the cache, and invalidate it
        dump = defaultdict(dict)
        for key in [env, env._cache_key]:
            key_cache = self._data[key]
            for field, field_cache in key_cache.items():
                for record_id, value in field_cache.items():
                    if record_id:
                        dump[field][record_id] = value

        self.invalidate()

        # re-fetch the records, and compare with their former cache
        invalids = []
        for field, field_dump in dump.items():
            records = env[field.model_name].browse(field_dump)
            for record in records:
                try:
                    cached = field_dump[record.id]
                    cached = cached.get() if isinstance(cached, SpecialValue) else cached
                    value = field.convert_to_record(cached, record)
                    fetched = record[field.name]
                    if fetched != value:
                        info = {'cached': value, 'fetched': fetched}
                        invalids.append((record, field, info))
                except (AccessError, MissingError):
                    pass

        if invalids:
            raise UserError('Invalid cache for fields\n' + pformat(invalids))


class SpecialValue(object):
    """ Wrapper for a function to get the cached value of a field. """
    __slots__ = ['get']

    def __init__(self, getter):
        self.get = getter


# keep those imports here in order to handle cyclic dependencies correctly
from odoo import SUPERUSER_ID
from odoo.exceptions import UserError, AccessError, MissingError
from odoo.modules.registry import Registry<|MERGE_RESOLUTION|>--- conflicted
+++ resolved
@@ -741,12 +741,8 @@
         self.cr, self.uid, self.context = self.args = (cr, uid, frozendict(context))
         self.registry = Registry(cr.dbname)
         self.cache = envs.cache
-<<<<<<< HEAD
+        self._cache_key = (cr, uid)
         self._protected = StackMap()                # {field: ids, ...}
-=======
-        self._cache_key = (cr, uid)
-        self._protected = defaultdict(frozenset)    # {field: ids, ...}
->>>>>>> 36d96e01
         self.dirty = defaultdict(set)               # {record: set(field_name), ...}
         self.all = envs
         envs.add(self)
