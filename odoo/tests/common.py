# -*- coding: utf-8 -*-
"""
The module :mod:`odoo.tests.common` provides unittest test cases and a few
helpers and classes to write tests.

"""
import base64
import collections
import importlib
import inspect
import itertools
import json
import logging
import operator
import os
import platform
import re
import requests
import shutil
import signal
import subprocess
import tempfile
import threading
import time
import unittest
import werkzeug.urls
from contextlib import contextmanager
from datetime import datetime, date
from unittest.mock import patch

from decorator import decorator
from lxml import etree, html

from odoo.models import BaseModel
from odoo.osv.expression import normalize_domain
from odoo.tools import single_email_re
from odoo.tools.misc import find_in_path
from odoo.tools.safe_eval import safe_eval

try:
    from itertools import zip_longest as izip_longest
except ImportError:
    from itertools import izip_longest

try:
    import websocket
except ImportError:
    # chrome headless tests will be skipped
    websocket = None

try:
    from xmlrpc import client as xmlrpclib
except ImportError:
    # pylint: disable=bad-python3-import
    import xmlrpclib

import odoo
import pprint
from odoo import api
from odoo.service import security



_logger = logging.getLogger(__name__)

# The odoo library is supposed already configured.
ADDONS_PATH = odoo.tools.config['addons_path']
HOST = '127.0.0.1'
PORT = odoo.tools.config['http_port']
# Useless constant, tests are aware of the content of demo data
ADMIN_USER_ID = odoo.SUPERUSER_ID


def get_db_name():
    db = odoo.tools.config['db_name']
    # If the database name is not provided on the command-line,
    # use the one on the thread (which means if it is provided on
    # the command-line, this will break when installing another
    # database from XML-RPC).
    if not db and hasattr(threading.current_thread(), 'dbname'):
        return threading.current_thread().dbname
    return db


# For backwards-compatibility - get_db_name() should be used instead
DB = get_db_name()


def at_install(flag):
    """ Sets the at-install state of a test, the flag is a boolean specifying
    whether the test should (``True``) or should not (``False``) run during
    module installation.

    By default, tests are run right after installing the module, before
    starting the installation of the next module.

    .. deprecated:: 12.0

        ``at_install`` is now a flag, you can use :func:`tagged` to
        add/remove it, although ``tagged`` only works on test classes
    """
    return tagged('at_install' if flag else '-at_install')

def post_install(flag):
    """ Sets the post-install state of a test. The flag is a boolean
    specifying whether the test should or should not run after a set of
    module installations.

    By default, tests are *not* run after installation of all modules in the
    current installation set.

    .. deprecated:: 12.0

        ``post_install`` is now a flag, you can use :func:`tagged` to
        add/remove it, although ``tagged`` only works on test classes
    """
    return tagged('post_install' if flag else '-post_install')


def new_test_user(env, login='', groups='base.group_user', context=None, **kwargs):
    """ Helper function to create a new test user. It allows to quickly create
    users given its login and groups (being a comma separated list of xml ids).
    Kwargs are directly propagated to the create to further customize the
    created user.

    User creation uses a potentially customized environment using the context
    parameter allowing to specify a custom context. It can be used to force a
    specific behavior and/or simplify record creation. An example is to use
    mail-related context keys in mail tests to speedup record creation.

    Some specific fields are automatically filled to avoid issues

     * groups_id: it is filled using groups function parameter;
     * name: "login (groups)" by default as it is required;
     * email: it is either the login (if it is a valid email) or a generated
       string 'x.x@example.com' (x being the first login letter). This is due
       to email being required for most odoo operations;
    """
    if not login:
        raise ValueError('New users require at least a login')
    if not groups:
        raise ValueError('New users require at least user groups')
    if context is None:
        context = {}

    groups_id = [(6, 0, [env.ref(g).id for g in groups.split(',')])]
    create_values = dict(kwargs, login=login, groups_id=groups_id)
    if not create_values.get('name'):
        create_values['name'] = '%s (%s)' % (login, groups)
    if not create_values.get('email'):
        if single_email_re.match(login):
            create_values['email'] = login
        else:
            create_values['email'] = '%s.%s@example.com' % (login[0], login[0])

    return env['res.users'].with_context(**context).create(create_values)

# ------------------------------------------------------------
# Main classes
# ------------------------------------------------------------


class TreeCase(unittest.TestCase):
    def __init__(self, methodName='runTest'):
        super(TreeCase, self).__init__(methodName)
        self.addTypeEqualityFunc(etree._Element, self.assertTreesEqual)
        self.addTypeEqualityFunc(html.HtmlElement, self.assertTreesEqual)

    def assertTreesEqual(self, n1, n2, msg=None):
        self.assertIsNotNone(n1, msg)
        self.assertIsNotNone(n2, msg)
        self.assertEqual(n1.tag, n2.tag, msg)
        # Because lxml.attrib is an ordereddict for which order is important
        # to equality, even though *we* don't care
        self.assertEqual(dict(n1.attrib), dict(n2.attrib), msg)

        self.assertEqual((n1.text or u'').strip(), (n2.text or u'').strip(), msg)
        self.assertEqual((n1.tail or u'').strip(), (n2.tail or u'').strip(), msg)

        for c1, c2 in izip_longest(n1, n2):
            self.assertTreesEqual(c1, c2, msg)


class MetaCase(type):
    """ Metaclass of test case classes to assign default 'test_tags':
        'standard', 'at_install' and the name of the module.
    """
    def __init__(cls, name, bases, attrs):
        super(MetaCase, cls).__init__(name, bases, attrs)
        # assign default test tags
        if cls.__module__.startswith('odoo.addons.'):
            module = cls.__module__.split('.')[2]
            cls.test_tags = {'standard', 'at_install', module}


class BaseCase(TreeCase, MetaCase('DummyCase', (object,), {})):
    """
    Subclass of TestCase for common OpenERP-specific code.

    This class is abstract and expects self.registry, self.cr and self.uid to be
    initialized by subclasses.
    """

    longMessage = True      # more verbose error message by default: https://www.odoo.com/r/Vmh
    warm = True             # False during warm-up phase (see :func:`warmup`)

    def cursor(self):
        return self.registry.cursor()

    @property
    def uid(self):
        """ Get the current uid. """
        return self.env.uid

    @uid.setter
    def uid(self, user):
        """ Set the uid by changing the test's environment. """
        self.env = self.env(user=user)

    def ref(self, xid):
        """ Returns database ID for the provided :term:`external identifier`,
        shortcut for ``get_object_reference``

        :param xid: fully-qualified :term:`external identifier`, in the form
                    :samp:`{module}.{identifier}`
        :raise: ValueError if not found
        :returns: registered id
        """
        return self.browse_ref(xid).id

    def browse_ref(self, xid):
        """ Returns a record object for the provided
        :term:`external identifier`

        :param xid: fully-qualified :term:`external identifier`, in the form
                    :samp:`{module}.{identifier}`
        :raise: ValueError if not found
        :returns: :class:`~odoo.models.BaseModel`
        """
        assert "." in xid, "this method requires a fully qualified parameter, in the following form: 'module.identifier'"
        return self.env.ref(xid)

    @contextmanager
    def _assertRaises(self, exception):
        """ Context manager that clears the environment upon failure. """
        with super(BaseCase, self).assertRaises(exception) as cm:
            with self.env.clear_upon_failure():
                yield cm

    def assertRaises(self, exception, func=None, *args, **kwargs):
        if func:
            with self._assertRaises(exception):
                func(*args, **kwargs)
        else:
            return self._assertRaises(exception)

    @contextmanager
    def assertQueryCount(self, default=0, **counters):
        """ Context manager that counts queries. It may be invoked either with
            one value, or with a set of named arguments like ``login=value``::

                with self.assertQueryCount(42):
                    ...

                with self.assertQueryCount(admin=3, demo=5):
                    ...

            The second form is convenient when used with :func:`users`.
        """
        if self.warm:
            # mock random in order to avoid random bus gc
            with self.subTest(), patch('random.random', lambda: 1):
                login = self.env.user.login
                expected = counters.get(login, default)
                count0 = self.cr.sql_log_count
                yield
                count = self.cr.sql_log_count - count0
                if count != expected:
                    # add some info on caller to allow semi-automatic update of query count
                    frame, filename, linenum, funcname, lines, index = inspect.stack()[2]
                    if "/odoo/addons/" in filename:
                        filename = filename.rsplit("/odoo/addons/", 1)[1]
                    if count > expected:
                        msg = "Query count more than expected for user %s: %d > %d in %s at %s:%s"
                        self.fail(msg % (login, count, expected, funcname, filename, linenum))
                    else:
                        logger = logging.getLogger(type(self).__module__)
                        msg = "Query count less than expected for user %s: %d < %d in %s at %s:%s"
                        logger.info(msg, login, count, expected, funcname, filename, linenum)
        else:
            yield

    def assertRecordValues(self, records, expected_values):
        ''' Compare a recordset with a list of dictionaries representing the expected results.
        This method performs a comparison element by element based on their index.
        Then, the order of the expected values is extremely important.

        Note that:
          - Comparison between falsy values is supported: False match with None.
          - Comparison between monetary field is also treated according the currency's rounding.
          - Comparison between x2many field is done by ids. Then, empty expected ids must be [].
          - Comparison between many2one field id done by id. Empty comparison can be done using any falsy value.

        :param records:               The records to compare.
        :param expected_values:       List of dicts expected to be exactly matched in records
        '''

        def _compare_candidate(record, candidate):
            ''' Return True if the candidate matches the given record '''
            for field_name in candidate.keys():
                record_value = record[field_name]
                candidate_value = candidate[field_name]
                field_type = record._fields[field_name].type
                if field_type == 'monetary':
                    # Compare monetary field.
                    currency_field_name = record._fields[field_name].currency_field
                    record_currency = record[currency_field_name]
                    if record_currency.compare_amounts(candidate_value, record_value)\
                            if record_currency else candidate_value != record_value:
                        return False
                elif field_type in ('one2many', 'many2many'):
                    # Compare x2many relational fields.
                    # Empty comparison must be an empty list to be True.
                    if set(record_value.ids) != set(candidate_value):
                        return False
                elif field_type == 'many2one':
                    # Compare many2one relational fields.
                    # Every falsy value is allowed to compare with an empty record.
                    if (record_value or candidate_value) and record_value.id != candidate_value:
                        return False
                elif (candidate_value or record_value) and record_value != candidate_value:
                    # Compare others fields if not both interpreted as falsy values.
                    return False
            return True

        def _format_message(records, expected_values):
            ''' Return a formatted representation of records/expected_values. '''
            all_records_values = records.read(list(expected_values[0].keys()), load=False)
            msg1 = '\n'.join(pprint.pformat(dic) for dic in all_records_values)
            msg2 = '\n'.join(pprint.pformat(dic) for dic in expected_values)
            return 'Current values:\n\n%s\n\nExpected values:\n\n%s' % (msg1, msg2)

        # if the length or both things to compare is different, we can already tell they're not equal
        if len(records) != len(expected_values):
            msg = 'Wrong number of records to compare: %d != %d.\n\n' % (len(records), len(expected_values))
            self.fail(msg + _format_message(records, expected_values))

        for index, record in enumerate(records):
            if not _compare_candidate(record, expected_values[index]):
                msg = 'Record doesn\'t match expected values at index %d.\n\n' % index
                self.fail(msg + _format_message(records, expected_values))

    def shortDescription(self):
        doc = self._testMethodDoc
        return doc and ' '.join(l.strip() for l in doc.splitlines() if not l.isspace()) or None

    # turns out this thing may not be quite as useful as we thought...
    def assertItemsEqual(self, a, b, msg=None):
        self.assertCountEqual(a, b, msg=None)


class TransactionCase(BaseCase):
    """ TestCase in which each test method is run in its own transaction,
    and with its own cursor. The transaction is rolled back and the cursor
    is closed after each test.
    """

    def setUp(self):
        super(TransactionCase, self).setUp()
        self.registry = odoo.registry(get_db_name())
        #: current transaction's cursor
        self.cr = self.cursor()
        #: :class:`~odoo.api.Environment` for the current test case
        self.env = api.Environment(self.cr, odoo.SUPERUSER_ID, {})

        @self.addCleanup
        def reset():
            # rollback and close the cursor, and reset the environments
            self.registry.clear_caches()
            self.registry.reset_changes()
            self.env.reset()
            self.cr.rollback()
            self.cr.close()

        self.patch(type(self.env['res.partner']), '_get_gravatar_image', lambda *a: False)

    def patch(self, obj, key, val):
        """ Do the patch ``setattr(obj, key, val)``, and prepare cleanup. """
        old = getattr(obj, key)
        setattr(obj, key, val)
        self.addCleanup(setattr, obj, key, old)

    def patch_order(self, model, order):
        """ Patch the order of the given model (name), and prepare cleanup. """
        self.patch(type(self.env[model]), '_order', order)


class SingleTransactionCase(BaseCase):
    """ TestCase in which all test methods are run in the same transaction,
    the transaction is started with the first test method and rolled back at
    the end of the last.
    """

    @classmethod
    def setUpClass(cls):
        super(SingleTransactionCase, cls).setUpClass()
        cls.registry = odoo.registry(get_db_name())
        cls.cr = cls.registry.cursor()
        cls.env = api.Environment(cls.cr, odoo.SUPERUSER_ID, {})

    @classmethod
    def tearDownClass(cls):
        # rollback and close the cursor, and reset the environments
        cls.registry.clear_caches()
        cls.env.reset()
        cls.cr.rollback()
        cls.cr.close()
        super(SingleTransactionCase, cls).tearDownClass()


savepoint_seq = itertools.count()
class SavepointCase(SingleTransactionCase):
    """ Similar to :class:`SingleTransactionCase` in that all test methods
    are run in a single transaction *but* each test case is run inside a
    rollbacked savepoint (sub-transaction).

    Useful for test cases containing fast tests but with significant database
    setup common to all cases (complex in-db test data): :meth:`~.setUpClass`
    can be used to generate db test data once, then all test cases use the
    same data without influencing one another but without having to recreate
    the test data either.
    """
    def setUp(self):
        super(SavepointCase, self).setUp()
        self._savepoint_id = next(savepoint_seq)
        self.cr.execute('SAVEPOINT test_%d' % self._savepoint_id)

    def tearDown(self):
        self.cr.execute('ROLLBACK TO SAVEPOINT test_%d' % self._savepoint_id)
        self.env.clear()
        self.registry.clear_caches()
        super(SavepointCase, self).tearDown()


class ChromeBrowser():
    """ Helper object to control a Chrome headless process. """

    def __init__(self, logger, window_size):
        self._logger = logger
        if websocket is None:
            self._logger.warning("websocket-client module is not installed")
            raise unittest.SkipTest("websocket-client module is not installed")
        self.devtools_port = PORT + 2
        self.ws_url = ''  # WebSocketUrl
        self.ws = None  # websocket
        self.request_id = 0
        self.user_data_dir = tempfile.mkdtemp(suffix='_chrome_odoo')
        self.chrome_process = None
        self.screencast_frames = []
        self.window_size = window_size
        self._chrome_start()
        self._find_websocket()
        self._logger.info('Websocket url found: %s', self.ws_url)
        self._open_websocket()
        self._logger.info('Enable chrome headless console log notification')
        self._websocket_send('Runtime.enable')
        self._logger.info('Chrome headless enable page notifications')
        self._websocket_send('Page.enable')
        self.sigxcpu_handler = None
        if os.name == 'posix':
            self.sigxcpu_handler = signal.getsignal(signal.SIGXCPU)
            signal.signal(signal.SIGXCPU, self.signal_handler)

    def signal_handler(self, sig, frame):
        if sig == signal.SIGXCPU:
            _logger.info('CPU time limit reached, stopping Chrome and shutting down')
            self.stop()
            os._exit(0)

    def stop(self):
        if self.chrome_process is not None:
            self._logger.info("Closing chrome headless with pid %s", self.chrome_process.pid)
            self._websocket_send('Browser.close')
            if self.chrome_process.poll() is None:
                self._logger.info("Terminating chrome headless with pid %s", self.chrome_process.pid)
                self.chrome_process.terminate()
                self.chrome_process.wait()
        if self.user_data_dir and os.path.isdir(self.user_data_dir) and self.user_data_dir != '/':
            self._logger.info('Removing chrome user profile "%s"', self.user_data_dir)
            shutil.rmtree(self.user_data_dir)
        # Restore previous signal handler
        if self.sigxcpu_handler and os.name == 'posix':
            signal.signal(signal.SIGXCPU, self.sigxcpu_handler)

    @property
    def executable(self):
        system = platform.system()
        if system == 'Linux':
            for bin_ in ['google-chrome', 'chromium', 'chromium-browser']:
                try:
                    return find_in_path(bin_)
                except IOError:
                    continue

        elif system == 'Darwin':
            bins = [
                '/Applications/Google Chrome.app/Contents/MacOS/Google Chrome',
                '/Applications/Chromium.app/Contents/MacOS/Chromium',
            ]
            for bin_ in bins:
                if os.path.exists(bin_):
                    return bin_

        elif system == 'Windows':
            # TODO: handle windows platform: https://stackoverflow.com/a/40674915
            pass

        raise unittest.SkipTest("Chrome executable not found")

    def _chrome_start(self):
        if self.chrome_process is not None:
            return
        switches = {
            '--headless': '',
            '--enable-logging': 'stderr',
            '--no-default-browser-check': '',
            '--no-first-run': '',
            '--disable-extensions': '',
            '--user-data-dir': self.user_data_dir,
            '--disable-translate': '',
<<<<<<< HEAD
            '--window-size': self.window_size,
=======
            '--window-size': '1366x768',
            '--remote-debugging-address': HOST,
>>>>>>> f854e01a
            '--remote-debugging-port': str(self.devtools_port),
            '--no-sandbox': '',
        }
        cmd = [self.executable]
        cmd += ['%s=%s' % (k, v) if v else k for k, v in switches.items()]
        url = 'about:blank'
        cmd.append(url)
        self._logger.info('chrome_run executing %s', ' '.join(cmd))
        try:
            self.chrome_process = subprocess.Popen(cmd, stdout=subprocess.DEVNULL, stderr=subprocess.DEVNULL)
        except OSError:
            raise unittest.SkipTest("%s not found" % cmd[0])
        self._logger.info('Chrome pid: %s', self.chrome_process.pid)

    def _find_websocket(self):
        version = self._json_command('version')
        self._logger.info('Browser version: %s', version['Browser'])
        try:
            infos = self._json_command('')[0]  # Infos about the first tab
        except IndexError:
            self._logger.warning('No tab found in Chrome')
            self.stop()
            raise unittest.SkipTest('No tab found in Chrome')
        self.ws_url = infos['webSocketDebuggerUrl']
        self._logger.info('Chrome headless temporary user profile dir: %s', self.user_data_dir)

    def _json_command(self, command, timeout=3):
        """
        Inspect dev tools with get
        Available commands:
            '' : return list of tabs with their id
            list (or json/): list tabs
            new : open a new tab
            activate/ + an id: activate a tab
            close/ + and id: close a tab
            version : get chrome and dev tools version
            protocol : get the full protocol
        """
        self._logger.info("Issuing json command %s", command)
        command = os.path.join('json', command).strip('/')
        while timeout > 0:
            try:
                url = werkzeug.urls.url_join('http://%s:%s/' % (HOST, self.devtools_port), command)
                self._logger.info('Url : %s', url)
                r = requests.get(url, timeout=3)
                if r.ok:
                    return r.json()
                return {'status_code': r.status_code}
            except requests.ConnectionError:
                time.sleep(0.1)
                timeout -= 0.1
            except requests.exceptions.ReadTimeout:
                break
        self._logger.error('Could not connect to chrome debugger')
        raise unittest.SkipTest("Cannot connect to chrome headless")

    def _open_websocket(self):
        self.ws = websocket.create_connection(self.ws_url)
        if self.ws.getstatus() != 101:
            raise unittest.SkipTest("Cannot connect to chrome dev tools")
        self.ws.settimeout(0.01)

    def _websocket_send(self, method, params=None):
        """
        send chrome devtools protocol commands through websocket
        """
        sent_id = self.request_id
        payload = {
            'method': method,
            'id':  sent_id,
        }
        if params:
            payload.update({'params': params})
        self.ws.send(json.dumps(payload))
        self.request_id += 1
        return sent_id

    def _websocket_wait_id(self, awaited_id, timeout=10):
        """
        blocking wait for a certain id in a response
        warning other messages are discarded
        """
        start_time = time.time()
        while time.time() - start_time < timeout:
            try:
                res = json.loads(self.ws.recv())
            except websocket.WebSocketTimeoutException:
                res = None
            if res and res.get('id') == awaited_id:
                return res
        self._logger.info('timeout exceeded while waiting for id : %d', awaited_id)
        return {}

    def _websocket_wait_event(self, method, params=None, timeout=10):
        """
        blocking wait for a particular event method and eventually a dict of params
        """
        start_time = time.time()
        while time.time() - start_time < timeout:
            try:
                res = json.loads(self.ws.recv())
            except websocket.WebSocketTimeoutException:
                res = None
            if res and res.get('method', '') == method:
                if params:
                    if set(params).issubset(set(res.get('params', {}))):
                        return res
                else:
                    return res
            elif res:
                self._logger.debug('chrome devtools protocol event: %s', res)
        self._logger.info('timeout exceeded while waiting for : %s', method)

    def _get_shotname(self, prefix, ext):
        """ return a unique filename for screenshot or screencast"""
        timestamp = datetime.now().strftime('%Y%m%d_%H%M%S_%f')
        base_file = os.path.splitext(odoo.tools.config['logfile'])[0]
        name = '%s_%s_%s.%s' % (base_file, prefix, timestamp, ext)
        return name

    def take_screenshot(self, prefix='failed'):
        if not odoo.tools.config['logfile']:
            self._logger.info('Screenshot disabled !')
            return None
        ss_id = self._websocket_send('Page.captureScreenshot')
        self._logger.info('Asked for screenshot (id: %s)', ss_id)
        res = self._websocket_wait_id(ss_id)
        base_png = res.get('result', {}).get('data')
        decoded = base64.decodebytes(bytes(base_png.encode('utf-8')))
        outfile = self._get_shotname(prefix, 'png')
        with open(outfile, 'wb') as f:
            f.write(decoded)
        self._logger.info('Screenshot in: %s', outfile)

    def _save_screencast(self, prefix='failed'):
        # could be encododed with something like that
        #  ffmpeg -framerate 3 -i frame_%05d.png  output.mp4
        if not odoo.tools.config['logfile']:
            self._logger.info('Screencast disabled !')
            return None
        sdir = tempfile.mkdtemp(suffix='_chrome_odoo_screencast')
        nb = 0
        for frame in self.screencast_frames:
            outfile = os.path.join(sdir, 'frame_%05d.png' % nb)
            with open(outfile, 'wb') as f:
                f.write(base64.decodebytes(bytes(frame.get('data').encode('utf-8'))))
                nb += 1
        framerate = int(nb / (self.screencast_frames[nb-1].get('metadata').get('timestamp') - self.screencast_frames[0].get('metadata').get('timestamp')))
        outfile = self._get_shotname(prefix, 'mp4')
        r = subprocess.run(['ffmpeg', '-framerate', str(framerate), '-i', '%s/frame_%%05d.png' % sdir, outfile])
        shutil.rmtree(sdir)
        if r.returncode == 0:
            self._logger.info('Screencast in: %s', outfile)

    def start_screencast(self):
        self._websocket_send('Page.startScreencast', {'params': {'everyNthFrame': 5, 'maxWidth': 683, 'maxHeight': 384}})

    def set_cookie(self, name, value, path, domain):
        params = {'name': name, 'value': value, 'path': path, 'domain': domain}
        self._websocket_send('Network.setCookie', params=params)

    def _wait_ready(self, ready_code, timeout=60):
        self._logger.info('Evaluate ready code "%s"', ready_code)
        awaited_result = {'result': {'type': 'boolean', 'value': True}}
        ready_id = self._websocket_send('Runtime.evaluate', params={'expression': ready_code})
        last_bad_res = ''
        start_time = time.time()
        tdiff = time.time() - start_time
        has_exceeded = False
        while tdiff < timeout:
            try:
                res = json.loads(self.ws.recv())
            except websocket.WebSocketTimeoutException:
                res = None
            if res and res.get('id') == ready_id:
                if res.get('result') == awaited_result:
                    return True
                else:
                    last_bad_res = res
                    ready_id = self._websocket_send('Runtime.evaluate', params={'expression': ready_code})
            tdiff = time.time() - start_time
            if tdiff >= 2 and not has_exceeded:
                has_exceeded = True
                self._logger.warning('The ready code takes too much time : %s', tdiff)

        self.take_screenshot(prefix='failed_ready')
        self._logger.info('Ready code last try result: %s', last_bad_res or res)
        return False

    def _wait_code_ok(self, code, timeout):
        self._logger.info('Evaluate test code "%s"', code)
        code_id = self._websocket_send('Runtime.evaluate', params={'expression': code})
        start_time = time.time()
        logged_error = False
        while time.time() - start_time < timeout:
            try:
                res = json.loads(self.ws.recv())
            except websocket.WebSocketTimeoutException:
                res = None
            if res and res.get('id', -1) == code_id:
                self._logger.info('Code start result: %s', res)
                if res.get('result', {}).get('result').get('subtype', '') == 'error':
                    self._logger.error("Running code returned an error")
                    return False
            elif res and res.get('method') == 'Runtime.consoleAPICalled' and res.get('params', {}).get('type') in ('log', 'error'):
                logs = res.get('params', {}).get('args')
                log_type = res.get('params', {}).get('type')
                content = " ".join([str(log.get('value', '')) for log in logs])
                if log_type == 'error':
                    self._logger.error(content)
                    logged_error = True
                else:
                    self._logger.info('console log: %s', content)
                for log in logs:
                    if log.get('type', '') == 'string' and log.get('value', '').lower() == 'ok':
                        # it is possible that some tests returns ok while an error was shown in logs.
                        # since runbot should always be red in this case, better explicitly fail.
                        if logged_error:
                            return False
                        return True
                    elif log.get('type', '') == 'string' and log.get('value', '').lower().startswith('error'):
                        self.take_screenshot()
                        self._save_screencast()
                        return False
            elif res and res.get('method') == 'Page.screencastFrame':
                self.screencast_frames.append(res.get('params'))
            elif res:
                self._logger.debug('chrome devtools protocol event: %s', res)
        self._logger.error('Script timeout exceeded : %s', (time.time() - start_time))
        self.take_screenshot()
        return False

    def navigate_to(self, url, wait_stop=False):
        self._logger.info('Navigating to: "%s"', url)
        nav_id = self._websocket_send('Page.navigate', params={'url': url})
        nav_result = self._websocket_wait_id(nav_id)
        self._logger.info("Navigation result: %s", nav_result)
        frame_id = nav_result.get('result', {}).get('frameId', '')
        if wait_stop and frame_id:
            self._logger.info('Waiting for frame "%s" to stop loading', frame_id)
            self._websocket_wait_event('Page.frameStoppedLoading', params={'frameId': frame_id})

    def clear(self):
        self._websocket_send('Page.stopScreencast')
        self.screencast_frames = []
        self._websocket_send('Page.stopLoading')
        self._logger.info('Deleting cookies and clearing local storage')
        dc_id = self._websocket_send('Network.clearBrowserCookies')
        self._websocket_wait_id(dc_id)
        cl_id = self._websocket_send('Runtime.evaluate', params={'expression': 'localStorage.clear()'})
        self._websocket_wait_id(cl_id)
        self.navigate_to('about:blank', wait_stop=True)


class HttpCase(TransactionCase):
    """ Transactional HTTP TestCase with url_open and Chrome headless helpers.
    """
    registry_test_mode = True
    browser = None
    browser_size = '1366x768'

    def __init__(self, methodName='runTest'):
        super(HttpCase, self).__init__(methodName)
        # v8 api with correct xmlrpc exception handling.
        self.xmlrpc_url = url_8 = 'http://%s:%d/xmlrpc/2/' % (HOST, PORT)
        self.xmlrpc_common = xmlrpclib.ServerProxy(url_8 + 'common')
        self.xmlrpc_db = xmlrpclib.ServerProxy(url_8 + 'db')
        self.xmlrpc_object = xmlrpclib.ServerProxy(url_8 + 'object')
        cls = type(self)
        self._logger = logging.getLogger('%s.%s' % (cls.__module__, cls.__name__))

    @classmethod
    def start_browser(cls, logger):
        # start browser on demand
        if cls.browser is None:
            cls.browser = ChromeBrowser(logger, cls.browser_size)

    @classmethod
    def tearDownClass(cls):
        if cls.browser:
            cls.browser.stop()
            cls.browser = None
        super(HttpCase, cls).tearDownClass()

    def setUp(self):
        super(HttpCase, self).setUp()

        if self.registry_test_mode:
            self.registry.enter_test_mode(self.cr)
            self.addCleanup(self.registry.leave_test_mode)
        # setup a magic session_id that will be rollbacked
        self.session = odoo.http.root.session_store.new()
        self.session_id = self.session.sid
        self.session.db = get_db_name()
        odoo.http.root.session_store.save(self.session)
        # setup an url opener helper
        self.opener = requests.Session()
        self.opener.cookies['session_id'] = self.session_id

    def url_open(self, url, data=None, timeout=10):
        if url.startswith('/'):
            url = "http://%s:%s%s" % (HOST, PORT, url)
        if data:
            return self.opener.post(url, data=data, timeout=timeout)
        return self.opener.get(url, timeout=timeout)

    def _wait_remaining_requests(self):
        t0 = int(time.time())
        for thread in threading.enumerate():
            if thread.name.startswith('odoo.service.http.request.'):
                join_retry_count = 10
                while thread.isAlive():
                    # Need a busyloop here as thread.join() masks signals
                    # and would prevent the forced shutdown.
                    thread.join(0.05)
                    join_retry_count -= 1
                    if join_retry_count < 0:
                        self._logger.warning("Stop waiting for thread %s handling request for url %s",
                                        thread.name, getattr(thread, 'url', '<UNKNOWN>'))
                        break
                    time.sleep(0.5)
                    t1 = int(time.time())
                    if t0 != t1:
                        self._logger.info('remaining requests')
                        odoo.tools.misc.dumpstacks()
                        t0 = t1

    def authenticate(self, user, password):
        # stay non-authenticated
        if user is None:
            return

        db = get_db_name()
        uid = self.registry['res.users'].authenticate(db, user, password, None)
        env = api.Environment(self.cr, uid, {})

        # self.session.authenticate(db, user, password, uid=uid)
        # OpenERPSession.authenticate accesses the current request, which we
        # don't have, so reimplement it manually...
        session = self.session

        session.db = db
        session.uid = uid
        session.login = user
        session.session_token = uid and security.compute_session_token(session, env)
        session.context = env['res.users'].context_get() or {}
        session.context['uid'] = uid
        session._fix_lang(session.context)

        odoo.http.root.session_store.save(session)
        if self.browser:
            self._logger.info('Setting session cookie in browser')
            self.browser.set_cookie('session_id', self.session_id, '/', HOST)

    def browser_js(self, url_path, code, ready='', login=None, timeout=60, **kw):
        """ Test js code running in the browser
        - optionnally log as 'login'
        - load page given by url_path
        - wait for ready object to be available
        - eval(code) inside the page

        To signal success test do:
        console.log('ok')

        To signal failure do:
        console.log('error')

        If neither are done before timeout test fails.
        """
        # increase timeout if coverage is running
        if any(f.filename.endswith('/coverage/execfile.py') for f in inspect.stack()  if f.filename):
            timeout = timeout * 1.5
        self.start_browser(self._logger)

        try:
            self.authenticate(login, login)
            base_url = "http://%s:%s" % (HOST, PORT)
            ICP = self.env['ir.config_parameter']
            ICP.set_param('web.base.url', base_url)
            url = "%s%s" % (base_url, url_path or '/')
            self._logger.info('Open "%s" in browser', url)

            if odoo.tools.config['logfile']:
                self._logger.info('Starting screen cast')
                self.browser.start_screencast()
            self.browser.navigate_to(url)

            # Needed because tests like test01.js (qunit tests) are passing a ready
            # code = ""
            ready = ready or "document.readyState === 'complete'"
            self.assertTrue(self.browser._wait_ready(ready), 'The ready "%s" code was always falsy' % ready)
            if code:
                message = 'The test code "%s" failed' % code
            else:
                message = "Some js test failed"
            self.assertTrue(self.browser._wait_code_ok(code, timeout), message)
        finally:
            # clear browser to make it stop sending requests, in case we call
            # the method several times in a test method
            self.browser.clear()
            self._wait_remaining_requests()

    phantom_js = browser_js

def users(*logins):
    """ Decorate a method to execute it once for each given user. """
    @decorator
    def wrapper(func, *args, **kwargs):
        self = args[0]
        old_uid = self.uid
        try:
            # retrieve users
            Users = self.env['res.users'].with_context(active_test=False)
            user_id = {
                user.login: user.id
                for user in Users.search([('login', 'in', list(logins))])
            }
            for login in logins:
                with self.subTest(login=login):
                    # switch user and execute func
                    self.uid = user_id[login]
                    func(*args, **kwargs)
        finally:
            self.uid = old_uid

    return wrapper


@decorator
def warmup(func, *args, **kwargs):
    """ Decorate a test method to run it twice: once for a warming up phase, and
        a second time for real.  The test attribute ``warm`` is set to ``False``
        during warm up, and ``True`` once the test is warmed up.  Note that the
        effects of the warmup phase are rolled back thanks to a savepoint.
    """
    self = args[0]
    # run once to warm up the caches
    self.warm = False
    self.cr.execute('SAVEPOINT test_warmup')
    func(*args, **kwargs)
    self.cr.execute('ROLLBACK TO SAVEPOINT test_warmup')
    self.env.cache.invalidate()
    # run once for real
    self.warm = True
    func(*args, **kwargs)


def can_import(module):
    """ Checks if <module> can be imported, returns ``True`` if it can be,
    ``False`` otherwise.

    To use with ``unittest.skipUnless`` for tests conditional on *optional*
    dependencies, which may or may be present but must still be tested if
    possible.
    """
    try:
        importlib.import_module(module)
    except ImportError:
        return False
    else:
        return True

# TODO: sub-views (o2m, m2m) -> sub-form?
# TODO: domains
ref_re = re.compile(r"""
# first match 'form_view_ref' key, backrefs are used to handle single or
# double quoting of the value
(['"])(?P<view_type>\w+_view_ref)\1
# colon separator (with optional spaces around)
\s*:\s*
# open quote for value
(['"])
(?P<view_id>
    # we'll just match stuff which is normally part of an xid:
    # word and "." characters
    [.\w]+
)
# close with same quote as opening
\3
""", re.VERBOSE)
class Form(object):
    """ Server-side form view implementation (partial)

    Implements much of the "form view" manipulation flow, such that
    server-side tests can more properly reflect the behaviour which would be
    observed when manipulating the interface:

    * call default_get and the relevant onchanges on "creation"
    * call the relevant onchanges on setting fields
    * properly handle defaults & onchanges around x2many fields

    Saving the form returns the created record if in creation mode.

    Regular fields can just be assigned directly to the form, for
    :class:`~odoo.fields.Many2one` fields assign a singleton recordset::

        # empty recordset => creation mode
        f = Form(self.env['sale.order'])
        f.partner_id = a_partner
        so = f.save()

    When editing a record, using the form as a context manager to
    automatically save it at the end of the scope::

        with Form(so) as f2:
            f2.payment_term_id = env.ref('account.account_payment_term_15days')
            # f2 is saved here

    For :class:`~odoo.fields.Many2many` fields, the field itself is a
    :class:`~odoo.tests.common.M2MProxy` and can be altered by adding or
    removing records::

        with Form(user) as u:
            u.groups_id.add(env.ref('account.group_account_manager'))
            u.groups_id.remove(id=env.ref('base.group_portal').id)

    Finally :class:`~odoo.fields.One2many` are reified as
    :class:`~odoo.tests.common.O2MProxy`.

    Because the :class:`~odoo.fields.One2many` only exists through its
    parent, it is manipulated more directly by creating "sub-forms"
    with the :meth:`~odoo.tests.common.O2MProxy.new` and
    :meth:`~odoo.tests.common.O2MProxy.edit` methods. These would
    normally be used as context managers since they get saved in the
    parent record::

        with Form(so) as f3:
            # add support
            with f3.order_line.new() as line:
                line.product_id = env.ref('product.product_product_2')
            # add a computer
            with f3.order_line.new() as line:
                line.product_id = env.ref('product.product_product_3')
            # we actually want 5 computers
            with f3.order_line.edit(1) as line:
                line.product_uom_qty = 5
            # remove support
            f3.order_line.remove(index=0)
            # SO is saved here

    :param recordp: empty or singleton recordset. An empty recordset will
                    put the view in "creation" mode and trigger calls to
                    default_get and on-load onchanges, a singleton will
                    put it in "edit" mode and only load the view's data.
    :type recordp: odoo.models.Model
    :param view: the id, xmlid or actual view object to use for
                    onchanges and view constraints. If none is provided,
                    simply loads the default view for the model.
    :type view: int | str | odoo.model.Model

    .. versionadded:: 12.0
    """
    def __init__(self, recordp, view=None):
        # necessary as we're overriding setattr
        assert isinstance(recordp, BaseModel)
        env = recordp.env
        object.__setattr__(self, '_env', env)

        # store model bit only
        object.__setattr__(self, '_model', recordp.browse(()))
        if isinstance(view, BaseModel):
            assert view._name == 'ir.ui.view', "the view parameter must be a view id, xid or record, got %s" % view
            view_id = view.id
        elif isinstance(view, str):
            view_id = env.ref(view).id
        else:
            view_id = view or False
        fvg = recordp.fields_view_get(view_id, 'form')
        arch = etree.fromstring(fvg['arch'])

        object.__setattr__(self, '_view', fvg)

        self._process_fvg(recordp, fvg)

        # ordered?
        vals = dict.fromkeys(fvg['fields'], False)
        object.__setattr__(self, '_values', vals)
        object.__setattr__(self, '_changed', set())
        if recordp:
            assert recordp['id'], "editing unstored records is not supported"
            # always load the id
            vals['id'] = recordp['id']

            self._init_from_values(recordp)
        else:
            self._init_from_defaults(self._model)

    def _o2m_set_edition_view(self, descr, node):
        default_view = next(
            (m for m in node.get('mode', 'tree').split(',') if m != 'form'),
            'tree'
        )
        refs = {
            m.group('view_type'): m.group('view_id')
            for m in ref_re.finditer(node.get('context', ''))
        }
        # always fetch for simplicity, ensure we always have a tree and
        # a form view
        submodel = self._env[descr['relation']]
        views = submodel.with_context(**refs) \
            .load_views([(False, 'tree'), (False, 'form')])['fields_views']
        # embedded views should take the priority on externals
        views.update(descr['views'])
        # re-set all resolved views on the descriptor
        descr['views'] = views
        # if the default view is a kanban or a non-editable list, the
        # "edition controller" is the form view
        edition = views['form']
        if default_view == 'tree':
            subarch = etree.fromstring(views['tree']['arch'])
            if subarch.get('editable'):
                edition = views['tree']

        self._process_fvg(submodel, edition)
        descr['views']['edition'] = edition

    def __str__(self):
        return "<%s %s(%s)>" % (
            type(self).__name__,
            self._model._name,
            self._values.get('id', False),
        )

    def _process_fvg(self, model, fvg):
        """ Post-processes to augment the fields_view_get with:

        * an id field (may not be present if not in the view but needed)
        * pre-processed modifiers (map of modifier name to json-loaded domain)
        * pre-processed onchanges list
        """
        fvg['fields']['id'] = {'type': 'id'}
        # pre-resolve modifiers & bind to arch toplevel
        modifiers = fvg['modifiers'] = {}
        contexts = fvg['contexts'] = {}
        for f in etree.fromstring(fvg['arch']).xpath('//field[not(ancestor::field)]'):
            fname = f.get('name')
            modifiers[fname] = {
                modifier: domain if isinstance(domain, bool) else normalize_domain(domain)
                for modifier, domain in json.loads(f.get('modifiers', '{}')).items()
            }
            ctx = f.get('context')
            if ctx:
                contexts[fname] = ctx

            descr = fvg['fields'].get(fname) or {'type': None}
            if descr['type'] == 'one2many':
                self._o2m_set_edition_view(descr, f)

        fvg['modifiers']['id'] = {'required': False, 'readonly': True}
        fvg['onchange'] = model._onchange_spec(fvg)

    def _init_from_defaults(self, model):
        vals = self._values
        fields = self._view['fields']
        def cleanup(k, v):
            if fields[k]['type'] == 'one2many':
                # o2m default gets a (6) at the start, makes no sense
                return [c for c in v if c[0] != 6]
            return v
        defaults = {
            k: cleanup(k, v)
            for k, v in model.default_get(list(fields)).items()
            if k in fields
        }
        vals.update(defaults)
        # m2m should all be rep'd as command list
        for k, v in vals.items():
            if not v:
                type_ = fields[k]['type']
                if type_ == 'many2many':
                    vals[k] = [(6, False, [])]
                elif type_ == 'one2many':
                    vals[k] = []

        # TODO: check that only fields with default values should be sent
        self._perform_onchange(list(defaults.keys()))

    def _init_from_values(self, values):
        self._values.update(
            record_to_values(self._view['fields'], values))

    def __getattr__(self, field):
        descr = self._view['fields'].get(field)
        assert descr is not None, "%s was not found in the view" % field

        v = self._values[field]
        if descr['type'] == 'many2one':
            Model = self._env[descr['relation']]
            if not v:
                return Model
            return Model.browse(v)
        elif descr['type'] == 'many2many':
            return M2MProxy(self, field)
        elif descr['type'] == 'one2many':
            return O2MProxy(self, field)
        return v

    def _get_modifier(self, field, modifier, default=False):
        d = self._view['modifiers'][field].get(modifier, default)
        if isinstance(d, bool):
            return d

        vals = self._values
        stack = []
        for it in reversed(d):
            if it == '!':
                stack.append(not stack.pop())
            elif it == '&':
                e1 = stack.pop()
                e2 = stack.pop()
                stack.append(e1 and e2)
            elif it == '|':
                e1 = stack.pop()
                e2 = stack.pop()
                stack.append(e1 or e2)
            elif isinstance(it, list):
                f, op, val = it
                field_val = vals[f]
                stack.append(self._OPS[op](field_val, val))
            else:
                raise ValueError("Unknown domain element %s" % it)
        [result] = stack
        return result
    _OPS = {
        '=': operator.eq,
        '==': operator.eq,
        '!=': operator.ne,
        '<': operator.lt,
        '<=': operator.le,
        '>=': operator.ge,
        '>': operator.gt,
        'in': lambda a, b: a in b,
        'not in': lambda a, b: a not in b
    }
    def _get_context(self, field):
        c = self._view['contexts'].get(field)
        if not c:
            return {}

        # see _getEvalContext
        # the context for a field's evals (of domain/context) is the composition of:
        # * the parent's values
        # * ??? element.context ???
        # * the environment's context (?)
        # * a few magic values
        record_id = self._values.get('id') or False
        ctx = dict(self._values)
        ctx.update(self._env.context)
        ctx.update(
            id=record_id,
            active_id=record_id,
            active_ids=[record_id] if record_id else [],
            active_model=self._model._name,
            current_date=date.today().strftime("%Y-%m-%d"),
        )
        return safe_eval(c, ctx, {'context': ctx})

    def __setattr__(self, field, value):
        descr = self._view['fields'].get(field)
        assert descr is not None, "%s was not found in the view" % field
        assert descr['type'] not in ('many2many', 'one2many'), \
            "Can't set an o2m or m2m field, manipulate the corresponding proxies"

        # TODO: consider invisible to be the same as readonly?
        assert not self._get_modifier(field, 'readonly'), \
            "can't write on readonly field {}".format(field)

        if descr['type'] == 'many2one':
            assert isinstance(value, BaseModel) and value._name == descr['relation']
            # store just the id: that's the output of default_get & (more
            # or less) onchange.
            value = value.id

        self._values[field] = value
        self._perform_onchange([field])

    # enables with Form(...) as f: f.a = 1; f.b = 2; f.c = 3
    # q: how to get recordset?
    def __enter__(self):
        return self
    def __exit__(self, etype, _evalue, _etb):
        if not etype:
            self.save()

    def save(self):
        """ Saves the form, returns the created record if applicable

        * does not save ``readonly`` fields
        * does not save unmodified fields (during edition) — any assignment
          or onchange return marks the field as modified, even if set to its
          current value

        :raises AssertionError: if the form has any unfilled required field
        """
        id_ = self._values.get('id')
        values = self._values_to_save()
        if id_:
            r = self._model.browse(id_)
            if values:
                r.write(values)
        else:
            r = self._model.create(values)
        [data] = r.read(list(self._view['fields']))
        # FIXME: process relational fields
        # alternative: iterate on record & read from it directly? pb: would
        # provide recordsets for relational fields which may or may not be
        # what we ultimately want, but we've got to re-process them anyway so...?
        self._values.update(data)
        self._changed.clear()
        return r

    def _values_to_save(self):
        """ Validates values and returns only fields modified since
        load/save
        """
        values = {}
        for f in self._view['fields']:
            v = self._values[f]
            if self._get_modifier(f, 'required'):
                assert v is not False, "{} is a required field".format(f)

            # skip unmodified fields
            if f not in self._changed:
                continue
            if self._get_modifier(f, 'readonly'):
                continue
            # TODO: filter out (1, _, {}) from o2m values
            values[f] = v
        return values

    def _perform_onchange(self, fields):
        assert isinstance(fields, list)

        # marks any onchange source as changed (default_get or explicit set)
        self._changed.update(fields)
        result = self._model.onchange(
            self._onchange_values(),
            fields,
            self._view['onchange'],
        )
        if result.get('warning'):
            _logger.getChild('onchange').warn("%(title)s %(message)s" % result.get('warning'))
        values = result.get('value', {})
        # mark onchange output as changed
        self._changed.update(values.keys())
        self._values.update(
            (k, self._cleanup_onchange(
                self._view['fields'][k],
                v, self._values[k],
            ))
            for k, v in values.items()
            if k in self._view['fields']
        )

    def _onchange_values(self):
        return dict(self._values)

    def _cleanup_onchange(self, descr, value, current):
        if descr['type'] == 'many2one':
            if not value:
                return False
            # out of onchange, m2o are name-gotten
            return value[0]
        elif descr['type'] == 'one2many':
            # ignore o2ms nested in o2ms
            if not descr['views']:
                return []

            v = []
            # which view should this be???
            subfields = descr['views']['edition']['fields']
            for command in value:
                # TODO: get existing sub-values so we can pass them along?
                if command[0] in (0, 1):
                    v.append((command[0], command[1], {
                        k: self._cleanup_onchange(
                            subfields[k], v, None
                        )
                        for k, v in command[2].items()
                        if k in subfields
                    }))
                    # TODO: should reuse existing values if not 5?
            return v
        elif descr['type'] == 'many2many':
            # onchange result is a bunch of commands, normalize to single 6
            if current is None:
                ids = []
            else:
                ids = list(current[0][2])
            for command in value:
                if command[0] == 3:
                    ids.remove(command[1])
                elif command[0] == 4:
                    ids.append(command[1])
                elif command[0] == 5:
                    del ids[:]
                elif command[0] == 6:
                    ids[:] = command[2]
                else:
                    raise ValueError(
                        "Unsupported M2M command %d" % command[0])
            return [(6, 0, ids)]

        return value

class O2MForm(Form):
    # noinspection PyMissingConstructor
    def __init__(self, proxy, index=None):
        m = proxy._model
        object.__setattr__(self, '_proxy', proxy)
        object.__setattr__(self, '_index', index)

        object.__setattr__(self, '_env', m.env)
        object.__setattr__(self, '_model', m)

        # copy so we don't risk breaking it too much (?)
        fvg = dict(proxy._descr['views']['edition'])
        object.__setattr__(self, '_view', fvg)
        self._process_fvg(m, fvg)

        vals = dict.fromkeys(fvg['fields'], False)
        object.__setattr__(self, '_values', vals)
        object.__setattr__(self, '_changed', set())
        if index is None:
            self._init_from_defaults(m)
        else:
            self._values.update(proxy._records[index])

    def _onchange_values(self):
        values = super(O2MForm, self)._onchange_values()
        # computed o2m may not have a relation_field(?)
        descr = self._proxy._descr
        if 'relation_field' in descr:
            values[descr['relation_field']] = self._proxy._parent._values
        return values

    def save(self):
        proxy = self._proxy
        commands = proxy._parent._values[proxy._field]
        values = self._values_to_save()
        if self._index is None:
            commands.append((0, 0, values))
        else:
            (c, _, vs) = commands[proxy._command_index(self._index)]
            assert c in (0, 1)
            vs.update(values)

        # FIXME: should be called when performing on change => value needs to be serialised into parent every time?
        proxy._parent._perform_onchange([proxy._field])

    def _values_to_save(self):
        """ Validates values and returns only fields modified since
        load/save
        """
        values = {}
        for f in self._view['fields']:
            v = self._values[f]
            if self._get_modifier(f, 'required'):
                assert v is not False, "{} is a required field".format(f)

            # skip unmodified fields
            if f not in self._changed:
                continue
            # if self._get_modifier(f, 'readonly'):
            #     continue
            # TODO: filter out (1, _, {}) from o2m values
            values[f] = v
        return values

class X2MProxy(object):
    _parent = None
    _field = None
    def _assert_editable(self):
        assert not self._parent._get_modifier(self._field, 'readonly'),\
            'field %s is not editable' % self._field

class O2MProxy(X2MProxy):
    """ O2MProxy()
    """
    def __init__(self, parent, field):
        self._parent = parent
        self._field = field
        # reify records to a list so they can be manipulated easily?
        self._records = []
        model = self._model
        fields = self._descr['views']['edition']['fields']
        for (command, rid, values) in self._parent._values[self._field]:
            if command == 0:
                self._records.append(values)
            elif command == 1:
                # read based on view info
                r = model.browse(rid)
                record = record_to_values(fields, r)
                record.update(values)
                self._records.append(record)
            elif command == 2:
                pass
            else:
                raise AssertionError("O2M proxy only supports commands 0, 1 and 2")

    @property
    def _model(self):
        model = self._parent._env[self._descr['relation']]
        ctx = self._parent._get_context(self._field)
        if ctx:
            model = model.with_context(**ctx)
        return model

    @property
    def _descr(self):
        return self._parent._view['fields'][self._field]

    def _command_index(self, for_record):
        """ Takes a record index and finds the corresponding record index
        (skips all 2s, basically)

        :param int for_record:
        """
        commands = self._parent._values[self._field]
        return next(
            cidx
            for ridx, cidx in enumerate(
                cidx for cidx, (c, _1, _2) in enumerate(commands)
                if c in (0, 1)
            )
            if ridx == for_record
        )

    def new(self):
        """ Returns a :class:`Form` for a new
        :class:`~odoo.fields.One2many` record, properly initialised.

        The form is created from the list view if editable, or the field's
        form view otherwise.

        :raises AssertionError: if the field is not editable
        """
        self._assert_editable()
        return O2MForm(self)

    def edit(self, index):
        """ Returns a :class:`Form` to edit the pre-existing
        :class:`~odoo.fields.One2many` record.

        The form is created from the list view if editable, or the field's
        form view otherwise.

        :raises AssertionError: if the field is not editable
        """
        self._assert_editable()
        return O2MForm(self, index)

    def remove(self, index):
        """ Removes the record at ``index`` from the parent form.

        :raises AssertionError: if the field is not editable
        """
        self._assert_editable()
        # remove reified record from local list & either remove 0 from
        # commands list or replace 1 (update) by 2 (remove)
        cidx = self._command_index(index)
        commands = self._parent._values[self._field]
        (command, rid, _) = commands[cidx]
        if command == 0:
            # record not saved yet -> just remove the command
            del commands[cidx]
        elif command == 1:
            # record already saved, replace by 2
            commands[cidx] = (2, rid, 0)
        else:
            raise AssertionError("Expected command 0 or 1, got %s" % commands[cidx])
        # remove reified record
        del self._records[index]
        self._parent._perform_onchange([self._field])

class M2MProxy(X2MProxy, collections.Sequence):
    """ M2MProxy()

    Behaves as a :class:`~collection.Sequence` of recordsets, can be
    indexed or sliced to get actual underlying recordsets.
    """
    def __init__(self, parent, field):
        self._parent = parent
        self._field = field

    def __getitem__(self, it):
        p = self._parent
        model = p._view['fields'][self._field]['relation']
        return p._env[model].browse(self._get_ids()[it])

    def __len__(self):
        return len(self._get_ids())

    def __iter__(self):
        return iter(self[:])

    def __contains__(self, record):
        relation_ = self._parent._view['fields'][self._field]['relation']
        assert isinstance(record, BaseModel)\
           and record._name == relation_

        return record.id in self._get_ids()


    def add(self, record):
        """ Adds ``record`` to the field, the record must already exist.

        The addition will only be finalized when the parent record is saved.
        """
        self._assert_editable()
        parent = self._parent
        relation_ = parent._view['fields'][self._field]['relation']
        assert isinstance(record, BaseModel) and record._name == relation_,\
            "trying to assign a '{}' object to a '{}' field".format(
                record._name,
                relation_,
            )
        self._get_ids().append(record.id)

        parent._perform_onchange([self._field])

    def _get_ids(self):
        return self._parent._values[self._field][0][2]

    def remove(self, id=None, index=None):
        """ Removes a record at a certain index or with a provided id from
        the field.
        """

        self._assert_editable()
        assert (id is None) ^ (index is None), \
            "can remove by either id or index"

        if id is None:
            # remove by index
            del self._get_ids()[index]
        else:
            self._get_ids().remove(id)

        self._parent._perform_onchange([self._field])

    def clear(self):
        """ Removes all existing records in the m2m
        """
        self._assert_editable()
        self._get_ids()[:] = []
        self._parent._perform_onchange([self._field])

def record_to_values(fields, record):
    r = {}
    for f, descr in fields.items():
        v = record[f]
        if descr['type'] == 'many2one':
            assert v._name == descr['relation']
            v = v.id
        elif descr['type'] == 'many2many':
            assert v._name == descr['relation']
            v = [(6, 0, v.ids)]
        elif descr['type'] == 'one2many':
            v = [(1, r.id, {}) for r in v]
        r[f] = v
    return r


def tagged(*tags):
    """
    A decorator to tag TestCase objects
    Tags are stored in a set that can be accessed from a 'test_tags' attribute
    A tag prefixed by '-' will remove the tag e.g. to remove the 'standard' tag
    By default, all Test classes from odoo.tests.common have a test_tags
    attribute that defaults to 'standard' and also the module technical name
    When using class inheritance, the tags are NOT inherited.
    """
    def tags_decorator(obj):
        include = {t for t in tags if not t.startswith('-')}
        exclude = {t[1:] for t in tags if t.startswith('-')}
        obj.test_tags = (getattr(obj, 'test_tags', set()) | include) - exclude
        return obj
    return tags_decorator


class TagsSelector(object):
    """ Test selector based on tags. """

    def __init__(self, spec):
        """ Parse the spec to determine tags to include and exclude. """
        clean_tags = {t.strip() for t in spec.split(',') if t.strip() != ''}
        self.exclude = {t[1:] for t in clean_tags if t.startswith('-')}
        self.include = {t.replace('+', '') for t in clean_tags if not t.startswith('-')}

    def check(self, arg):
        """ Return whether ``arg`` matches the specification: it must have at
            least one tag in ``self.include`` and none in ``self.exclude``.
        """
        # handle the case where the Test does not inherit from TransactionCase
        tags = getattr(arg, 'test_tags', set())
        inter_no_test = self.exclude.intersection(tags)
        if inter_no_test:
            _logger.debug("Test '%s' not selected because it is tagged with : %s (exclusions: %s)", arg, inter_no_test, self.exclude)
            return False
        inter_to_test = self.include.intersection(tags)
        if not inter_to_test:
            _logger.debug("Test '%s' not selected because it was not tagged with %s", arg, self.include)
            return False
        _logger.debug("Test '%s' selected: tagged with %s, exclusions: %s, inclusions: %s", arg, tags, self.exclude, self.include)
        return True<|MERGE_RESOLUTION|>--- conflicted
+++ resolved
@@ -528,12 +528,8 @@
             '--disable-extensions': '',
             '--user-data-dir': self.user_data_dir,
             '--disable-translate': '',
-<<<<<<< HEAD
             '--window-size': self.window_size,
-=======
-            '--window-size': '1366x768',
             '--remote-debugging-address': HOST,
->>>>>>> f854e01a
             '--remote-debugging-port': str(self.devtools_port),
             '--no-sandbox': '',
         }
