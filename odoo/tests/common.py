# -*- coding: utf-8 -*-
"""
The module :mod:`odoo.tests.common` provides unittest test cases and a few
helpers and classes to write tests.

"""
import base64
import collections
import importlib
import inspect
import itertools
import json
import logging
import operator
import os
import platform
import re
import requests
import shutil
import signal
import subprocess
import tempfile
import threading
import time
import unittest
import werkzeug.urls
from contextlib import contextmanager
from datetime import datetime, date

from decorator import decorator
from lxml import etree, html

from odoo.models import BaseModel
from odoo.osv.expression import normalize_domain
from odoo.tools import pycompat
from odoo.tools.misc import find_in_path
from odoo.tools.safe_eval import safe_eval

try:
    from itertools import zip_longest as izip_longest
except ImportError:
    from itertools import izip_longest

try:
    import websocket
except ImportError:
    # chrome headless tests will be skipped
    websocket = None

try:
    from xmlrpc import client as xmlrpclib
except ImportError:
    # pylint: disable=bad-python3-import
    import xmlrpclib

import odoo
from odoo import api
from odoo.service import security



_logger = logging.getLogger(__name__)

# The odoo library is supposed already configured.
ADDONS_PATH = odoo.tools.config['addons_path']
HOST = '127.0.0.1'
PORT = odoo.tools.config['http_port']
# Useless constant, tests are aware of the content of demo data
ADMIN_USER_ID = odoo.SUPERUSER_ID


def get_db_name():
    db = odoo.tools.config['db_name']
    # If the database name is not provided on the command-line,
    # use the one on the thread (which means if it is provided on
    # the command-line, this will break when installing another
    # database from XML-RPC).
    if not db and hasattr(threading.current_thread(), 'dbname'):
        return threading.current_thread().dbname
    return db


# For backwards-compatibility - get_db_name() should be used instead
DB = get_db_name()


def at_install(flag):
    """ Sets the at-install state of a test, the flag is a boolean specifying
    whether the test should (``True``) or should not (``False``) run during
    module installation.

    By default, tests are run right after installing the module, before
    starting the installation of the next module.

    .. deprecated:: 12.0

        ``at_install`` is now a flag, you can use :func:`tagged` to
        add/remove it, although ``tagged`` only works on test classes
    """
    def decorator(obj):
        obj.at_install = flag
        return obj
    return decorator

def post_install(flag):
    """ Sets the post-install state of a test. The flag is a boolean
    specifying whether the test should or should not run after a set of
    module installations.

    By default, tests are *not* run after installation of all modules in the
    current installation set.

    .. deprecated:: 12.0

        ``post_install`` is now a flag, you can use :func:`tagged` to
        add/remove it, although ``tagged`` only works on test classes
    """
    def decorator(obj):
        obj.post_install = flag
        return obj
    return decorator

class TreeCase(unittest.TestCase):
    def __init__(self, methodName='runTest'):
        super(TreeCase, self).__init__(methodName)
        self.addTypeEqualityFunc(etree._Element, self.assertTreesEqual)
        self.addTypeEqualityFunc(html.HtmlElement, self.assertTreesEqual)

    def assertTreesEqual(self, n1, n2, msg=None):
        self.assertEqual(n1.tag, n2.tag, msg)
        # Because lxml.attrib is an ordereddict for which order is important
        # to equality, even though *we* don't care
        self.assertEqual(dict(n1.attrib), dict(n2.attrib), msg)

        self.assertEqual((n1.text or u'').strip(), (n2.text or u'').strip(), msg)
        self.assertEqual((n1.tail or u'').strip(), (n2.tail or u'').strip(), msg)

        for c1, c2 in izip_longest(n1, n2):
            self.assertEqual(c1, c2, msg)


class MetaCase(type):
    """ Metaclass of test case classes to assign default 'test_tags':
        'standard', 'at_install' and the name of the module.
    """
    def __init__(cls, name, bases, attrs):
        super(MetaCase, cls).__init__(name, bases, attrs)
        # assign default test tags
        if cls.__module__.startswith('odoo.addons.'):
            module = cls.__module__.split('.')[2]
            cls.test_tags = {'standard', 'at_install', module}


class BaseCase(TreeCase, MetaCase('DummyCase', (object,), {})):
    """
    Subclass of TestCase for common OpenERP-specific code.

    This class is abstract and expects self.registry, self.cr and self.uid to be
    initialized by subclasses.
    """

    longMessage = True      # more verbose error message by default: https://www.odoo.com/r/Vmh
    warm = True             # False during warm-up phase (see :func:`warmup`)

    def cursor(self):
        return self.registry.cursor()

    @property
    def uid(self):
        """ Get the current uid. """
        return self.env.uid

    @uid.setter
    def uid(self, user):
        """ Set the uid by changing the test's environment. """
        self.env = self.env(user=user)

    def ref(self, xid):
        """ Returns database ID for the provided :term:`external identifier`,
        shortcut for ``get_object_reference``

        :param xid: fully-qualified :term:`external identifier`, in the form
                    :samp:`{module}.{identifier}`
        :raise: ValueError if not found
        :returns: registered id
        """
        return self.browse_ref(xid).id

    def browse_ref(self, xid):
        """ Returns a record object for the provided
        :term:`external identifier`

        :param xid: fully-qualified :term:`external identifier`, in the form
                    :samp:`{module}.{identifier}`
        :raise: ValueError if not found
        :returns: :class:`~odoo.models.BaseModel`
        """
        assert "." in xid, "this method requires a fully qualified parameter, in the following form: 'module.identifier'"
        return self.env.ref(xid)

    @contextmanager
    def _assertRaises(self, exception):
        """ Context manager that clears the environment upon failure. """
        with super(BaseCase, self).assertRaises(exception) as cm:
            with self.env.clear_upon_failure():
                yield cm

    def assertRaises(self, exception, func=None, *args, **kwargs):
        if func:
            with self._assertRaises(exception):
                func(*args, **kwargs)
        else:
            return self._assertRaises(exception)

    @contextmanager
    def assertQueryCount(self, default=0, margin=0, **counters):
        """ Context manager that counts queries. It may be invoked either with
            one value, or with a set of named arguments like ``login=value``::

                with self.assertQueryCount(42):
                    ...

                with self.assertQueryCount(admin=3, demo=5):
                    ...

            The second form is convenient when used with :func:`users`.
        """
        if self.warm:
            login = self.env.user.login
            expected = counters.get(login, default)
            count0 = self.cr.sql_log_count
            yield
            count = self.cr.sql_log_count - count0
            if count > (expected + margin):
                msg = "Query count beyond margin for user %s: %d > %d"
                self.fail(msg % (login, count, expected + margin))
            elif count > expected and count <= (expected + margin):
                logger = logging.getLogger(type(self).__module__)
                msg = "Query count within margin for user %s: %d > %d (margin %s)"
                logger.info(msg, login, count, expected, margin)
            elif count < expected:
                logger = logging.getLogger(type(self).__module__)
                msg = "Query count less than expected for user %s: %d < %d"
                logger.info(msg, login, count, expected)
        else:
            yield

    def shortDescription(self):
        doc = self._testMethodDoc
        return doc and ' '.join(l.strip() for l in doc.splitlines() if not l.isspace()) or None

    if not pycompat.PY2:
        # turns out this thing may not be quite as useful as we thought...
        def assertItemsEqual(self, a, b, msg=None):
            self.assertCountEqual(a, b, msg=None)

class TransactionCase(BaseCase):
    """ TestCase in which each test method is run in its own transaction,
    and with its own cursor. The transaction is rolled back and the cursor
    is closed after each test.
    """

    def setUp(self):
        super(TransactionCase, self).setUp()
        self.registry = odoo.registry(get_db_name())
        #: current transaction's cursor
        self.cr = self.cursor()
        #: :class:`~odoo.api.Environment` for the current test case
        self.env = api.Environment(self.cr, odoo.SUPERUSER_ID, {})

        @self.addCleanup
        def reset():
            # rollback and close the cursor, and reset the environments
            self.registry.clear_caches()
            self.registry.reset_changes()
            self.env.reset()
            self.cr.rollback()
            self.cr.close()

        self.patch(type(self.env['res.partner']), '_get_gravatar_image', lambda *a: False)

    def patch(self, obj, key, val):
        """ Do the patch ``setattr(obj, key, val)``, and prepare cleanup. """
        old = getattr(obj, key)
        setattr(obj, key, val)
        self.addCleanup(setattr, obj, key, old)

    def patch_order(self, model, order):
        """ Patch the order of the given model (name), and prepare cleanup. """
        self.patch(type(self.env[model]), '_order', order)


class SingleTransactionCase(BaseCase):
    """ TestCase in which all test methods are run in the same transaction,
    the transaction is started with the first test method and rolled back at
    the end of the last.
    """

    @classmethod
    def setUpClass(cls):
        super(SingleTransactionCase, cls).setUpClass()
        cls.registry = odoo.registry(get_db_name())
        cls.cr = cls.registry.cursor()
        cls.env = api.Environment(cls.cr, odoo.SUPERUSER_ID, {})

    @classmethod
    def tearDownClass(cls):
        # rollback and close the cursor, and reset the environments
        cls.registry.clear_caches()
        cls.env.reset()
        cls.cr.rollback()
        cls.cr.close()
        super(SingleTransactionCase, cls).tearDownClass()


savepoint_seq = itertools.count()
class SavepointCase(SingleTransactionCase):
    """ Similar to :class:`SingleTransactionCase` in that all test methods
    are run in a single transaction *but* each test case is run inside a
    rollbacked savepoint (sub-transaction).

    Useful for test cases containing fast tests but with significant database
    setup common to all cases (complex in-db test data): :meth:`~.setUpClass`
    can be used to generate db test data once, then all test cases use the
    same data without influencing one another but without having to recreate
    the test data either.
    """
    def setUp(self):
        super(SavepointCase, self).setUp()
        self._savepoint_id = next(savepoint_seq)
        self.cr.execute('SAVEPOINT test_%d' % self._savepoint_id)

    def tearDown(self):
        self.cr.execute('ROLLBACK TO SAVEPOINT test_%d' % self._savepoint_id)
        self.env.clear()
        self.registry.clear_caches()
        super(SavepointCase, self).tearDown()


class ChromeBrowser():
    """ Helper object to control a Chrome headless process. """

    def __init__(self, logger):
        self._logger = logger
        if websocket is None:
            self._logger.warning("websocket-client module is not installed")
            raise unittest.SkipTest("websocket-client module is not installed")
        self.devtools_port = PORT + 2
        self.ws_url = ''  # WebSocketUrl
        self.ws = None  # websocket
        self.request_id = 0
        self.user_data_dir = tempfile.mkdtemp(suffix='_chrome_odoo')
        self.chrome_process = None
        self.screencast_frames = []
        self._chrome_start()
        self._find_websocket()
        self._logger.info('Websocket url found: %s', self.ws_url)
        self._open_websocket()
        self._logger.info('Enable chrome headless console log notification')
        self._websocket_send('Runtime.enable')
        self._logger.info('Chrome headless enable page notifications')
        self._websocket_send('Page.enable')
        self.sigxcpu_handler = None
        if os.name == 'posix':
            self.sigxcpu_handler = signal.getsignal(signal.SIGXCPU)
            signal.signal(signal.SIGXCPU, self.signal_handler)

    def signal_handler(self, sig, frame):
        if sig == signal.SIGXCPU:
            _logger.info('CPU time limit reached, stopping Chrome and shutting down')
            self.stop()
            os._exit(0)

    def stop(self):
        if self.chrome_process is not None:
            self._logger.info("Closing chrome headless with pid %s", self.chrome_process.pid)
            self._websocket_send('Browser.close')
            if self.chrome_process.poll() is None:
                self._logger.info("Terminating chrome headless with pid %s", self.chrome_process.pid)
                self.chrome_process.terminate()
                self.chrome_process.wait()
        if self.user_data_dir and os.path.isdir(self.user_data_dir) and self.user_data_dir != '/':
            self._logger.info('Removing chrome user profile "%s"', self.user_data_dir)
            shutil.rmtree(self.user_data_dir)
        # Restore previous signal handler
        if self.sigxcpu_handler and os.name == 'posix':
            signal.signal(signal.SIGXCPU, self.sigxcpu_handler)

    @property
    def executable(self):
        system = platform.system()
        if system == 'Linux':
            for bin_ in ['google-chrome', 'chromium', 'chromium-browser']:
                try:
                    return find_in_path(bin_)
                except IOError:
                    continue

        elif system == 'Darwin':
            bins = [
                '/Applications/Google Chrome.app/Contents/MacOS/Google Chrome',
                '/Applications/Chromium.app/Contents/MacOS/Chromium',
            ]
            for bin_ in bins:
                if os.path.exists(bin_):
                    return bin_

        elif system == 'Windows':
            # TODO: handle windows platform: https://stackoverflow.com/a/40674915
            pass

        raise unittest.SkipTest("Chrome executable not found")

    def _chrome_start(self):
        if self.chrome_process is not None:
            return
        switches = {
            '--headless': '',
            '--enable-logging': 'stderr',
            '--no-default-browser-check': '',
            '--no-first-run': '',
            '--disable-extensions': '',
            '--user-data-dir': self.user_data_dir,
            '--disable-translate': '',
            '--window-size': '1366x768',
            '--remote-debugging-port': str(self.devtools_port)
        }
        cmd = [self.executable]
        cmd += ['%s=%s' % (k, v) if v else k for k, v in switches.items()]
        url = 'about:blank'
        cmd.append(url)
        self._logger.info('chrome_run executing %s', ' '.join(cmd))
        try:
            self.chrome_process = subprocess.Popen(cmd, stdout=subprocess.DEVNULL, stderr=subprocess.DEVNULL)
        except OSError:
            raise unittest.SkipTest("%s not found" % cmd[0])
        self._logger.info('Chrome pid: %s', self.chrome_process.pid)

    def _find_websocket(self):
        version = self._json_command('version')
        self._logger.info('Browser version: %s', version['Browser'])
        try:
            infos = self._json_command('')[0]  # Infos about the first tab
        except IndexError:
            self._logger.warning('No tab found in Chrome')
            self.stop()
            raise unittest.SkipTest('No tab found in Chrome')
        self.ws_url = infos['webSocketDebuggerUrl']
        self._logger.info('Chrome headless temporary user profile dir: %s', self.user_data_dir)

    def _json_command(self, command, timeout=3):
        """
        Inspect dev tools with get
        Available commands:
            '' : return list of tabs with their id
            list (or json/): list tabs
            new : open a new tab
            activate/ + an id: activate a tab
            close/ + and id: close a tab
            version : get chrome and dev tools version
            protocol : get the full protocol
        """
        self._logger.info("Issuing json command %s", command)
        command = os.path.join('json', command).strip('/')
        while timeout > 0:
            try:
                url = werkzeug.urls.url_join('http://127.0.0.1:%s/' % self.devtools_port, command)
                self._logger.info('Url : %s', url)
                r = requests.get(url, timeout=3)
                if r.ok:
                    return r.json()
                return {'status_code': r.status_code}
            except requests.ConnectionError:
                time.sleep(0.1)
                timeout -= 0.1
            except requests.exceptions.ReadTimeout:
                break
        self._logger.error('Could not connect to chrome debugger')
        raise unittest.SkipTest("Cannot connect to chrome headless")

    def _open_websocket(self):
        self.ws = websocket.create_connection(self.ws_url)
        if self.ws.getstatus() != 101:
            raise unittest.SkipTest("Cannot connect to chrome dev tools")
        self.ws.settimeout(0.01)

    def _websocket_send(self, method, params=None):
        """
        send chrome devtools protocol commands through websocket
        """
        sent_id = self.request_id
        payload = {
            'method': method,
            'id':  sent_id,
        }
        if params:
            payload.update({'params': params})
        self.ws.send(json.dumps(payload))
        self.request_id += 1
        return sent_id

    def _websocket_wait_id(self, awaited_id, timeout=10):
        """
        blocking wait for a certain id in a response
        warning other messages are discarded
        """
        start_time = time.time()
        while time.time() - start_time < timeout:
            try:
                res = json.loads(self.ws.recv())
            except websocket.WebSocketTimeoutException:
                res = None
            if res and res.get('id') == awaited_id:
                return res
        self._logger.info('timeout exceeded while waiting for id : %d', awaited_id)
        return {}

    def _websocket_wait_event(self, method, params=None, timeout=10):
        """
        blocking wait for a particular event method and eventually a dict of params
        """
        start_time = time.time()
        while time.time() - start_time < timeout:
            try:
                res = json.loads(self.ws.recv())
            except websocket.WebSocketTimeoutException:
                res = None
            if res and res.get('method', '') == method:
                if params:
                    if set(params).issubset(set(res.get('params', {}))):
                        return res
                else:
                    return res
            elif res:
                self._logger.debug('chrome devtools protocol event: %s', res)
        self._logger.info('timeout exceeded while waiting for : %s', method)

    def _get_shotname(self, prefix, ext):
        """ return a unique filename for screenshot or screencast"""
        timestamp = datetime.now().strftime('%Y%m%d_%H%M%S_%f')
        base_file = os.path.splitext(odoo.tools.config['logfile'])[0]
        name = '%s_%s_%s.%s' % (base_file, prefix, timestamp, ext)
        return name

    def take_screenshot(self, prefix='failed'):
        if not odoo.tools.config['logfile']:
            self._logger.info('Screenshot disabled !')
            return None
        ss_id = self._websocket_send('Page.captureScreenshot')
        self._logger.info('Asked for screenshot (id: %s)', ss_id)
        res = self._websocket_wait_id(ss_id)
        base_png = res.get('result', {}).get('data')
        decoded = base64.decodebytes(bytes(base_png.encode('utf-8')))
        outfile = self._get_shotname(prefix, 'png')
        with open(outfile, 'wb') as f:
            f.write(decoded)
        self._logger.info('Screenshot in: %s', outfile)

    def _save_screencast(self, prefix='failed'):
        # could be encododed with something like that
        #  ffmpeg -framerate 3 -i frame_%05d.png  output.mp4
        if not odoo.tools.config['logfile']:
            self._logger.info('Screencast disabled !')
            return None
        sdir = tempfile.mkdtemp(suffix='_chrome_odoo_screencast')
        nb = 0
        for frame in self.screencast_frames:
            outfile = os.path.join(sdir, 'frame_%05d.png' % nb)
            with open(outfile, 'wb') as f:
                f.write(base64.decodebytes(bytes(frame.get('data').encode('utf-8'))))
                nb += 1
        framerate = int(nb / (self.screencast_frames[nb-1].get('metadata').get('timestamp') - self.screencast_frames[0].get('metadata').get('timestamp')))
        outfile = self._get_shotname(prefix, 'mp4')
        r = subprocess.run(['ffmpeg', '-framerate', str(framerate), '-i', '%s/frame_%%05d.png' % sdir, outfile])
        shutil.rmtree(sdir)
        if r.returncode == 0:
            self._logger.info('Screencast in: %s', outfile)

    def start_screencast(self):
        self._websocket_send('Page.startScreencast', {'params': {'everyNthFrame': 5, 'maxWidth': 683, 'maxHeight': 384}})

    def set_cookie(self, name, value, path, domain):
        params = {'name': name, 'value': value, 'path': path, 'domain': domain}
        self._websocket_send('Network.setCookie', params=params)

    def _wait_ready(self, ready_code, timeout=60):
        self._logger.info('Evaluate ready code "%s"', ready_code)
        awaited_result = {'result': {'type': 'boolean', 'value': True}}
        ready_id = self._websocket_send('Runtime.evaluate', params={'expression': ready_code})
        last_bad_res = ''
        start_time = time.time()
        tdiff = time.time() - start_time
        has_exceeded = False
        while tdiff < timeout:
            try:
                res = json.loads(self.ws.recv())
            except websocket.WebSocketTimeoutException:
                res = None
            if res and res.get('id') == ready_id:
                if res.get('result') == awaited_result:
                    return True
                else:
                    last_bad_res = res
                    ready_id = self._websocket_send('Runtime.evaluate', params={'expression': ready_code})
            tdiff = time.time() - start_time
            if tdiff >= 2 and not has_exceeded:
                has_exceeded = True
                self._logger.warning('The ready code takes too much time : %s', tdiff)

        self.take_screenshot(prefix='failed_ready')
        self._logger.info('Ready code last try result: %s', last_bad_res or res)
        return False

    def _wait_code_ok(self, code, timeout):
        self._logger.info('Evaluate test code "%s"', code)
        code_id = self._websocket_send('Runtime.evaluate', params={'expression': code})
        start_time = time.time()
        logged_error = False
        while time.time() - start_time < timeout:
            try:
                res = json.loads(self.ws.recv())
            except websocket.WebSocketTimeoutException:
                res = None
            if res and res.get('id', -1) == code_id:
                self._logger.info('Code start result: %s', res)
                if res.get('result', {}).get('result').get('subtype', '') == 'error':
                    self._logger.error("Running code returned an error")
                    return False
            elif res and res.get('method') == 'Runtime.consoleAPICalled' and res.get('params', {}).get('type') in ('log', 'error'):
                logs = res.get('params', {}).get('args')
                log_type = res.get('params', {}).get('type')
                content = " ".join([str(log.get('value', '')) for log in logs])
                if log_type == 'error':
                    self._logger.error(content)
                    logged_error = True
                else:
                    self._logger.info('console log: %s', content)
                for log in logs:
                    if log.get('type', '') == 'string' and log.get('value', '').lower() == 'ok':
                        # it is possible that some tests returns ok while an error was shown in logs.
                        # since runbot should always be red in this case, better explicitly fail.
                        if logged_error:
                            return False
                        return True
                    elif log.get('type', '') == 'string' and log.get('value', '').lower().startswith('error'):
                        self.take_screenshot()
                        self._save_screencast()
                        return False
            elif res and res.get('method') == 'Page.screencastFrame':
                self.screencast_frames.append(res.get('params'))
            elif res:
                self._logger.debug('chrome devtools protocol event: %s', res)
        self._logger.error('Script timeout exceeded : %s', (time.time() - start_time))
        self.take_screenshot()
        return False

    def navigate_to(self, url, wait_stop=False):
        self._logger.info('Navigating to: "%s"', url)
        nav_id = self._websocket_send('Page.navigate', params={'url': url})
        nav_result = self._websocket_wait_id(nav_id)
        self._logger.info("Navigation result: %s", nav_result)
        frame_id = nav_result.get('result', {}).get('frameId', '')
        if wait_stop and frame_id:
            self._logger.info('Waiting for frame "%s" to stop loading', frame_id)
            self._websocket_wait_event('Page.frameStoppedLoading', params={'frameId': frame_id})

    def clear(self):
        self._websocket_send('Page.stopScreencast')
        self.screencast_frames = []
        self._websocket_send('Page.stopLoading')
        self._logger.info('Deleting cookies and clearing local storage')
        dc_id = self._websocket_send('Network.clearBrowserCookies')
        self._websocket_wait_id(dc_id)
        cl_id = self._websocket_send('Runtime.evaluate', params={'expression': 'localStorage.clear()'})
        self._websocket_wait_id(cl_id)
        self.navigate_to('about:blank', wait_stop=True)


class HttpCase(TransactionCase):
    """ Transactional HTTP TestCase with url_open and Chrome headless helpers.
    """
    registry_test_mode = True
    browser = None

    def __init__(self, methodName='runTest'):
        super(HttpCase, self).__init__(methodName)
        # v8 api with correct xmlrpc exception handling.
        self.xmlrpc_url = url_8 = 'http://%s:%d/xmlrpc/2/' % (HOST, PORT)
        self.xmlrpc_common = xmlrpclib.ServerProxy(url_8 + 'common')
        self.xmlrpc_db = xmlrpclib.ServerProxy(url_8 + 'db')
        self.xmlrpc_object = xmlrpclib.ServerProxy(url_8 + 'object')
        cls = type(self)
        self._logger = logging.getLogger('%s.%s' % (cls.__module__, cls.__name__))

    @classmethod
    def start_browser(cls, logger):
        # start browser on demand
        if cls.browser is None:
            cls.browser = ChromeBrowser(logger)

    @classmethod
    def tearDownClass(cls):
        if cls.browser:
            cls.browser.stop()
            cls.browser = None
        super(HttpCase, cls).tearDownClass()

    def setUp(self):
        super(HttpCase, self).setUp()

        if self.registry_test_mode:
            self.registry.enter_test_mode(self.cr)
            self.addCleanup(self.registry.leave_test_mode)
        # setup a magic session_id that will be rollbacked
        self.session = odoo.http.root.session_store.new()
        self.session_id = self.session.sid
        self.session.db = get_db_name()
        odoo.http.root.session_store.save(self.session)
        # setup an url opener helper
        self.opener = requests.Session()
        self.opener.cookies['session_id'] = self.session_id

    def url_open(self, url, data=None, timeout=10):
        if url.startswith('/'):
            url = "http://%s:%s%s" % (HOST, PORT, url)
        if data:
            return self.opener.post(url, data=data, timeout=timeout)
        return self.opener.get(url, timeout=timeout)

    def _wait_remaining_requests(self):
        t0 = int(time.time())
        for thread in threading.enumerate():
            if thread.name.startswith('odoo.service.http.request.'):
                join_retry_count = 10
                while thread.isAlive():
                    # Need a busyloop here as thread.join() masks signals
                    # and would prevent the forced shutdown.
                    thread.join(0.05)
                    join_retry_count -= 1
                    if join_retry_count < 0:
                        self._logger.warning("Stop waiting for thread %s handling request for url %s",
                                        thread.name, getattr(thread, 'url', '<UNKNOWN>'))
                        break
                    time.sleep(0.5)
                    t1 = int(time.time())
                    if t0 != t1:
                        self._logger.info('remaining requests')
                        odoo.tools.misc.dumpstacks()
                        t0 = t1

    def authenticate(self, user, password):
        # stay non-authenticated
        if user is None:
            return

        db = get_db_name()
        uid = self.registry['res.users'].authenticate(db, user, password, None)
        env = api.Environment(self.cr, uid, {})

        # self.session.authenticate(db, user, password, uid=uid)
        # OpenERPSession.authenticate accesses the current request, which we
        # don't have, so reimplement it manually...
        session = self.session

        session.db = db
        session.uid = uid
        session.login = user
        session.session_token = uid and security.compute_session_token(session, env)
        session.context = env['res.users'].context_get() or {}
        session.context['uid'] = uid
        session._fix_lang(session.context)

        odoo.http.root.session_store.save(session)
        if self.browser:
            self._logger.info('Setting session cookie in browser')
            self.browser.set_cookie('session_id', self.session_id, '/', '127.0.0.1')

<<<<<<< HEAD
    def phantom_poll(self, phantom, timeout):
        """ Phantomjs Test protocol.

        Use console.log in phantomjs to output test results:

        - for a success: console.log("ok")
        - for an error:  console.log("error")

        Other lines are relayed to the test log.

        """
        logger = _logger.getChild('phantomjs')
        t0 = datetime.now()
        td = timedelta(seconds=timeout)
        buf = bytearray()
        pid = phantom.stdout.fileno()
        while True:
            # timeout
            self.assertLess(datetime.now() - t0, td,
                "PhantomJS tests should take less than %s seconds" % timeout)

            # read a byte
            try:
                ready, _, _ = select.select([pid], [], [], 0.5)
            except select.error as e:
                # In Python 2, select.error has no relation to IOError or
                # OSError, and no errno/strerror/filename, only a pair of
                # unnamed arguments (matching errno and strerror)
                err, _ = e.args
                if err == errno.EINTR:
                    continue
                raise

            if not ready:
                continue

            s = os.read(pid, 4096)
            if not s:
                self.fail("Ran out of data to read")
            buf.extend(s)

            # process lines
            while b'\n' in buf and (not buf.startswith(b'<phantomLog>') or b'</phantomLog>' in buf):

                if buf.startswith(b'<phantomLog>'):
                    line, buf = buf[12:].split(b'</phantomLog>\n', 1)
                else:
                    line, buf = buf.split(b'\n', 1)
                line = line.decode('utf-8')

                lline = line.lower()
                if lline.startswith(("error", "server application error")):
                    try:
                        # when errors occur the execution stack may be sent as a JSON
                        prefix = lline.index('error') + 6
                        self.fail(pformat(json.loads(line[prefix:])))
                    except ValueError:
                        self.fail(lline)
                elif lline.startswith("warning"):
                    logger.warn(line)
                else:
                    logger.info(line)

                if line == "ok":
                    return True

    def phantom_run(self, cmd, timeout):
        _logger.info('phantom_run executing %s', ' '.join(cmd))

        ls_glob = os.path.expanduser('~/.qws/share/data/Ofi Labs/PhantomJS/http_%s_%s.*' % (HOST, PORT))
        ls_glob2 = os.path.expanduser('~/.local/share/Ofi Labs/PhantomJS/http_%s_%s.*' % (HOST, PORT))
        for i in (glob.glob(ls_glob) + glob.glob(ls_glob2)):
            _logger.info('phantomjs unlink localstorage %s', i)
            os.unlink(i)
        try:
            phantom = subprocess.Popen(cmd, stdout=subprocess.PIPE, stderr=None)
        except OSError:
            raise unittest.SkipTest("PhantomJS not found")
        try:
            result = self.phantom_poll(phantom, timeout)
            self.assertTrue(
                result,
                "PhantomJS test completed without reporting success; "
                "the log may contain errors or hints.")
        finally:
            # kill phantomjs if phantom.exit() wasn't called in the test
            if phantom.poll() is None:
                _logger.info("Terminating phantomjs")
                phantom.terminate()
                phantom.wait()
            else:
                # if we had to terminate phantomjs its return code is
                # always -15 so we don't care
                # check PhantomJS health
                from signal import SIGSEGV
                _logger.info("Phantom JS return code: %d" % phantom.returncode)
                if phantom.returncode == -SIGSEGV:
                    _logger.error("Phantom JS has crashed (segmentation fault) during testing; log may not be relevant")
                elif phantom.returncode < 0:
                   _logger.error("Phantom JS probably crashed (Phantom JS return code: %d)" % phantom.returncode)

            self._wait_remaining_requests()

    def _wait_remaining_requests(self):
        t0 = int(time.time())
        for thread in threading.enumerate():
            if thread.name.startswith('odoo.service.http.request.'):
                join_retry_count = 10
                while thread.isAlive():
                    # Need a busyloop here as thread.join() masks signals
                    # and would prevent the forced shutdown.
                    thread.join(0.05)
                    join_retry_count -= 1
                    if join_retry_count < 0:
                        _logger.warning("Stop waiting for thread %s handling request for url %s",
                                        thread.name, thread.url)
                        break
                    time.sleep(0.5)
                    t1 = int(time.time())
                    if t0 != t1:
                        _logger.info('remaining requests')
                        odoo.tools.misc.dumpstacks()
                        t0 = t1

    def phantom_js(self, url_path, code, ready="window", login=None, timeout=60, **kw):
=======
    def browser_js(self, url_path, code, ready='', login=None, timeout=60, **kw):
>>>>>>> d82a9077
        """ Test js code running in the browser
        - optionnally log as 'login'
        - load page given by url_path
        - wait for ready object to be available
        - eval(code) inside the page

        To signal success test do:
        console.log('ok')

        To signal failure do:
        console.log('error')

        If neither are done before timeout test fails.
        """
        # increase timeout if coverage is running
        if any(f.filename.endswith('/coverage/execfile.py') for f in inspect.stack()  if f.filename):
            timeout = timeout * 1.5
        self.start_browser(self._logger)

        try:
            self.authenticate(login, login)
            url = "http://%s:%s%s" % (HOST, PORT, url_path or '/')
            self._logger.info('Open "%s" in browser', url)

            if odoo.tools.config['logfile']:
                self._logger.info('Starting screen cast')
                self.browser.start_screencast()
            self.browser.navigate_to(url)

            # Needed because tests like test01.js (qunit tests) are passing a ready
            # code = ""
            ready = ready or "document.readyState === 'complete'"
            self.assertTrue(self.browser._wait_ready(ready), 'The ready "%s" code was always falsy' % ready)
            if code:
                message = 'The test code "%s" failed' % code
            else:
                message = "Some js test failed"
            self.assertTrue(self.browser._wait_code_ok(code, timeout), message)
        finally:
            # clear browser to make it stop sending requests, in case we call
            # the method several times in a test method
            self.browser.clear()
            self._wait_remaining_requests()

    phantom_js = browser_js

def users(*logins):
    """ Decorate a method to execute it once for each given user. """
    @decorator
    def wrapper(func, *args, **kwargs):
        self = args[0]
        old_uid = self.uid
        try:
            # retrieve users
            user_id = {
                user.login: user.id
                for user in self.env['res.users'].search([('login', 'in', list(logins))])
            }
            for login in logins:
                # switch user
                self.uid = user_id[login]
                # execute func
                func(*args, **kwargs)
        finally:
            self.uid = old_uid

    return wrapper


@decorator
def warmup(func, *args, **kwargs):
    """ Decorate a test method to run it twice: once for a warming up phase, and
        a second time for real.  The test attribute ``warm`` is set to ``False``
        during warm up, and ``True`` once the test is warmed up.  Note that the
        effects of the warmup phase are rolled back thanks to a savepoint.
    """
    self = args[0]
    # run once to warm up the caches
    self.warm = False
    self.cr.execute('SAVEPOINT test_warmup')
    func(*args, **kwargs)
    self.cr.execute('ROLLBACK TO SAVEPOINT test_warmup')
    self.env.cache.invalidate()
    # run once for real
    self.warm = True
    func(*args, **kwargs)


def can_import(module):
    """ Checks if <module> can be imported, returns ``True`` if it can be,
    ``False`` otherwise.

    To use with ``unittest.skipUnless`` for tests conditional on *optional*
    dependencies, which may or may be present but must still be tested if
    possible.
    """
    try:
        importlib.import_module(module)
    except ImportError:
        return False
    else:
        return True

# TODO: sub-views (o2m, m2m) -> sub-form?
# TODO: domains
ref_re = re.compile("""
# first match 'form_view_ref' key, backrefs are used to handle single or
# double quoting of the value
(['"])(?P<view_type>\w+)_view_ref\1
# colon separator (with optional spaces around)
\s*:\s*
# open quote for value
(['"])
(?P<view_id>
    # we'll just match stuff which is normally part of an xid:
    # word and "." characters
    [.\w]+
)
# close with same quote as opening
\2
""", re.VERBOSE)
class Form(object):
    """ Server-side form view implementation (partial)

    Implements much of the "form view" manipulation flow, such that
    server-side tests can more properly reflect the behaviour which would be
    observed when manipulating the interface:

    * call default_get and the relevant onchanges on "creation"
    * call the relevant onchanges on setting fields
    * properly handle defaults & onchanges around x2many fields

    Saving the form returns the created record if in creation mode.

    Regular fields can just be assigned directly to the form, for
    :class:`~odoo.fields.Many2one` fields assign a singleton recordset::

        # empty recordset => creation mode
        f = Form(self.env['sale.order'])
        f.partner_id = a_partner
        so = f.save()

    When editing a record, using the form as a context manager to
    automatically save it at the end of the scope::

        with Form(so) as f2:
            f2.payment_term_id = env.ref('account.account_payment_term_15days')
            # f2 is saved here

    For :class:`~odoo.fields.Many2many` fields, the field itself is a
    :class:`~odoo.tests.common.M2MProxy` and can be altered by adding or
    removing records::

        with Form(user) as u:
            u.groups_id.add(env.ref('account.group_account_manager'))
            u.groups_id.remove(id=env.ref('base.group_portal').id)

    Finally :class:`~odoo.fields.One2many` are reified as
    :class:`~odoo.tests.common.O2MProxy`.

    Because the :class:`~odoo.fields.One2many` only exists through its
    parent, it is manipulated more directly by creating "sub-forms"
    with the :meth:`~odoo.tests.common.O2MProxy.new` and
    :meth:`~odoo.tests.common.O2MProxy.edit` methods. These would
    normally be used as context managers since they get saved in the
    parent record::

        with Form(so) as f3:
            # add support
            with f3.order_line.new() as line:
                line.product_id = env.ref('product.product_product_2')
            # add a computer
            with f3.order_line.new() as line:
                line.product_id = env.ref('product.product_product_3')
            # we actually want 5 computers
            with f3.order_line.edit(1) as line:
                line.product_uom_qty = 5
            # remove support
            f3.order_line.remove(index=0)
            # SO is saved here

    :param recordp: empty or singleton recordset. An empty recordset will
                    put the view in "creation" mode and trigger calls to
                    default_get and on-load onchanges, a singleton will
                    put it in "edit" mode and only load the view's data.
    :type recordp: odoo.models.Model
    :param view: the id, xmlid or actual view object to use for
                    onchanges and view constraints. If none is provided,
                    simply loads the default view for the model.
    :type view: int | str | odoo.model.Model

    .. versionadded:: 12.0
    """
    def __init__(self, recordp, view=None):
        # necessary as we're overriding setattr
        assert isinstance(recordp, BaseModel)
        env = recordp.env
        object.__setattr__(self, '_env', env)

        # store model bit only
        object.__setattr__(self, '_model', recordp.browse(()))
        if isinstance(view, BaseModel):
            assert view._name == 'ir.ui.view', "the view parameter must be a view id, xid or record, got %s" % view
            view_id = view.id
        elif isinstance(view, pycompat.string_types):
            view_id = env.ref(view).id
        else:
            view_id = view or False
        fvg = recordp.fields_view_get(view_id, 'form')
        arch = etree.fromstring(fvg['arch'])

        object.__setattr__(self, '_view', fvg)
        # TODO: make this less crappy?
        # look up edition view for the O2M
        for f, descr in fvg['fields'].items():
            if descr['type'] != 'one2many':
                continue

            node = next(n for n in arch.iter('field') if n.get('name') == f)
            default_view = next(
                (m for m in node.get('mode', 'tree').split(',') if m != 'form'),
                'tree'
            )

            refs = {
                m.group('view_type'): m.group('view_id')
                for m in ref_re.finditer(node.get('context', ''))
            }
            # always fetch for simplicity, ensure we always have a tree and
            # a form view
            submodel = env[descr['relation']]
            views = submodel.with_context(**refs) \
                .load_views([(False, 'tree'), (False, 'form')])['fields_views']
            # embedded views should take the priority on externals
            views.update(descr['views'])

            # if the default view is a kanban or a non-editable list, the
            # "edition controller" is the form view
            edition = views['form']
            if default_view == 'tree':
                subarch = etree.fromstring(views['tree']['arch'])
                if subarch.get('editable'):
                    edition = views['tree']

            self._process_fvg(submodel, edition)
            descr['views']['edition'] = edition

        self._process_fvg(recordp, fvg)

        # ordered?
        vals = dict.fromkeys(fvg['fields'], False)
        object.__setattr__(self, '_values', vals)
        object.__setattr__(self, '_changed', set())
        if recordp:
            assert recordp['id'], "editing unstored records is not supported"
            # always load the id
            vals['id'] = recordp['id']

            self._init_from_values(recordp)
        else:
            self._init_from_defaults(self._model)

    def __str__(self):
        return "<%s %s(%s)>" % (
            type(self).__name__,
            self._model._name,
            self._values.get('id', False),
        )

    def _process_fvg(self, model, fvg):
        """ Post-processes to augment the fields_view_get with:

        * an id field (may not be present if not in the view but needed)
        * pre-processed modifiers (map of modifier name to json-loaded domain)
        * pre-processed onchanges list
        """
        fvg['fields']['id'] = {'type': 'id'}
        # pre-resolve modifiers & bind to arch toplevel
        modifiers = fvg['modifiers'] = {}
        contexts = fvg['contexts'] = {}
        for f in etree.fromstring(fvg['arch']).iter('field'):
            fname = f.get('name')
            modifiers[fname] = {
                modifier: domain if isinstance(domain, bool) else normalize_domain(domain)
                for modifier, domain in json.loads(f.get('modifiers', '{}')).items()
            }
            ctx = f.get('context')
            if ctx:
                contexts[fname] = ctx
        fvg['modifiers']['id'] = {'required': False, 'readonly': True}
        fvg['onchange'] = model._onchange_spec(fvg)

    def _init_from_defaults(self, model):
        vals = self._values
        fields = self._view['fields']
        def cleanup(k, v):
            if fields[k]['type'] == 'one2many':
                # o2m default gets a (6) at the start, makes no sense
                return [c for c in v if c[0] != 6]
            return v
        defaults = {
            k: cleanup(k, v)
            for k, v in model.default_get(list(fields)).items()
            if k in fields
        }
        vals.update(defaults)
        # m2m should all be rep'd as command list
        for k, v in vals.items():
            if not v:
                type_ = fields[k]['type']
                if type_ == 'many2many':
                    vals[k] = [(6, False, [])]
                elif type_ == 'one2many':
                    vals[k] = []

        # TODO: check that only fields with default values should be sent
        self._perform_onchange(list(defaults.keys()))

    def _init_from_values(self, values):
        self._values.update(
            record_to_values(self._view['fields'], values))

    def __getattr__(self, field):
        descr = self._view['fields'].get(field)
        assert descr is not None, "%s was not found in the view" % field

        v = self._values[field]
        if descr['type'] == 'many2one':
            Model = self._env[descr['relation']]
            if not v:
                return Model
            return Model.browse(v)
        elif descr['type'] == 'many2many':
            return M2MProxy(self, field)
        elif descr['type'] == 'one2many':
            return O2MProxy(self, field)
        return v

    def _get_modifier(self, field, modifier, default=False):
        d = self._view['modifiers'][field].get(modifier, default)
        if isinstance(d, bool):
            return d

        vals = self._values
        stack = []
        for it in reversed(d):
            if it == '!':
                stack.append(not stack.pop())
            elif it == '&':
                e1 = stack.pop()
                e2 = stack.pop()
                stack.append(e1 and e2)
            elif it == '|':
                e1 = stack.pop()
                e2 = stack.pop()
                stack.append(e1 or e2)
            elif isinstance(it, list):
                f, op, val = it
                field_val = vals[f]
                stack.append(self._OPS[op](field_val, val))
            else:
                raise ValueError("Unknown domain element %s" % it)
        [result] = stack
        return result
    _OPS = {
        '=': operator.eq,
        '==': operator.eq,
        '!=': operator.ne,
        '<': operator.lt,
        '<=': operator.le,
        '>=': operator.ge,
        '>': operator.gt,
        'in': lambda a, b: a in b,
        'not in': lambda a, b: a not in b
    }
    def _get_context(self, field):
        c = self._view['contexts'].get(field)
        if not c:
            return {}

        # see _getEvalContext
        # the context for a field's evals (of domain/context) is the composition of:
        # * the parent's values
        # * ??? element.context ???
        # * the environment's context (?)
        # * a few magic values
        record_id = self._values.get('id') or False
        ctx = dict(self._values)
        ctx.update(self._env.context)
        ctx.update(
            id=record_id,
            active_id=record_id,
            active_ids=[record_id] if record_id else [],
            active_model=self._model._name,
            current_date=date.today().strftime("%Y-%m-%d"),
        )
        return safe_eval(c, ctx, {'context': ctx})

    def __setattr__(self, field, value):
        descr = self._view['fields'].get(field)
        assert descr is not None, "%s was not found in the view" % field
        assert descr['type'] not in ('many2many', 'one2many'), \
            "Can't set an o2m or m2m field, manipulate the corresponding proxies"

        # TODO: consider invisible to be the same as readonly?
        assert not self._get_modifier(field, 'readonly'), \
            "can't write on readonly field {}".format(field)

        if descr['type'] == 'many2one':
            assert isinstance(value, BaseModel) and value._name == descr['relation']
            # store just the id: that's the output of default_get & (more
            # or less) onchange.
            value = value.id

        self._values[field] = value
        self._perform_onchange([field])

    # enables with Form(...) as f: f.a = 1; f.b = 2; f.c = 3
    # q: how to get recordset?
    def __enter__(self):
        return self
    def __exit__(self, etype, _evalue, _etb):
        if not etype:
            self.save()

    def save(self):
        """ Saves the form, returns the created record if applicable

        * does not save ``readonly`` fields
        * does not save unmodified fields (during edition) — any assignment
          or onchange return marks the field as modified, even if set to its
          current value

        :raises AssertionError: if the form has any unfilled required field
        """
        id_ = self._values.get('id')
        values = self._values_to_save()
        if id_:
            r = self._model.browse(id_)
            if values:
                r.write(values)
        else:
            r = self._model.create(values)
        [data] = r.read(list(self._view['fields']))
        # FIXME: process relational fields
        # alternative: iterate on record & read from it directly? pb: would
        # provide recordsets for relational fields which may or may not be
        # what we ultimately want, but we've got to re-process them anyway so...?
        self._values.update(data)
        self._changed.clear()
        return r

    def _values_to_save(self):
        """ Validates values and returns only fields modified since
        load/save
        """
        values = {}
        for f in self._view['fields']:
            v = self._values[f]
            if self._get_modifier(f, 'required'):
                assert v is not False, "{} is a required field".format(f)

            # skip unmodified fields
            if f not in self._changed:
                continue
            if self._get_modifier(f, 'readonly'):
                continue
            # TODO: filter out (1, _, {}) from o2m values
            values[f] = v
        return values

    def _perform_onchange(self, fields):
        assert isinstance(fields, list)

        # marks any onchange source as changed (default_get or explicit set)
        self._changed.update(fields)
        result = self._model.onchange(
            self._onchange_values(),
            fields,
            self._view['onchange'],
        )
        if result.get('warning'):
            _logger.getChild('onchange').warn("%(title)s %(message)s" % result.get('warning'))
        values = result.get('value', {})
        # mark onchange output as changed
        self._changed.update(values.keys())
        self._values.update(
            (k, self._cleanup_onchange(
                self._view['fields'][k],
                v, self._values[k],
            ))
            for k, v in values.items()
            if k in self._view['fields']
        )

    def _onchange_values(self):
        return dict(self._values)

    def _cleanup_onchange(self, descr, value, current):
        if descr['type'] == 'many2one':
            if not value:
                return False
            # out of onchange, m2o are name-gotten
            return value[0]
        elif descr['type'] == 'one2many':
            # ignore o2ms nested in o2ms
            if not descr['views']:
                return []

            v = []
            # which view should this be???
            subfields = descr['views']['edition']['fields']
            for command in value:
                # TODO: get existing sub-values so we can pass them along?
                if command[0] in (0, 1):
                    v.append((command[0], command[1], {
                        k: self._cleanup_onchange(
                            subfields[k], v, None
                        )
                        for k, v in command[2].items()
                        if k in subfields
                    }))
                    # TODO: should reuse existing values if not 5?
            return v
        elif descr['type'] == 'many2many':
            # onchange result is a bunch of commands, normalize to single 6
            if current is None:
                ids = []
            else:
                ids = list(current[0][2])
            for command in value:
                if command[0] == 3:
                    ids.remove(command[1])
                elif command[0] == 4:
                    ids.append(command[1])
                elif command[0] == 5:
                    del ids[:]
                elif command[0] == 6:
                    ids[:] = command[2]
                else:
                    raise ValueError(
                        "Unsupported M2M command %d" % command[0])
            return [(6, 0, ids)]

        return value

class O2MForm(Form):
    # noinspection PyMissingConstructor
    def __init__(self, proxy, index=None):
        m = proxy._model
        object.__setattr__(self, '_proxy', proxy)
        object.__setattr__(self, '_index', index)

        object.__setattr__(self, '_env', m.env)
        object.__setattr__(self, '_model', m)

        # copy so we don't risk breaking it too much (?)
        fvg = dict(proxy._descr['views']['edition'])
        object.__setattr__(self, '_view', fvg)
        self._process_fvg(m, fvg)

        vals = dict.fromkeys(fvg['fields'], False)
        object.__setattr__(self, '_values', vals)
        object.__setattr__(self, '_changed', set())
        if index is None:
            self._init_from_defaults(m)
        else:
            self._values.update(proxy._records[index])

    def _onchange_values(self):
        values = super(O2MForm, self)._onchange_values()
        # computed o2m may not have a relation_field(?)
        descr = self._proxy._descr
        if 'relation_field' in descr:
            values[descr['relation_field']] = self._proxy._parent._values
        return values

    def save(self):
        proxy = self._proxy
        commands = proxy._parent._values[proxy._field]
        values = self._values_to_save()
        if self._index is None:
            commands.append((0, 0, values))
        else:
            (c, _, vs) = commands[proxy._command_index(self._index)]
            assert c in (0, 1)
            vs.update(values)

        # FIXME: should be called when performing on change => value needs to be serialised into parent every time?
        proxy._parent._perform_onchange([proxy._field])

    def _values_to_save(self):
        """ Validates values and returns only fields modified since
        load/save
        """
        values = {}
        for f in self._view['fields']:
            v = self._values[f]
            if self._get_modifier(f, 'required'):
                assert v is not False, "{} is a required field".format(f)

            # skip unmodified fields
            if f not in self._changed:
                continue
            # if self._get_modifier(f, 'readonly'):
            #     continue
            # TODO: filter out (1, _, {}) from o2m values
            values[f] = v
        return values

class X2MProxy(object):
    _parent = None
    _field = None
    def _assert_editable(self):
        assert not self._parent._get_modifier(self._field, 'readonly'),\
            'field %s is not editable' % self._field

class O2MProxy(X2MProxy):
    """ O2MProxy()
    """
    def __init__(self, parent, field):
        self._parent = parent
        self._field = field
        # reify records to a list so they can be manipulated easily?
        self._records = []
        model = self._model
        fields = self._descr['views']['edition']['fields']
        for (command, rid, values) in self._parent._values[self._field]:
            if command == 0:
                self._records.append(values)
            elif command == 1:
                # read based on view info
                r = model.browse(rid)
                record = record_to_values(fields, r)
                record.update(values)
                self._records.append(record)
            elif command == 2:
                pass
            else:
                raise AssertionError("O2M proxy only supports commands 0, 1 and 2")

    @property
    def _model(self):
        model = self._parent._env[self._descr['relation']]
        ctx = self._parent._get_context(self._field)
        if ctx:
            model = model.with_context(**ctx)
        return model

    @property
    def _descr(self):
        return self._parent._view['fields'][self._field]

    def _command_index(self, for_record):
        """ Takes a record index and finds the corresponding record index
        (skips all 2s, basically)

        :param int for_record:
        """
        commands = self._parent._values[self._field]
        return next(
            cidx
            for ridx, cidx in enumerate(
                cidx for cidx, (c, _1, _2) in enumerate(commands)
                if c in (0, 1)
            )
            if ridx == for_record
        )

    def new(self):
        """ Returns a :class:`Form` for a new
        :class:`~odoo.fields.One2many` record, properly initialised.

        The form is created from the list view if editable, or the field's
        form view otherwise.

        :raises AssertionError: if the field is not editable
        """
        self._assert_editable()
        return O2MForm(self)

    def edit(self, index):
        """ Returns a :class:`Form` to edit the pre-existing
        :class:`~odoo.fields.One2many` record.

        The form is created from the list view if editable, or the field's
        form view otherwise.

        :raises AssertionError: if the field is not editable
        """
        self._assert_editable()
        return O2MForm(self, index)

    def remove(self, index):
        """ Removes the record at ``index`` from the parent form.

        :raises AssertionError: if the field is not editable
        """
        self._assert_editable()
        # remove reified record from local list & either remove 0 from
        # commands list or replace 1 (update) by 2 (remove)
        cidx = self._command_index(index)
        commands = self._parent._values[self._field]
        (command, rid, _) = commands[cidx]
        if command == 0:
            # record not saved yet -> just remove the command
            del commands[cidx]
        elif command == 1:
            # record already saved, replace by 2
            commands[cidx] = (2, rid, 0)
        else:
            raise AssertionError("Expected command 0 or 1, got %s" % commands[cidx])
        # remove reified record
        del self._records[index]
        self._parent._perform_onchange([self._field])

class M2MProxy(X2MProxy, collections.Sequence):
    """ M2MProxy()

    Behaves as a :class:`~collection.Sequence` of recordsets, can be
    indexed or sliced to get actual underlying recordsets.
    """
    def __init__(self, parent, field):
        self._parent = parent
        self._field = field

    def __getitem__(self, it):
        p = self._parent
        model = p._view['fields'][self._field]['relation']
        return p._env[model].browse(self._get_ids()[it])

    def __len__(self):
        return len(self._get_ids())

    def __iter__(self):
        return iter(self[:])

    def __contains__(self, record):
        relation_ = self._parent._view['fields'][self._field]['relation']
        assert isinstance(record, BaseModel)\
           and record._name == relation_

        return record.id in self._get_ids()


    def add(self, record):
        """ Adds ``record`` to the field, the record must already exist.

        The addition will only be finalized when the parent record is saved.
        """
        self._assert_editable()
        parent = self._parent
        relation_ = parent._view['fields'][self._field]['relation']
        assert isinstance(record, BaseModel) and record._name == relation_,\
            "trying to assign a '{}' object to a '{}' field".format(
                record._name,
                relation_,
            )
        self._get_ids().append(record.id)

        parent._perform_onchange([self._field])

    def _get_ids(self):
        return self._parent._values[self._field][0][2]

    def remove(self, id=None, index=None):
        """ Removes a record at a certain index or with a provided id from
        the field.
        """

        self._assert_editable()
        assert (id is None) ^ (index is None), \
            "can remove by either id or index"

        if id is None:
            # remove by index
            del self._get_ids()[index]
        else:
            self._get_ids().remove(id)

        self._parent._perform_onchange([self._field])

    def clear(self):
        """ Removes all existing records in the m2m
        """
        self._assert_editable()
        self._get_ids()[:] = []
        self._parent._perform_onchange([self._field])

def record_to_values(fields, record):
    r = {}
    for f, descr in fields.items():
        v = record[f]
        if descr['type'] == 'many2one':
            assert v._name == descr['relation']
            v = v.id
        elif descr['type'] == 'many2many':
            assert v._name == descr['relation']
            v = [(6, 0, v.ids)]
        elif descr['type'] == 'one2many':
            v = [(1, r.id, {}) for r in v]
        r[f] = v
    return r


def tagged(*tags):
    """
    A decorator to tag TestCase objects
    Tags are stored in a set that can be accessed from a 'test_tags' attribute
    A tag prefixed by '-' will remove the tag e.g. to remove the 'standard' tag
    By default, all Test classes from odoo.tests.common have a test_tags
    attribute that defaults to 'standard' and also the module technical name
    When using class inheritance, the tags are NOT inherited.
    """
    def tags_decorator(obj):
        include = {t for t in tags if not t.startswith('-')}
        exclude = {t[1:] for t in tags if t.startswith('-')}
        obj.test_tags = (getattr(obj, 'test_tags', set()) | include) - exclude
        return obj
    return tags_decorator


class TagsSelector(object):
    """ Test selector based on tags. """

    def __init__(self, spec):
        """ Parse the spec to determine tags to include and exclude. """
        clean_tags = {t.strip() for t in spec.split(',') if t.strip() != ''}
        self.exclude = {t[1:] for t in clean_tags if t.startswith('-')}
        self.include = {t.replace('+', '') for t in clean_tags if not t.startswith('-')}

    def check(self, arg):
        """ Return whether ``arg`` matches the specification: it must have at
            least one tag in ``self.include`` and none in ``self.exclude``.
        """
        # handle the case where the Test does not inherit from TransactionCase
        tags = getattr(arg, 'test_tags', set())
        inter_no_test = self.exclude.intersection(tags)
        if inter_no_test:
            _logger.debug("Test '%s' not selected because it is tagged with : %s (exclusions: %s)", arg, inter_no_test, self.exclude)
            return False
        inter_to_test = self.include.intersection(tags)
        if not inter_to_test:
            _logger.debug("Test '%s' not selected because it was not tagged with %s", arg, self.include)
            return False
        _logger.debug("Test '%s' selected: tagged with %s, exclusions: %s, inclusions: %s", arg, tags, self.exclude, self.include)
        return True<|MERGE_RESOLUTION|>--- conflicted
+++ resolved
@@ -775,135 +775,7 @@
             self._logger.info('Setting session cookie in browser')
             self.browser.set_cookie('session_id', self.session_id, '/', '127.0.0.1')
 
-<<<<<<< HEAD
-    def phantom_poll(self, phantom, timeout):
-        """ Phantomjs Test protocol.
-
-        Use console.log in phantomjs to output test results:
-
-        - for a success: console.log("ok")
-        - for an error:  console.log("error")
-
-        Other lines are relayed to the test log.
-
-        """
-        logger = _logger.getChild('phantomjs')
-        t0 = datetime.now()
-        td = timedelta(seconds=timeout)
-        buf = bytearray()
-        pid = phantom.stdout.fileno()
-        while True:
-            # timeout
-            self.assertLess(datetime.now() - t0, td,
-                "PhantomJS tests should take less than %s seconds" % timeout)
-
-            # read a byte
-            try:
-                ready, _, _ = select.select([pid], [], [], 0.5)
-            except select.error as e:
-                # In Python 2, select.error has no relation to IOError or
-                # OSError, and no errno/strerror/filename, only a pair of
-                # unnamed arguments (matching errno and strerror)
-                err, _ = e.args
-                if err == errno.EINTR:
-                    continue
-                raise
-
-            if not ready:
-                continue
-
-            s = os.read(pid, 4096)
-            if not s:
-                self.fail("Ran out of data to read")
-            buf.extend(s)
-
-            # process lines
-            while b'\n' in buf and (not buf.startswith(b'<phantomLog>') or b'</phantomLog>' in buf):
-
-                if buf.startswith(b'<phantomLog>'):
-                    line, buf = buf[12:].split(b'</phantomLog>\n', 1)
-                else:
-                    line, buf = buf.split(b'\n', 1)
-                line = line.decode('utf-8')
-
-                lline = line.lower()
-                if lline.startswith(("error", "server application error")):
-                    try:
-                        # when errors occur the execution stack may be sent as a JSON
-                        prefix = lline.index('error') + 6
-                        self.fail(pformat(json.loads(line[prefix:])))
-                    except ValueError:
-                        self.fail(lline)
-                elif lline.startswith("warning"):
-                    logger.warn(line)
-                else:
-                    logger.info(line)
-
-                if line == "ok":
-                    return True
-
-    def phantom_run(self, cmd, timeout):
-        _logger.info('phantom_run executing %s', ' '.join(cmd))
-
-        ls_glob = os.path.expanduser('~/.qws/share/data/Ofi Labs/PhantomJS/http_%s_%s.*' % (HOST, PORT))
-        ls_glob2 = os.path.expanduser('~/.local/share/Ofi Labs/PhantomJS/http_%s_%s.*' % (HOST, PORT))
-        for i in (glob.glob(ls_glob) + glob.glob(ls_glob2)):
-            _logger.info('phantomjs unlink localstorage %s', i)
-            os.unlink(i)
-        try:
-            phantom = subprocess.Popen(cmd, stdout=subprocess.PIPE, stderr=None)
-        except OSError:
-            raise unittest.SkipTest("PhantomJS not found")
-        try:
-            result = self.phantom_poll(phantom, timeout)
-            self.assertTrue(
-                result,
-                "PhantomJS test completed without reporting success; "
-                "the log may contain errors or hints.")
-        finally:
-            # kill phantomjs if phantom.exit() wasn't called in the test
-            if phantom.poll() is None:
-                _logger.info("Terminating phantomjs")
-                phantom.terminate()
-                phantom.wait()
-            else:
-                # if we had to terminate phantomjs its return code is
-                # always -15 so we don't care
-                # check PhantomJS health
-                from signal import SIGSEGV
-                _logger.info("Phantom JS return code: %d" % phantom.returncode)
-                if phantom.returncode == -SIGSEGV:
-                    _logger.error("Phantom JS has crashed (segmentation fault) during testing; log may not be relevant")
-                elif phantom.returncode < 0:
-                   _logger.error("Phantom JS probably crashed (Phantom JS return code: %d)" % phantom.returncode)
-
-            self._wait_remaining_requests()
-
-    def _wait_remaining_requests(self):
-        t0 = int(time.time())
-        for thread in threading.enumerate():
-            if thread.name.startswith('odoo.service.http.request.'):
-                join_retry_count = 10
-                while thread.isAlive():
-                    # Need a busyloop here as thread.join() masks signals
-                    # and would prevent the forced shutdown.
-                    thread.join(0.05)
-                    join_retry_count -= 1
-                    if join_retry_count < 0:
-                        _logger.warning("Stop waiting for thread %s handling request for url %s",
-                                        thread.name, thread.url)
-                        break
-                    time.sleep(0.5)
-                    t1 = int(time.time())
-                    if t0 != t1:
-                        _logger.info('remaining requests')
-                        odoo.tools.misc.dumpstacks()
-                        t0 = t1
-
-    def phantom_js(self, url_path, code, ready="window", login=None, timeout=60, **kw):
-=======
     def browser_js(self, url_path, code, ready='', login=None, timeout=60, **kw):
->>>>>>> d82a9077
         """ Test js code running in the browser
         - optionnally log as 'login'
         - load page given by url_path
