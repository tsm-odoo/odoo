--- conflicted
+++ resolved
@@ -970,11 +970,7 @@
             spec = self.modified_draft(record)
 
             # set value in cache, inverse field, and mark record as dirty
-<<<<<<< HEAD
             record.env.cache.set(record, self, value)
-=======
-            env.cache[self][record.id] = value
->>>>>>> a2ea4ba0
             if env.in_onchange:
                 for invf in record._field_inverses[self]:
                     invf._update(record[self.name], record)
@@ -991,11 +987,7 @@
             record.write({self.name: write_value})
             # Update the cache unless value contains a new record
             if not (self.relational and not all(value)):
-<<<<<<< HEAD
                 record.env.cache.set(record, self, value)
-=======
-                env.cache[self][record.id] = value
->>>>>>> a2ea4ba0
 
     ############################################################################
     #
