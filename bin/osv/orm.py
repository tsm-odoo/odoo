# -*- encoding: utf-8 -*-
##############################################################################
#
#    OpenERP, Open Source Management Solution
#    Copyright (C) 2004-2009 Tiny SPRL (<http://tiny.be>). All Rights Reserved
#    $Id$
#
#    This program is free software: you can redistribute it and/or modify
#    it under the terms of the GNU General Public License as published by
#    the Free Software Foundation, either version 3 of the License, or
#    (at your option) any later version.
#
#    This program is distributed in the hope that it will be useful,
#    but WITHOUT ANY WARRANTY; without even the implied warranty of
#    MERCHANTABILITY or FITNESS FOR A PARTICULAR PURPOSE.  See the
#    GNU General Public License for more details.
#
#    You should have received a copy of the GNU General Public License
#    along with this program.  If not, see <http://www.gnu.org/licenses/>.
#
##############################################################################

#
# Object relationnal mapping to postgresql module
#    . Hierarchical structure
#    . Constraints consistency, validations
#    . Object meta Data depends on its status
#    . Optimised processing by complex query (multiple actions at once)
#    . Default fields value
#    . Permissions optimisation
#    . Persistant object: DB postgresql
#    . Datas conversions
#    . Multi-level caching system
#    . 2 different inheritancies
#    . Fields:
#         - classicals (varchar, integer, boolean, ...)
#         - relations (one2many, many2one, many2many)
#         - functions
#
#

import time
import datetime
import calendar
import types
import string
import netsvc
import re

import pickle

import fields
import tools
from tools.translate import _

import sys

try:
    from lxml import etree
except ImportError:
    sys.stderr.write("ERROR: Import lxml module\n")
    sys.stderr.write("ERROR: Try to install the python-lxml package\n")
    sys.exit(2)

from tools.config import config

regex_order = re.compile('^([a-z0-9_]+( *desc| *asc)?( *, *|))+$', re.I)

def last_day_of_current_month():
    import datetime
    import calendar
    today = datetime.date.today()
    last_day = str(calendar.monthrange(today.year, today.month)[1])
    return time.strftime('%Y-%m-' + last_day)

def intersect(la, lb):
    return filter(lambda x: x in lb, la)


class except_orm(Exception):
    def __init__(self, name, value):
        self.name = name
        self.value = value
        self.args = (name, value)

class BrowseRecordError(Exception):
    pass

# Readonly python database object browser
class browse_null(object):

    def __init__(self):
        self.id = False

    def __getitem__(self, name):
        return False

    def __getattr__(self, name):
        return False  # XXX: return self ?

    def __int__(self):
        return False

    def __str__(self):
        return ''

    def __nonzero__(self):
        return False

    def __unicode__(self):
        return u''


#
# TODO: execute an object method on browse_record_list
#
class browse_record_list(list):

    def __init__(self, lst, context=None):
        if not context:
            context = {}
        super(browse_record_list, self).__init__(lst)
        self.context = context


class browse_record(object):
    def __init__(self, cr, uid, id, table, cache, context=None, list_class = None, fields_process={}):
        '''
        table : the object (inherited from orm)
        context : a dictionary with an optional context
        '''
        if not context:
            context = {}
        self._list_class = list_class or browse_record_list
        self._cr = cr
        self._uid = uid
        self._id = id
        self._table = table
        self._table_name = self._table._name
        self._context = context
        self._fields_process = fields_process

        cache.setdefault(table._name, {})
        self._data = cache[table._name]

        if not (id and isinstance(id, (int, long,))):
            raise BrowseRecordError(_('Wrong ID for the browse record, got %r, expected an integer.') % (id,))
#        if not table.exists(cr, uid, id, context):
#            raise BrowseRecordError(_('Object %s does not exists') % (self,))

        if id not in self._data:
            self._data[id] = {'id': id}

        self._cache = cache

    def __getitem__(self, name):
        if name == 'id':
            return self._id
        if name not in self._data[self._id]:
            # build the list of fields we will fetch

            # fetch the definition of the field which was asked for
            if name in self._table._columns:
                col = self._table._columns[name]
            elif name in self._table._inherit_fields:
                col = self._table._inherit_fields[name][2]
            elif hasattr(self._table, name):
                if isinstance(getattr(self._table, name), (types.MethodType, types.LambdaType, types.FunctionType)):
                    return lambda *args, **argv: getattr(self._table, name)(self._cr, self._uid, [self._id], *args, **argv)
                else:
                    return getattr(self._table, name)
            else:
                logger = netsvc.Logger()
                logger.notifyChannel('orm', netsvc.LOG_ERROR, "Programming error: field '%s' does not exist in object '%s' !" % (name, self._table._name))
                return False

            # if the field is a classic one or a many2one, we'll fetch all classic and many2one fields
            if col._prefetch:
                # gen the list of "local" (ie not inherited) fields which are classic or many2one
                ffields = filter(lambda x: x[1]._classic_write, self._table._columns.items())
                # gen the list of inherited fields
                inherits = map(lambda x: (x[0], x[1][2]), self._table._inherit_fields.items())
                # complete the field list with the inherited fields which are classic or many2one
                ffields += filter(lambda x: x[1]._classic_write, inherits)
            # otherwise we fetch only that field
            else:
                ffields = [(name, col)]
            ids = filter(lambda id: name not in self._data[id], self._data.keys())
            # read the data
            fffields = map(lambda x: x[0], ffields)
            datas = self._table.read(self._cr, self._uid, ids, fffields, context=self._context, load="_classic_write")
            if self._fields_process:
                lang = self._context.get('lang', 'en_US') or 'en_US'
                lang_obj_ids = self.pool.get('res.lang').search(self._cr, self._uid,[('code','=',lang)])
                if not lang_obj_ids:
                    raise Exception(_('Language with code "%s" is not defined in your system !\nDefine it through the Administration menu.') % (lang,))
                lang_obj = self.pool.get('res.lang').browse(self._cr, self._uid,lang_obj_ids[0])
                                
                for n, f in ffields:
                    if f._type in self._fields_process:
                        for d in datas:
                            d[n] = self._fields_process[f._type](d[n])
                            if d[n]:
                                d[n].set_value(self._cr, self._uid, d[n], self, f, lang_obj)


            # create browse records for 'remote' objects
            for data in datas:
                for n, f in ffields:
                    if f._type in ('many2one', 'one2one'):
                        if data[n]:
                            obj = self._table.pool.get(f._obj)
                            compids = False
                            if type(data[n]) in (type([]),type( (1,) )):
                                ids2 = data[n][0]
                            else:
                                ids2 = data[n]
                            if ids2:
                                data[n] = browse_record(self._cr, self._uid, ids2, obj, self._cache, context=self._context, list_class=self._list_class, fields_process=self._fields_process)
                            else:
                                data[n] = browse_null()
                        else:
                            data[n] = browse_null()
                    elif f._type in ('one2many', 'many2many') and len(data[n]):
                        data[n] = self._list_class([browse_record(self._cr, self._uid, id, self._table.pool.get(f._obj), self._cache, context=self._context, list_class=self._list_class, fields_process=self._fields_process) for id in data[n]], self._context)
                self._data[data['id']].update(data)
        return self._data[self._id][name]

    def __getattr__(self, name):
#       raise an AttributeError exception.
        return self[name]

    def __contains__(self, name):
        return (name in self._table._columns) or (name in self._table._inherit_fields) or hasattr(self._table, name)

    def __hasattr__(self, name):
        return name in self

    def __int__(self):
        return self._id

    def __str__(self):
        return "browse_record(%s, %d)" % (self._table_name, self._id)

    def __eq__(self, other):
        return (self._table_name, self._id) == (other._table_name, other._id)

    def __ne__(self, other):
        return (self._table_name, self._id) != (other._table_name, other._id)

    # we need to define __unicode__ even though we've already defined __str__
    # because we have overridden __getattr__
    def __unicode__(self):
        return unicode(str(self))

    def __hash__(self):
        return hash((self._table_name, self._id))

    __repr__ = __str__


def get_pg_type(f):
    '''
    returns a tuple
    (type returned by postgres when the column was created, type expression to create the column)
    '''

    type_dict = {
            fields.boolean: 'bool',
            fields.integer: 'int4',
            fields.integer_big: 'int8',
            fields.text: 'text',
            fields.date: 'date',
            fields.time: 'time',
            fields.datetime: 'timestamp',
            fields.binary: 'bytea',
            fields.many2one: 'int4',
            }
    if type(f) in type_dict:
        f_type = (type_dict[type(f)], type_dict[type(f)])
    elif isinstance(f, fields.float):
        if f.digits:
            f_type = ('numeric', 'NUMERIC(%d,%d)' % (f.digits[0], f.digits[1]))
        else:
            f_type = ('float8', 'DOUBLE PRECISION')
    elif isinstance(f, (fields.char, fields.reference)):
        f_type = ('varchar', 'VARCHAR(%d)' % (f.size,))
    elif isinstance(f, fields.selection):
        if isinstance(f.selection, list) and isinstance(f.selection[0][0], (str, unicode)):
            f_size = reduce(lambda x, y: max(x, len(y[0])), f.selection, f.size or 16)
        elif isinstance(f.selection, list) and isinstance(f.selection[0][0], int):
            f_size = -1
        else:
            f_size = (hasattr(f, 'size') and f.size) or 16

        if f_size == -1:
            f_type = ('int4', 'INTEGER')
        else:
            f_type = ('varchar', 'VARCHAR(%d)' % f_size)
    elif isinstance(f, fields.function) and eval('fields.'+(f._type)) in type_dict:
        t = eval('fields.'+(f._type))
        f_type = (type_dict[t], type_dict[t])
    elif isinstance(f, fields.function) and f._type == 'float':
        if f.digits:
            f_type = ('numeric', 'NUMERIC(%d,%d)' % (f.digits[0], f.digits[1]))
        else:
            f_type = ('float8', 'DOUBLE PRECISION')
    elif isinstance(f, fields.function) and f._type == 'selection':
        f_type = ('text', 'text')
    elif isinstance(f, fields.function) and f._type == 'char':
        f_type = ('varchar', 'VARCHAR(%d)' % (f.size))
    else:
        logger = netsvc.Logger()
        logger.notifyChannel("init", netsvc.LOG_WARNING, '%s type not supported!' % (type(f)))
        f_type = None
    return f_type


class orm_template(object):
    _name = None
    _columns = {}
    _constraints = []
    _defaults = {}
    _rec_name = 'name'
    _parent_name = 'parent_id'
    _parent_store = False
    _parent_order = False
    _date_name = 'date'
    _order = 'id'
    _sequence = None
    _description = None
    _inherits = {}
    _table = None
    _invalids = set()

    CONCURRENCY_CHECK_FIELD = '__last_update'

    def _field_create(self, cr, context={}):
        cr.execute("SELECT id FROM ir_model WHERE model=%s", (self._name,))
        if not cr.rowcount:
            cr.execute('SELECT nextval(%s)', ('ir_model_id_seq',))
            model_id = cr.fetchone()[0]
            cr.execute("INSERT INTO ir_model (id,model, name, info,state) VALUES (%s, %s, %s, %s, %s)", (model_id, self._name, self._description, self.__doc__, 'base'))
        else:
            model_id = cr.fetchone()[0]
        if 'module' in context:
            name_id = 'model_'+self._name.replace('.','_')
            cr.execute('select * from ir_model_data where name=%s and res_id=%s', (name_id,model_id))
            if not cr.rowcount:
                cr.execute("INSERT INTO ir_model_data (name,date_init,date_update,module,model,res_id) VALUES (%s, now(), now(), %s, %s, %s)", \
                    (name_id, context['module'], 'ir.model', model_id)
                )

        cr.commit()

        cr.execute("SELECT * FROM ir_model_fields WHERE model=%s", (self._name,))
        cols = {}
        for rec in cr.dictfetchall():
            cols[rec['name']] = rec

        for (k, f) in self._columns.items():
            vals = {
                'model_id': model_id,
                'model': self._name,
                'name': k,
                'field_description': f.string.replace("'", " "),
                'ttype': f._type,
                'relation': f._obj or 'NULL',
                'view_load': (f.view_load and 1) or 0,
                'select_level': str(f.select or 0),
                'readonly':(f.readonly and 1) or 0,
                'required':(f.required and 1) or 0,
                'selectable' : (f.selectable and 1) or 0,
            }
            if k not in cols:
                cr.execute('select nextval(%s)', ('ir_model_fields_id_seq',))
                id = cr.fetchone()[0]
                vals['id'] = id
                cr.execute("""INSERT INTO ir_model_fields (
                    id, model_id, model, name, field_description, ttype,
                    relation,view_load,state,select_level
                ) VALUES (
                    %s,%s,%s,%s,%s,%s,%s,%s,%s,%s
                )""", (
                    id, vals['model_id'], vals['model'], vals['name'], vals['field_description'], vals['ttype'],
                     vals['relation'], bool(vals['view_load']), 'base',
                    vals['select_level']
                ))
                if 'module' in context:
                    name1 = 'field_' + self._table + '_' + k
                    cr.execute("select name from ir_model_data where name=%s", (name1,))
                    if cr.fetchone():
                        name1 = name1 + "_" + str(id)
                    cr.execute("INSERT INTO ir_model_data (name,date_init,date_update,module,model,res_id) VALUES (%s, now(), now(), %s, %s, %s)", \
                        (name1, context['module'], 'ir.model.fields', id)
                    )
            else:
                for key, val in vals.items():
                    if cols[k][key] != vals[key]:
                        cr.execute('update ir_model_fields set field_description=%s where model=%s and name=%s', (vals['field_description'], vals['model'], vals['name']))
                        cr.commit()
                        cr.execute("""UPDATE ir_model_fields SET
                            model_id=%s, field_description=%s, ttype=%s, relation=%s,
                            view_load=%s, select_level=%s, readonly=%s ,required=%s, selectable=%s
                        WHERE
                            model=%s AND name=%s""", (
                                vals['model_id'], vals['field_description'], vals['ttype'],
                                vals['relation'], bool(vals['view_load']),
                                vals['select_level'], bool(vals['readonly']),bool(vals['required']),bool(vals['selectable']),vals['model'], vals['name']
                            ))
                        continue
        cr.commit()

    def _auto_init(self, cr, context={}):
        self._field_create(cr, context)

    def __init__(self, cr):
        if not self._name and not hasattr(self, '_inherit'):
            name = type(self).__name__.split('.')[0]
            msg = "The class %s has to have a _name attribute" % name

            logger = netsvc.Logger()
            logger.notifyChannel('orm', netsvc.LOG_ERROR, msg )
            raise except_orm('ValueError', msg )

        if not self._description:
            self._description = self._name
        if not self._table:
            self._table = self._name.replace('.', '_')

    def browse(self, cr, uid, select, context=None, list_class=None, fields_process={}):
        if not context:
            context = {}
        self._list_class = list_class or browse_record_list
        cache = {}
        # need to accepts ints and longs because ids coming from a method
        # launched by button in the interface have a type long...
        if isinstance(select, (int, long)):
            return browse_record(cr, uid, select, self, cache, context=context, list_class=self._list_class, fields_process=fields_process)
        elif isinstance(select, list):
            return self._list_class([browse_record(cr, uid, id, self, cache, context=context, list_class=self._list_class, fields_process=fields_process) for id in select], context)
        else:
            return browse_null()

    def __export_row(self, cr, uid, row, fields, context=None):
        
        def check_type(field_type):
            if field_type == 'float':
                return 0.0
            elif field_type == 'integer':
                return 0
            elif field_type == 'boolean':   
                return False                                
            return ''
        
        lines = []
        data = map(lambda x: '', range(len(fields)))
        done = []
        for fpos in range(len(fields)):
            f = fields[fpos]            
            if f:
                r = row
                i = 0
                while i < len(f):
                    if f[i] == 'db_id':
                        r = r['id']                        
                    elif f[i] == 'id':                        
                        model_data = self.pool.get('ir.model.data')
                        data_ids = model_data.search(cr, uid, [('model','=',r._table_name),('res_id','=',r['id'])])
                        if len(data_ids):
                            d = model_data.read(cr, uid, data_ids, ['name','module'])[0]
                            if d['module']:
                                r = '%s.%s'%(d['module'],d['name'])
                            else:
                                r = d['name']
                        else:
                            break
                    else:
                        r = r[f[i]]                   
                    if not r:
                        if f[i] in self._columns: 
                            r = check_type(self._columns[f[i]]._type)
                        elif f[i] in self._inherit_fields:
                            r = check_type(self._inherit_fields[f[i]][2]._type)                        
                        data[fpos] = r                        
                        break
                    if isinstance(r, (browse_record_list, list)):
                        first = True
                        fields2 = map(lambda x: (x[:i+1]==f[:i+1] and x[i+1:]) \
                                or [], fields)
                        if fields2 in done:
                            break
                        done.append(fields2)                        
                        for row2 in r:
                            lines2 = self.__export_row(cr, uid, row2, fields2,
                                    context)                            
                            if first:
                                for fpos2 in range(len(fields)):
                                    if lines2 and lines2[0][fpos2]:
                                        data[fpos2] = lines2[0][fpos2]
                                if not data[fpos]:
                                    dt = ''
                                    for rr in r :
                                        if isinstance(rr.name, browse_record):
                                            rr = rr.name
                                        dt += rr.name or '' + ','
                                    data[fpos] = dt[:-1]
                                    break
                                lines += lines2[1:]
                                first = False
                            else:
                                lines += lines2                            
                        break
                    i += 1
                if i == len(f):
                    if isinstance(r, browse_record):
                        r = r.name
                    data[fpos] = tools.ustr(r or '')
        return [data] + lines

    def export_data(self, cr, uid, ids, fields_to_export, context=None):
        if not context:
            context = {}
        imp_comp = context.get('import_comp',False)        
        cols = self._columns.copy()
        for f in self._inherit_fields:
            cols.update({f: self._inherit_fields[f][2]})        
        fields_to_export = map(lambda x: x.split('/'), fields_to_export)
        fields_export = fields_to_export+[]        
        warning = ''  
        warning_fields = []      
        for field in fields_export:
            if imp_comp and len(field)>1:
                warning_fields.append('/'.join(map(lambda x:x in cols and cols[x].string or x,field)))
            elif len (field) <=1:
                if imp_comp and cols.get(field and field[0],False):
                    if ((isinstance(cols[field[0]], fields.function) and not cols[field[0]].store) \
                                     or isinstance(cols[field[0]], fields.related)\
                                     or isinstance(cols[field[0]], fields.one2many)):                        
                        warning_fields.append('/'.join(map(lambda x:x in cols and cols[x].string or x,field)))
        datas = []
        if imp_comp and len(warning_fields):
            warning = 'Following columns cannot be exported since you select to be import compatible.\n%s' %('\n'.join(warning_fields))        
            cr.rollback()
            return {'warning' : warning}
        for row in self.browse(cr, uid, ids, context):
            datas += self.__export_row(cr, uid, row, fields_to_export, context)
        return {'datas':datas}

    def import_data(self, cr, uid, fields, datas, mode='init', current_module='', noupdate=False, context=None, filename=None):
        if not context:
            context = {}
        fields = map(lambda x: x.split('/'), fields)
        logger = netsvc.Logger()
        ir_model_data_obj = self.pool.get('ir.model.data')
        
        def _check_db_id(self, model_name, db_id):
            obj_model = self.pool.get(model_name)
            ids = obj_model.search(cr, uid, [('id','=',int(db_id))])
            if not len(ids):
                raise Exception(_("Database ID doesn't exist: %s : %s") %(model_name, db_id))
            return True
            
        def process_liness(self, datas, prefix, current_module, model_name, fields_def, position=0):
            line = datas[position]
            row = {}
            translate = {}
            todo = []
            warning = []
            data_id = False
            data_res_id = False
            is_xml_id = False
            is_db_id = False
            ir_model_data_obj = self.pool.get('ir.model.data')
            #
            # Import normal fields
            #
            for i in range(len(fields)):
                if i >= len(line):
                    raise Exception(_('Please check that all your lines have %d columns.') % (len(fields),))
                if not line[i]:
                    continue
                    
                field = fields[i]
                if prefix and not prefix[0] in field:
                    continue
                
                if (len(field)==len(prefix)+1) and field[len(prefix)].endswith(':db_id'):
                        # Database ID
                        res = False
                        if line[i]:
                            field_name = field[0].split(':')[0]
                            model_rel =  fields_def[field_name]['relation']                            
                            
                            if fields_def[field[len(prefix)][:-6]]['type']=='many2many':
                                res_id = []
                                for db_id in line[i].split(config.get('csv_internal_sep')):
                                    try:
                                        _check_db_id(self, model_rel, db_id)
                                        res_id.append(db_id)
                                    except Exception,e:                                    
                                        warning += [tools.exception_to_unicode(e)]
                                        logger.notifyChannel("import", netsvc.LOG_ERROR,
                                                  tools.exception_to_unicode(e))
                                if len(res_id):
                                    res = [(6, 0, res_id)]
                            else:
                                try:
                                    _check_db_id(self, model_rel, line[i])
                                    res = line[i]
                                except Exception,e:                                    
                                    warning += [tools.exception_to_unicode(e)]
                                    logger.notifyChannel("import", netsvc.LOG_ERROR,
                                              tools.exception_to_unicode(e))                        
                        row[field_name] = res or False
                        continue

                if (len(field)==len(prefix)+1) and field[len(prefix)].endswith(':id'):
                    res_id = False
                    if line[i]:
                        if fields_def[field[len(prefix)][:-3]]['type']=='many2many':
                            res_id = []
                            for word in line[i].split(config.get('csv_internal_sep')):
                                if '.' in word:
                                    module, xml_id = word.rsplit('.', 1)
                                else:
                                    module, xml_id = current_module, word                                
                                id = ir_model_data_obj._get_id(cr, uid, module,
                                        xml_id)
                                res_id2 = ir_model_data_obj.read(cr, uid, [id],
                                        ['res_id'])[0]['res_id']
                                if res_id2:
                                    res_id.append(res_id2)
                            if len(res_id):
                                res_id = [(6, 0, res_id)]
                        else:
                            if '.' in line[i]:
                                module, xml_id = line[i].rsplit('.', 1)
                            else:
                                module, xml_id = current_module, line[i]                            
                            id = ir_model_data_obj._get_id(cr, uid, module, xml_id)
                            res_id = ir_model_data_obj.read(cr, uid, [id],
                                    ['res_id'])[0]['res_id']
                    row[field[-1][:-3]] = res_id or False
                    continue
                if (len(field) == len(prefix)+1) and \
                        len(field[len(prefix)].split(':lang=')) == 2:
                    f, lang = field[len(prefix)].split(':lang=')
                    translate.setdefault(lang, {})[f]=line[i] or False
                    continue
                if (len(field) == len(prefix)+1) and \
                        (prefix == field[0:len(prefix)]):
                    if field[len(prefix)] == "id":  
                        # XML ID                         
                        db_id = False                 
                        is_xml_id = data_id = line[i] 
                        d =  data_id.split('.')
                        module = len(d)>1 and d[0] or ''
                        name = len(d)>1 and d[1] or d[0] 
                        data_ids = ir_model_data_obj.search(cr, uid, [('module','=',module),('model','=',model_name),('name','=',name)])                    
                        if len(data_ids):
                            d = ir_model_data_obj.read(cr, uid, data_ids, ['res_id'])[0]                                                
                            db_id = d['res_id']                       
                        if is_db_id and not db_id:
                           data_ids = ir_model_data_obj.search(cr, uid, [('module','=',module),('model','=',model_name),('res_id','=',is_db_id)])                     
                           if not len(data_ids):
                               ir_model_data_obj.create(cr, uid, {'module':module, 'model':model_name, 'name':name, 'res_id':is_db_id}) 
                               db_id = is_db_id 
                        if is_db_id and int(db_id) != int(is_db_id):                        
                            warning += [_("Id is not the same than existing one: %s")%(is_db_id)]
                            logger.notifyChannel("import", netsvc.LOG_ERROR,
                                    _("Id is not the same than existing one: %s")%(is_db_id))
                        continue

                    if field[len(prefix)] == "db_id":
                        # Database ID                        
                        try:                            
                            _check_db_id(self, model_name, line[i])
                            data_res_id = is_db_id = int(line[i])
                        except Exception,e:
                            warning += [tools.exception_to_unicode(e)]
                            logger.notifyChannel("import", netsvc.LOG_ERROR,
                                      tools.exception_to_unicode(e))
                            continue
                        data_ids = ir_model_data_obj.search(cr, uid, [('model','=',model_name),('res_id','=',line[i])])
                        if len(data_ids):
                            d = ir_model_data_obj.read(cr, uid, data_ids, ['name','module'])[0]                                                
                            data_id = d['name']       
                            if d['module']:
                                data_id = '%s.%s'%(d['module'],d['name'])
                            else:
                                data_id = d['name']
                        if is_xml_id and not data_id:
                            data_id = is_xml_id                                     
                        if is_xml_id and is_xml_id!=data_id:  
                            warning += [_("Id is not the same than existing one: %s")%(line[i])]
                            logger.notifyChannel("import", netsvc.LOG_ERROR,
                                    _("Id is not the same than existing one: %s")%(line[i]))
                                                           
                        continue
                    if fields_def[field[len(prefix)]]['type'] == 'integer':
                        res = line[i] and int(line[i])
                    elif fields_def[field[len(prefix)]]['type'] == 'boolean':
                        res = line[i].lower() not in ('0', 'false', 'off')
                    elif fields_def[field[len(prefix)]]['type'] == 'float':
                        res = line[i] and float(line[i])
                    elif fields_def[field[len(prefix)]]['type'] == 'selection':
                        res = False
                        if isinstance(fields_def[field[len(prefix)]]['selection'],
                                (tuple, list)):
                            sel = fields_def[field[len(prefix)]]['selection']
                        else:
                            sel = fields_def[field[len(prefix)]]['selection'](self,
                                    cr, uid, context)
                        for key, val in sel:
                            if line[i] in [tools.ustr(key),tools.ustr(val)]: #Acepting key or value for selection field
                                res = key
                                break
                        if line[i] and not res:
                            logger.notifyChannel("import", netsvc.LOG_WARNING,
                                    _("key '%s' not found in selection field '%s'") % \
                                            (line[i], field[len(prefix)]))
                            
                            warning += [_("Key/value '%s' not found in selection field '%s'")%(line[i],field[len(prefix)])]
                            
                    elif fields_def[field[len(prefix)]]['type']=='many2one':
                        res = False
                        if line[i]:
                            relation = fields_def[field[len(prefix)]]['relation']
                            res2 = self.pool.get(relation).name_search(cr, uid,
                                    line[i], [], operator='=', context=context)
                            res = (res2 and res2[0][0]) or False
                            if not res:
                                warning += [_("Relation not found: %s on '%s'")%(line[i],relation)]
                                logger.notifyChannel("import", netsvc.LOG_WARNING,
                                        _("Relation not found: %s on '%s'")%(line[i],relation))
                    elif fields_def[field[len(prefix)]]['type']=='many2many':
                        res = []
                        if line[i]:
                            relation = fields_def[field[len(prefix)]]['relation']
                            for word in line[i].split(config.get('csv_internal_sep')):
                                res2 = self.pool.get(relation).name_search(cr,
                                        uid, word, [], operator='=', context=context)
                                res3 = (res2 and res2[0][0]) or False
                                if not res3:
                                    warning += [_("Relation not found: %s on '%s'")%(line[i],relation)]
                                    logger.notifyChannel("import",
                                            netsvc.LOG_WARNING,
                                            _("Relation not found: %s on '%s'")%(line[i],relation))
                                else:
                                    res.append(res3)
                            if len(res):
                                res = [(6, 0, res)]
                    else:
                        res = line[i] or False
                    row[field[len(prefix)]] = res
                elif (prefix==field[0:len(prefix)]):
                    if field[0] not in todo:
                        todo.append(field[len(prefix)])
            #
            # Import one2many, many2many fields
            #
            nbrmax = 1
            for field in todo:
                relation_obj = self.pool.get(fields_def[field]['relation'])
                newfd = relation_obj.fields_get(
                        cr, uid, context=context)
                res = process_liness(self, datas, prefix + [field], current_module, relation_obj._name, newfd, position)                              
                (newrow, max2, w2, translate2, data_id2, data_res_id2) = res                  
                nbrmax = max(nbrmax, max2)
                warning = warning + w2         
                reduce(lambda x, y: x and y, newrow)       
                row[field] = (reduce(lambda x, y: x or y, newrow.values()) and \
                        [(0, 0, newrow)]) or []                
                i = max2
                while (position+i)<len(datas):
                    ok = True
                    for j in range(len(fields)):
                        field2 = fields[j]
                        if (len(field2) <= (len(prefix)+1)) and datas[position+i][j]:
                            ok = False
                    if not ok:
                        break

                    (newrow, max2, w2, translate2, data_id2, data_res_id2) = process_liness(
                            self, datas, prefix+[field], current_module, relation_obj._name, newfd, position+i)
                    warning = warning+w2
                    if reduce(lambda x, y: x or y, newrow.values()):
                        row[field].append((0, 0, newrow))                    
                    i += max2
                    nbrmax = max(nbrmax, i)

            if len(prefix)==0:
                for i in range(max(nbrmax, 1)):
                    #if datas:
                    datas.pop(0)
            result = (row, nbrmax, warning, translate, data_id, data_res_id)
            return result

        fields_def = self.fields_get(cr, uid, context=context)
        done = 0

        initial_size = len(datas)
        if config.get('import_partial', False) and filename:
            data = pickle.load(file(config.get('import_partial')))
            original_value =  data.get(filename, 0)
        counter = 0
        while len(datas):
            counter += 1
            res = {}
            #try:
            (res, other, warning, translate, data_id, res_id) = \
                    process_liness(self, datas, [], current_module, self._name, fields_def)
            if len(warning):                        
                cr.rollback()
                return (-1, res, 'Line ' + str(counter) +' : ' + '!\n'.join(warning), '')
            
            try:
                id = ir_model_data_obj._update(cr, uid, self._name,
                     current_module, res, xml_id=data_id, mode=mode,
                     noupdate=noupdate, res_id=res_id, context=context)
            except Exception, e:
                import psycopg2
                if isinstance(e,psycopg2.IntegrityError):
                    msg= _('Insertion Failed!')
                    for key in self.pool._sql_error.keys():
                        if key in e[0]:
                            msg = self.pool._sql_error[key]
                            break
                    return (-1, res,'Line ' + str(counter) +' : ' + msg,'' )
                
            for lang in translate:
                context2 = context.copy()
                context2['lang'] = lang
                self.write(cr, uid, [id], translate[lang], context2)
            if config.get('import_partial', False) and filename and (not (counter%100)) :
                data = pickle.load(file(config.get('import_partial')))
                data[filename] = initial_size - len(datas) + original_value
                pickle.dump(data, file(config.get('import_partial'),'wb'))
                cr.commit()

            #except Exception, e:
            #    logger.notifyChannel("import", netsvc.LOG_ERROR, e)
            #    cr.rollback()
            #    try:
            #        return (-1, res, e[0], warning)
            #    except:
            #        return (-1, res, e[0], '')
            done += 1
        #
        # TODO: Send a request with the result and multi-thread !
        #
        return (done, 0, 0, 0)

    def read(self, cr, user, ids, fields=None, context=None, load='_classic_read'):
        raise _('The read method is not implemented on this object !')

    def get_invalid_fields(self,cr,uid):
        return list(self._invalids)

    def _validate(self, cr, uid, ids, context=None):
        context = context or {}
        lng = context.get('lang', False) or 'en_US'
        trans = self.pool.get('ir.translation')
        error_msgs = []
        for constraint in self._constraints:
            fun, msg, fields = constraint
            if not fun(self, cr, uid, ids):
                translated_msg = trans._get_source(cr, uid, self._name, 'constraint', lng, source=msg) or msg
                error_msgs.append(
                        _("Error occurred while validating the field(s) %s: %s") % (','.join(fields), translated_msg)
                )
                self._invalids.update(fields)
        if error_msgs:
            cr.rollback()
            raise except_orm('ValidateError', '\n'.join(error_msgs))
        else:
            self._invalids.clear()

    def default_get(self, cr, uid, fields_list, context=None):
        return {}

    def perm_read(self, cr, user, ids, context=None, details=True):
        raise _('The perm_read method is not implemented on this object !')

    def unlink(self, cr, uid, ids, context=None):
        raise _('The unlink method is not implemented on this object !')

    def write(self, cr, user, ids, vals, context=None):
        raise _('The write method is not implemented on this object !')

    def create(self, cr, user, vals, context=None):
        raise _('The create method is not implemented on this object !')

    # returns the definition of each field in the object
    # the optional fields parameter can limit the result to some fields
    def fields_get_keys(self, cr, user, context=None, read_access=True):
        if context is None:
            context = {}
        res = self._columns.keys()
        for parent in self._inherits:
            res.extend(self.pool.get(parent).fields_get_keys(cr, user, fields, context))
        return res

    def fields_get(self, cr, user, fields=None, context=None, read_access=True):
        if context is None:
            context = {}
        res = {}
        translation_obj = self.pool.get('ir.translation')
        model_access_obj = self.pool.get('ir.model.access')
        for parent in self._inherits:
            res.update(self.pool.get(parent).fields_get(cr, user, fields, context))

        if self._columns.keys():
            for f in self._columns.keys():
                if fields and f not in fields:
                    continue
                res[f] = {'type': self._columns[f]._type}
                for arg in ('string', 'readonly', 'states', 'size', 'required',
                        'change_default', 'translate', 'help', 'select', 'selectable'):
                    if getattr(self._columns[f], arg):
                        res[f][arg] = getattr(self._columns[f], arg)
                if not read_access:
                    res[f]['readonly'] = True
                    res[f]['states'] = {}
                for arg in ('digits', 'invisible','filters'):
                    if hasattr(self._columns[f], arg) \
                            and getattr(self._columns[f], arg):
                        res[f][arg] = getattr(self._columns[f], arg)

                res_trans = translation_obj._get_source(cr, user, self._name + ',' + f, 'field', context.get('lang', False) or 'en_US')
                if res_trans:
                    res[f]['string'] = res_trans
                help_trans = translation_obj._get_source(cr, user, self._name + ',' + f, 'help', context.get('lang', False) or 'en_US')
                if help_trans:
                    res[f]['help'] = help_trans

                if hasattr(self._columns[f], 'selection'):
                    if isinstance(self._columns[f].selection, (tuple, list)):
                        sel = self._columns[f].selection
                        # translate each selection option
                        sel2 = []
                        for (key, val) in sel:
                            val2 = None
                            if val:
                                val2 = translation_obj._get_source(cr, user, self._name + ',' + f, 'selection', context.get('lang', False) or 'en_US', val)
                            sel2.append((key, val2 or val))
                        sel = sel2
                        res[f]['selection'] = sel
                    else:
                        # call the 'dynamic selection' function
                        res[f]['selection'] = self._columns[f].selection(self, cr,
                                user, context)
                if res[f]['type'] in ('one2many', 'many2many', 'many2one', 'one2one'):
                    res[f]['relation'] = self._columns[f]._obj
                    res[f]['domain'] = self._columns[f]._domain
                    res[f]['context'] = self._columns[f]._context
        else:
            #TODO : read the fields from the database
            pass

        if fields:
            # filter out fields which aren't in the fields list
            for r in res.keys():
                if r not in fields:
                    del res[r]
        return res

    #
    # Overload this method if you need a window title which depends on the context
    #
    def view_header_get(self, cr, user, view_id=None, view_type='form', context=None):
        return False

    def __view_look_dom(self, cr, user, node, view_id, context=None):
        if not context:
            context = {}
        result = False
        fields = {}
        childs = True

        if node.tag == 'field':
            if node.get('name'):
                attrs = {}
                try:
                    if node.get('name') in self._columns:
                        column = self._columns[node.get('name')]
                    else:
                        column = self._inherit_fields[node.get('name')][2]
                except:
                    column = False

                if column:
                    relation = column._obj
                    childs = False
                    views = {}
                    for f in node:
                        if f.tag in ('form', 'tree', 'graph'):
                            node.remove(f)
                            ctx = context.copy()
                            ctx['base_model_name'] = self._name
                            xarch, xfields = self.pool.get(relation).__view_look_dom_arch(cr, user, f, view_id, ctx)
                            views[str(f.tag)] = {
                                'arch': xarch,
                                'fields': xfields
                            }
                    attrs = {'views': views}
                    if node.get('widget') and node.get('widget') == 'selection':
                        # We can not use the 'string' domain has it is defined according to the record !
                        dom = []
                        if column._domain and not isinstance(column._domain, (str, unicode)):
                            dom = column._domain
                        
                        attrs['selection'] = self.pool.get(relation).name_search(cr, user, '', dom, context=context)
                        if (node.get('required') and not int(node.get('required'))) or not column.required:
                            attrs['selection'].append((False,''))
                fields[node.get('name')] = attrs

        elif node.tag in ('form', 'tree'):
            result = self.view_header_get(cr, user, False, node.tag, context)
            if result:
                node.set('string', result)

        elif node.tag == 'calendar':
            for additional_field in ('date_start', 'date_delay', 'date_stop', 'color'):
                if node.get(additional_field):
                    fields[node.get(additional_field)] = {}

        if 'groups' in node.attrib:
            if node.get('groups'):
                groups = node.get('groups').split(',')
                readonly = False
                access_pool = self.pool.get('ir.model.access')
                for group in groups:
                    readonly = readonly or access_pool.check_groups(cr, user, group)
                if not readonly:
                    node.set('invisible', '1')
            del(node.attrib['groups'])

        # translate view
        if ('lang' in context) and not result:
            if node.get('string'):
                trans = self.pool.get('ir.translation')._get_source(cr, user, self._name, 'view', context['lang'], node.get('string').encode('utf8'))
                if not trans and ('base_model_name' in context):
                    trans = self.pool.get('ir.translation')._get_source(cr, user, context['base_model_name'], 'view', context['lang'], node.get('string').encode('utf8'))
                if trans:
                    node.set('string', trans)
            if node.get('sum'):
                trans = self.pool.get('ir.translation')._get_source(cr, user, self._name, 'view', context['lang'], node.get('sum').encode('utf8'))
                if trans:
                    node.set('sum', trans)

        if childs:
            for f in node:
                fields.update(self.__view_look_dom(cr, user, f, view_id, context))

        return fields

    def __view_look_dom_arch(self, cr, user, node, view_id, context=None):
        fields_def = self.__view_look_dom(cr, user, node, view_id, context=context)

        rolesobj = self.pool.get('res.roles')
        usersobj = self.pool.get('res.users')

        buttons = (n for n in node.getiterator('button') if n.get('type') != 'object')
        for button in buttons:
            can_click = True
            if user != 1:   # admin user has all roles
                user_roles = usersobj.read(cr, user, [user], ['roles_id'])[0]['roles_id']
<<<<<<< HEAD
                cr.execute("select role_id from wkf_transition where signal=%s", (button.get('name'),))
=======
                # TODO handle the case of more than one workflow for a model
                cr.execute("""SELECT DISTINCT t.role_id 
                                FROM wkf 
                          INNER JOIN wkf_activity a ON a.wkf_id = wkf.id 
                          INNER JOIN wkf_transition t ON (t.act_to = a.id)
                               WHERE wkf.osv = %s
                                 AND t.signal = %s
                           """, (self._name, button.getAttribute('name'),))
>>>>>>> 1052e121
                roles = cr.fetchall()
                
                # draft -> valid = signal_next (role X)
                # draft -> cancel = signal_cancel (no role)
                #
                # valid -> running = signal_next (role Y)
                # valid -> cancel = signal_cancel (role Z)
                #
                # running -> done = signal_next (role Z)
                # running -> cancel = signal_cancel (role Z)
                

<<<<<<< HEAD
            if not ok:
                button.set('readonly', '1')
            else:
                button.set('readonly', '0')
=======
                # As we don't know the object state, in this scenario, 
                #   the button "signal_cancel" will be always shown as there is no restriction to cancel in draft
                #   the button "signal_next" will be show if the user has any of the roles (X Y or Z)
                # The verification will be made later in workflow process...
                if roles:
                    can_click = any((not role) or rolesobj.check(cr, user, user_roles, role) for (role,) in roles)
            
            button.setAttribute('readonly', str(int(not can_click)))
>>>>>>> 1052e121

        arch = etree.tostring(node, encoding="utf-8").replace('\t', '')
        fields = self.fields_get(cr, user, fields_def.keys(), context)
        for field in fields_def:
            if field == 'id':
                # sometime, the view may containt the (invisible) field 'id' needed for a domain (when 2 objects have cross references)
                fields['id'] = {'readonly': True, 'type': 'integer', 'string': 'ID'}
            elif field in fields:
                fields[field].update(fields_def[field])
            else:
                cr.execute('select name, model from ir_ui_view where (id=%s or inherit_id=%s) and arch like %s', (view_id, view_id, '%%%s%%' % field))
                res = cr.fetchall()[:]
                model = res[0][1]
                res.insert(0, ("Can't find field '%s' in the following view parts composing the view of object model '%s':" % (field, model), None))
                msg = "\n * ".join([r[0] for r in res])
                msg += "\n\nEither you wrongly customised this view, or some modules bringing those views are not compatible with your current data model"
                netsvc.Logger().notifyChannel('orm', netsvc.LOG_ERROR, msg)
                raise except_orm('View error', msg)

        return arch, fields

    def __get_default_calendar_view(self):
        """Generate a default calendar view (For internal use only).
        """

        arch = ('<?xml version="1.0" encoding="utf-8"?>\n'
                '<calendar string="%s"') % (self._description)

        if (self._date_name not in self._columns):
                date_found = False
                for dt in ['date','date_start','x_date','x_date_start']:
                    if dt in self._columns:
                        self._date_name = dt
                        date_found = True
                        break

                if not date_found:
                    raise except_orm(_('Invalid Object Architecture!'),_("Insufficient fields for Calendar View!"))

        if self._date_name:
            arch +=' date_start="%s"' % (self._date_name)

        for color in ["user_id","partner_id","x_user_id","x_partner_id"]:
            if color in self._columns:
                arch += ' color="' + color + '"'
                break

        dt_stop_flag = False

        for dt_stop in ["date_stop","date_end","x_date_stop","x_date_end"]:
            if dt_stop in self._columns:
                arch += ' date_stop="' + dt_stop + '"'
                dt_stop_flag = True
                break

        if not dt_stop_flag:
            for dt_delay in ["date_delay","planned_hours","x_date_delay","x_planned_hours"]:
               if dt_delay in self._columns:
                   arch += ' date_delay="' + dt_delay + '"'
                   break

        arch += ('>\n'
                 '  <field name="%s"/>\n'
                 '</calendar>') % (self._rec_name)

        return arch

    #
    # if view_id, view_type is not required
    #
    def fields_view_get(self, cr, user, view_id=None, view_type='form', context=None, toolbar=False, submenu=False):
        if not context:
            context = {}

        def encode(s):
            if isinstance(s, unicode):
                return s.encode('utf8')
            return s

        def _inherit_apply(src, inherit):
            def _find(node, node2):
                if node2.tag == 'xpath':
                    res = node.xpath(node2.get('expr'))
                    return res and res[0]
                else:
                    for n in node.getiterator(node2.tag):
                        res = True
                        for attr in node2.attrib:
                            if attr == 'position':
                                continue
                            if n.get(attr):
                                if n.get(attr) == node2.get(attr):
                                    continue
                            res = False
                        if res:
                            return n
                return None

            # End: _find(node, node2)

            doc_dest = etree.fromstring(encode(inherit))
            toparse = [ doc_dest ]

            while len(toparse):
                node2 = toparse.pop(0)
                if node2.tag == 'data':
                    toparse += [ c for c in doc_dest ]
                    continue
                node = _find(src, node2)
                if node is not None:
                    pos = 'inside'
                    if node2.get('position'):
                        pos = node2.get('position')
                    if pos == 'replace':
                        for child in node2:
                            node.addprevious(child)
                        node.getparent().remove(node)
                    else:
                        sib = node.getnext()
                        for child in node2:
                            if pos == 'inside':
                                node.append(child)
                            elif pos == 'after':
                                if sib is None:
                                    node.addnext(child)
                                else:
                                    sib.addprevious(child)
                            elif pos == 'before':
                                node.addprevious(child)
                            else:
                                raise AttributeError(_('Unknown position in inherited view %s !') % pos)
                else:
                    attrs = ''.join([
                        ' %s="%s"' % (attr, node2.get(attr))
                        for attr in node2.attrib
                        if attr != 'position'
                    ])
                    tag = "<%s%s>" % (node2.tag, attrs)
                    raise AttributeError(_("Couldn't find tag '%s' in parent view !") % tag)
            return src
        # End: _inherit_apply(src, inherit)

        result = {'type': view_type, 'model': self._name}

        ok = True
        model = True
        sql_res = False
        while ok:
            view_ref = context.get(view_type + '_view_ref', False)
            if view_ref:
                if '.' in view_ref:
                    module, view_ref = view_ref.split('.', 1)
                    cr.execute("SELECT res_id FROM ir_model_data WHERE model='ir.ui.view' AND module=%s AND name=%s", (module, view_ref))
                    view_ref_res = cr.fetchone()
                    if view_ref_res:
                        view_id = view_ref_res[0]

            if view_id:
                where = (model and (" and model='%s'" % (self._name,))) or ''
                cr.execute('SELECT arch,name,field_parent,id,type,inherit_id FROM ir_ui_view WHERE id=%s'+where, (view_id,))
            else:
                cr.execute('''SELECT
                        arch,name,field_parent,id,type,inherit_id
                    FROM
                        ir_ui_view
                    WHERE
                        model=%s AND
                        type=%s AND
                        inherit_id IS NULL
                    ORDER BY priority''', (self._name, view_type))
            sql_res = cr.fetchone()
            if not sql_res and view_type == 'search':
                cr.execute('''SELECT
                        arch,name,field_parent,id,type,inherit_id
                    FROM
                        ir_ui_view
                    WHERE
                        model=%s AND
                        type=%s AND
                        inherit_id IS NULL
                    ORDER BY priority''', (self._name, 'form'))
                sql_res = cr.fetchone()
            if not sql_res:
                break
            ok = sql_res[5]
            view_id = ok or sql_res[3]
            model = False

        # if a view was found
        if sql_res:
            result['type'] = sql_res[4]
            result['view_id'] = sql_res[3]
            result['arch'] = sql_res[0]

            def _inherit_apply_rec(result, inherit_id):
                # get all views which inherit from (ie modify) this view
                cr.execute('select arch,id from ir_ui_view where inherit_id=%s and model=%s order by priority', (inherit_id, self._name))
                sql_inherit = cr.fetchall()
                for (inherit, id) in sql_inherit:
                    result = _inherit_apply(result, inherit)
                    result = _inherit_apply_rec(result, id)
                return result

            inherit_result = etree.fromstring(encode(result['arch']))
            result['arch'] = _inherit_apply_rec(inherit_result, sql_res[3])

            result['name'] = sql_res[1]
            result['field_parent'] = sql_res[2] or False
        else:
            # otherwise, build some kind of default view
            if view_type == 'form':
                res = self.fields_get(cr, user, context=context)
                xml = '''<?xml version="1.0" encoding="utf-8"?>''' \
                '''<form string="%s">''' % (self._description,)
                for x in res:
                    if res[x]['type'] not in ('one2many', 'many2many'):
                        xml += '<field name="%s"/>' % (x,)
                        if res[x]['type'] == 'text':
                            xml += "<newline/>"
                xml += "</form>"
            elif view_type == 'tree':
                _rec_name = self._rec_name
                if _rec_name not in self._columns:
                    _rec_name = self._columns.keys()[0]
                xml = '''<?xml version="1.0" encoding="utf-8"?>''' \
                '''<tree string="%s"><field name="%s"/></tree>''' \
                % (self._description, self._rec_name)
            elif view_type == 'calendar':
                xml = self.__get_default_calendar_view()
            else:
                raise except_orm(_('Invalid Architecture!'),_("There is no view of type '%s' defined for the structure!") % view_type)
            result['arch'] = etree.fromstring(encode(xml))
            result['name'] = 'default'
            result['field_parent'] = False
            result['view_id'] = 0

        xarch, xfields = self.__view_look_dom_arch(cr, user, result['arch'], view_id, context=context)
        result['arch'] = xarch
        result['fields'] = xfields

        if submenu:
            if context and context.get('active_id',False):
                data_menu = self.pool.get('ir.ui.menu').browse(cr, user, context['active_id'], context).action
                if data_menu:
                    act_id = int(data_menu.split(',')[1])
                    if act_id:
                        data_action = self.pool.get('ir.actions.act_window').browse(cr, user, [act_id], context)[0]
                        result['submenu'] = hasattr(data_action,'menus') and data_action.menus or False        
        if toolbar:
            def clean(x):
                x = x[2]
                for key in ('report_sxw_content', 'report_rml_content',
                        'report_sxw', 'report_rml',
                        'report_sxw_content_data', 'report_rml_content_data'):
                    if key in x:
                        del x[key]
                return x
            ir_values_obj = self.pool.get('ir.values')
            resprint = ir_values_obj.get(cr, user, 'action',
                    'client_print_multi', [(self._name, False)], False,
                    context)
            resaction = ir_values_obj.get(cr, user, 'action',
                    'client_action_multi', [(self._name, False)], False,
                    context)

            resrelate = ir_values_obj.get(cr, user, 'action',
                    'client_action_relate', [(self._name, False)], False,
                    context)
            resprint = map(clean, resprint)
            resaction = map(clean, resaction)
            resaction = filter(lambda x: not x.get('multi', False), resaction)
            resprint = filter(lambda x: not x.get('multi', False), resprint)
            resrelate = map(lambda x: x[2], resrelate)

            for x in resprint+resaction+resrelate:
                x['string'] = x['name']

            result['toolbar'] = {
                'print': resprint,
                'action': resaction,
                'relate': resrelate
            }
        return result

    _view_look_dom_arch = __view_look_dom_arch

    def search_count(self, cr, user, args, context=None):
        if not context:
            context = {}
        res = self.search(cr, user, args, context=context, count=True)
        if isinstance(res, list):
            return len(res)
        return res

    def search(self, cr, user, args, offset=0, limit=None, order=None,
            context=None, count=False):
        raise _('The search method is not implemented on this object !')

    def name_get(self, cr, user, ids, context=None):
        raise _('The name_get method is not implemented on this object !')

    def name_search(self, cr, user, name='', args=None, operator='ilike', context=None, limit=80):
        raise _('The name_search method is not implemented on this object !')

    def copy(self, cr, uid, id, default=None, context=None):
        raise _('The copy method is not implemented on this object !')

    def exists(self, cr, uid, id, context=None):
        raise _('The exists method is not implemented on this object !')

    def read_string(self, cr, uid, id, langs, fields=None, context=None):
        res = {}
        res2 = {}
        self.pool.get('ir.model.access').check(cr, uid, 'ir.translation', 'read', context=context)
        if not fields:
            fields = self._columns.keys() + self._inherit_fields.keys()
        for lang in langs:
            res[lang] = {'code': lang}
            for f in fields:
                if f in self._columns:
                    res_trans = self.pool.get('ir.translation')._get_source(cr, uid, self._name+','+f, 'field', lang)
                    if res_trans:
                        res[lang][f] = res_trans
                    else:
                        res[lang][f] = self._columns[f].string
        for table in self._inherits:
            cols = intersect(self._inherit_fields.keys(), fields)
            res2 = self.pool.get(table).read_string(cr, uid, id, langs, cols, context)
        for lang in res2:
            if lang in res:
                res[lang]['code'] = lang
            for f in res2[lang]:
                res[lang][f] = res2[lang][f]
        return res

    def write_string(self, cr, uid, id, langs, vals, context=None):
        self.pool.get('ir.model.access').check(cr, uid, 'ir.translation', 'write', context=context)
        for lang in langs:
            for field in vals:
                if field in self._columns:
                    self.pool.get('ir.translation')._set_ids(cr, uid, self._name+','+field, 'field', lang, [0], vals[field])
        for table in self._inherits:
            cols = intersect(self._inherit_fields.keys(), vals)
            if cols:
                self.pool.get(table).write_string(cr, uid, id, langs, vals, context)
        return True

    def _check_removed_columns(self, cr, log=False):
        raise NotImplementedError()

class orm_memory(orm_template):
    _protected = ['read', 'write', 'create', 'default_get', 'perm_read', 'unlink', 'fields_get', 'fields_view_get', 'search', 'name_get', 'distinct_field_get', 'name_search', 'copy', 'import_data', 'search_count', 'exists']
    _inherit_fields = {}
    _max_count = 200
    _max_hours = 1
    _check_time = 20

    def __init__(self, cr):
        super(orm_memory, self).__init__(cr)
        self.datas = {}
        self.next_id = 0
        self.check_id = 0
        cr.execute('delete from wkf_instance where res_type=%s', (self._name,))

    def vaccum(self, cr, uid):
        self.check_id += 1
        if self.check_id % self._check_time:
            return True
        tounlink = []
        max = time.time() - self._max_hours * 60 * 60
        for id in self.datas:
            if self.datas[id]['internal.date_access'] < max:
                tounlink.append(id)
        self.unlink(cr, uid, tounlink)
        if len(self.datas)>self._max_count:
            sorted = map(lambda x: (x[1]['internal.date_access'], x[0]), self.datas.items())
            sorted.sort()
            ids = map(lambda x: x[1], sorted[:len(self.datas)-self._max_count])
            self.unlink(cr, uid, ids)
        return True

    def read(self, cr, user, ids, fields_to_read=None, context=None, load='_classic_read'):
        if not context:
            context = {}
        if not fields_to_read:
            fields_to_read = self._columns.keys()
        result = []
        if self.datas:
            ids_orig = ids
            if isinstance(ids, (int, long)):
                ids = [ids]
            for id in ids:
                r = {'id': id}
                for f in fields_to_read:
                    if id in self.datas:
                        r[f] = self.datas[id].get(f, False)
                        if r[f] and isinstance(self._columns[f], fields.binary) and context.get('bin_size', False):
                            r[f] = len(r[f])
                result.append(r)
                if id in self.datas:
                    self.datas[id]['internal.date_access'] = time.time()
            fields_post = filter(lambda x: x in self._columns and not getattr(self._columns[x], load), fields_to_read)
            for f in fields_post:
                res2 = self._columns[f].get_memory(cr, self, ids, f, user, context=context, values=result)
                for record in result:
                    record[f] = res2[record['id']]
            if isinstance(ids_orig, (int, long)):
                return result[0]
        return result

    def write(self, cr, user, ids, vals, context=None):
        vals2 = {}
        upd_todo = []
        for field in vals:
            if self._columns[field]._classic_write:
                vals2[field] = vals[field]
            else:
                upd_todo.append(field)
        for id_new in ids:
            self.datas[id_new].update(vals2)
            self.datas[id_new]['internal.date_access'] = time.time()
            for field in upd_todo:
                self._columns[field].set_memory(cr, self, id_new, field, vals[field], user, context)
        self._validate(cr, user, [id_new], context)
        wf_service = netsvc.LocalService("workflow")
        wf_service.trg_write(user, self._name, id_new, cr)
        return id_new

    def create(self, cr, user, vals, context=None):
        self.vaccum(cr, user)
        self.next_id += 1
        id_new = self.next_id
        default = []
        for f in self._columns.keys():
            if not f in vals:
                default.append(f)
        if len(default):
            vals.update(self.default_get(cr, user, default, context))
        vals2 = {}
        upd_todo = []
        for field in vals:
            if self._columns[field]._classic_write:
                vals2[field] = vals[field]
            else:
                upd_todo.append(field)
        self.datas[id_new] = vals2
        self.datas[id_new]['internal.date_access'] = time.time()

        for field in upd_todo:
            self._columns[field].set_memory(cr, self, id_new, field, vals[field], user, context)
        self._validate(cr, user, [id_new], context)
        wf_service = netsvc.LocalService("workflow")
        wf_service.trg_create(user, self._name, id_new, cr)
        return id_new

    def default_get(self, cr, uid, fields_list, context=None):
        if not context:
            context = {}
        value = {}
        # get the default values for the inherited fields
        for f in fields_list:
            if f in self._defaults:
                value[f] = self._defaults[f](self, cr, uid, context)
            fld_def = ((f in self._columns) and self._columns[f]) \
                    or ((f in self._inherit_fields) and self._inherit_fields[f][2]) \
                    or False

        # get the default values set by the user and override the default
        # values defined in the object
        ir_values_obj = self.pool.get('ir.values')
        res = ir_values_obj.get(cr, uid, 'default', False, [self._name])
        for id, field, field_value in res:
            if field in fields_list:
                fld_def = (field in self._columns) and self._columns[field] or self._inherit_fields[field][2]
                if fld_def._type in ('many2one', 'one2one'):
                    obj = self.pool.get(fld_def._obj)
                    if not obj.search(cr, uid, [('id', '=', field_value)]):
                        continue
                if fld_def._type in ('many2many'):
                    obj = self.pool.get(fld_def._obj)
                    field_value2 = []
                    for i in range(len(field_value)):
                        if not obj.search(cr, uid, [('id', '=',
                            field_value[i])]):
                            continue
                        field_value2.append(field_value[i])
                    field_value = field_value2
                if fld_def._type in ('one2many'):
                    obj = self.pool.get(fld_def._obj)
                    field_value2 = []
                    for i in range(len(field_value)):
                        field_value2.append({})
                        for field2 in field_value[i]:
                            if obj._columns[field2]._type in ('many2one', 'one2one'):
                                obj2 = self.pool.get(obj._columns[field2]._obj)
                                if not obj2.search(cr, uid,
                                        [('id', '=', field_value[i][field2])]):
                                    continue
                            # TODO add test for many2many and one2many
                            field_value2[i][field2] = field_value[i][field2]
                    field_value = field_value2
                value[field] = field_value

        # get the default values from the context
        for key in context or {}:
            if key.startswith('default_'):
                value[key[8:]] = context[key]
        return value

    def _where_calc(self, cr, user, args, active_test=True, context=None):
        if not context:
            context = {}
        args = args[:]
        res=[]
        # if the object has a field named 'active', filter out all inactive
        # records unless they were explicitely asked for
        if 'active' in self._columns and (active_test and context.get('active_test', True)):
            if args:
                active_in_args = False
                for a in args:
                    if a[0] == 'active':
                        active_in_args = True
                if not active_in_args:
                    args.insert(0, ('active', '=', 1))
            else:
                args = [('active', '=', 1)]
        if args:
            import expression
            e = expression.expression(args)
            e.parse(cr, user, self, context)
            res=e.__dict__['_expression__exp']
        return res or []


    def search(self, cr, user, args, offset=0, limit=None, order=None,
            context=None, count=False):
        if not context:
            context = {}
        result = self._where_calc(cr, user, args, context=context)
        if result==[]:
            return self.datas.keys()

        res=[]
        counter=0
        #Find the value of dict
        f=False
        if result:
            for id, data in self.datas.items():
                counter=counter+1
                if limit and (counter >int(limit)):
                    break
                f = True
                for arg in result:
                     if arg[1] =='=':
                         val =eval('data[arg[0]]'+'==' +' arg[2]')
                     elif arg[1] in ['<','>','in','not in','<=','>=','<>']:
                         val =eval('data[arg[0]]'+arg[1] +' arg[2]')
                     elif arg[1] in ['ilike']:
                         if str(data[arg[0]]).find(str(arg[2]))!=-1:
                             val= True
                         else:
                             val=False

                     if f and val:
                         f = True
                     else:
                         f = False
                if f:
                    res.append(id)
        if count:
            return len(res)
        return res or []

    def unlink(self, cr, uid, ids, context=None):
        for id in ids:
            if id in self.datas:
                del self.datas[id]
        if len(ids):
            cr.execute('delete from wkf_instance where res_type=%s and res_id in ('+','.join(map(str, ids))+')', (self._name, ))
        return True

    def perm_read(self, cr, user, ids, context=None, details=True):
        result = []
        for id in ids:
            result.append({
                'create_uid': (user, 'Root'),
                'create_date': time.strftime('%Y-%m-%d %H:%M:%S'),
                'write_uid': False,
                'write_date': False,
                'id': id
            })
        return result

    def _check_removed_columns(self, cr, log=False):
        # nothing to check in memory...
        pass
    
    def exists(self, cr, uid, id, context=None):
        return id in self.datas

class orm(orm_template):
    _sql_constraints = []
    _table = None
    _protected = ['read','write','create','default_get','perm_read','unlink','fields_get','fields_view_get','search','name_get','distinct_field_get','name_search','copy','import_data','search_count', 'exists']

    def _parent_store_compute(self, cr):
        logger = netsvc.Logger()
        logger.notifyChannel('orm', netsvc.LOG_INFO, 'Computing parent left and right for table %s...' % (self._table, ))
        def browse_rec(root, pos=0):
# TODO: set order
            where = self._parent_name+'='+str(root)
            if not root:
                where = self._parent_name+' IS NULL'
            if self._parent_order:
                where += ' order by '+self._parent_order
            cr.execute('SELECT id FROM '+self._table+' WHERE '+where)
            pos2 = pos + 1
            childs = cr.fetchall()
            for id in childs:
                pos2 = browse_rec(id[0], pos2)
            cr.execute('update '+self._table+' set parent_left=%s, parent_right=%s where id=%s', (pos,pos2,root))
            return pos2+1
        query = 'SELECT id FROM '+self._table+' WHERE '+self._parent_name+' IS NULL'
        if self._parent_order:
            query += ' order by '+self._parent_order
        pos = 0
        cr.execute(query)
        for (root,) in cr.fetchall():
            pos = browse_rec(root, pos)
        return True

    def _update_store(self, cr, f, k):
        logger = netsvc.Logger()
        logger.notifyChannel('orm', netsvc.LOG_INFO, "storing computed values of fields.function '%s'" % (k,))
        ss = self._columns[k]._symbol_set
        update_query = 'UPDATE "%s" SET "%s"=%s WHERE id=%%s' % (self._table, k, ss[0])
        cr.execute('select id from '+self._table)
        ids_lst = map(lambda x: x[0], cr.fetchall())
        while ids_lst:
            iids = ids_lst[:40]
            ids_lst = ids_lst[40:]
            res = f.get(cr, self, iids, k, 1, {})
            for key,val in res.items():
                if f._multi:
                    val = val[k]
                # if val is a many2one, just write the ID
                if type(val)==tuple:
                    val = val[0]
                if (val<>False) or (type(val)<>bool):
                    cr.execute(update_query, (ss[1](val), key))

    def _check_removed_columns(self, cr, log=False):
        logger = netsvc.Logger()
        # iterate on the database columns to drop the NOT NULL constraints
        # of fields which were required but have been removed (or will be added by another module)
        columns = [c for c in self._columns if not (isinstance(self._columns[c], fields.function) and not self._columns[c].store)]
        columns += ('id', 'write_uid', 'write_date', 'create_uid', 'create_date') # openerp access columns
        cr.execute("SELECT a.attname, a.attnotnull"
                   "  FROM pg_class c, pg_attribute a"
                   " WHERE c.relname=%%s"
                   "   AND c.oid=a.attrelid"
                   "   AND a.attisdropped=%%s"
                   "   AND pg_catalog.format_type(a.atttypid, a.atttypmod) NOT IN ('cid', 'tid', 'oid', 'xid')"
                   "   AND a.attname NOT IN (%s)" % ",".join(['%s']*len(columns)),
                       [self._table, False] + columns)
        for column in cr.dictfetchall():
            if log:
                logger.notifyChannel("orm", netsvc.LOG_DEBUG, "column %s is in the table %s but not in the corresponding object %s" % (column['attname'], self._table, self._name))
            if column['attnotnull']:
                cr.execute('ALTER TABLE "%s" ALTER COLUMN "%s" DROP NOT NULL' % (self._table, column['attname']))

    def _auto_init(self, cr, context={}):
        store_compute =  False
        logger = netsvc.Logger()
        create = False
        todo_end = []
        self._field_create(cr, context=context)
        if not hasattr(self, "_auto") or self._auto:
            cr.execute("SELECT relname FROM pg_class WHERE relkind in ('r','v') AND relname='%s'" % self._table)
            if not cr.rowcount:
                cr.execute("CREATE TABLE \"%s\" (id SERIAL NOT NULL, PRIMARY KEY(id)) WITH OIDS" % self._table)
                create = True
            cr.commit()
            if self._parent_store:
                cr.execute("""SELECT c.relname
                    FROM pg_class c, pg_attribute a
                    WHERE c.relname=%s AND a.attname=%s AND c.oid=a.attrelid
                    """, (self._table, 'parent_left'))
                if not cr.rowcount:
                    if 'parent_left' not in self._columns:
                        logger.notifyChannel('orm', netsvc.LOG_ERROR, 'create a column parent_left on object %s: fields.integer(\'Left Parent\', select=1)' % (self._table, ))
                    if 'parent_right' not in self._columns:
                        logger.notifyChannel('orm', netsvc.LOG_ERROR, 'create a column parent_right on object %s: fields.integer(\'Right Parent\', select=1)' % (self._table, ))
                    if self._columns[self._parent_name].ondelete<>'cascade':
                        logger.notifyChannel('orm', netsvc.LOG_ERROR, "the columns %s on object must be set as ondelete='cascasde'" % (self._name, self._parent_name))
                    cr.execute('ALTER TABLE "%s" ADD COLUMN "parent_left" INTEGER' % (self._table,))
                    cr.execute('ALTER TABLE "%s" ADD COLUMN "parent_right" INTEGER' % (self._table,))
                    cr.commit()
                    store_compute = True

            if self._log_access:
                logs = {
                    'create_uid': 'INTEGER REFERENCES res_users ON DELETE SET NULL',
                    'create_date': 'TIMESTAMP',
                    'write_uid': 'INTEGER REFERENCES res_users ON DELETE SET NULL',
                    'write_date': 'TIMESTAMP'
                }
                for k in logs:
                    cr.execute("""
                        SELECT c.relname
                          FROM pg_class c, pg_attribute a
                         WHERE c.relname=%s AND a.attname=%s AND c.oid=a.attrelid
                        """, (self._table, k))
                    if not cr.rowcount:
                        cr.execute('ALTER TABLE "%s" ADD COLUMN "%s" %s' % (self._table, k, logs[k]))
                        cr.commit()

            self._check_removed_columns(cr, log=False)

            # iterate on the "object columns"
            todo_update_store = []
            for k in self._columns:
                if k in ('id', 'write_uid', 'write_date', 'create_uid', 'create_date'):
                    continue
                    #raise _('Can not define a column %s. Reserved keyword !') % (k,)
                f = self._columns[k]

                if isinstance(f, fields.one2many):
                    cr.execute("SELECT relname FROM pg_class WHERE relkind='r' AND relname=%s", (f._obj,))
                    if cr.fetchone():
                        cr.execute("SELECT count(1) as c FROM pg_class c,pg_attribute a WHERE c.relname=%s AND a.attname=%s AND c.oid=a.attrelid", (f._obj, f._fields_id))
                        res = cr.fetchone()[0]
                        if not res:
                            cr.execute('ALTER TABLE "%s" ADD FOREIGN KEY (%s) REFERENCES "%s" ON DELETE SET NULL' % (self._obj, f._fields_id, f._table))
                elif isinstance(f, fields.many2many):
                    cr.execute("SELECT relname FROM pg_class WHERE relkind in ('r','v') AND relname=%s", (f._rel,))
                    if not cr.dictfetchall():
                        #FIXME: Remove this try/except
                        try:
                            ref = self.pool.get(f._obj)._table
                        except AttributeError:
                            ref = f._obj.replace('.', '_')
                        cr.execute('CREATE TABLE "%s" ("%s" INTEGER NOT NULL REFERENCES "%s" ON DELETE CASCADE, "%s" INTEGER NOT NULL REFERENCES "%s" ON DELETE CASCADE) WITH OIDS' % (f._rel, f._id1, self._table, f._id2, ref))
                        cr.execute('CREATE INDEX "%s_%s_index" ON "%s" ("%s")' % (f._rel, f._id1, f._rel, f._id1))
                        cr.execute('CREATE INDEX "%s_%s_index" ON "%s" ("%s")' % (f._rel, f._id2, f._rel, f._id2))
                        cr.commit()
                else:
                    cr.execute("SELECT c.relname,a.attname,a.attlen,a.atttypmod,a.attnotnull,a.atthasdef,t.typname,CASE WHEN a.attlen=-1 THEN a.atttypmod-4 ELSE a.attlen END as size " \
                               "FROM pg_class c,pg_attribute a,pg_type t " \
                               "WHERE c.relname=%s " \
                               "AND a.attname=%s " \
                               "AND c.oid=a.attrelid " \
                               "AND a.atttypid=t.oid", (self._table, k))
                    res = cr.dictfetchall()
                    if not res:
                        if not isinstance(f, fields.function) or f.store:

                            # add the missing field
                            cr.execute('ALTER TABLE "%s" ADD COLUMN "%s" %s' % (self._table, k, get_pg_type(f)[1]))

                            # initialize it
                            if not create and k in self._defaults:
                                default = self._defaults[k](self, cr, 1, {})
                                ss = self._columns[k]._symbol_set
                                query = 'UPDATE "%s" SET "%s"=%s' % (self._table, k, ss[0])
                                cr.execute(query, (ss[1](default),))
                                cr.commit()
                                logger.notifyChannel('orm', netsvc.LOG_DEBUG, 'setting default value of new column %s of table %s'% (k, self._table))
                            elif not create:
                                logger.notifyChannel('orm', netsvc.LOG_DEBUG, 'creating new column %s of table %s'% (k, self._table))

                            if isinstance(f, fields.function):
                                order = 10
                                if f.store is not True:
                                    order = f.store[f.store.keys()[0]][2]
                                todo_update_store.append((order, f,k))

                            # and add constraints if needed
                            if isinstance(f, fields.many2one):
                                #FIXME: Remove this try/except
                                try:
                                    ref = self.pool.get(f._obj)._table
                                except AttributeError:
                                    ref = f._obj.replace('.', '_')
                                # ir_actions is inherited so foreign key doesn't work on it
                                if ref != 'ir_actions':
                                    cr.execute('ALTER TABLE "%s" ADD FOREIGN KEY ("%s") REFERENCES "%s" ON DELETE %s' % (self._table, k, ref, f.ondelete))
                            if f.select:
                                cr.execute('CREATE INDEX "%s_%s_index" ON "%s" ("%s")' % (self._table, k, self._table, k))
                            if f.required:
                                try:
                                    cr.commit()
                                    cr.execute('ALTER TABLE "%s" ALTER COLUMN "%s" SET NOT NULL' % (self._table, k))
                                except Exception, e:
                                    logger.notifyChannel('orm', netsvc.LOG_WARNING, 'WARNING: unable to set column %s of table %s not null !\nTry to re-run: openerp-server.py --update=module\nIf it doesn\'t work, update records and execute manually:\nALTER TABLE %s ALTER COLUMN %s SET NOT NULL' % (k, self._table, self._table, k))
                            cr.commit()
                    elif len(res)==1:
                        f_pg_def = res[0]
                        f_pg_type = f_pg_def['typname']
                        f_pg_size = f_pg_def['size']
                        f_pg_notnull = f_pg_def['attnotnull']
                        if isinstance(f, fields.function) and not f.store:
                            logger.notifyChannel('orm', netsvc.LOG_INFO, 'column %s (%s) in table %s removed: converted to a function !\n' % (k, f.string, self._table))
                            cr.execute('ALTER TABLE "%s" DROP COLUMN "%s"'% (self._table, k))
                            cr.commit()
                            f_obj_type = None
                        else:
                            f_obj_type = get_pg_type(f) and get_pg_type(f)[0]

                        if f_obj_type:
                            ok = False
                            casts = [
                                ('text', 'char', 'VARCHAR(%d)' % (f.size or 0,), '::VARCHAR(%d)'%(f.size or 0,)),
                                ('varchar', 'text', 'TEXT', ''),
                                ('int4', 'float', get_pg_type(f)[1], '::'+get_pg_type(f)[1]),
                                ('date', 'datetime', 'TIMESTAMP', '::TIMESTAMP'),
                                ('numeric', 'float', get_pg_type(f)[1], '::'+get_pg_type(f)[1]),
                                ('float8', 'float', get_pg_type(f)[1], '::'+get_pg_type(f)[1]),
                            ]
                            # !!! Avoid reduction of varchar field !!!
                            if f_pg_type == 'varchar' and f._type == 'char' and f_pg_size < f.size:
                            # if f_pg_type == 'varchar' and f._type == 'char' and f_pg_size != f.size:
                                logger.notifyChannel('orm', netsvc.LOG_INFO, "column '%s' in table '%s' changed size" % (k, self._table))
                                cr.execute('ALTER TABLE "%s" RENAME COLUMN "%s" TO temp_change_size' % (self._table, k))
                                cr.execute('ALTER TABLE "%s" ADD COLUMN "%s" VARCHAR(%d)' % (self._table, k, f.size))
                                cr.execute('UPDATE "%s" SET "%s"=temp_change_size::VARCHAR(%d)' % (self._table, k, f.size))
                                cr.execute('ALTER TABLE "%s" DROP COLUMN temp_change_size' % (self._table,))
                                cr.commit()
                            for c in casts:
                                if (f_pg_type==c[0]) and (f._type==c[1]):
                                    if f_pg_type != f_obj_type:
                                        logger.notifyChannel('orm', netsvc.LOG_INFO, "column '%s' in table '%s' changed type to %s." % (k, self._table, c[1]))
                                        ok = True
                                        cr.execute('ALTER TABLE "%s" RENAME COLUMN "%s" TO temp_change_size' % (self._table, k))
                                        cr.execute('ALTER TABLE "%s" ADD COLUMN "%s" %s' % (self._table, k, c[2]))
                                        cr.execute(('UPDATE "%s" SET "%s"=temp_change_size'+c[3]) % (self._table, k))
                                        cr.execute('ALTER TABLE "%s" DROP COLUMN temp_change_size CASCADE' % (self._table,))
                                        cr.commit()
                                    break

                            if f_pg_type != f_obj_type:
                                if not ok:
                                    logger.notifyChannel('orm', netsvc.LOG_WARNING, "column '%s' in table '%s' has changed type (DB = %s, def = %s) but unable to migrate this change !" % (k, self._table, f_pg_type, f._type))

                            # if the field is required and hasn't got a NOT NULL constraint
                            if f.required and f_pg_notnull == 0:
                                # set the field to the default value if any
                                if k in self._defaults:
                                    default = self._defaults[k](self, cr, 1, {})
                                    if (default is not None):
                                        ss = self._columns[k]._symbol_set
                                        query = 'UPDATE "%s" SET "%s"=%s WHERE "%s" is NULL' % (self._table, k, ss[0], k)
                                        cr.execute(query, (ss[1](default),))
                                # add the NOT NULL constraint
                                cr.commit()
                                try:
                                    cr.execute('ALTER TABLE "%s" ALTER COLUMN "%s" SET NOT NULL' % (self._table, k))
                                    cr.commit()
                                except Exception, e:
                                    logger.notifyChannel('orm', netsvc.LOG_WARNING, 'unable to set a NOT NULL constraint on column %s of the %s table !\nIf you want to have it, you should update the records and execute manually:\nALTER TABLE %s ALTER COLUMN %s SET NOT NULL' % (k, self._table, self._table, k))
                                cr.commit()
                            elif not f.required and f_pg_notnull == 1:
                                cr.execute('ALTER TABLE "%s" ALTER COLUMN "%s" DROP NOT NULL' % (self._table, k))
                                cr.commit()
                            indexname = '%s_%s_index' % (self._table, k)
                            cr.execute("SELECT indexname FROM pg_indexes WHERE indexname = %s and tablename = %s", (indexname, self._table))
                            res = cr.dictfetchall()
                            if not res and f.select:
                                cr.execute('CREATE INDEX "%s_%s_index" ON "%s" ("%s")' % (self._table, k, self._table, k))
                                cr.commit()
                            if res and not f.select:
                                cr.execute('DROP INDEX "%s_%s_index"' % (self._table, k))
                                cr.commit()
                            if isinstance(f, fields.many2one):
                                ref = self.pool.get(f._obj)._table
                                if ref != 'ir_actions':
                                    cr.execute('SELECT confdeltype, conname FROM pg_constraint as con, pg_class as cl1, pg_class as cl2, '
                                                'pg_attribute as att1, pg_attribute as att2 '
                                            'WHERE con.conrelid = cl1.oid '
                                                'AND cl1.relname = %s '
                                                'AND con.confrelid = cl2.oid '
                                                'AND cl2.relname = %s '
                                                'AND array_lower(con.conkey, 1) = 1 '
                                                'AND con.conkey[1] = att1.attnum '
                                                'AND att1.attrelid = cl1.oid '
                                                'AND att1.attname = %s '
                                                'AND array_lower(con.confkey, 1) = 1 '
                                                'AND con.confkey[1] = att2.attnum '
                                                'AND att2.attrelid = cl2.oid '
                                                'AND att2.attname = %s '
                                                "AND con.contype = 'f'", (self._table, ref, k, 'id'))
                                    res = cr.dictfetchall()
                                    if res:
                                        confdeltype = {
                                            'RESTRICT': 'r',
                                            'NO ACTION': 'a',
                                            'CASCADE': 'c',
                                            'SET NULL': 'n',
                                            'SET DEFAULT': 'd',
                                        }
                                        if res[0]['confdeltype'] != confdeltype.get(f.ondelete.upper(), 'a'):
                                            cr.execute('ALTER TABLE "' + self._table + '" DROP CONSTRAINT "' + res[0]['conname'] + '"')
                                            cr.execute('ALTER TABLE "' + self._table + '" ADD FOREIGN KEY ("' + k + '") REFERENCES "' + ref + '" ON DELETE ' + f.ondelete)
                                            cr.commit()
                    else:
                        logger.notifyChannel('orm', netsvc.LOG_ERROR, "Programming error !")
            for order,f,k in todo_update_store:
                todo_end.append((order, self._update_store, (f, k)))

        else:
            cr.execute("SELECT relname FROM pg_class WHERE relkind in ('r','v') AND relname=%s", (self._table,))
            create = not bool(cr.fetchone())

        for (key, con, _) in self._sql_constraints:
            conname = '%s_%s' % (self._table, key)
            cr.execute("SELECT conname FROM pg_constraint where conname=%s", (conname,))
            if not cr.dictfetchall():
                try:
                    cr.execute('alter table "%s" add constraint "%s_%s" %s' % (self._table, self._table, key, con,))
                    cr.commit()
                except:
                    logger.notifyChannel('orm', netsvc.LOG_WARNING, 'unable to add \'%s\' constraint on table %s !\n If you want to have it, you should update the records and execute manually:\nALTER table %s ADD CONSTRAINT %s_%s %s' % (con, self._table, self._table, self._table, key, con,))

        if create:
            if hasattr(self, "_sql"):
                for line in self._sql.split(';'):
                    line2 = line.replace('\n', '').strip()
                    if line2:
                        cr.execute(line2)
                        cr.commit()
        if store_compute:
            self._parent_store_compute(cr)
        return todo_end

    def __init__(self, cr):
        super(orm, self).__init__(cr)

        if not hasattr(self, '_log_access'):
            # if not access is not specify, it is the same value as _auto
            self._log_access = not hasattr(self, "_auto") or self._auto

        self._columns = self._columns.copy()
        for store_field in self._columns:
            f = self._columns[store_field]
            if not isinstance(f, fields.function):
                continue
            if not f.store:
                continue
            if self._columns[store_field].store is True:
                sm = {self._name:(lambda self,cr, uid, ids, c={}: ids, None, 10, None)}
            else:
                sm = self._columns[store_field].store
            for object, aa in sm.items():
                if len(aa)==4:
                    (fnct,fields2,order,length)=aa
                elif len(aa)==3:
                    (fnct,fields2,order)=aa
                    length = None
                else:
                    raise except_orm('Error',
                        ('Invalid function definition %s in object %s !\nYou must use the definition: store={object:(fnct, fields, priority, time length)}.' % (store_field, self._name)))
                self.pool._store_function.setdefault(object, [])
                ok = True
                for x,y,z,e,f,l in self.pool._store_function[object]:
                    if (x==self._name) and (y==store_field) and (e==fields2):
                        ok = False
                if ok:
                    self.pool._store_function[object].append( (self._name, store_field, fnct, fields2, order, length))
                    self.pool._store_function[object].sort(lambda x,y: cmp(x[4],y[4]))

        for (key, _, msg) in self._sql_constraints:
            self.pool._sql_error[self._table+'_'+key] = msg

        # Load manual fields

        cr.execute("SELECT id FROM ir_model_fields WHERE name=%s AND model=%s", ('state', 'ir.model.fields'))
        if cr.fetchone():
            cr.execute('SELECT * FROM ir_model_fields WHERE model=%s AND state=%s', (self._name, 'manual'))
            for field in cr.dictfetchall():
                if field['name'] in self._columns:
                    continue
                attrs = {
                    'string': field['field_description'],
                    'required': bool(field['required']),
                    'readonly': bool(field['readonly']),
                    'domain': field['domain'] or None,
                    'size': field['size'],
                    'ondelete': field['on_delete'],
                    'translate': (field['translate']),
                    #'select': int(field['select_level'])
                }

                if field['ttype'] == 'selection':
                    self._columns[field['name']] = getattr(fields, field['ttype'])(eval(field['selection']), **attrs)
                elif field['ttype'] == 'reference':
                    self._columns[field['name']] = getattr(fields, field['ttype'])(selection=eval(field['selection']), **attrs)
                elif field['ttype'] == 'many2one':
                    self._columns[field['name']] = getattr(fields, field['ttype'])(field['relation'], **attrs)
                elif field['ttype'] == 'one2many':
                    self._columns[field['name']] = getattr(fields, field['ttype'])(field['relation'], field['relation_field'], **attrs)
                elif field['ttype'] == 'many2many':
                    import random
                    _rel1 = field['relation'].replace('.', '_')
                    _rel2 = field['model'].replace('.', '_')
                    _rel_name = 'x_%s_%s_%s_rel' %(_rel1, _rel2, field['name'])
                    self._columns[field['name']] = getattr(fields, field['ttype'])(field['relation'], _rel_name, 'id1', 'id2', **attrs)
                else:
                    self._columns[field['name']] = getattr(fields, field['ttype'])(**attrs)

        self._inherits_reload()
        if not self._sequence:
            self._sequence = self._table+'_id_seq'
        for k in self._defaults:
            assert (k in self._columns) or (k in self._inherit_fields), 'Default function defined in %s but field %s does not exist !' % (self._name, k,)
        for f in self._columns:
            self._columns[f].restart()

    def default_get(self, cr, uid, fields_list, context=None):
        if not context:
            context = {}
        value = {}
        # get the default values for the inherited fields
        for t in self._inherits.keys():
            value.update(self.pool.get(t).default_get(cr, uid, fields_list,
                context))

        # get the default values defined in the object
        for f in fields_list:
            if f in self._defaults:
                value[f] = self._defaults[f](self, cr, uid, context)
            fld_def = ((f in self._columns) and self._columns[f]) \
                    or ((f in self._inherit_fields) and self._inherit_fields[f][2]) \
                    or False
            if isinstance(fld_def, fields.property):
                property_obj = self.pool.get('ir.property')
                definition_id = fld_def._field_get(cr, uid, self._name, f)
                nid = property_obj.search(cr, uid, [('fields_id', '=',
                    definition_id), ('res_id', '=', False)])
                if nid:
                    prop_value = property_obj.browse(cr, uid, nid[0],
                            context=context).value
                    value[f] = (prop_value and int(prop_value.split(',')[1])) \
                            or False

        # get the default values set by the user and override the default
        # values defined in the object
        ir_values_obj = self.pool.get('ir.values')
        res = ir_values_obj.get(cr, uid, 'default', False, [self._name])
        for id, field, field_value in res:
            if field in fields_list:
                fld_def = (field in self._columns) and self._columns[field] or self._inherit_fields[field][2]
                if fld_def._type in ('many2one', 'one2one'):
                    obj = self.pool.get(fld_def._obj)
                    if not obj.search(cr, uid, [('id', '=', field_value)]):
                        continue
                if fld_def._type in ('many2many'):
                    obj = self.pool.get(fld_def._obj)
                    field_value2 = []
                    for i in range(len(field_value)):
                        if not obj.search(cr, uid, [('id', '=',
                            field_value[i])]):
                            continue
                        field_value2.append(field_value[i])
                    field_value = field_value2
                if fld_def._type in ('one2many'):
                    obj = self.pool.get(fld_def._obj)
                    field_value2 = []
                    for i in range(len(field_value)):
                        field_value2.append({})
                        for field2 in field_value[i]:
                            if obj._columns[field2]._type in ('many2one', 'one2one'):
                                obj2 = self.pool.get(obj._columns[field2]._obj)
                                if not obj2.search(cr, uid,
                                        [('id', '=', field_value[i][field2])]):
                                    continue
                            # TODO add test for many2many and one2many
                            field_value2[i][field2] = field_value[i][field2]
                    field_value = field_value2
                value[field] = field_value
        for key in context or {}:
            if key.startswith('default_'):
                value[key[8:]] = context[key]
        return value

    #
    # Update objects that uses this one to update their _inherits fields
    #
    def _inherits_reload_src(self):
        for obj in self.pool.obj_pool.values():
            if self._name in obj._inherits:
                obj._inherits_reload()

    def _inherits_reload(self):
        res = {}
        for table in self._inherits:
            res.update(self.pool.get(table)._inherit_fields)
            for col in self.pool.get(table)._columns.keys():
                res[col] = (table, self._inherits[table], self.pool.get(table)._columns[col])
            for col in self.pool.get(table)._inherit_fields.keys():
                res[col] = (table, self._inherits[table], self.pool.get(table)._inherit_fields[col][2])
        self._inherit_fields = res
        self._inherits_reload_src()

    def fields_get(self, cr, user, fields=None, context=None):
        ira = self.pool.get('ir.model.access')
        read_access = ira.check(cr, user, self._name, 'write', raise_exception=False, context=context) or \
                      ira.check(cr, user, self._name, 'create', raise_exception=False, context=context)
        return super(orm, self).fields_get(cr, user, fields, context, read_access)

    def read(self, cr, user, ids, fields=None, context=None, load='_classic_read'):
        if not context:
            context = {}
        self.pool.get('ir.model.access').check(cr, user, self._name, 'read', context=context)
        if not fields:
            fields = self._columns.keys() + self._inherit_fields.keys()
        select = ids
        if isinstance(ids, (int, long)):
            select = [ids]
        result = self._read_flat(cr, user, select, fields, context, load)
        for r in result:
            for key, v in r.items():
                if v == None:
                    r[key] = False
        if isinstance(ids, (int, long)):
            return result and result[0] or False
        return result

    def _read_flat(self, cr, user, ids, fields_to_read, context=None, load='_classic_read'):
        if not context:
            context = {}
        if not ids:
            return []

        if fields_to_read == None:
            fields_to_read = self._columns.keys()

        # construct a clause for the rules :
        d1, d2 = self.pool.get('ir.rule').domain_get(cr, user, self._name)

        # all inherited fields + all non inherited fields for which the attribute whose name is in load is True
        fields_pre = [f for f in fields_to_read if
                           f == self.CONCURRENCY_CHECK_FIELD
                        or (f in self._columns and getattr(self._columns[f], '_classic_write'))
                     ] + self._inherits.values()

        res = []
        if len(fields_pre):
            def convert_field(f):
                if f in ('create_date', 'write_date'):
                    return "date_trunc('second', %s) as %s" % (f, f)
                if f == self.CONCURRENCY_CHECK_FIELD:
                    if self._log_access:
                        return "COALESCE(write_date, create_date, now())::timestamp AS %s" % (f,)
                    return "now()::timestamp AS %s" % (f,)
                if isinstance(self._columns[f], fields.binary) and context.get('bin_size', False):
                    return 'length("%s") as "%s"' % (f, f)
                return '"%s"' % (f,)
            fields_pre2 = map(convert_field, fields_pre)
            for i in range(0, len(ids), cr.IN_MAX):
                sub_ids = ids[i:i+cr.IN_MAX]
                if d1:
                    cr.execute('SELECT %s FROM \"%s\" WHERE id IN (%s) AND %s ORDER BY %s' % \
                            (','.join(fields_pre2 + ['id']), self._table,
                                ','.join(['%s' for x in sub_ids]), d1,
                                self._order),sub_ids + d2)
                    if not cr.rowcount == len({}.fromkeys(sub_ids)):
                        raise except_orm(_('AccessError'),
                                _('You try to bypass an access rule (Document type: %s).') % self._description)
                else:
                    cr.execute('SELECT %s FROM \"%s\" WHERE id IN (%s) ORDER BY %s' % \
                            (','.join(fields_pre2 + ['id']), self._table,
                                ','.join(['%s' for x in sub_ids]),
                                self._order), sub_ids)
                res.extend(cr.dictfetchall())
        else:
            res = map(lambda x: {'id': x}, ids)

        for f in fields_pre:
            if f == self.CONCURRENCY_CHECK_FIELD:
                continue
            if self._columns[f].translate:
                ids = map(lambda x: x['id'], res)
                res_trans = self.pool.get('ir.translation')._get_ids(cr, user, self._name+','+f, 'model', context.get('lang', False) or 'en_US', ids)
                for r in res:
                    r[f] = res_trans.get(r['id'], False) or r[f]

        for table in self._inherits:
            col = self._inherits[table]
            cols = intersect(self._inherit_fields.keys(), fields_to_read)
            if not cols:
                continue
            res2 = self.pool.get(table).read(cr, user, [x[col] for x in res], cols, context, load)

            res3 = {}
            for r in res2:
                res3[r['id']] = r
                del r['id']

            for record in res:
                record.update(res3[record[col]])
                if col not in fields_to_read:
                    del record[col]

        # all fields which need to be post-processed by a simple function (symbol_get)
        fields_post = filter(lambda x: x in self._columns and self._columns[x]._symbol_get, fields_to_read)
        if fields_post:
            # maybe it would be faster to iterate on the fields then on res, so that we wouldn't need
            # to get the _symbol_get in each occurence
            for r in res:
                for f in fields_post:
                    r[f] = self._columns[f]._symbol_get(r[f])
        ids = map(lambda x: x['id'], res)

        # all non inherited fields for which the attribute whose name is in load is False
        fields_post = filter(lambda x: x in self._columns and not getattr(self._columns[x], load), fields_to_read)

        # Compute POST fields
        todo = {}
        for f in fields_post:
            todo.setdefault(self._columns[f]._multi, [])
            todo[self._columns[f]._multi].append(f)
        for key,val in todo.items():
            if key:
                res2 = self._columns[val[0]].get(cr, self, ids, val, user, context=context, values=res)
                for pos in val:
                    for record in res:
                        record[pos] = res2[record['id']][pos]
            else:
                for f in val:
                    res2 = self._columns[f].get(cr, self, ids, f, user, context=context, values=res)
                    for record in res:
                        if res2:
                            record[f] = res2[record['id']]
                        else:
                            record[f] = []

#for f in fields_post:
#    # get the value of that field for all records/ids
#    res2 = self._columns[f].get(cr, self, ids, f, user, context=context, values=res)
#    for record in res:
#        record[f] = res2[record['id']]

        readonly = None
        for vals in res:
            for field in vals.copy():
                fobj = None
                if field in self._columns:
                    fobj = self._columns[field]

                if not fobj:
                    continue
                groups = fobj.read
                if groups:
                    edit = False
                    for group in groups:
                        module = group.split(".")[0]
                        grp = group.split(".")[1]
                        cr.execute("select count(*) from res_groups_users_rel where gid in (select res_id from ir_model_data where name='%s' and module='%s' and model='%s') and uid=%s" % \
                                   (grp, module, 'res.groups', user))
                        readonly = cr.fetchall()
                        if readonly[0][0] >= 1:
                            edit = True
                            break
                        elif readonly[0][0] == 0:
                            edit = False
                        else:
                            edit = False

                    if not edit:
                        if type(vals[field]) == type([]):
                            vals[field] = []
                        elif type(vals[field]) == type(0.0):
                            vals[field] = 0
                        elif type(vals[field]) == type(''):
                            vals[field] = '=No Permission='
                        else:
                            vals[field] = False
        return res

    def perm_read(self, cr, user, ids, context=None, details=True):
        if not context:
            context = {}
        if not ids:
            return []
        fields = ''
        if self._log_access:
            fields = ', u.create_uid, u.create_date, u.write_uid, u.write_date'
        if isinstance(ids, (int, long)):
            ids_str = str(ids)
        else:
            ids_str = string.join(map(lambda x: str(x), ids), ',')
        cr.execute('select u.id'+fields+' from "'+self._table+'" u where u.id in ('+ids_str+')')
        res = cr.dictfetchall()
        for r in res:
            for key in r:
                r[key] = r[key] or False
                if key in ('write_uid', 'create_uid', 'uid') and details:
                    if r[key]:
                        r[key] = self.pool.get('res.users').name_get(cr, user, [r[key]])[0]
        if isinstance(ids, (int, long)):
            return res[ids]
        return res

    def _check_concurrency(self, cr, ids, context):
        if not context:
            return
        if context.get(self.CONCURRENCY_CHECK_FIELD) and self._log_access:
            def key(oid):
                return "%s,%s" % (self._name, oid)
            santa = "(id = %s AND %s < COALESCE(write_date, create_date, now())::timestamp)"
            for i in range(0, len(ids), cr.IN_MAX):
                sub_ids = tools.flatten(((oid, context[self.CONCURRENCY_CHECK_FIELD][key(oid)])
                                          for oid in ids[i:i+cr.IN_MAX]
                                          if key(oid) in context[self.CONCURRENCY_CHECK_FIELD]))
                if sub_ids:
                    cr.execute("SELECT count(1) FROM %s WHERE %s" % (self._table, " OR ".join([santa]*(len(sub_ids)/2))), sub_ids)
                    res = cr.fetchone()
                    if res and res[0]:
                        raise except_orm('ConcurrencyException', _('Records were modified in the meanwhile'))

    def unlink(self, cr, uid, ids, context=None):
        if not ids:
            return True
        if isinstance(ids, (int, long)):
            ids = [ids]

        result_store = self._store_get_values(cr, uid, ids, None, context)

        self._check_concurrency(cr, ids, context)

        self.pool.get('ir.model.access').check(cr, uid, self._name, 'unlink', context=context)

        properties = self.pool.get('ir.property')
        domain = [('res_id', '=', False), 
                  ('value', 'in', ['%s,%s' % (self._name, i) for i in ids]), 
                 ]
        if properties.search(cr, uid, domain, context=context):
            raise except_orm(_('Error'), _('Unable to delete this document because it is used as a default property'))

        wf_service = netsvc.LocalService("workflow")
        for oid in ids:
            wf_service.trg_delete(uid, self._name, oid, cr)

        #cr.execute('select * from '+self._table+' where id in ('+str_d+')', ids)
        #res = cr.dictfetchall()
        #for key in self._inherits:
        #   ids2 = [x[self._inherits[key]] for x in res]
        #   self.pool.get(key).unlink(cr, uid, ids2)

        d1, d2 = self.pool.get('ir.rule').domain_get(cr, uid, self._name)
        if d1:
            d1 = ' AND '+d1

        for i in range(0, len(ids), cr.IN_MAX):
            sub_ids = ids[i:i+cr.IN_MAX]
            str_d = string.join(('%s',)*len(sub_ids), ',')
            if d1:
                cr.execute('SELECT id FROM "'+self._table+'" ' \
                        'WHERE id IN ('+str_d+')'+d1, sub_ids+d2)
                if not cr.rowcount == len(sub_ids):
                    raise except_orm(_('AccessError'),
                            _('You try to bypass an access rule (Document type: %s).') % \
                                    self._description)

            if d1:
                cr.execute('delete from "'+self._table+'" ' \
                        'where id in ('+str_d+')'+d1, sub_ids+d2)
            else:
                cr.execute('delete from "'+self._table+'" ' \
                        'where id in ('+str_d+')', sub_ids)

        for order, object, store_ids, fields in result_store:
            if object<>self._name:
                obj =  self.pool.get(object)
                cr.execute('select id from '+obj._table+' where id in ('+','.join(map(str, store_ids))+')')
                rids = map(lambda x: x[0], cr.fetchall())
                if rids:
                    obj._store_set_values(cr, uid, rids, fields, context)
        return True

    #
    # TODO: Validate
    #
    def write(self, cr, user, ids, vals, context=None):
        readonly = None
        for field in vals.copy():
            fobj = None
            if field in self._columns:
                fobj = self._columns[field]
            else:
                fobj = self._inherit_fields[field][2]
            if not fobj:
                continue
            groups = fobj.write

            if groups:
                edit = False
                for group in groups:
                    module = group.split(".")[0]
                    grp = group.split(".")[1]
                    cr.execute("select count(*) from res_groups_users_rel where gid in (select res_id from ir_model_data where name='%s' and module='%s' and model='%s') and uid=%s" % \
                               (grp, module, 'res.groups', user))
                    readonly = cr.fetchall()
                    if readonly[0][0] >= 1:
                        edit = True
                        break
                    elif readonly[0][0] == 0:
                        edit = False
                    else:
                        edit = False

                if not edit:
                    vals.pop(field)

        if not context:
            context = {}
        if not ids:
            return True
        if isinstance(ids, (int, long)):
            ids = [ids]

        self._check_concurrency(cr, ids, context)

        self.pool.get('ir.model.access').check(cr, user, self._name, 'write', context=context)


        upd0 = []
        upd1 = []
        upd_todo = []
        updend = []
        direct = []
        totranslate = context.get('lang', False) and (context['lang'] != 'en_US')
        for field in vals:
            if field in self._columns:
                if self._columns[field]._classic_write and not (hasattr(self._columns[field], '_fnct_inv')):
                    if (not totranslate) or not self._columns[field].translate:
                        upd0.append('"'+field+'"='+self._columns[field]._symbol_set[0])
                        upd1.append(self._columns[field]._symbol_set[1](vals[field]))
                    direct.append(field)
                else:
                    upd_todo.append(field)
            else:
                updend.append(field)
            if field in self._columns \
                    and hasattr(self._columns[field], 'selection') \
                    and vals[field]:
                if self._columns[field]._type == 'reference':
                    val = vals[field].split(',')[0]
                else:
                    val = vals[field]
                if isinstance(self._columns[field].selection, (tuple, list)):
                    if val not in dict(self._columns[field].selection):
                        raise except_orm(_('ValidateError'),
                        _('The value "%s" for the field "%s" is not in the selection') \
                                % (vals[field], field))
                else:
                    if val not in dict(self._columns[field].selection(
                        self, cr, user, context=context)):
                        raise except_orm(_('ValidateError'),
                        _('The value "%s" for the field "%s" is not in the selection') \
                                % (vals[field], field))

        if self._log_access:
            upd0.append('write_uid=%s')
            upd0.append('write_date=now()')
            upd1.append(user)

        if len(upd0):

            d1, d2 = self.pool.get('ir.rule').domain_get(cr, user, self._name)
            if d1:
                d1 = ' and '+d1

            for i in range(0, len(ids), cr.IN_MAX):
                sub_ids = ids[i:i+cr.IN_MAX]
                ids_str = string.join(map(str, sub_ids), ',')
                if d1:
                    cr.execute('SELECT id FROM "'+self._table+'" ' \
                            'WHERE id IN ('+ids_str+')'+d1, d2)
                    if not cr.rowcount == len({}.fromkeys(sub_ids)):
                        raise except_orm(_('AccessError'),
                                _('You try to bypass an access rule (Document type: %s).') % \
                                        self._description)
                else:
                    cr.execute('SELECT id FROM "'+self._table+'" WHERE id IN ('+ids_str+')')
                    if not cr.rowcount == len({}.fromkeys(sub_ids)):
                        raise except_orm(_('AccessError'),
                                _('You try to write on an record that doesn\'t exist ' \
                                        '(Document type: %s).') % self._description)
                if d1:
                    cr.execute('update "'+self._table+'" set '+string.join(upd0, ',')+' ' \
                            'where id in ('+ids_str+')'+d1, upd1+ d2)
                else:
                    cr.execute('update "'+self._table+'" set '+string.join(upd0, ',')+' ' \
                            'where id in ('+ids_str+')', upd1)
            
            if totranslate:
                for f in direct:
                    if self._columns[f].translate:
                        src_trans = self.pool.get(self._name).read(cr,user,ids,[f])
                        self.pool.get('ir.translation')._set_ids(cr, user, self._name+','+f, 'model', context['lang'], ids, vals[f], src_trans[0][f])


        # call the 'set' method of fields which are not classic_write
        upd_todo.sort(lambda x, y: self._columns[x].priority-self._columns[y].priority)

        # default element in context must be removed when call a one2many or many2many
        rel_context = context.copy()
        for c in context.items():
            if c[0].startswith('default_'):
                del rel_context[c[0]]

        result = []
        for field in upd_todo:
            for id in ids:
                result += self._columns[field].set(cr, self, id, field, vals[field], user, context=rel_context) or []

        for table in self._inherits:
            col = self._inherits[table]
            nids = []
            for i in range(0, len(ids), cr.IN_MAX):
                sub_ids = ids[i:i+cr.IN_MAX]
                ids_str = string.join(map(str, sub_ids), ',')
                cr.execute('select distinct "'+col+'" from "'+self._table+'" ' \
                        'where id in ('+ids_str+')', upd1)
                nids.extend([x[0] for x in cr.fetchall()])

            v = {}
            for val in updend:
                if self._inherit_fields[val][0] == table:
                    v[val] = vals[val]
            self.pool.get(table).write(cr, user, nids, v, context)

        self._validate(cr, user, ids, context)
# TODO: use _order to set dest at the right position and not first node of parent
        if self._parent_store and (self._parent_name in vals):
            if self.pool._init:
                self.pool._init_parent[self._name]=True
            else:
                for id in ids:
                    # Find Position of the element
                    if vals[self._parent_name]:
                        cr.execute('select parent_left,parent_right,id from '+self._table+' where '+self._parent_name+'=%s order by '+(self._parent_order or self._order), (vals[self._parent_name],))
                    else:
                        cr.execute('select parent_left,parent_right,id from '+self._table+' where '+self._parent_name+' is null order by '+(self._parent_order or self._order))
                    result_p = cr.fetchall()
                    position = None
                    for (pleft,pright,pid) in result_p:
                        if pid == id:
                            break
                        position = pright+1

                    # It's the first node of the parent: position = parent_left+1
                    if not position:
                        if not vals[self._parent_name]:
                            position = 1
                        else:
                            cr.execute('select parent_left from '+self._table+' where id=%s', (vals[self._parent_name],))
                            position = cr.fetchone()[0]+1

                    # We have the new position !
                    cr.execute('select parent_left,parent_right from '+self._table+' where id=%s', (id,))
                    pleft,pright = cr.fetchone()
                    distance = pright - pleft + 1

                    if position>pleft and position<=pright:
                        raise except_orm(_('UserError'), _('Recursivity Detected.'))

                    if pleft<position:
                        cr.execute('update '+self._table+' set parent_left=parent_left+%s where parent_left>=%s', (distance, position))
                        cr.execute('update '+self._table+' set parent_right=parent_right+%s where parent_right>=%s', (distance, position))
                        cr.execute('update '+self._table+' set parent_left=parent_left+%s, parent_right=parent_right+%s where parent_left>=%s and parent_left<%s', (position-pleft,position-pleft, pleft, pright))
                    else:
                        cr.execute('update '+self._table+' set parent_left=parent_left+%s where parent_left>=%s', (distance, position))
                        cr.execute('update '+self._table+' set parent_right=parent_right+%s where parent_right>=%s', (distance, position))
                        cr.execute('update '+self._table+' set parent_left=parent_left-%s, parent_right=parent_right-%s where parent_left>=%s and parent_left<%s', (pleft-position+distance,pleft-position+distance, pleft+distance, pright+distance))

        result += self._store_get_values(cr, user, ids, vals.keys(), context)
        for order, object, ids, fields in result:
            self.pool.get(object)._store_set_values(cr, user, ids, fields, context)

        wf_service = netsvc.LocalService("workflow")
        for id in ids:
            wf_service.trg_write(user, self._name, id, cr)
        return True

    #
    # TODO: Should set perm to user.xxx
    #
    def create(self, cr, user, vals, context=None):
        """ create(cr, user, vals, context) -> int
        cr = database cursor
        user = user id
        vals = dictionary of the form {'field_name':field_value, ...}
        """
        if not context:
            context = {}
        self.pool.get('ir.model.access').check(cr, user, self._name, 'create')

        default = []

        avoid_table = []
        for (t, c) in self._inherits.items():
            if c in vals:
                avoid_table.append(t)
        for f in self._columns.keys(): # + self._inherit_fields.keys():
            if not f in vals:
                default.append(f)

        for f in self._inherit_fields.keys():
            if (not f in vals) and (self._inherit_fields[f][0] not in avoid_table):
                default.append(f)

        if len(default):
            default_values = self.default_get(cr, user, default, context)
            for dv in default_values:
                if dv in self._columns and self._columns[dv]._type == 'many2many':
                    if default_values[dv] and isinstance(default_values[dv][0], (int, long)):
                        default_values[dv] = [(6, 0, default_values[dv])]

            vals.update(default_values)

        tocreate = {}
        for v in self._inherits:
            if self._inherits[v] not in vals:
                tocreate[v] = {}
            else:
                tocreate[v] = {self._inherits[v]:vals[self._inherits[v]]}
        (upd0, upd1, upd2) = ('', '', [])
        upd_todo = []
        for v in vals.keys():
            if v in self._inherit_fields:
                (table, col, col_detail) = self._inherit_fields[v]
                tocreate[table][v] = vals[v]
                del vals[v]
            else:
                if (v not in self._inherit_fields) and (v not in self._columns):
                    del vals[v]

        # Try-except added to filter the creation of those records whose filds are readonly.
        # Example : any dashboard which has all the fields readonly.(due to Views(database views))
        try:
            cr.execute("SELECT nextval('"+self._sequence+"')")
        except:
            raise except_orm(_('UserError'),
                        _('You cannot perform this operation.'))

        id_new = cr.fetchone()[0]
        for table in tocreate:
            if self._inherits[table] in vals:
                del vals[self._inherits[table]]
            id = self.pool.get(table).create(cr, user, tocreate[table])
            upd0 += ','+self._inherits[table]
            upd1 += ',%s'
            upd2.append(id)

        #Start : Set bool fields to be False if they are not touched(to make search more powerful) 
        bool_fields = [x for x in self._columns.keys() if self._columns[x]._type=='boolean']
        
        for bool_field in bool_fields:
            if bool_field not in vals:
                vals[bool_field] = False
        #End
        for field in vals.copy():
            fobj = None
            if field in self._columns:
                fobj = self._columns[field]
            else:
                fobj = self._inherit_fields[field][2]
            if not fobj:
                continue
            groups = fobj.write
            if groups:
                edit = False
                for group in groups:
                    module = group.split(".")[0]
                    grp = group.split(".")[1]
                    cr.execute("select count(*) from res_groups_users_rel where gid in (select res_id from ir_model_data where name='%s' and module='%s' and model='%s') and uid=%s" % \
                               (grp, module, 'res.groups', user))
                    readonly = cr.fetchall()
                    if readonly[0][0] >= 1:
                        edit = True
                        break
                    elif readonly[0][0] == 0:
                        edit = False
                    else:
                        edit = False

                if not edit:
                    vals.pop(field)
        for field in vals:
            if self._columns[field]._classic_write:
                upd0 = upd0 + ',"' + field + '"'
                upd1 = upd1 + ',' + self._columns[field]._symbol_set[0]
                upd2.append(self._columns[field]._symbol_set[1](vals[field]))
            else:
                upd_todo.append(field)
            if field in self._columns \
                    and hasattr(self._columns[field], 'selection') \
                    and vals[field]:
                if self._columns[field]._type == 'reference':
                    val = vals[field].split(',')[0]
                else:
                    val = vals[field]
                if isinstance(self._columns[field].selection, (tuple, list)):
                    if val not in dict(self._columns[field].selection):
                        raise except_orm(_('ValidateError'),
                        _('The value "%s" for the field "%s" is not in the selection') \
                                % (vals[field], field))
                else:
                    if val not in dict(self._columns[field].selection(
                        self, cr, user, context=context)):
                        raise except_orm(_('ValidateError'),
                        _('The value "%s" for the field "%s" is not in the selection') \
                                % (vals[field], field))
        if self._log_access:
            upd0 += ',create_uid,create_date'
            upd1 += ',%s,now()'
            upd2.append(user)
        cr.execute('insert into "'+self._table+'" (id'+upd0+") values ("+str(id_new)+upd1+')', tuple(upd2))
        upd_todo.sort(lambda x, y: self._columns[x].priority-self._columns[y].priority)

        if self._parent_store:
            if self.pool._init:
                self.pool._init_parent[self._name]=True
            else:
                parent = vals.get(self._parent_name, False)
                if parent:
                    cr.execute('select parent_right from '+self._table+' where '+self._parent_name+'=%s order by '+(self._parent_order or self._order), (parent,))
                    pleft_old = None
                    result_p = cr.fetchall()
                    for (pleft,) in result_p:
                        if not pleft:
                            break
                        pleft_old = pleft
                    if not pleft_old:
                        cr.execute('select parent_left from '+self._table+' where id=%s', (parent,))
                        pleft_old = cr.fetchone()[0]
                    pleft = pleft_old
                else:
                    cr.execute('select max(parent_right) from '+self._table)
                    pleft = cr.fetchone()[0] or 0
                cr.execute('update '+self._table+' set parent_left=parent_left+2 where parent_left>%s', (pleft,))
                cr.execute('update '+self._table+' set parent_right=parent_right+2 where parent_right>%s', (pleft,))
                cr.execute('update '+self._table+' set parent_left=%s,parent_right=%s where id=%s', (pleft+1,pleft+2,id_new))
                
        # default element in context must be remove when call a one2many or many2many
        rel_context = context.copy()
        for c in context.items():
            if c[0].startswith('default_'):
                del rel_context[c[0]]

        result = []
        for field in upd_todo:
            result += self._columns[field].set(cr, self, id_new, field, vals[field], user, rel_context) or []
        self._validate(cr, user, [id_new], context)

        if not context.get('no_store_function', False):
            result += self._store_get_values(cr, user, [id_new], vals.keys(), context)
            result.sort()
            done = []
            for order, object, ids, fields2 in result:
                if not (object, ids, fields2) in done:
                    self.pool.get(object)._store_set_values(cr, user, ids, fields2, context)
                    done.append((object, ids, fields2))

        wf_service = netsvc.LocalService("workflow")
        wf_service.trg_create(user, self._name, id_new, cr)
        return id_new

    def _store_get_values(self, cr, uid, ids, fields, context):
        result = {}
        fncts = self.pool._store_function.get(self._name, [])
        for fnct in range(len(fncts)):
            if fncts[fnct][3]:
                ok = False
                if not fields:
                    ok = True
                for f in (fields or []):
                    if f in fncts[fnct][3]:
                        ok = True
                        break
                if not ok:
                    continue

            result.setdefault(fncts[fnct][0], {})
            ids2 = fncts[fnct][2](self,cr, uid, ids, context)
            for id in filter(None, ids2):
                result[fncts[fnct][0]].setdefault(id, [])
                result[fncts[fnct][0]][id].append(fnct)
        dict = {}
        for object in result:
            k2 = {}
            for id,fnct in result[object].items():
                k2.setdefault(tuple(fnct), [])
                k2[tuple(fnct)].append(id)
            for fnct,id in k2.items():
                dict.setdefault(fncts[fnct[0]][4],[])
                dict[fncts[fnct[0]][4]].append((fncts[fnct[0]][4],object,id,map(lambda x: fncts[x][1], fnct)))
        result2 = []
        tmp = dict.keys()
        tmp.sort()
        for k in tmp:
            result2+=dict[k]
        return result2

    def _store_set_values(self, cr, uid, ids, fields, context):
        field_flag = False
        field_dict = {}
        if self._log_access:
            cr.execute('select id,write_date from '+self._table+' where id in ('+','.join(map(str, ids))+')')
            res = cr.fetchall()
            for r in res:
                if r[1]:
                    field_dict.setdefault(r[0], [])
                    res_date = time.strptime((r[1])[:19], '%Y-%m-%d %H:%M:%S')
                    write_date = datetime.datetime.fromtimestamp(time.mktime(res_date))
                    for i in self.pool._store_function.get(self._name, []):
                        if i[5]:
                            up_write_date = write_date + datetime.timedelta(hours=i[5])
                            if datetime.datetime.now() < up_write_date:
                                if i[1] in fields:
                                    field_dict[r[0]].append(i[1])
                                    if not field_flag:
                                        field_flag = True        
        todo = {}
        keys = []
        for f in fields:
            if self._columns[f]._multi not in keys:
                keys.append(self._columns[f]._multi)
            todo.setdefault(self._columns[f]._multi, [])
            todo[self._columns[f]._multi].append(f)
        for key in keys:
            val = todo[key]
            if key:
                result = self._columns[val[0]].get(cr, self, ids, val, uid, context=context)
                for id,value in result.items():
                    if field_flag:
                        for f in value.keys():
                            if f in field_dict[id]:
                                value.pop(f)                    
                    upd0 = []
                    upd1 = []
                    for v in value:
                        if v not in val:
                            continue
                        if self._columns[v]._type in ('many2one', 'one2one'):
                            try:
                                value[v] = value[v][0]
                            except:
                                pass
                        upd0.append('"'+v+'"='+self._columns[v]._symbol_set[0])
                        upd1.append(self._columns[v]._symbol_set[1](value[v]))
                    upd1.append(id)
                    cr.execute('update "' + self._table + '" set ' + \
                        string.join(upd0, ',') + ' where id = %s', upd1)

            else:
                for f in val:
                    result = self._columns[f].get(cr, self, ids, f, uid, context=context)
                    for r in result.keys():
                        if field_flag:
                            if r in field_dict.keys():
                                if f in field_dict[r]:
                                    result.pop(r)                    
                    for id,value in result.items():
                        if self._columns[f]._type in ('many2one', 'one2one'):
                            try:
                                value = value[0]
                            except:
                                pass
                        cr.execute('update "' + self._table + '" set ' + \
                            '"'+f+'"='+self._columns[f]._symbol_set[0] + ' where id = %s', (self._columns[f]._symbol_set[1](value),id))
        return True

    #
    # TODO: Validate
    #
    def perm_write(self, cr, user, ids, fields, context=None):
        raise _('This method does not exist anymore')

    # TODO: ameliorer avec NULL
    def _where_calc(self, cr, user, args, active_test=True, context=None):
        if not context:
            context = {}
        args = args[:]
        # if the object has a field named 'active', filter out all inactive
        # records unless they were explicitely asked for
        if 'active' in self._columns and (active_test and context.get('active_test', True)):
            if args:
                active_in_args = False
                for a in args:
                    if a[0] == 'active':
                        active_in_args = True
                if not active_in_args:
                    args.insert(0, ('active', '=', 1))
            else:
                args = [('active', '=', 1)]

        if args:
            import expression
            e = expression.expression(args)
            e.parse(cr, user, self, context)
            tables = e.get_tables()
            qu1, qu2 = e.to_sql()
            qu1 = qu1 and [qu1] or []
        else:
            qu1, qu2, tables = [], [], ['"%s"' % self._table]

        return (qu1, qu2, tables)

    def _check_qorder(self, word):
        if not regex_order.match(word):
            raise except_orm(_('AccessError'), _('Bad query.'))
        return True

    def search(self, cr, user, args, offset=0, limit=None, order=None,
            context=None, count=False):
        if not context:
            context = {}
        # compute the where, order by, limit and offset clauses
        (qu1, qu2, tables) = self._where_calc(cr, user, args, context=context)

        if len(qu1):
            qu1 = ' where '+string.join(qu1, ' and ')
        else:
            qu1 = ''

        if order:
            self._check_qorder(order)
        order_by = order or self._order

        limit_str = limit and ' limit %d' % limit or ''
        offset_str = offset and ' offset %d' % offset or ''


        # construct a clause for the rules :
        d1, d2 = self.pool.get('ir.rule').domain_get(cr, user, self._name)
        if d1:
            qu1 = qu1 and qu1+' and '+d1 or ' where '+d1
            qu2 += d2

        if count:
            cr.execute('select count(%s.id) from ' % self._table +
                    ','.join(tables) +qu1 + limit_str + offset_str, qu2)
            res = cr.fetchall()
            return res[0][0]
        # execute the "main" query to fetch the ids we were searching for
        cr.execute('select %s.id from ' % self._table + ','.join(tables) +qu1+' order by '+order_by+limit_str+offset_str, qu2)
        res = cr.fetchall()
        return [x[0] for x in res]

    # returns the different values ever entered for one field
    # this is used, for example, in the client when the user hits enter on
    # a char field
    def distinct_field_get(self, cr, uid, field, value, args=None, offset=0, limit=None):
        if not args:
            args = []
        if field in self._inherit_fields:
            return self.pool.get(self._inherit_fields[field][0]).distinct_field_get(cr, uid, field, value, args, offset, limit)
        else:
            return self._columns[field].search(cr, self, args, field, value, offset, limit, uid)

    def name_get(self, cr, user, ids, context=None):
        if not context:
            context = {}
        if not ids:
            return []
        if isinstance(ids, (int, long)):
            ids = [ids]
        return [(r['id'], tools.ustr(r[self._rec_name])) for r in self.read(cr, user, ids,
            [self._rec_name], context, load='_classic_write')]

    def name_search(self, cr, user, name='', args=None, operator='ilike', context=None, limit=80):
        if not args:
            args = []
        if not context:
            context = {}
        args = args[:]
        if name:
            args += [(self._rec_name, operator, name)]
        ids = self.search(cr, user, args, limit=limit, context=context)
        res = self.name_get(cr, user, ids, context)
        return res

    def copy_data(self, cr, uid, id, default=None, context=None):
        if not context:
            context = {}
        if not default:
            default = {}
        if 'state' not in default:
            if 'state' in self._defaults:
                default['state'] = self._defaults['state'](self, cr, uid, context)
        data = self.read(cr, uid, [id], context=context)[0]
        fields = self.fields_get(cr, uid, context=context)
        trans_data=[]
        for f in fields:
            ftype = fields[f]['type']

            if self._log_access and f in ('create_date', 'create_uid', 'write_date', 'write_uid'):
                del data[f]

            if f in default:
                data[f] = default[f]
            elif ftype == 'function':
                del data[f]
            elif ftype == 'many2one':
                try:
                    data[f] = data[f] and data[f][0]
                except:
                    pass
            elif ftype in ('one2many', 'one2one'):
                res = []
                rel = self.pool.get(fields[f]['relation'])
                for rel_id in data[f]:
                    # the lines are first duplicated using the wrong (old)
                    # parent but then are reassigned to the correct one thanks
                    # to the (4, ...)
                    d,t = rel.copy_data(cr, uid, rel_id, context=context)
                    res.append((0, 0, d))
                    trans_data += t
                data[f] = res
            elif ftype == 'many2many':
                data[f] = [(6, 0, data[f])]

        trans_obj = self.pool.get('ir.translation')
        trans_name=''
        for f in fields:
            trans_flag=True
            if f in self._columns and self._columns[f].translate:
                trans_name=self._name+","+f
            elif f in self._inherit_fields and self._inherit_fields[f][2].translate:
                trans_name=self._inherit_fields[f][0]+","+f
            else:
                trans_flag=False

            if trans_flag:
                trans_ids = trans_obj.search(cr, uid, [
                        ('name', '=', trans_name),
                        ('res_id','=',data['id'])
                    ])

                trans_data.extend(trans_obj.read(cr,uid,trans_ids,context=context))

        del data['id']

        for v in self._inherits:
            del data[self._inherits[v]]
        return data, trans_data

    def copy(self, cr, uid, id, default=None, context=None):
        trans_obj = self.pool.get('ir.translation')
        data, trans_data = self.copy_data(cr, uid, id, default, context)
        new_id = self.create(cr, uid, data, context)
        for record in trans_data:
            del record['id']
            record['res_id'] = new_id
            trans_obj.create(cr, uid, record, context)
        return new_id

    def exists(self, cr, uid, id, context=None):
        cr.execute('SELECT count(1) FROM "%s" where id=%%s' % (self._table,), (id,))
        return bool(cr.fetchone()[0])

    def check_recursion(self, cr, uid, ids, parent=None):
        if not parent:
            parent = self._parent_name
        ids_parent = ids[:]
        while len(ids_parent):
            ids_parent2 = []
            for i in range(0, len(ids), cr.IN_MAX):
                sub_ids_parent = ids_parent[i:i+cr.IN_MAX]
                cr.execute('SELECT distinct "'+parent+'"'+
                    ' FROM "'+self._table+'" ' \
                    'WHERE id in ('+','.join(map(str, sub_ids_parent))+')')
                ids_parent2.extend(filter(None, map(lambda x: x[0], cr.fetchall())))
            ids_parent = ids_parent2
            for i in ids_parent:
                if i in ids:
                    return False
        return True


# vim:expandtab:smartindent:tabstop=4:softtabstop=4:shiftwidth=4:
<|MERGE_RESOLUTION|>--- conflicted
+++ resolved
@@ -1067,9 +1067,6 @@
             can_click = True
             if user != 1:   # admin user has all roles
                 user_roles = usersobj.read(cr, user, [user], ['roles_id'])[0]['roles_id']
-<<<<<<< HEAD
-                cr.execute("select role_id from wkf_transition where signal=%s", (button.get('name'),))
-=======
                 # TODO handle the case of more than one workflow for a model
                 cr.execute("""SELECT DISTINCT t.role_id 
                                 FROM wkf 
@@ -1078,7 +1075,6 @@
                                WHERE wkf.osv = %s
                                  AND t.signal = %s
                            """, (self._name, button.getAttribute('name'),))
->>>>>>> 1052e121
                 roles = cr.fetchall()
                 
                 # draft -> valid = signal_next (role X)
@@ -1091,12 +1087,6 @@
                 # running -> cancel = signal_cancel (role Z)
                 
 
-<<<<<<< HEAD
-            if not ok:
-                button.set('readonly', '1')
-            else:
-                button.set('readonly', '0')
-=======
                 # As we don't know the object state, in this scenario, 
                 #   the button "signal_cancel" will be always shown as there is no restriction to cancel in draft
                 #   the button "signal_next" will be show if the user has any of the roles (X Y or Z)
@@ -1105,7 +1095,6 @@
                     can_click = any((not role) or rolesobj.check(cr, user, user_roles, role) for (role,) in roles)
             
             button.setAttribute('readonly', str(int(not can_click)))
->>>>>>> 1052e121
 
         arch = etree.tostring(node, encoding="utf-8").replace('\t', '')
         fields = self.fields_get(cr, user, fields_def.keys(), context)
