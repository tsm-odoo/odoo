--- conflicted
+++ resolved
@@ -7,7 +7,7 @@
 odt_parents = ['{urn:oasis:names:tc:opendocument:xmlns:office:1.0}body','{urn:oasis:names:tc:opendocument:xmlns:table:1.0}table-row','{urn:oasis:names:tc:opendocument:xmlns:text:1.0}section']
 
 class report(object):
-    def preprocess_rml(self, root_node,ntype='pdf'):
+    def preprocess_rml(self, root_node,type='pdf'):
         _regex1 = re.compile("\[\[(.*?)(repeatIn\(.*?\s*,\s*[\'\"].*?[\'\"]\s*(?:,\s*(.*?)\s*)?\s*\))(.*?)\]\]")
         _regex11= re.compile("\[\[(.*?)(repeatIn\(.*?\s*\(.*?\s*[\'\"].*?[\'\"]\s*\),[\'\"].*?[\'\"](?:,\s*(.*?)\s*)?\s*\))(.*?)\]\]")
         _regex2 = re.compile("\[\[(.*?)(removeParentNode\(\s*(?:['\"](.*?)['\"])\s*\))(.*?)\]\]")
@@ -38,15 +38,11 @@
                     if len(txt.group(4)) > 1:
                         return " "
                     match = rml_parents
-<<<<<<< HEAD
-                    if ntype in ['odt','sxw']:
-=======
                     if type == 'odt':
                         match = odt_parents
                     if type == 'sxw':
->>>>>>> a2db1c09
                         match = sxw_parents
-                    if ntype =='html2html':
+                    if type =='html2html':
                         match = html_parents
                     if txt.group(3):
                         match = [txt.group(3)]
@@ -60,7 +56,7 @@
                     t = _regex11.sub(_sub1, node.text)
                 t = _regex3.sub(_sub3, t)
                 node.text = _regex2.sub(_sub2, t)
-            self.preprocess_rml(node,ntype)
+            self.preprocess_rml(node,type)
         return root_node
 
 if __name__=='__main__':
