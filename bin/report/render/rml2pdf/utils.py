--- conflicted
+++ resolved
@@ -42,10 +42,7 @@
 from lxml import etree
 import copy
 import tools
-<<<<<<< HEAD
 import locale
-=======
->>>>>>> 20e8c433
 import netsvc
 import traceback, sys
 
@@ -117,13 +114,7 @@
                     txt = eval(expr,self.localcontext)
                 except Exception,e:
                     tb_s = reduce(lambda x, y: x+y, traceback.format_exception(sys.exc_type, sys.exc_value, sys.exc_traceback))
-<<<<<<< HEAD
-                    netsvc.Logger().notifyChannel('report', netsvc.LOG_ERROR,
-                            'report :\n%s\n%s\nexpr: %s' % (tb_s, str(e),
-                                expr.encode('utf-8')))
-=======
                     netsvc.Logger().notifyChannel('report', netsvc.LOG_ERROR,'report :\n%s\n%s\nexpr: %s' % (tb_s, str(e),expr.encode('utf-8')))
->>>>>>> 20e8c433
                 if type(txt)==type('') or type(txt)==type(u''):
                     txt2 = str2xml(txt)
                     result += tools.ustr(txt2)
