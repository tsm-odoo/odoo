<<<<<<< HEAD
# Turkish translation for openobject-addons
# Copyright (c) 2014 Rosetta Contributors and Canonical Ltd 2014
# This file is distributed under the same license as the openobject-addons package.
# FIRST AUTHOR <EMAIL@ADDRESS>, 2014.
#
msgid ""
msgstr ""
"Project-Id-Version: openobject-addons\n"
"Report-Msgid-Bugs-To: FULL NAME <EMAIL@ADDRESS>\n"
"POT-Creation-Date: 2014-08-14 13:08+0000\n"
"PO-Revision-Date: 2014-11-09 14:17+0000\n"
"Last-Translator: Ayhan KIZILTAN <Unknown>\n"
"Language-Team: Turkish <tr@li.org>\n"
=======
# Translation of Odoo Server.
# This file contains the translation of the following modules:
# * sale_layout
# 
# Translators:
# FIRST AUTHOR <EMAIL@ADDRESS>, 2014
# Murat Kaplan <muratk@projetgrup.com>, 2015
msgid ""
msgstr ""
"Project-Id-Version: Odoo 8.0\n"
"Report-Msgid-Bugs-To: \n"
"POT-Creation-Date: 2015-01-21 14:07+0000\n"
"PO-Revision-Date: 2015-12-24 19:08+0000\n"
"Last-Translator: Murat Kaplan <muratk@projetgrup.com>\n"
"Language-Team: Turkish (http://www.transifex.com/odoo/odoo-8/language/tr/)\n"
>>>>>>> 6efc3712
"MIME-Version: 1.0\n"
"Content-Type: text/plain; charset=UTF-8\n"
"Content-Transfer-Encoding: 8bit\n"
"X-Launchpad-Export-Date: 2014-11-10 06:33+0000\n"
"X-Generator: Launchpad (build 17231)\n"
"Language: tr\n"

#. module: sale_layout
#: view:website:sale_layout.category_template
msgid "&bull;"
msgstr "&bull;"

#. module: sale_layout
#: view:website:sale.report_saleorder_document
msgid ""
"</tbody>\n"
"                            </table>\n"
"                            <p style=\"page-break-before:always;\"> </p>\n"
"                            <table class=\"table table-condensed\">"
msgstr ""
"</tbody>\n"
"                            </table>\n"
"                            <p style=\"page-break-before:always;\"> </p>\n"
"                            <table class=\"table table-condensed\">"

#. module: sale_layout
#: view:website:account.report_invoice_document
msgid ""
"</tbody>\n"
"                    </table>\n"
"                    <p style=\"page-break-before:always;\"> </p>\n"
"                    <table class=\"table table-condensed\">"
msgstr ""
"</tbody>\n"
"                    </table>\n"
"                    <p style=\"page-break-before:always;\"> </p>\n"
"                    <table class=\"table table-condensed\">"

#. module: sale_layout
#: view:website:account.report_invoice_document
#: view:website:sale.report_saleorder_document
msgid "<tbody>"
msgstr "<tbody>"

#. module: sale_layout
#: field:sale_layout.category,pagebreak:0
msgid "Add pagebreak"
msgstr "Sayfa sonu ekleme"

#. module: sale_layout
#: field:sale_layout.category,separator:0
msgid "Add separator"
msgstr "ayraç ekle"

#. module: sale_layout
#: field:sale_layout.category,subtotal:0
msgid "Add subtotal"
msgstr "Ara Toplam Ekle"

#. module: sale_layout
#: view:website:account.report_invoice_document
msgid "Amount"
msgstr "Tutatr"

#. module: sale_layout
#: view:sale_layout.category:sale_layout.report_configuration_search_view
msgid "Break"
msgstr "Ara ver"

#. module: sale_layout
#: field:sale_layout.category,create_uid:0
msgid "Created by"
msgstr "Oluşturan"

#. module: sale_layout
#: field:sale_layout.category,create_date:0
msgid "Created on"
msgstr "Oluşturulma"

#. module: sale_layout
#: view:website:account.report_invoice_document
#: view:website:sale.report_saleorder_document
msgid "Description"
msgstr "Açıklama"

#. module: sale_layout
#: view:website:sale.report_saleorder_document
msgid "Disc.(%)"
msgstr "İnd.(%)"

#. module: sale_layout
#: view:website:account.report_invoice_document
msgid "Discount (%)"
msgstr "İndirim (%)"

#. module: sale_layout
#: view:sale_layout.category:sale_layout.report_configuration_search_view
msgid "Group By Name"
msgstr "Ada göre Grup"

#. module: sale_layout
#: field:sale_layout.category,id:0
msgid "ID"
msgstr "ID"

#. module: sale_layout
#: model:ir.model,name:sale_layout.model_account_invoice
msgid "Invoice"
msgstr "Fatura"

#. module: sale_layout
#: model:ir.model,name:sale_layout.model_account_invoice_line
msgid "Invoice Line"
msgstr "Fatura Satırı"

#. module: sale_layout
#: field:sale_layout.category,write_uid:0
msgid "Last Updated by"
msgstr "Son Güncelleyen"

#. module: sale_layout
#: field:sale_layout.category,write_date:0
msgid "Last Updated on"
msgstr "Son Güncelleme"

#. module: sale_layout
#: field:account.invoice.line,categ_sequence:0
#: field:sale.order.line,categ_sequence:0
msgid "Layout Sequence"
msgstr "Yerleşim Sırası"

#. module: sale_layout
#: view:sale_layout.category:sale_layout.report_configuration_search_view
#: field:sale_layout.category,name:0
msgid "Name"
msgstr "Adı"

#. module: sale_layout
#: view:website:sale.report_saleorder_document
msgid "Price"
msgstr "Fiyat"

#. module: sale_layout
#: view:website:account.report_invoice_document
#: view:website:sale.report_saleorder_document
msgid "Quantity"
msgstr "Miktar"

#. module: sale_layout
#: model:ir.actions.act_window,name:sale_layout.report_configuration_action
#: view:sale_layout.category:sale_layout.report_configuration_form_view
#: view:sale_layout.category:sale_layout.report_configuration_tree_view
msgid "Report Configuration"
msgstr "Rapor Yapılandırma"

#. module: sale_layout
#: model:ir.ui.menu,name:sale_layout.Report_configuration
msgid "Report Layout Categories"
msgstr "Rapor Yerleşim Kategorileri"

#. module: sale_layout
#: model:ir.model,name:sale_layout.model_sale_order
msgid "Sales Order"
msgstr "Satış Siparişi"

#. module: sale_layout
#: model:ir.model,name:sale_layout.model_sale_order_line
msgid "Sales Order Line"
msgstr "Satış Siparişi Satırı"

#. module: sale_layout
#: view:sale_layout.category:sale_layout.report_configuration_search_view
msgid "Search Name"
msgstr "Arama Adı"

#. module: sale_layout
#: field:account.invoice.line,sale_layout_cat_id:0
#: field:sale.order.line,sale_layout_cat_id:0
msgid "Section"
msgstr "Bölüm"

#. module: sale_layout
#: view:sale_layout.category:sale_layout.report_configuration_search_view
msgid "Separator"
msgstr "Ayraç"

#. module: sale_layout
#: field:sale_layout.category,sequence:0
msgid "Sequence"
msgstr "Sıralama"

#. module: sale_layout
#: view:website:sale_layout.subtotal_template
msgid "Subtotal:"
msgstr "Ara Toplam :"

#. module: sale_layout
#: view:website:account.report_invoice_document
#: view:website:sale.report_saleorder_document
msgid "Taxes"
msgstr "Vergiler"

#. module: sale_layout
#: view:sale_layout.category:sale_layout.report_configuration_search_view
msgid "Total"
msgstr "Toplam"

#. module: sale_layout
#: view:website:sale_layout.category_template
msgid "Uncategorized"
msgstr "Kategorilenmemiş"

#. module: sale_layout
#: view:website:account.report_invoice_document
#: view:website:sale.report_saleorder_document
msgid "Unit Price"
msgstr "Birim Fiyat"

#. module: sale_layout
#: view:website:account.report_invoice_document
msgid "Unit of measure"
msgstr "Ölçü birimi"<|MERGE_RESOLUTION|>--- conflicted
+++ resolved
@@ -1,18 +1,3 @@
-<<<<<<< HEAD
-# Turkish translation for openobject-addons
-# Copyright (c) 2014 Rosetta Contributors and Canonical Ltd 2014
-# This file is distributed under the same license as the openobject-addons package.
-# FIRST AUTHOR <EMAIL@ADDRESS>, 2014.
-#
-msgid ""
-msgstr ""
-"Project-Id-Version: openobject-addons\n"
-"Report-Msgid-Bugs-To: FULL NAME <EMAIL@ADDRESS>\n"
-"POT-Creation-Date: 2014-08-14 13:08+0000\n"
-"PO-Revision-Date: 2014-11-09 14:17+0000\n"
-"Last-Translator: Ayhan KIZILTAN <Unknown>\n"
-"Language-Team: Turkish <tr@li.org>\n"
-=======
 # Translation of Odoo Server.
 # This file contains the translation of the following modules:
 # * sale_layout
@@ -28,13 +13,11 @@
 "PO-Revision-Date: 2015-12-24 19:08+0000\n"
 "Last-Translator: Murat Kaplan <muratk@projetgrup.com>\n"
 "Language-Team: Turkish (http://www.transifex.com/odoo/odoo-8/language/tr/)\n"
->>>>>>> 6efc3712
 "MIME-Version: 1.0\n"
 "Content-Type: text/plain; charset=UTF-8\n"
-"Content-Transfer-Encoding: 8bit\n"
-"X-Launchpad-Export-Date: 2014-11-10 06:33+0000\n"
-"X-Generator: Launchpad (build 17231)\n"
+"Content-Transfer-Encoding: \n"
 "Language: tr\n"
+"Plural-Forms: nplurals=2; plural=(n > 1);\n"
 
 #. module: sale_layout
 #: view:website:sale_layout.category_template
@@ -48,11 +31,7 @@
 "                            </table>\n"
 "                            <p style=\"page-break-before:always;\"> </p>\n"
 "                            <table class=\"table table-condensed\">"
-msgstr ""
-"</tbody>\n"
-"                            </table>\n"
-"                            <p style=\"page-break-before:always;\"> </p>\n"
-"                            <table class=\"table table-condensed\">"
+msgstr "</tbody>\n                            </table>\n                            <p style=\"page-break-before:always;\"> </p>\n                            <table class=\"table table-condensed\">"
 
 #. module: sale_layout
 #: view:website:account.report_invoice_document
@@ -61,11 +40,7 @@
 "                    </table>\n"
 "                    <p style=\"page-break-before:always;\"> </p>\n"
 "                    <table class=\"table table-condensed\">"
-msgstr ""
-"</tbody>\n"
-"                    </table>\n"
-"                    <p style=\"page-break-before:always;\"> </p>\n"
-"                    <table class=\"table table-condensed\">"
+msgstr "</tbody>\n                    </table>\n                    <p style=\"page-break-before:always;\"> </p>\n                    <table class=\"table table-condensed\">"
 
 #. module: sale_layout
 #: view:website:account.report_invoice_document
@@ -76,12 +51,12 @@
 #. module: sale_layout
 #: field:sale_layout.category,pagebreak:0
 msgid "Add pagebreak"
-msgstr "Sayfa sonu ekleme"
+msgstr "Sayfa sonu ekle"
 
 #. module: sale_layout
 #: field:sale_layout.category,separator:0
 msgid "Add separator"
-msgstr "ayraç ekle"
+msgstr "Ayraç ekle"
 
 #. module: sale_layout
 #: field:sale_layout.category,subtotal:0
@@ -91,7 +66,7 @@
 #. module: sale_layout
 #: view:website:account.report_invoice_document
 msgid "Amount"
-msgstr "Tutatr"
+msgstr "Tutar"
 
 #. module: sale_layout
 #: view:sale_layout.category:sale_layout.report_configuration_search_view
