--- conflicted
+++ resolved
@@ -49,12 +49,7 @@
             ('ressource','Folders per resource'),
             ],
             'Type', required=True, select=1,
-<<<<<<< HEAD
-            help="Defines directory's behaviour."),
-
-=======
             help="Each directory can either have the type Static or be linked to another resource. A static directory, as with Operating Systems, is the classic directory that can contain a set of files. The directories linked to systems resources automatically possess sub-directories for each of resource types defined in the parent directory."),
->>>>>>> 268da479
         'ressource_type_id': fields.many2one('ir.model', 'Resource model',
             help="Select an object here and there will be one folder per record of that resource."),
         'resource_field': fields.many2one('ir.model.fields', 'Name field', help='Field to be used as name on resource directories. If empty, the "name" will be used.'),
@@ -201,10 +196,7 @@
             Return a tuple (node_dir, remaining_path)
         """
         return (nodes.node_database(context=ncontext), uri)
-<<<<<<< HEAD
-=======
-
->>>>>>> 268da479
+
     def copy(self, cr, uid, id, default=None, context=None):
         if not default:
             default ={}
