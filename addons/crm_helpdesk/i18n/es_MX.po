# Spanish translation for openobject-addons
# Copyright (c) 2010 Rosetta Contributors and Canonical Ltd 2010
# This file is distributed under the same license as the openobject-addons package.
# FIRST AUTHOR <EMAIL@ADDRESS>, 2010.
#
msgid ""
msgstr ""
<<<<<<< HEAD
"Project-Id-Version: openobject-addons\n"
"Report-Msgid-Bugs-To: FULL NAME <EMAIL@ADDRESS>\n"
"POT-Creation-Date: 2011-01-11 11:15+0000\n"
"PO-Revision-Date: 2011-01-18 07:44+0000\n"
"Last-Translator: Jorge L Tupac-Yupanqui <Unknown>\n"
"Language-Team: Spanish <es@li.org>\n"
=======
"Project-Id-Version: Odoo 8.0\n"
"Report-Msgid-Bugs-To: \n"
"POT-Creation-Date: 2015-01-21 14:07+0000\n"
"PO-Revision-Date: 2015-12-09 02:05+0000\n"
"Last-Translator: Martin Trigaux\n"
"Language-Team: Spanish (Mexico) (http://www.transifex.com/odoo/odoo-8/language/es_MX/)\n"
>>>>>>> f9f7669e
"MIME-Version: 1.0\n"
"Content-Type: text/plain; charset=UTF-8\n"
"Content-Transfer-Encoding: 8bit\n"
"X-Launchpad-Export-Date: 2011-09-05 05:53+0000\n"
"X-Generator: Launchpad (build 13830)\n"

#. module: crm_helpdesk
#: field:crm.helpdesk.report,delay_close:0
msgid "Delay to Close"
msgstr "Retraso para cerrar"

#. module: crm_helpdesk
#: field:crm.helpdesk.report,nbr:0
msgid "# of Cases"
msgstr "nº de casos"

#. module: crm_helpdesk
#: view:crm.helpdesk:0
#: view:crm.helpdesk.report:0
msgid "Group By..."
msgstr "Agrupar por..."

#. module: crm_helpdesk
#: view:crm.helpdesk:0
msgid "Today"
msgstr "Hoy"

#. module: crm_helpdesk
#: selection:crm.helpdesk.report,month:0
msgid "March"
msgstr "Marzo"

#. module: crm_helpdesk
#: field:crm.helpdesk,company_id:0
#: view:crm.helpdesk.report:0
#: field:crm.helpdesk.report,company_id:0
msgid "Company"
msgstr "Compañía"

#. module: crm_helpdesk
#: field:crm.helpdesk,email_cc:0
msgid "Watchers Emails"
msgstr "Email del observador"

#. module: crm_helpdesk
#: selection:crm.helpdesk,priority:0
#: selection:crm.helpdesk.report,priority:0
msgid "Highest"
msgstr "Más alta"

#. module: crm_helpdesk
#: view:crm.helpdesk.report:0
#: field:crm.helpdesk.report,day:0
msgid "Day"
msgstr "Día"

#. module: crm_helpdesk
#: view:crm.helpdesk:0
msgid "Add Internal Note"
msgstr "Añadir nota interna"

#. module: crm_helpdesk
#: view:crm.helpdesk:0
msgid "Notes"
msgstr "Notas"

#. module: crm_helpdesk
#: field:crm.helpdesk,message_ids:0
msgid "Messages"
msgstr "Mensajes"

#. module: crm_helpdesk
#: selection:crm.helpdesk,state:0
#: selection:crm.helpdesk.report,state:0
msgid "Cancelled"
msgstr "Cancelado"

#. module: crm_helpdesk
#: field:crm.helpdesk,partner_address_id:0
msgid "Partner Contact"
msgstr "Contacto empresa"

#. module: crm_helpdesk
#: model:ir.actions.act_window,name:crm_helpdesk.action_report_crm_helpdesk
#: model:ir.ui.menu,name:crm_helpdesk.menu_report_crm_helpdesks_tree
msgid "Helpdesk Analysis"
msgstr "Análsis Helpdesk"

#. module: crm_helpdesk
#: view:crm.helpdesk.report:0
#: field:crm.helpdesk.report,date_closed:0
msgid "Close Date"
msgstr "Fecha cierre"

#. module: crm_helpdesk
#: view:crm.helpdesk.report:0
msgid "   Month   "
msgstr "   Mes   "

#. module: crm_helpdesk
#: field:crm.helpdesk,ref:0
msgid "Reference"
msgstr "Referencia"

#. module: crm_helpdesk
#: field:crm.helpdesk,date_action_next:0
msgid "Next Action"
msgstr "Acción siguiente"

#. module: crm_helpdesk
#: view:crm.helpdesk:0
msgid "Helpdesk Supports"
msgstr "Soportes Helpdesk"

#. module: crm_helpdesk
<<<<<<< HEAD
#: view:crm.helpdesk:0
msgid "Extra Info"
msgstr "Información extra"
=======
#: help:crm.helpdesk,message_last_post:0
msgid "Date of the last message posted on the record."
msgstr "Fecha de último trabajo realizado en esta cuenta"
>>>>>>> f9f7669e

#. module: crm_helpdesk
#: view:crm.helpdesk:0
#: field:crm.helpdesk,partner_id:0
#: view:crm.helpdesk.report:0
#: field:crm.helpdesk.report,partner_id:0
msgid "Partner"
msgstr "Empresa"

#. module: crm_helpdesk
#: view:crm.helpdesk:0
msgid "Estimates"
msgstr "Estimaciones"

#. module: crm_helpdesk
#: field:crm.helpdesk.report,section_id:0
msgid "Section"
msgstr "Sección"

#. module: crm_helpdesk
#: view:crm.helpdesk:0
#: field:crm.helpdesk,priority:0
#: view:crm.helpdesk.report:0
#: field:crm.helpdesk.report,priority:0
msgid "Priority"
msgstr "Prioridad"

#. module: crm_helpdesk
#: view:crm.helpdesk:0
msgid "Send New Email"
msgstr "Enviar nuevo email"

#. module: crm_helpdesk
#: view:crm.helpdesk.report:0
msgid "Won"
msgstr "Ganado"

#. module: crm_helpdesk
#: field:crm.helpdesk.report,delay_expected:0
msgid "Overpassed Deadline"
msgstr "Fecha límite excedida"

#. module: crm_helpdesk
#: model:ir.model,name:crm_helpdesk.model_crm_helpdesk_report
msgid "Helpdesk report after Sales Services"
msgstr "Informe Helpdesk después de servicio de ventas"

#. module: crm_helpdesk
#: field:crm.helpdesk,email_from:0
msgid "Email"
msgstr "Email"

#. module: crm_helpdesk
#: field:crm.helpdesk,canal_id:0
#: view:crm.helpdesk.report:0
#: field:crm.helpdesk.report,canal_id:0
msgid "Channel"
msgstr "Canal"

#. module: crm_helpdesk
#: selection:crm.helpdesk,priority:0
#: selection:crm.helpdesk.report,priority:0
msgid "Lowest"
msgstr "Más baja"

#. module: crm_helpdesk
#: view:crm.helpdesk.report:0
msgid "# Mails"
msgstr "nº de mails"

#. module: crm_helpdesk
#: field:crm.helpdesk,create_date:0
#: field:crm.helpdesk.report,create_date:0
msgid "Creation Date"
msgstr "Fecha de creación"

#. module: crm_helpdesk
#: view:crm.helpdesk:0
msgid "Reset to Draft"
msgstr "Cambiar a borrador"

#. module: crm_helpdesk
#: view:crm.helpdesk:0
#: selection:crm.helpdesk,state:0
#: selection:crm.helpdesk.report,state:0
msgid "Pending"
msgstr "Pendiente"

#. module: crm_helpdesk
#: view:crm.helpdesk:0
#: field:crm.helpdesk,date_deadline:0
#: field:crm.helpdesk.report,date_deadline:0
msgid "Deadline"
msgstr "Fecha límite"

#. module: crm_helpdesk
#: selection:crm.helpdesk.report,month:0
msgid "July"
msgstr "Julio"

#. module: crm_helpdesk
#: model:ir.actions.act_window,name:crm_helpdesk.crm_helpdesk_categ_action
msgid "Helpdesk Categories"
msgstr "Categorías Helpdesk"

#. module: crm_helpdesk
#: model:ir.ui.menu,name:crm_helpdesk.menu_crm_case_helpdesk-act
msgid "Categories"
msgstr "Categorías"

#. module: crm_helpdesk
#: view:crm.helpdesk:0
msgid "History Information"
msgstr "Histórico información"

#. module: crm_helpdesk
#: view:crm.helpdesk:0
msgid "Dates"
msgstr "Fechas"

#. module: crm_helpdesk
#: view:crm.helpdesk.report:0
msgid "    Month-1    "
msgstr "    Mes-1    "

#. module: crm_helpdesk
#: view:crm.helpdesk.report:0
msgid "#Helpdesk"
msgstr "nº Helpdesk"

#. module: crm_helpdesk
#: help:crm.helpdesk,email_cc:0
msgid ""
"These email addresses will be added to the CC field of all inbound and "
"outbound emails for this record before being sent. Separate multiple email "
"addresses with a comma"
msgstr ""
"Estas direcciones de correo serán añadidas al campo CC para todos los "
"correos entrantes y salientes de este registro antes de ser enviados. Separe "
"las diferentes direcciones de correo con una coma."

#. module: crm_helpdesk
#: view:crm.helpdesk:0
msgid "References"
msgstr "Referencias"

#. module: crm_helpdesk
#: selection:crm.helpdesk.report,month:0
msgid "September"
msgstr "Septiembre"

#. module: crm_helpdesk
#: view:crm.helpdesk:0
msgid "Communication"
msgstr "Comunicación"

#. module: crm_helpdesk
#: view:crm.helpdesk.report:0
#: field:crm.helpdesk.report,month:0
msgid "Month"
msgstr "Mes"

#. module: crm_helpdesk
#: view:crm.helpdesk:0
msgid "Escalate"
msgstr "Escalar"

#. module: crm_helpdesk
#: field:crm.helpdesk,write_date:0
msgid "Update Date"
msgstr "Fecha de actualización"

#. module: crm_helpdesk
#: view:crm.helpdesk:0
msgid "Query"
msgstr "Consulta"

#. module: crm_helpdesk
#: view:crm.helpdesk.report:0
msgid "Salesman"
msgstr "Comercial"

#. module: crm_helpdesk
#: field:crm.helpdesk,ref2:0
msgid "Reference 2"
msgstr "Referencia 2"

#. module: crm_helpdesk
#: field:crm.helpdesk,categ_id:0
#: field:crm.helpdesk.report,categ_id:0
msgid "Category"
msgstr "Categoría"

#. module: crm_helpdesk
#: view:crm.helpdesk.report:0
msgid "  Year  "
msgstr "  Año  "

#. module: crm_helpdesk
#: view:crm.helpdesk:0
msgid "Helpdesk Support"
msgstr "Soporte Helpdesk"

#. module: crm_helpdesk
<<<<<<< HEAD
#: field:crm.helpdesk,planned_cost:0
#: field:crm.helpdesk.report,planned_cost:0
msgid "Planned Costs"
msgstr "Costes previstos"

#. module: crm_helpdesk
#: model:ir.module.module,description:crm_helpdesk.module_meta_information
msgid "Helpdesk Management"
msgstr "Gesitón Helpdesk"
=======
#: field:crm.helpdesk,message_last_post:0
msgid "Last Message Date"
msgstr "Fecha de último mensaje"
>>>>>>> f9f7669e

#. module: crm_helpdesk
#: view:crm.helpdesk:0
msgid "Search Helpdesk"
msgstr "Buscar Helpdesk"

#. module: crm_helpdesk
#: selection:crm.helpdesk,state:0
#: selection:crm.helpdesk.report,state:0
msgid "Draft"
msgstr "Borrador"

#. module: crm_helpdesk
#: selection:crm.helpdesk,priority:0
#: selection:crm.helpdesk.report,priority:0
msgid "Low"
msgstr "Baja"

#. module: crm_helpdesk
#: field:crm.helpdesk,date_closed:0
#: selection:crm.helpdesk,state:0
#: selection:crm.helpdesk.report,state:0
msgid "Closed"
msgstr "Cerrado"

#. module: crm_helpdesk
#: view:crm.helpdesk:0
msgid "7 Days"
msgstr "7 días"

#. module: crm_helpdesk
#: view:crm.helpdesk:0
msgid "Communication & History"
msgstr "Comunicación e Historial"

#. module: crm_helpdesk
#: selection:crm.helpdesk.report,month:0
msgid "August"
msgstr "Agosto"

#. module: crm_helpdesk
#: selection:crm.helpdesk,priority:0
#: selection:crm.helpdesk.report,priority:0
msgid "Normal"
msgstr "Normal"

#. module: crm_helpdesk
#: view:crm.helpdesk:0
msgid "Global CC"
msgstr "CC Global"

#. module: crm_helpdesk
#: selection:crm.helpdesk.report,month:0
msgid "June"
msgstr "Junio"

#. module: crm_helpdesk
#: field:crm.helpdesk,planned_revenue:0
msgid "Planned Revenue"
msgstr "Ingresos previstos"

#. module: crm_helpdesk
#: field:crm.helpdesk.report,user_id:0
msgid "User"
msgstr "Usuario"

#. module: crm_helpdesk
#: field:crm.helpdesk,active:0
msgid "Active"
msgstr "Activo"

#. module: crm_helpdesk
#: model:ir.module.module,shortdesc:crm_helpdesk.module_meta_information
msgid "CRM Helpdesk"
msgstr "Helpdesk CRM"

#. module: crm_helpdesk
#: view:crm.helpdesk.report:0
msgid "Extended Filters..."
msgstr "Filtros extendidos..."

#. module: crm_helpdesk
#: model:ir.actions.act_window,name:crm_helpdesk.crm_case_helpdesk_act111
msgid "Helpdesk Requests"
msgstr "Solicitudes Helpdesk"

#. module: crm_helpdesk
#: view:crm.helpdesk.report:0
msgid "Search"
msgstr "Buscar"

#. module: crm_helpdesk
#: selection:crm.helpdesk.report,month:0
msgid "October"
msgstr "Octubre"

#. module: crm_helpdesk
#: selection:crm.helpdesk.report,month:0
msgid "January"
msgstr "Enero"

#. module: crm_helpdesk
#: help:crm.helpdesk,email_from:0
msgid "These people will receive email."
msgstr "Estas personas recibirán un email"

#. module: crm_helpdesk
#: view:crm.helpdesk:0
#: field:crm.helpdesk,date:0
msgid "Date"
msgstr "Fecha"

#. module: crm_helpdesk
#: selection:crm.helpdesk.report,month:0
msgid "November"
msgstr "Noviembre"

#. module: crm_helpdesk
#: view:crm.helpdesk:0
msgid "History"
msgstr "Histórico"

#. module: crm_helpdesk
#: view:crm.helpdesk:0
msgid "Attachments"
msgstr "Datos adjuntos"

#. module: crm_helpdesk
#: view:crm.helpdesk:0
msgid "Misc"
msgstr "Misc."

#. module: crm_helpdesk
#: view:crm.helpdesk:0
#: field:crm.helpdesk,state:0
#: view:crm.helpdesk.report:0
#: field:crm.helpdesk.report,state:0
msgid "State"
msgstr "Estado"

#. module: crm_helpdesk
#: view:crm.helpdesk:0
msgid "General"
msgstr "General"

#. module: crm_helpdesk
#: view:crm.helpdesk:0
msgid "Send Reminder"
msgstr "Enviar recordatorios"

#. module: crm_helpdesk
#: help:crm.helpdesk,section_id:0
msgid ""
"Sales team to which Case belongs to.                                 Define "
"Responsible user and Email account for mail gateway."
msgstr ""
"Equipo de ventas al cual pertenece el caso. Defina un usuario responsable y "
"su email para el mail gateway"

#. module: crm_helpdesk
#: view:crm.helpdesk:0
msgid "Done"
msgstr "Realizado"

#. module: crm_helpdesk
#: selection:crm.helpdesk.report,month:0
msgid "December"
msgstr "Diciembre"

#. module: crm_helpdesk
#: view:crm.helpdesk:0
msgid "Cancel"
msgstr "Cancelar"

#. module: crm_helpdesk
#: view:crm.helpdesk:0
msgid "Close"
msgstr "Cerrar"

#. module: crm_helpdesk
#: view:crm.helpdesk:0
#: selection:crm.helpdesk,state:0
#: selection:crm.helpdesk.report,state:0
msgid "Open"
msgstr "Abrir"

#. module: crm_helpdesk
#: view:crm.helpdesk:0
msgid "Helpdesk Support Tree"
msgstr "Árbol de soporte Helpdesk"

#. module: crm_helpdesk
#: view:crm.helpdesk:0
msgid "Categorization"
msgstr "Categorización"

#. module: crm_helpdesk
#: view:crm.helpdesk.report:0
#: model:ir.model,name:crm_helpdesk.model_crm_helpdesk
#: model:ir.ui.menu,name:crm_helpdesk.menu_config_helpdesk
msgid "Helpdesk"
msgstr "Helpdesk"

#. module: crm_helpdesk
#: view:crm.helpdesk:0
#: field:crm.helpdesk,user_id:0
msgid "Responsible"
msgstr "Responsable"

#. module: crm_helpdesk
#: view:crm.helpdesk.report:0
msgid "Current"
msgstr "Actual"

#. module: crm_helpdesk
#: view:crm.helpdesk:0
msgid "Details"
msgstr "Detalles"

#. module: crm_helpdesk
#: view:crm.helpdesk:0
msgid "Reply"
msgstr "Responder"

#. module: crm_helpdesk
#: field:crm.helpdesk,description:0
msgid "Description"
msgstr "Descripción"

#. module: crm_helpdesk
#: selection:crm.helpdesk.report,month:0
msgid "May"
msgstr "Mayo"

#. module: crm_helpdesk
#: field:crm.helpdesk,probability:0
msgid "Probability (%)"
msgstr "Probabilidad (%)"

#. module: crm_helpdesk
#: field:crm.helpdesk.report,email:0
msgid "# Emails"
msgstr "nº de emails"

#. module: crm_helpdesk
#: model:ir.actions.act_window,help:crm_helpdesk.action_report_crm_helpdesk
msgid ""
"Have a general overview of all support requests by sorting them with "
"specific criteria such as the processing time, number of requests answered, "
"emails sent and costs."
msgstr ""
"Tenga una visión general de todas las peticiones de soporte ordenándolas por "
"criterios específicos como el tiempo de proceso, número de peticiones "
"respondidas, correos electrónicos enviados y costes."

#. module: crm_helpdesk
#: help:crm.helpdesk,canal_id:0
msgid ""
"The channels represent the different communication  modes available with the "
"customer."
msgstr ""
"Los canales representan los diferentes modos de comunicación disponibles con "
"el cliente"

#. module: crm_helpdesk
#: help:crm.helpdesk,state:0
msgid ""
"The state is set to 'Draft', when a case is created.                         "
"         \n"
"If the case is in progress the state is set to 'Open'.                       "
"           \n"
"When the case is over, the state is set to 'Done'.                           "
"       \n"
"If the case needs to be reviewed then the state is set to 'Pending'."
msgstr ""
"El estado se establece a 'Borrador', cuando se crea un caso.                 "
"                 \n"
"Si el caso está en progreso el estado se establece a 'Abierto'.              "
"                    \n"
"Cuando el caso se cierra, el estado se establece a 'Realizado'.              "
"                    \n"
"Si el caso necesita ser revisado entonces el estado se establece a "
"'Pendiente'."

#. module: crm_helpdesk
#: selection:crm.helpdesk.report,month:0
msgid "February"
msgstr "Febrero"

#. module: crm_helpdesk
#: field:crm.helpdesk,name:0
msgid "Name"
msgstr "Nombre"

#. module: crm_helpdesk
#: view:crm.helpdesk.report:0
msgid "Lost"
msgstr "Perdido"

#. module: crm_helpdesk
#: model:ir.ui.menu,name:crm_helpdesk.menu_help_support_main
msgid "Helpdesk and Support"
msgstr "Helpdesk y soporte"

#. module: crm_helpdesk
#: selection:crm.helpdesk.report,month:0
msgid "April"
msgstr "Abril"

#. module: crm_helpdesk
#: view:crm.helpdesk.report:0
msgid "My Case(s)"
msgstr "Mi(s) caso(s)"

#. module: crm_helpdesk
#: field:crm.helpdesk,id:0
msgid "ID"
msgstr "ID"

#. module: crm_helpdesk
#: model:ir.actions.act_window,help:crm_helpdesk.crm_helpdesk_categ_action
msgid ""
"Create and manage helpdesk categories to better manage and classify your "
"support requests."
msgstr ""
"Crear y gestionar las categorías de helpdesk para mejorar la gestión y "
"clasificación de sus solicitudes de soporte"

#. module: crm_helpdesk
#: selection:crm.helpdesk,priority:0
#: selection:crm.helpdesk.report,priority:0
msgid "High"
msgstr "Alta"

#. module: crm_helpdesk
#: view:crm.helpdesk:0
#: field:crm.helpdesk,section_id:0
#: view:crm.helpdesk.report:0
msgid "Sales Team"
msgstr "Equipo de ventas"

#. module: crm_helpdesk
#: field:crm.helpdesk,date_action_last:0
msgid "Last Action"
msgstr "Última Acción"

#. module: crm_helpdesk
#: model:ir.actions.act_window,help:crm_helpdesk.crm_case_helpdesk_act111
msgid ""
"Helpdesk and Support allow you to track your interventions. Select a "
"customer, add notes and categorize interventions with partners if necessary. "
"You can also assign a priority level. Use the OpenERP Issues system to "
"manage your support activities. Issues can be connected to the email "
"gateway: new emails may create issues, each of them automatically gets the "
"history of the conversation with the customer."
msgstr ""
"Helpdesk y soporte le permite el seguimiento de sus intervenciones. "
"Seleccione un cliente, añada notas y categorize las intervenciones con "
"terceros en caso necesario. Puede asignar un nivel de prioridad. Utilice el "
"sistema de incidencias de OpenERP para gestionar sus actividades de suporte. "
"Incidencias puede conectarse con la pasarela de correo: los correos nuevos "
"podrán crear incidencias, cada una de las cuales se rellenará "
"automáticamente con el historial de conversación con el cliente."

#. module: crm_helpdesk
#: view:crm.helpdesk.report:0
#: field:crm.helpdesk.report,name:0
msgid "Year"
msgstr "Año"

#. module: crm_helpdesk
#: field:crm.helpdesk,duration:0
msgid "Duration"
msgstr "Duración"<|MERGE_RESOLUTION|>--- conflicted
+++ resolved
@@ -1,30 +1,158 @@
-# Spanish translation for openobject-addons
-# Copyright (c) 2010 Rosetta Contributors and Canonical Ltd 2010
-# This file is distributed under the same license as the openobject-addons package.
-# FIRST AUTHOR <EMAIL@ADDRESS>, 2010.
-#
-msgid ""
-msgstr ""
-<<<<<<< HEAD
-"Project-Id-Version: openobject-addons\n"
-"Report-Msgid-Bugs-To: FULL NAME <EMAIL@ADDRESS>\n"
-"POT-Creation-Date: 2011-01-11 11:15+0000\n"
-"PO-Revision-Date: 2011-01-18 07:44+0000\n"
-"Last-Translator: Jorge L Tupac-Yupanqui <Unknown>\n"
-"Language-Team: Spanish <es@li.org>\n"
-=======
+# Translation of Odoo Server.
+# This file contains the translation of the following modules:
+# * crm_helpdesk
+# 
+# Translators:
+# FIRST AUTHOR <EMAIL@ADDRESS>, 2010
+msgid ""
+msgstr ""
 "Project-Id-Version: Odoo 8.0\n"
 "Report-Msgid-Bugs-To: \n"
 "POT-Creation-Date: 2015-01-21 14:07+0000\n"
 "PO-Revision-Date: 2015-12-09 02:05+0000\n"
 "Last-Translator: Martin Trigaux\n"
 "Language-Team: Spanish (Mexico) (http://www.transifex.com/odoo/odoo-8/language/es_MX/)\n"
->>>>>>> f9f7669e
 "MIME-Version: 1.0\n"
 "Content-Type: text/plain; charset=UTF-8\n"
-"Content-Transfer-Encoding: 8bit\n"
-"X-Launchpad-Export-Date: 2011-09-05 05:53+0000\n"
-"X-Generator: Launchpad (build 13830)\n"
+"Content-Transfer-Encoding: \n"
+"Language: es_MX\n"
+"Plural-Forms: nplurals=2; plural=(n != 1);\n"
+
+#. module: crm_helpdesk
+#: field:crm.helpdesk.report,email:0
+msgid "# Emails"
+msgstr "nº de emails"
+
+#. module: crm_helpdesk
+#: field:crm.helpdesk.report,nbr:0
+msgid "# of Requests"
+msgstr "Nº de peticiones"
+
+#. module: crm_helpdesk
+#: model:ir.actions.act_window,help:crm_helpdesk.crm_case_helpdesk_act111
+msgid ""
+"<p class=\"oe_view_nocontent_create\">\n"
+"                Click to create a new request. \n"
+"              </p><p>\n"
+"                Helpdesk and Support allow you to track your interventions.\n"
+"              </p><p>\n"
+"                Use the Odoo Issues system to manage your support\n"
+"                activities. Issues can be connected to the email gateway: new\n"
+"                emails may create issues, each of them automatically gets the\n"
+"                history of the conversation with the customer.\n"
+"              </p>\n"
+"            "
+msgstr ""
+
+#. module: crm_helpdesk
+#: field:crm.helpdesk,active:0
+msgid "Active"
+msgstr "Activo"
+
+#. module: crm_helpdesk
+#: view:crm.helpdesk:crm_helpdesk.view_crm_case_helpdesk_filter
+msgid "All pending Helpdesk Request"
+msgstr ""
+
+#. module: crm_helpdesk
+#: view:crm.helpdesk:crm_helpdesk.view_crm_case_helpdesk_filter
+msgid "Assigned to Me or My Sales Team(s)"
+msgstr ""
+
+#. module: crm_helpdesk
+#: selection:crm.helpdesk,state:0 selection:crm.helpdesk.report,state:0
+msgid "Cancelled"
+msgstr "Cancelado"
+
+#. module: crm_helpdesk
+#: model:ir.ui.menu,name:crm_helpdesk.menu_crm_case_helpdesk-act
+msgid "Categories"
+msgstr "Categorías"
+
+#. module: crm_helpdesk
+#: view:crm.helpdesk:crm_helpdesk.crm_case_form_view_helpdesk
+msgid "Categorization"
+msgstr "Categorización"
+
+#. module: crm_helpdesk
+#: field:crm.helpdesk,categ_id:0 field:crm.helpdesk.report,categ_id:0
+msgid "Category"
+msgstr "Categoría"
+
+#. module: crm_helpdesk
+#: field:crm.helpdesk,channel_id:0 field:crm.helpdesk.report,channel_id:0
+msgid "Channel"
+msgstr "Canal"
+
+#. module: crm_helpdesk
+#: view:crm.helpdesk.report:crm_helpdesk.view_report_crm_helpdesk_filter
+#: field:crm.helpdesk.report,date_closed:0
+msgid "Close Date"
+msgstr "Fecha cierre"
+
+#. module: crm_helpdesk
+#: field:crm.helpdesk,date_closed:0 selection:crm.helpdesk,state:0
+#: view:crm.helpdesk.report:crm_helpdesk.view_report_crm_helpdesk_filter
+#: selection:crm.helpdesk.report,state:0
+msgid "Closed"
+msgstr "Cerrado"
+
+#. module: crm_helpdesk
+#: view:crm.helpdesk:crm_helpdesk.crm_case_form_view_helpdesk
+msgid "Communication"
+msgstr "Comunicación"
+
+#. module: crm_helpdesk
+#: help:crm.helpdesk,channel_id:0
+msgid "Communication channel."
+msgstr ""
+
+#. module: crm_helpdesk
+#: field:crm.helpdesk,company_id:0
+#: view:crm.helpdesk.report:crm_helpdesk.view_report_crm_helpdesk_filter
+#: field:crm.helpdesk.report,company_id:0
+msgid "Company"
+msgstr "Compañía"
+
+#. module: crm_helpdesk
+#: model:ir.actions.act_window,help:crm_helpdesk.crm_helpdesk_categ_action
+msgid ""
+"Create and manage helpdesk categories to better manage and classify your "
+"support requests."
+msgstr "Crear y gestionar las categorías de helpdesk para mejorar la gestión y clasificación de sus solicitudes de soporte"
+
+#. module: crm_helpdesk
+#: field:crm.helpdesk,create_uid:0
+msgid "Created by"
+msgstr "Creado por"
+
+#. module: crm_helpdesk
+#: field:crm.helpdesk,create_date:0 field:crm.helpdesk.report,create_date:0
+msgid "Creation Date"
+msgstr "Fecha de creación"
+
+#. module: crm_helpdesk
+#: view:crm.helpdesk:crm_helpdesk.crm_case_tree_view_helpdesk
+#: field:crm.helpdesk,date:0 field:crm.helpdesk.report,date:0
+msgid "Date"
+msgstr "Fecha"
+
+#. module: crm_helpdesk
+#: help:crm.helpdesk,message_last_post:0
+msgid "Date of the last message posted on the record."
+msgstr "Fecha de último trabajo realizado en esta cuenta"
+
+#. module: crm_helpdesk
+#: view:crm.helpdesk:crm_helpdesk.crm_case_form_view_helpdesk
+msgid "Dates"
+msgstr "Fechas"
+
+#. module: crm_helpdesk
+#: view:crm.helpdesk:crm_helpdesk.view_crm_case_helpdesk_filter
+#: field:crm.helpdesk,date_deadline:0
+#: field:crm.helpdesk.report,date_deadline:0
+msgid "Deadline"
+msgstr "Fecha límite"
 
 #. module: crm_helpdesk
 #: field:crm.helpdesk.report,delay_close:0
@@ -32,75 +160,86 @@
 msgstr "Retraso para cerrar"
 
 #. module: crm_helpdesk
-#: field:crm.helpdesk.report,nbr:0
-msgid "# of Cases"
-msgstr "nº de casos"
-
-#. module: crm_helpdesk
-#: view:crm.helpdesk:0
-#: view:crm.helpdesk.report:0
-msgid "Group By..."
-msgstr "Agrupar por..."
-
-#. module: crm_helpdesk
-#: view:crm.helpdesk:0
-msgid "Today"
-msgstr "Hoy"
-
-#. module: crm_helpdesk
-#: selection:crm.helpdesk.report,month:0
-msgid "March"
-msgstr "Marzo"
-
-#. module: crm_helpdesk
-#: field:crm.helpdesk,company_id:0
-#: view:crm.helpdesk.report:0
-#: field:crm.helpdesk.report,company_id:0
-msgid "Company"
-msgstr "Compañía"
-
-#. module: crm_helpdesk
-#: field:crm.helpdesk,email_cc:0
-msgid "Watchers Emails"
-msgstr "Email del observador"
-
-#. module: crm_helpdesk
-#: selection:crm.helpdesk,priority:0
-#: selection:crm.helpdesk.report,priority:0
-msgid "Highest"
-msgstr "Más alta"
-
-#. module: crm_helpdesk
-#: view:crm.helpdesk.report:0
-#: field:crm.helpdesk.report,day:0
-msgid "Day"
-msgstr "Día"
-
-#. module: crm_helpdesk
-#: view:crm.helpdesk:0
-msgid "Add Internal Note"
-msgstr "Añadir nota interna"
-
-#. module: crm_helpdesk
-#: view:crm.helpdesk:0
-msgid "Notes"
-msgstr "Notas"
-
-#. module: crm_helpdesk
-#: field:crm.helpdesk,message_ids:0
-msgid "Messages"
-msgstr "Mensajes"
-
-#. module: crm_helpdesk
-#: selection:crm.helpdesk,state:0
+#: field:crm.helpdesk,description:0
+msgid "Description"
+msgstr "Descripción"
+
+#. module: crm_helpdesk
+#: help:crm.helpdesk,email_from:0
+msgid "Destination email for email gateway"
+msgstr ""
+
+#. module: crm_helpdesk
 #: selection:crm.helpdesk.report,state:0
-msgid "Cancelled"
-msgstr "Cancelado"
-
-#. module: crm_helpdesk
-#: field:crm.helpdesk,partner_address_id:0
-msgid "Partner Contact"
-msgstr "Contacto empresa"
+msgid "Draft"
+msgstr "Borrador"
+
+#. module: crm_helpdesk
+#: field:crm.helpdesk,duration:0
+msgid "Duration"
+msgstr "Duración"
+
+#. module: crm_helpdesk
+#: field:crm.helpdesk,email_from:0
+msgid "Email"
+msgstr "Email"
+
+#. module: crm_helpdesk
+#: code:addons/crm_helpdesk/crm_helpdesk.py:117
+#, python-format
+msgid "Error!"
+msgstr "¡Error!"
+
+#. module: crm_helpdesk
+#: view:crm.helpdesk:crm_helpdesk.crm_case_form_view_helpdesk
+msgid "Escalate"
+msgstr "Escalar"
+
+#. module: crm_helpdesk
+#: view:crm.helpdesk:crm_helpdesk.crm_case_form_view_helpdesk
+msgid "Estimates"
+msgstr "Estimaciones"
+
+#. module: crm_helpdesk
+#: view:crm.helpdesk.report:crm_helpdesk.view_report_crm_helpdesk_filter
+msgid "Extended Filters..."
+msgstr "Filtros extendidos..."
+
+#. module: crm_helpdesk
+#: view:crm.helpdesk:crm_helpdesk.crm_case_form_view_helpdesk
+msgid "Extra Info"
+msgstr "Información extra"
+
+#. module: crm_helpdesk
+#: field:crm.helpdesk,message_follower_ids:0
+msgid "Followers"
+msgstr "Seguidores"
+
+#. module: crm_helpdesk
+#: view:crm.helpdesk:crm_helpdesk.crm_case_form_view_helpdesk
+msgid "General"
+msgstr "General"
+
+#. module: crm_helpdesk
+#: view:crm.helpdesk:crm_helpdesk.view_crm_case_helpdesk_filter
+#: view:crm.helpdesk.report:crm_helpdesk.view_report_crm_helpdesk_filter
+msgid "Group By"
+msgstr "Agrupar por"
+
+#. module: crm_helpdesk
+#: model:ir.actions.act_window,help:crm_helpdesk.action_report_crm_helpdesk
+msgid ""
+"Have a general overview of all support requests by sorting them with "
+"specific criteria such as the processing time, number of requests answered, "
+"emails sent and costs."
+msgstr "Tenga una visión general de todas las peticiones de soporte ordenándolas por criterios específicos como el tiempo de proceso, número de peticiones respondidas, correos electrónicos enviados y costes."
+
+#. module: crm_helpdesk
+#: view:crm.helpdesk.report:crm_helpdesk.view_report_crm_helpdesk_graph
+#: model:ir.model,name:crm_helpdesk.model_crm_helpdesk
+#: model:ir.ui.menu,name:crm_helpdesk.menu_config_helpdesk
+msgid "Helpdesk"
+msgstr "Helpdesk"
 
 #. module: crm_helpdesk
 #: model:ir.actions.act_window,name:crm_helpdesk.action_report_crm_helpdesk
@@ -109,15 +248,248 @@
 msgstr "Análsis Helpdesk"
 
 #. module: crm_helpdesk
-#: view:crm.helpdesk.report:0
-#: field:crm.helpdesk.report,date_closed:0
-msgid "Close Date"
-msgstr "Fecha cierre"
-
-#. module: crm_helpdesk
-#: view:crm.helpdesk.report:0
-msgid "   Month   "
-msgstr "   Mes   "
+#: model:ir.actions.act_window,name:crm_helpdesk.crm_helpdesk_categ_action
+msgid "Helpdesk Categories"
+msgstr "Categorías Helpdesk"
+
+#. module: crm_helpdesk
+#: model:ir.actions.act_window,name:crm_helpdesk.crm_case_helpdesk_act111
+msgid "Helpdesk Requests"
+msgstr "Solicitudes Helpdesk"
+
+#. module: crm_helpdesk
+#: view:crm.helpdesk:crm_helpdesk.crm_case_form_view_helpdesk
+msgid "Helpdesk Support"
+msgstr "Soporte Helpdesk"
+
+#. module: crm_helpdesk
+#: view:crm.helpdesk:crm_helpdesk.crm_case_tree_view_helpdesk
+msgid "Helpdesk Support Tree"
+msgstr "Árbol de soporte Helpdesk"
+
+#. module: crm_helpdesk
+#: view:crm.helpdesk:crm_helpdesk.crm_case_helpdesk_calendar_view
+msgid "Helpdesk Supports"
+msgstr "Soportes Helpdesk"
+
+#. module: crm_helpdesk
+#: model:ir.ui.menu,name:crm_helpdesk.menu_help_support_main
+msgid "Helpdesk and Support"
+msgstr "Helpdesk y soporte"
+
+#. module: crm_helpdesk
+#: model:ir.model,name:crm_helpdesk.model_crm_helpdesk_report
+msgid "Helpdesk report after Sales Services"
+msgstr "Informe Helpdesk después de servicio de ventas"
+
+#. module: crm_helpdesk
+#: view:crm.helpdesk:crm_helpdesk.view_crm_case_helpdesk_filter
+msgid ""
+"Helpdesk requests that are assigned to me or to one of the sale teams I "
+"manage"
+msgstr ""
+
+#. module: crm_helpdesk
+#: selection:crm.helpdesk,priority:0 selection:crm.helpdesk.report,priority:0
+msgid "High"
+msgstr "Alta"
+
+#. module: crm_helpdesk
+#: selection:crm.helpdesk.report,priority:0
+msgid "Highest"
+msgstr "Más alta"
+
+#. module: crm_helpdesk
+#: help:crm.helpdesk,message_summary:0
+msgid ""
+"Holds the Chatter summary (number of messages, ...). This summary is "
+"directly in html format in order to be inserted in kanban views."
+msgstr "Contiene el resumen del chatter (nº de mensajes, ...). Este resumen viene directamente en formato HTML para poder ser insertado en las vistas kanban."
+
+#. module: crm_helpdesk
+#: field:crm.helpdesk,id:0 field:crm.helpdesk.report,id:0
+msgid "ID"
+msgstr "ID"
+
+#. module: crm_helpdesk
+#: help:crm.helpdesk,message_unread:0
+msgid "If checked new messages require your attention."
+msgstr "Si se marca, los nuevos mensajes requieren su atención"
+
+#. module: crm_helpdesk
+#: selection:crm.helpdesk,state:0
+msgid "In Progress"
+msgstr "En proceso"
+
+#. module: crm_helpdesk
+#: field:crm.helpdesk,message_is_follower:0
+msgid "Is a Follower"
+msgstr "Es un seguidor."
+
+#. module: crm_helpdesk
+#: field:crm.helpdesk,date_action_last:0
+msgid "Last Action"
+msgstr "Última Acción"
+
+#. module: crm_helpdesk
+#: field:crm.helpdesk,message_last_post:0
+msgid "Last Message Date"
+msgstr "Fecha de último mensaje"
+
+#. module: crm_helpdesk
+#: field:crm.helpdesk,write_uid:0
+msgid "Last Updated by"
+msgstr "Ultima actualizacion por"
+
+#. module: crm_helpdesk
+#: selection:crm.helpdesk,priority:0 selection:crm.helpdesk.report,priority:0
+msgid "Low"
+msgstr "Baja"
+
+#. module: crm_helpdesk
+#: selection:crm.helpdesk.report,priority:0
+msgid "Lowest"
+msgstr "Más baja"
+
+#. module: crm_helpdesk
+#: field:crm.helpdesk,message_ids:0
+msgid "Messages"
+msgstr "Mensajes"
+
+#. module: crm_helpdesk
+#: help:crm.helpdesk,message_ids:0
+msgid "Messages and communication history"
+msgstr "Mensajes e historial de comunicación"
+
+#. module: crm_helpdesk
+#: view:crm.helpdesk:crm_helpdesk.crm_case_form_view_helpdesk
+msgid "Misc"
+msgstr "Misc."
+
+#. module: crm_helpdesk
+#: view:crm.helpdesk.report:crm_helpdesk.view_report_crm_helpdesk_filter
+msgid "Month"
+msgstr "Mes"
+
+#. module: crm_helpdesk
+#: view:crm.helpdesk.report:crm_helpdesk.view_report_crm_helpdesk_filter
+msgid "Month of helpdesk requests"
+msgstr ""
+
+#. module: crm_helpdesk
+#: view:crm.helpdesk.report:crm_helpdesk.view_report_crm_helpdesk_filter
+msgid "My Case(s)"
+msgstr "Mi(s) caso(s)"
+
+#. module: crm_helpdesk
+#: view:crm.helpdesk.report:crm_helpdesk.view_report_crm_helpdesk_filter
+msgid "My Company"
+msgstr ""
+
+#. module: crm_helpdesk
+#: view:crm.helpdesk.report:crm_helpdesk.view_report_crm_helpdesk_filter
+msgid "My Sales Team(s)"
+msgstr "Mi equipo de ventas"
+
+#. module: crm_helpdesk
+#: field:crm.helpdesk,name:0
+msgid "Name"
+msgstr "Nombre"
+
+#. module: crm_helpdesk
+#: view:crm.helpdesk:crm_helpdesk.view_crm_case_helpdesk_filter
+#: selection:crm.helpdesk,state:0
+#: view:crm.helpdesk.report:crm_helpdesk.view_report_crm_helpdesk_filter
+msgid "New"
+msgstr "Nuevo"
+
+#. module: crm_helpdesk
+#: view:crm.helpdesk:crm_helpdesk.view_crm_case_helpdesk_filter
+msgid "New Helpdesk Request"
+msgstr ""
+
+#. module: crm_helpdesk
+#: field:crm.helpdesk,date_action_next:0
+msgid "Next Action"
+msgstr "Acción siguiente"
+
+#. module: crm_helpdesk
+#: code:addons/crm_helpdesk/crm_helpdesk.py:134
+#, python-format
+msgid "No Subject"
+msgstr "Sin asunto"
+
+#. module: crm_helpdesk
+#: selection:crm.helpdesk,priority:0 selection:crm.helpdesk.report,priority:0
+msgid "Normal"
+msgstr "Normal"
+
+#. module: crm_helpdesk
+#: view:crm.helpdesk:crm_helpdesk.crm_case_form_view_helpdesk
+msgid "Notes"
+msgstr "Notas"
+
+#. module: crm_helpdesk
+#: view:crm.helpdesk:crm_helpdesk.view_crm_case_helpdesk_filter
+#: view:crm.helpdesk.report:crm_helpdesk.view_report_crm_helpdesk_filter
+#: selection:crm.helpdesk.report,state:0
+msgid "Open"
+msgstr "Abrir"
+
+#. module: crm_helpdesk
+#: view:crm.helpdesk:crm_helpdesk.view_crm_case_helpdesk_filter
+msgid "Open Helpdesk Request"
+msgstr ""
+
+#. module: crm_helpdesk
+#: field:crm.helpdesk.report,delay_expected:0
+msgid "Overpassed Deadline"
+msgstr "Fecha límite excedida"
+
+#. module: crm_helpdesk
+#: view:crm.helpdesk:crm_helpdesk.crm_case_tree_view_helpdesk
+#: view:crm.helpdesk:crm_helpdesk.view_crm_case_helpdesk_filter
+#: field:crm.helpdesk,partner_id:0
+#: view:crm.helpdesk.report:crm_helpdesk.view_report_crm_helpdesk_filter
+#: field:crm.helpdesk.report,partner_id:0
+msgid "Partner"
+msgstr "Empresa"
+
+#. module: crm_helpdesk
+#: view:crm.helpdesk:crm_helpdesk.view_crm_case_helpdesk_filter
+#: selection:crm.helpdesk,state:0 selection:crm.helpdesk.report,state:0
+msgid "Pending"
+msgstr "Pendiente"
+
+#. module: crm_helpdesk
+#: field:crm.helpdesk,planned_cost:0 field:crm.helpdesk.report,planned_cost:0
+msgid "Planned Costs"
+msgstr "Costes previstos"
+
+#. module: crm_helpdesk
+#: field:crm.helpdesk,planned_revenue:0
+msgid "Planned Revenue"
+msgstr "Ingresos previstos"
+
+#. module: crm_helpdesk
+#: view:crm.helpdesk:crm_helpdesk.view_crm_case_helpdesk_filter
+#: field:crm.helpdesk,priority:0
+#: view:crm.helpdesk.report:crm_helpdesk.view_report_crm_helpdesk_filter
+#: field:crm.helpdesk.report,priority:0
+msgid "Priority"
+msgstr "Prioridad"
+
+#. module: crm_helpdesk
+#: field:crm.helpdesk,probability:0
+msgid "Probability (%)"
+msgstr "Probabilidad (%)"
+
+#. module: crm_helpdesk
+#: view:crm.helpdesk:crm_helpdesk.crm_case_form_view_helpdesk
+#: view:crm.helpdesk:crm_helpdesk.crm_case_tree_view_helpdesk
+#: view:crm.helpdesk:crm_helpdesk.view_crm_case_helpdesk_filter
+msgid "Query"
+msgstr "Consulta"
 
 #. module: crm_helpdesk
 #: field:crm.helpdesk,ref:0
@@ -125,38 +497,64 @@
 msgstr "Referencia"
 
 #. module: crm_helpdesk
-#: field:crm.helpdesk,date_action_next:0
-msgid "Next Action"
-msgstr "Acción siguiente"
-
-#. module: crm_helpdesk
-#: view:crm.helpdesk:0
-msgid "Helpdesk Supports"
-msgstr "Soportes Helpdesk"
-
-#. module: crm_helpdesk
-<<<<<<< HEAD
-#: view:crm.helpdesk:0
-msgid "Extra Info"
-msgstr "Información extra"
-=======
-#: help:crm.helpdesk,message_last_post:0
-msgid "Date of the last message posted on the record."
-msgstr "Fecha de último trabajo realizado en esta cuenta"
->>>>>>> f9f7669e
-
-#. module: crm_helpdesk
-#: view:crm.helpdesk:0
-#: field:crm.helpdesk,partner_id:0
-#: view:crm.helpdesk.report:0
-#: field:crm.helpdesk.report,partner_id:0
-msgid "Partner"
-msgstr "Empresa"
-
-#. module: crm_helpdesk
-#: view:crm.helpdesk:0
-msgid "Estimates"
-msgstr "Estimaciones"
+#: field:crm.helpdesk,ref2:0
+msgid "Reference 2"
+msgstr "Referencia 2"
+
+#. module: crm_helpdesk
+#: view:crm.helpdesk:crm_helpdesk.crm_case_form_view_helpdesk
+msgid "References"
+msgstr "Referencias"
+
+#. module: crm_helpdesk
+#: view:crm.helpdesk:crm_helpdesk.view_crm_case_helpdesk_filter
+msgid "Request Date by Month"
+msgstr ""
+
+#. module: crm_helpdesk
+#: view:crm.helpdesk:crm_helpdesk.view_crm_case_helpdesk_filter
+msgid "Request Month"
+msgstr ""
+
+#. module: crm_helpdesk
+#: view:crm.helpdesk:crm_helpdesk.view_crm_case_helpdesk_filter
+#: field:crm.helpdesk,user_id:0
+msgid "Responsible"
+msgstr "Responsable"
+
+#. module: crm_helpdesk
+#: view:crm.helpdesk:crm_helpdesk.view_crm_case_helpdesk_filter
+msgid "Responsible User"
+msgstr "Usuario responsable"
+
+#. module: crm_helpdesk
+#: help:crm.helpdesk,section_id:0
+msgid ""
+"Responsible sales team. Define Responsible user and Email account for mail "
+"gateway."
+msgstr ""
+
+#. module: crm_helpdesk
+#: view:crm.helpdesk:crm_helpdesk.view_crm_case_helpdesk_filter
+#: field:crm.helpdesk,section_id:0
+#: view:crm.helpdesk.report:crm_helpdesk.view_report_crm_helpdesk_filter
+msgid "Sales Team"
+msgstr "Equipo de ventas"
+
+#. module: crm_helpdesk
+#: view:crm.helpdesk.report:crm_helpdesk.view_report_crm_helpdesk_filter
+msgid "Salesperson"
+msgstr "Comercial"
+
+#. module: crm_helpdesk
+#: view:crm.helpdesk.report:crm_helpdesk.view_report_crm_helpdesk_filter
+msgid "Search"
+msgstr "Buscar"
+
+#. module: crm_helpdesk
+#: view:crm.helpdesk:crm_helpdesk.view_crm_case_helpdesk_filter
+msgid "Search Helpdesk"
+msgstr "Buscar Helpdesk"
 
 #. module: crm_helpdesk
 #: field:crm.helpdesk.report,section_id:0
@@ -164,115 +562,26 @@
 msgstr "Sección"
 
 #. module: crm_helpdesk
-#: view:crm.helpdesk:0
-#: field:crm.helpdesk,priority:0
-#: view:crm.helpdesk.report:0
-#: field:crm.helpdesk.report,priority:0
-msgid "Priority"
-msgstr "Prioridad"
-
-#. module: crm_helpdesk
-#: view:crm.helpdesk:0
-msgid "Send New Email"
-msgstr "Enviar nuevo email"
-
-#. module: crm_helpdesk
-#: view:crm.helpdesk.report:0
-msgid "Won"
-msgstr "Ganado"
-
-#. module: crm_helpdesk
-#: field:crm.helpdesk.report,delay_expected:0
-msgid "Overpassed Deadline"
-msgstr "Fecha límite excedida"
-
-#. module: crm_helpdesk
-#: model:ir.model,name:crm_helpdesk.model_crm_helpdesk_report
-msgid "Helpdesk report after Sales Services"
-msgstr "Informe Helpdesk después de servicio de ventas"
-
-#. module: crm_helpdesk
-#: field:crm.helpdesk,email_from:0
-msgid "Email"
-msgstr "Email"
-
-#. module: crm_helpdesk
-#: field:crm.helpdesk,canal_id:0
-#: view:crm.helpdesk.report:0
-#: field:crm.helpdesk.report,canal_id:0
-msgid "Channel"
-msgstr "Canal"
-
-#. module: crm_helpdesk
-#: selection:crm.helpdesk,priority:0
-#: selection:crm.helpdesk.report,priority:0
-msgid "Lowest"
-msgstr "Más baja"
-
-#. module: crm_helpdesk
-#: view:crm.helpdesk.report:0
-msgid "# Mails"
-msgstr "nº de mails"
-
-#. module: crm_helpdesk
-#: field:crm.helpdesk,create_date:0
-#: field:crm.helpdesk.report,create_date:0
-msgid "Creation Date"
-msgstr "Fecha de creación"
-
-#. module: crm_helpdesk
-#: view:crm.helpdesk:0
-msgid "Reset to Draft"
-msgstr "Cambiar a borrador"
-
-#. module: crm_helpdesk
-#: view:crm.helpdesk:0
-#: selection:crm.helpdesk,state:0
-#: selection:crm.helpdesk.report,state:0
-msgid "Pending"
-msgstr "Pendiente"
-
-#. module: crm_helpdesk
-#: view:crm.helpdesk:0
-#: field:crm.helpdesk,date_deadline:0
-#: field:crm.helpdesk.report,date_deadline:0
-msgid "Deadline"
-msgstr "Fecha límite"
-
-#. module: crm_helpdesk
-#: selection:crm.helpdesk.report,month:0
-msgid "July"
-msgstr "Julio"
-
-#. module: crm_helpdesk
-#: model:ir.actions.act_window,name:crm_helpdesk.crm_helpdesk_categ_action
-msgid "Helpdesk Categories"
-msgstr "Categorías Helpdesk"
-
-#. module: crm_helpdesk
-#: model:ir.ui.menu,name:crm_helpdesk.menu_crm_case_helpdesk-act
-msgid "Categories"
-msgstr "Categorías"
-
-#. module: crm_helpdesk
-#: view:crm.helpdesk:0
-msgid "History Information"
-msgstr "Histórico información"
-
-#. module: crm_helpdesk
-#: view:crm.helpdesk:0
-msgid "Dates"
-msgstr "Fechas"
-
-#. module: crm_helpdesk
-#: view:crm.helpdesk.report:0
-msgid "    Month-1    "
-msgstr "    Mes-1    "
-
-#. module: crm_helpdesk
-#: view:crm.helpdesk.report:0
-msgid "#Helpdesk"
-msgstr "nº Helpdesk"
+#: view:crm.helpdesk:crm_helpdesk.view_crm_case_helpdesk_filter
+#: field:crm.helpdesk,state:0
+#: view:crm.helpdesk.report:crm_helpdesk.view_report_crm_helpdesk_filter
+#: field:crm.helpdesk.report,state:0
+msgid "Status"
+msgstr "Estado"
+
+#. module: crm_helpdesk
+#: field:crm.helpdesk,message_summary:0
+msgid "Summary"
+msgstr "Resumen"
+
+#. module: crm_helpdesk
+#: help:crm.helpdesk,state:0
+msgid ""
+"The status is set to 'Draft', when a case is created.                                  \n"
+"If the case is in progress the status is set to 'Open'.                                  \n"
+"When the case is over, the status is set to 'Done'.                                  \n"
+"If the case needs to be reviewed then the status is set to 'Pending'."
+msgstr ""
 
 #. module: crm_helpdesk
 #: help:crm.helpdesk,email_cc:0
@@ -280,36 +589,12 @@
 "These email addresses will be added to the CC field of all inbound and "
 "outbound emails for this record before being sent. Separate multiple email "
 "addresses with a comma"
-msgstr ""
-"Estas direcciones de correo serán añadidas al campo CC para todos los "
-"correos entrantes y salientes de este registro antes de ser enviados. Separe "
-"las diferentes direcciones de correo con una coma."
-
-#. module: crm_helpdesk
-#: view:crm.helpdesk:0
-msgid "References"
-msgstr "Referencias"
-
-#. module: crm_helpdesk
-#: selection:crm.helpdesk.report,month:0
-msgid "September"
-msgstr "Septiembre"
-
-#. module: crm_helpdesk
-#: view:crm.helpdesk:0
-msgid "Communication"
-msgstr "Comunicación"
-
-#. module: crm_helpdesk
-#: view:crm.helpdesk.report:0
-#: field:crm.helpdesk.report,month:0
-msgid "Month"
-msgstr "Mes"
-
-#. module: crm_helpdesk
-#: view:crm.helpdesk:0
-msgid "Escalate"
-msgstr "Escalar"
+msgstr "Estas direcciones de correo serán añadidas al campo CC para todos los correos entrantes y salientes de este registro antes de ser enviados. Separe las diferentes direcciones de correo con una coma."
+
+#. module: crm_helpdesk
+#: field:crm.helpdesk,message_unread:0
+msgid "Unread Messages"
+msgstr "Mensajes sin leer"
 
 #. module: crm_helpdesk
 #: field:crm.helpdesk,write_date:0
@@ -317,423 +602,29 @@
 msgstr "Fecha de actualización"
 
 #. module: crm_helpdesk
-#: view:crm.helpdesk:0
-msgid "Query"
-msgstr "Consulta"
-
-#. module: crm_helpdesk
-#: view:crm.helpdesk.report:0
-msgid "Salesman"
-msgstr "Comercial"
-
-#. module: crm_helpdesk
-#: field:crm.helpdesk,ref2:0
-msgid "Reference 2"
-msgstr "Referencia 2"
-
-#. module: crm_helpdesk
-#: field:crm.helpdesk,categ_id:0
-#: field:crm.helpdesk.report,categ_id:0
-msgid "Category"
-msgstr "Categoría"
-
-#. module: crm_helpdesk
-#: view:crm.helpdesk.report:0
-msgid "  Year  "
-msgstr "  Año  "
-
-#. module: crm_helpdesk
-#: view:crm.helpdesk:0
-msgid "Helpdesk Support"
-msgstr "Soporte Helpdesk"
-
-#. module: crm_helpdesk
-<<<<<<< HEAD
-#: field:crm.helpdesk,planned_cost:0
-#: field:crm.helpdesk.report,planned_cost:0
-msgid "Planned Costs"
-msgstr "Costes previstos"
-
-#. module: crm_helpdesk
-#: model:ir.module.module,description:crm_helpdesk.module_meta_information
-msgid "Helpdesk Management"
-msgstr "Gesitón Helpdesk"
-=======
-#: field:crm.helpdesk,message_last_post:0
-msgid "Last Message Date"
-msgstr "Fecha de último mensaje"
->>>>>>> f9f7669e
-
-#. module: crm_helpdesk
-#: view:crm.helpdesk:0
-msgid "Search Helpdesk"
-msgstr "Buscar Helpdesk"
-
-#. module: crm_helpdesk
-#: selection:crm.helpdesk,state:0
-#: selection:crm.helpdesk.report,state:0
-msgid "Draft"
-msgstr "Borrador"
-
-#. module: crm_helpdesk
-#: selection:crm.helpdesk,priority:0
-#: selection:crm.helpdesk.report,priority:0
-msgid "Low"
-msgstr "Baja"
-
-#. module: crm_helpdesk
-#: field:crm.helpdesk,date_closed:0
-#: selection:crm.helpdesk,state:0
-#: selection:crm.helpdesk.report,state:0
-msgid "Closed"
-msgstr "Cerrado"
-
-#. module: crm_helpdesk
-#: view:crm.helpdesk:0
-msgid "7 Days"
-msgstr "7 días"
-
-#. module: crm_helpdesk
-#: view:crm.helpdesk:0
-msgid "Communication & History"
-msgstr "Comunicación e Historial"
-
-#. module: crm_helpdesk
-#: selection:crm.helpdesk.report,month:0
-msgid "August"
-msgstr "Agosto"
-
-#. module: crm_helpdesk
-#: selection:crm.helpdesk,priority:0
-#: selection:crm.helpdesk.report,priority:0
-msgid "Normal"
-msgstr "Normal"
-
-#. module: crm_helpdesk
-#: view:crm.helpdesk:0
-msgid "Global CC"
-msgstr "CC Global"
-
-#. module: crm_helpdesk
-#: selection:crm.helpdesk.report,month:0
-msgid "June"
-msgstr "Junio"
-
-#. module: crm_helpdesk
-#: field:crm.helpdesk,planned_revenue:0
-msgid "Planned Revenue"
-msgstr "Ingresos previstos"
-
-#. module: crm_helpdesk
 #: field:crm.helpdesk.report,user_id:0
 msgid "User"
 msgstr "Usuario"
 
 #. module: crm_helpdesk
-#: field:crm.helpdesk,active:0
-msgid "Active"
-msgstr "Activo"
-
-#. module: crm_helpdesk
-#: model:ir.module.module,shortdesc:crm_helpdesk.module_meta_information
-msgid "CRM Helpdesk"
-msgstr "Helpdesk CRM"
-
-#. module: crm_helpdesk
-#: view:crm.helpdesk.report:0
-msgid "Extended Filters..."
-msgstr "Filtros extendidos..."
-
-#. module: crm_helpdesk
-#: model:ir.actions.act_window,name:crm_helpdesk.crm_case_helpdesk_act111
-msgid "Helpdesk Requests"
-msgstr "Solicitudes Helpdesk"
-
-#. module: crm_helpdesk
-#: view:crm.helpdesk.report:0
-msgid "Search"
-msgstr "Buscar"
-
-#. module: crm_helpdesk
-#: selection:crm.helpdesk.report,month:0
-msgid "October"
-msgstr "Octubre"
-
-#. module: crm_helpdesk
-#: selection:crm.helpdesk.report,month:0
-msgid "January"
-msgstr "Enero"
-
-#. module: crm_helpdesk
-#: help:crm.helpdesk,email_from:0
-msgid "These people will receive email."
-msgstr "Estas personas recibirán un email"
-
-#. module: crm_helpdesk
-#: view:crm.helpdesk:0
-#: field:crm.helpdesk,date:0
-msgid "Date"
-msgstr "Fecha"
-
-#. module: crm_helpdesk
-#: selection:crm.helpdesk.report,month:0
-msgid "November"
-msgstr "Noviembre"
-
-#. module: crm_helpdesk
-#: view:crm.helpdesk:0
-msgid "History"
-msgstr "Histórico"
-
-#. module: crm_helpdesk
-#: view:crm.helpdesk:0
-msgid "Attachments"
-msgstr "Datos adjuntos"
-
-#. module: crm_helpdesk
-#: view:crm.helpdesk:0
-msgid "Misc"
-msgstr "Misc."
-
-#. module: crm_helpdesk
-#: view:crm.helpdesk:0
-#: field:crm.helpdesk,state:0
-#: view:crm.helpdesk.report:0
-#: field:crm.helpdesk.report,state:0
-msgid "State"
-msgstr "Estado"
-
-#. module: crm_helpdesk
-#: view:crm.helpdesk:0
-msgid "General"
-msgstr "General"
-
-#. module: crm_helpdesk
-#: view:crm.helpdesk:0
-msgid "Send Reminder"
-msgstr "Enviar recordatorios"
-
-#. module: crm_helpdesk
-#: help:crm.helpdesk,section_id:0
-msgid ""
-"Sales team to which Case belongs to.                                 Define "
-"Responsible user and Email account for mail gateway."
-msgstr ""
-"Equipo de ventas al cual pertenece el caso. Defina un usuario responsable y "
-"su email para el mail gateway"
-
-#. module: crm_helpdesk
-#: view:crm.helpdesk:0
-msgid "Done"
-msgstr "Realizado"
-
-#. module: crm_helpdesk
-#: selection:crm.helpdesk.report,month:0
-msgid "December"
-msgstr "Diciembre"
-
-#. module: crm_helpdesk
-#: view:crm.helpdesk:0
-msgid "Cancel"
-msgstr "Cancelar"
-
-#. module: crm_helpdesk
-#: view:crm.helpdesk:0
-msgid "Close"
-msgstr "Cerrar"
-
-#. module: crm_helpdesk
-#: view:crm.helpdesk:0
-#: selection:crm.helpdesk,state:0
-#: selection:crm.helpdesk.report,state:0
-msgid "Open"
-msgstr "Abrir"
-
-#. module: crm_helpdesk
-#: view:crm.helpdesk:0
-msgid "Helpdesk Support Tree"
-msgstr "Árbol de soporte Helpdesk"
-
-#. module: crm_helpdesk
-#: view:crm.helpdesk:0
-msgid "Categorization"
-msgstr "Categorización"
-
-#. module: crm_helpdesk
-#: view:crm.helpdesk.report:0
-#: model:ir.model,name:crm_helpdesk.model_crm_helpdesk
-#: model:ir.ui.menu,name:crm_helpdesk.menu_config_helpdesk
-msgid "Helpdesk"
-msgstr "Helpdesk"
-
-#. module: crm_helpdesk
-#: view:crm.helpdesk:0
-#: field:crm.helpdesk,user_id:0
-msgid "Responsible"
-msgstr "Responsable"
-
-#. module: crm_helpdesk
-#: view:crm.helpdesk.report:0
-msgid "Current"
-msgstr "Actual"
-
-#. module: crm_helpdesk
-#: view:crm.helpdesk:0
-msgid "Details"
-msgstr "Detalles"
-
-#. module: crm_helpdesk
-#: view:crm.helpdesk:0
-msgid "Reply"
-msgstr "Responder"
-
-#. module: crm_helpdesk
-#: field:crm.helpdesk,description:0
-msgid "Description"
-msgstr "Descripción"
-
-#. module: crm_helpdesk
-#: selection:crm.helpdesk.report,month:0
-msgid "May"
-msgstr "Mayo"
-
-#. module: crm_helpdesk
-#: field:crm.helpdesk,probability:0
-msgid "Probability (%)"
-msgstr "Probabilidad (%)"
-
-#. module: crm_helpdesk
-#: field:crm.helpdesk.report,email:0
-msgid "# Emails"
-msgstr "nº de emails"
-
-#. module: crm_helpdesk
-#: model:ir.actions.act_window,help:crm_helpdesk.action_report_crm_helpdesk
-msgid ""
-"Have a general overview of all support requests by sorting them with "
-"specific criteria such as the processing time, number of requests answered, "
-"emails sent and costs."
-msgstr ""
-"Tenga una visión general de todas las peticiones de soporte ordenándolas por "
-"criterios específicos como el tiempo de proceso, número de peticiones "
-"respondidas, correos electrónicos enviados y costes."
-
-#. module: crm_helpdesk
-#: help:crm.helpdesk,canal_id:0
-msgid ""
-"The channels represent the different communication  modes available with the "
-"customer."
-msgstr ""
-"Los canales representan los diferentes modos de comunicación disponibles con "
-"el cliente"
-
-#. module: crm_helpdesk
-#: help:crm.helpdesk,state:0
-msgid ""
-"The state is set to 'Draft', when a case is created.                         "
-"         \n"
-"If the case is in progress the state is set to 'Open'.                       "
-"           \n"
-"When the case is over, the state is set to 'Done'.                           "
-"       \n"
-"If the case needs to be reviewed then the state is set to 'Pending'."
-msgstr ""
-"El estado se establece a 'Borrador', cuando se crea un caso.                 "
-"                 \n"
-"Si el caso está en progreso el estado se establece a 'Abierto'.              "
-"                    \n"
-"Cuando el caso se cierra, el estado se establece a 'Realizado'.              "
-"                    \n"
-"Si el caso necesita ser revisado entonces el estado se establece a "
-"'Pendiente'."
-
-#. module: crm_helpdesk
-#: selection:crm.helpdesk.report,month:0
-msgid "February"
-msgstr "Febrero"
-
-#. module: crm_helpdesk
-#: field:crm.helpdesk,name:0
-msgid "Name"
-msgstr "Nombre"
-
-#. module: crm_helpdesk
-#: view:crm.helpdesk.report:0
-msgid "Lost"
-msgstr "Perdido"
-
-#. module: crm_helpdesk
-#: model:ir.ui.menu,name:crm_helpdesk.menu_help_support_main
-msgid "Helpdesk and Support"
-msgstr "Helpdesk y soporte"
-
-#. module: crm_helpdesk
-#: selection:crm.helpdesk.report,month:0
-msgid "April"
-msgstr "Abril"
-
-#. module: crm_helpdesk
-#: view:crm.helpdesk.report:0
-msgid "My Case(s)"
-msgstr "Mi(s) caso(s)"
-
-#. module: crm_helpdesk
-#: field:crm.helpdesk,id:0
-msgid "ID"
-msgstr "ID"
-
-#. module: crm_helpdesk
-#: model:ir.actions.act_window,help:crm_helpdesk.crm_helpdesk_categ_action
-msgid ""
-"Create and manage helpdesk categories to better manage and classify your "
-"support requests."
-msgstr ""
-"Crear y gestionar las categorías de helpdesk para mejorar la gestión y "
-"clasificación de sus solicitudes de soporte"
-
-#. module: crm_helpdesk
-#: selection:crm.helpdesk,priority:0
-#: selection:crm.helpdesk.report,priority:0
-msgid "High"
-msgstr "Alta"
-
-#. module: crm_helpdesk
-#: view:crm.helpdesk:0
-#: field:crm.helpdesk,section_id:0
-#: view:crm.helpdesk.report:0
-msgid "Sales Team"
-msgstr "Equipo de ventas"
-
-#. module: crm_helpdesk
-#: field:crm.helpdesk,date_action_last:0
-msgid "Last Action"
-msgstr "Última Acción"
-
-#. module: crm_helpdesk
-#: model:ir.actions.act_window,help:crm_helpdesk.crm_case_helpdesk_act111
-msgid ""
-"Helpdesk and Support allow you to track your interventions. Select a "
-"customer, add notes and categorize interventions with partners if necessary. "
-"You can also assign a priority level. Use the OpenERP Issues system to "
-"manage your support activities. Issues can be connected to the email "
-"gateway: new emails may create issues, each of them automatically gets the "
-"history of the conversation with the customer."
-msgstr ""
-"Helpdesk y soporte le permite el seguimiento de sus intervenciones. "
-"Seleccione un cliente, añada notas y categorize las intervenciones con "
-"terceros en caso necesario. Puede asignar un nivel de prioridad. Utilice el "
-"sistema de incidencias de OpenERP para gestionar sus actividades de suporte. "
-"Incidencias puede conectarse con la pasarela de correo: los correos nuevos "
-"podrán crear incidencias, cada una de las cuales se rellenará "
-"automáticamente con el historial de conversación con el cliente."
-
-#. module: crm_helpdesk
-#: view:crm.helpdesk.report:0
-#: field:crm.helpdesk.report,name:0
-msgid "Year"
-msgstr "Año"
-
-#. module: crm_helpdesk
-#: field:crm.helpdesk,duration:0
-msgid "Duration"
-msgstr "Duración"+#: field:crm.helpdesk,email_cc:0
+msgid "Watchers Emails"
+msgstr "Email del observador"
+
+#. module: crm_helpdesk
+#: field:crm.helpdesk,website_message_ids:0
+msgid "Website Messages"
+msgstr ""
+
+#. module: crm_helpdesk
+#: help:crm.helpdesk,website_message_ids:0
+msgid "Website communication history"
+msgstr ""
+
+#. module: crm_helpdesk
+#: code:addons/crm_helpdesk/crm_helpdesk.py:117
+#, python-format
+msgid ""
+"You can not escalate, you are already at the top level regarding your sales-"
+"team category."
+msgstr ""