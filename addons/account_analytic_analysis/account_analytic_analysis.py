--- conflicted
+++ resolved
@@ -570,19 +570,6 @@
         res['value']['recurring_rule_type'] = template.recurring_rule_type
         res['value']['recurring_invoice_line_ids'] = invoice_line_ids
         return res
-<<<<<<< HEAD
-        
-    def on_change_timesheets(self, cr, ids, uid, invoice_on_timesheets):
-        if invoice_on_timesheets == True:
-            return { 'value':{
-                'use_timesheets': True,
-                'to_invoice':1,
-            }}
-        else:
-            return { 'value':{'use_timesheets': False}}
-        
-account_analytic_account()
-=======
 
     def onchange_recurring_invoices(self, cr, uid, ids, recurring_invoices, date_start=False, context=None):
         value = {}
@@ -737,7 +724,6 @@
                 new_date = next_date+relativedelta(months=+interval)
             self.write(cr, uid, [contract.id], {'recurring_next_date': new_date.strftime('%Y-%m-%d')}, context=context)
         return True
->>>>>>> 70f16ce7
 
 class account_analytic_account_summary_user(osv.osv):
     _name = "account_analytic_analysis.summary.user"
