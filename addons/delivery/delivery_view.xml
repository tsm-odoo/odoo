--- conflicted
+++ resolved
@@ -41,13 +41,7 @@
                                 <field name="free_if_more_than" attrs="{'readonly':[('use_detailed_pricelist', '=', True)]}"/>
                                 <field name="amount" attrs="{'required':[('free_if_more_than','&lt;&gt;',False)], 'invisible':[('free_if_more_than','=',False)]}"/>
                             </div>
-<<<<<<< HEAD
-                        
-                        <newline/>
-                        <field name="use_detailed_pricelist"/>
-=======
                             <field name="use_detailed_pricelist"/>
->>>>>>> 8522ae72
                         </group>
                     </group>
 
