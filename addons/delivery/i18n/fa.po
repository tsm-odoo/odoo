--- conflicted
+++ resolved
@@ -1,30 +1,22 @@
-# Persian translation for openobject-addons
-# Copyright (c) 2014 Rosetta Contributors and Canonical Ltd 2014
-# This file is distributed under the same license as the openobject-addons package.
-# FIRST AUTHOR <EMAIL@ADDRESS>, 2014.
-#
-msgid ""
-msgstr ""
-<<<<<<< HEAD
-"Project-Id-Version: openobject-addons\n"
-"Report-Msgid-Bugs-To: FULL NAME <EMAIL@ADDRESS>\n"
-"POT-Creation-Date: 2014-08-14 13:09+0000\n"
-"PO-Revision-Date: 2014-12-31 20:21+0000\n"
-"Last-Translator: ErfanJeddy <erfanjeddy@yahoo.com>\n"
-"Language-Team: Persian <fa@li.org>\n"
-=======
+# Translation of Odoo Server.
+# This file contains the translation of the following modules:
+# * delivery
+# 
+# Translators:
+# FIRST AUTHOR <EMAIL@ADDRESS>, 2014
+msgid ""
+msgstr ""
 "Project-Id-Version: Odoo 8.0\n"
 "Report-Msgid-Bugs-To: \n"
 "POT-Creation-Date: 2015-01-21 14:08+0000\n"
 "PO-Revision-Date: 2016-03-06 17:10+0000\n"
 "Last-Translator: Martin Trigaux\n"
 "Language-Team: Persian (http://www.transifex.com/odoo/odoo-8/language/fa/)\n"
->>>>>>> 7b7f3fa7
 "MIME-Version: 1.0\n"
 "Content-Type: text/plain; charset=UTF-8\n"
-"Content-Transfer-Encoding: 8bit\n"
-"X-Launchpad-Export-Date: 2015-01-01 06:14+0000\n"
-"X-Generator: Launchpad (build 17286)\n"
+"Content-Transfer-Encoding: \n"
+"Language: fa\n"
+"Plural-Forms: nplurals=1; plural=0;\n"
 
 #. module: delivery
 #: selection:delivery.grid.line,operator:0
@@ -35,15 +27,12 @@
 #: model:ir.actions.act_window,help:delivery.action_delivery_grid_form
 msgid ""
 "<p class=\"oe_view_nocontent_create\">\n"
-"                Click to create a delivery price list for a specific "
-"region.\n"
+"                Click to create a delivery price list for a specific region.\n"
 "              </p><p>\n"
 "                The delivery price list allows you to compute the cost and\n"
 "                sales price of the delivery according to the weight of the\n"
-"                products and other criteria. You can define several price "
-"lists\n"
-"                for each delivery method: per country or a zone in a "
-"specific\n"
+"                products and other criteria. You can define several price lists\n"
+"                for each delivery method: per country or a zone in a specific\n"
 "                country defined by a postal code range.\n"
 "              </p>\n"
 "            "
@@ -55,16 +44,12 @@
 "<p class=\"oe_view_nocontent_create\">\n"
 "                Click to define a new deliver method. \n"
 "              </p><p>\n"
-"                Each carrier (e.g. UPS) can have several delivery methods "
-"(e.g.\n"
-"                UPS Express, UPS Standard) with a set of pricing rules "
-"attached\n"
+"                Each carrier (e.g. UPS) can have several delivery methods (e.g.\n"
+"                UPS Express, UPS Standard) with a set of pricing rules attached\n"
 "                to each method.\n"
 "              </p><p>\n"
-"                These methods allow to automatically compute the delivery "
-"price\n"
-"                according to your settings; on the sales order (based on "
-"the\n"
+"                These methods allow to automatically compute the delivery price\n"
+"                according to your settings; on the sales order (based on the\n"
 "                quotation) or the invoice (based on the delivery orders).\n"
 "              </p>\n"
 "            "
@@ -76,8 +61,7 @@
 msgstr ">="
 
 #. module: delivery
-#: field:delivery.carrier,active:0
-#: field:delivery.grid,active:0
+#: field:delivery.carrier,active:0 field:delivery.grid,active:0
 msgid "Active"
 msgstr "فعال"
 
@@ -118,8 +102,7 @@
 #: view:delivery.carrier:delivery.view_delivery_carrier_tree
 #: field:delivery.grid,carrier_id:0
 #: model:ir.model,name:delivery.model_delivery_carrier
-#: field:stock.picking,carrier_id:0
-#: view:website:stock.report_picking
+#: field:stock.picking,carrier_id:0 view:website:stock.report_picking
 msgid "Carrier"
 msgstr "پیک"
 
@@ -163,15 +146,13 @@
 msgstr "کشورها"
 
 #. module: delivery
-#: field:delivery.carrier,create_uid:0
-#: field:delivery.grid,create_uid:0
+#: field:delivery.carrier,create_uid:0 field:delivery.grid,create_uid:0
 #: field:delivery.grid.line,create_uid:0
 msgid "Created by"
 msgstr "ایجاد شده توسط"
 
 #. module: delivery
-#: field:delivery.carrier,create_date:0
-#: field:delivery.grid,create_date:0
+#: field:delivery.carrier,create_date:0 field:delivery.grid,create_date:0
 #: field:delivery.grid.line,create_date:0
 msgid "Created on"
 msgstr "ایجاد شده در"
@@ -203,8 +184,7 @@
 msgstr ""
 
 #. module: delivery
-#: field:delivery.carrier,name:0
-#: field:res.partner,property_delivery_carrier:0
+#: field:delivery.carrier,name:0 field:res.partner,property_delivery_carrier:0
 #: field:sale.order,carrier_id:0
 msgid "Delivery Method"
 msgstr "روش تحویل"
@@ -303,8 +283,7 @@
 msgstr ""
 
 #. module: delivery
-#: field:delivery.carrier,id:0
-#: field:delivery.grid,id:0
+#: field:delivery.carrier,id:0 field:delivery.grid,id:0
 #: field:delivery.grid.line,id:0
 msgid "ID"
 msgstr "شناسه"
@@ -333,8 +312,8 @@
 #. module: delivery
 #: view:sale.order:delivery.view_order_withcarrier_form
 msgid ""
-"If you don't 'Add in Quote', the exact price will be computed when invoicing "
-"based on delivery order(s)."
+"If you don't 'Add in Quote', the exact price will be computed when invoicing"
+" based on delivery order(s)."
 msgstr ""
 
 #. module: delivery
@@ -354,15 +333,13 @@
 msgstr ""
 
 #. module: delivery
-#: field:delivery.carrier,write_uid:0
-#: field:delivery.grid,write_uid:0
+#: field:delivery.carrier,write_uid:0 field:delivery.grid,write_uid:0
 #: field:delivery.grid.line,write_uid:0
 msgid "Last Updated by"
 msgstr "آخرین به روز رسانی توسط"
 
 #. module: delivery
-#: field:delivery.carrier,write_date:0
-#: field:delivery.grid,write_date:0
+#: field:delivery.carrier,write_date:0 field:delivery.grid,write_date:0
 #: field:delivery.grid.line,write_date:0
 msgid "Last Updated on"
 msgstr "آخرین به روز رسانی در"
@@ -388,13 +365,13 @@
 msgstr "وزن خالص"
 
 #. module: delivery
-#: code:addons/delivery/sale.py:75
+#: code:addons/delivery/sale.py:71
 #, python-format
 msgid "No Grid Available!"
 msgstr ""
 
 #. module: delivery
-#: code:addons/delivery/sale.py:75
+#: code:addons/delivery/sale.py:71
 #, python-format
 msgid "No grid matching for this carrier!"
 msgstr ""
@@ -415,7 +392,7 @@
 msgstr "اپراتور"
 
 #. module: delivery
-#: code:addons/delivery/sale.py:78
+#: code:addons/delivery/sale.py:74
 #, python-format
 msgid "Order not in Draft State!"
 msgstr ""
@@ -436,8 +413,7 @@
 msgstr ""
 
 #. module: delivery
-#: field:delivery.carrier,price:0
-#: selection:delivery.grid.line,type:0
+#: field:delivery.carrier,price:0 selection:delivery.grid.line,type:0
 #: selection:delivery.grid.line,variable_factor:0
 msgid "Price"
 msgstr "قیمت"
@@ -482,8 +458,7 @@
 msgstr ""
 
 #. module: delivery
-#: field:delivery.grid,sequence:0
-#: field:delivery.grid.line,sequence:0
+#: field:delivery.grid,sequence:0 field:delivery.grid.line,sequence:0
 msgid "Sequence"
 msgstr "دنباله"
 
@@ -510,7 +485,7 @@
 msgstr ""
 
 #. module: delivery
-#: code:addons/delivery/sale.py:78
+#: code:addons/delivery/sale.py:74
 #, python-format
 msgid "The order state have to be draft to add delivery lines."
 msgstr ""
@@ -542,8 +517,7 @@
 msgstr ""
 
 #. module: delivery
-#: field:stock.move,weight_uom_id:0
-#: field:stock.picking,weight_uom_id:0
+#: field:stock.move,weight_uom_id:0 field:stock.picking,weight_uom_id:0
 msgid "Unit of Measure"
 msgstr "واحد اندازه گیری"
 
@@ -559,8 +533,7 @@
 msgstr "واحد اندازه گیری وزن"
 
 #. module: delivery
-#: selection:delivery.grid.line,price_type:0
-#: field:delivery.grid.line,type:0
+#: selection:delivery.grid.line,price_type:0 field:delivery.grid.line,type:0
 msgid "Variable"
 msgstr "متغیر"
 
@@ -571,8 +544,7 @@
 
 #. module: delivery
 #: selection:delivery.grid.line,type:0
-#: selection:delivery.grid.line,variable_factor:0
-#: field:stock.picking,volume:0
+#: selection:delivery.grid.line,variable_factor:0 field:stock.picking,volume:0
 msgid "Volume"
 msgstr "حجم"
 
@@ -584,12 +556,9 @@
 
 #. module: delivery
 #: selection:delivery.grid.line,type:0
-#: selection:delivery.grid.line,variable_factor:0
-#: view:stock.move:delivery.view_move_withweight_form
-#: field:stock.move,weight:0
+#: selection:delivery.grid.line,variable_factor:0 field:stock.move,weight:0
 #: view:stock.picking:delivery.view_picking_withcarrier_out_form
-#: field:stock.picking,weight:0
-#: view:website:stock.report_picking
+#: field:stock.picking,weight:0 view:website:stock.report_picking
 msgid "Weight"
 msgstr "وزن"
 
