# Mongolian translation for openobject-addons
# Copyright (c) 2010 Rosetta Contributors and Canonical Ltd 2010
# This file is distributed under the same license as the openobject-addons package.
# FIRST AUTHOR <EMAIL@ADDRESS>, 2010.
#
msgid ""
msgstr ""
"Project-Id-Version: openobject-addons\n"
"Report-Msgid-Bugs-To: FULL NAME <EMAIL@ADDRESS>\n"
"POT-Creation-Date: 2010-12-21 19:45+0000\n"
"PO-Revision-Date: 2010-09-29 11:13+0000\n"
"Last-Translator: ub121 <ubs121@gmail.com>\n"
"Language-Team: Mongolian <mn@li.org>\n"
"MIME-Version: 1.0\n"
"Content-Type: text/plain; charset=UTF-8\n"
"Content-Transfer-Encoding: 8bit\n"
"X-Launchpad-Export-Date: 2010-12-24 05:53+0000\n"
"X-Generator: Launchpad (build Unknown)\n"

#. module: resource
#: help:resource.calendar.leaves,resource_id:0
msgid ""
"If empty, this is a generic holiday for the company. If a resource is set, "
"the holiday/leave is only for this resource"
msgstr ""
"Хэрэв хоосон бол энгийн амралт байна. Хэрэв нөөц заасан бол амралт/чөлөө энэ "
"нөөцөд хамаатай."

#. module: resource
#: selection:resource.calendar.attendance,dayofweek:0
msgid "Friday"
msgstr "Баасан"

#. module: resource
#: field:resource.resource,resource_type:0
msgid "Resource Type"
msgstr "Нөөцийн төрөл"

#. module: resource
#: model:ir.model,name:resource.model_resource_calendar_leaves
#: view:resource.calendar.leaves:0
msgid "Leave Detail"
msgstr "Чөлөөний дэлгэрэнгүй"

#. module: resource
#: model:ir.actions.act_window,name:resource.resource_calendar_resources_leaves
msgid "Resources Leaves"
msgstr ""

#. module: resource
#: view:resource.calendar:0
#: field:resource.calendar,attendance_ids:0
#: view:resource.calendar.attendance:0
#: view:resource.calendar.leaves:0
#: view:resource.resource:0
msgid "Working Time"
msgstr "Ажлын цаг"

#. module: resource
#: selection:resource.calendar.attendance,dayofweek:0
msgid "Thursday"
msgstr "Пүрэв"

#. module: resource
#: view:resource.calendar.leaves:0
#: view:resource.resource:0
msgid "Group By..."
msgstr "Бүлэглэх..."

#. module: resource
#: selection:resource.calendar.attendance,dayofweek:0
msgid "Sunday"
msgstr "Ням"

#. module: resource
#: view:resource.resource:0
msgid "Search Resource"
msgstr "Нөөц хайх"

#. module: resource
#: view:resource.resource:0
msgid "Type"
msgstr "Төрөл"

#. module: resource
#: model:ir.actions.act_window,name:resource.action_resource_resource_tree
#: view:resource.resource:0
msgid "Resources"
msgstr "Нөөцүүд"

#. module: resource
#: field:resource.calendar,manager:0
msgid "Workgroup manager"
msgstr "Ажлын багийн менежер"

#. module: resource
#: help:resource.calendar.attendance,hour_from:0
msgid "Working time will start from"
msgstr ""

#. module: resource
#: constraint:resource.calendar.leaves:0
msgid "Error! leave start-date must be lower then leave end-date."
msgstr ""

#. module: resource
#: model:ir.model,name:resource.model_resource_calendar
msgid "Resource Calendar"
msgstr "Нөөцийн календарь"

#. module: resource
#: field:resource.calendar,company_id:0
#: view:resource.calendar.leaves:0
#: field:resource.calendar.leaves,company_id:0
#: view:resource.resource:0
#: field:resource.resource,company_id:0
msgid "Company"
msgstr "Компани"

#. module: resource
#: selection:resource.resource,resource_type:0
msgid "Material"
msgstr "Материал"

#. module: resource
#: field:resource.calendar.attendance,dayofweek:0
msgid "Day of week"
msgstr "Гариг"

#. module: resource
#: field:resource.calendar.attendance,date_from:0
msgid "Starting date"
msgstr "Эхлэл огноо"

#. module: resource
#: view:resource.calendar:0
msgid "Search Working Time"
msgstr ""

#. module: resource
#: view:resource.calendar.leaves:0
msgid "Reason"
msgstr ""

#. module: resource
#: view:resource.resource:0
#: field:resource.resource,user_id:0
msgid "User"
msgstr "Хэрэглэгч"

#. module: resource
#: view:resource.calendar.leaves:0
msgid "Date"
msgstr "Огноо"

#. module: resource
#: view:resource.calendar.leaves:0
msgid "Search Working Period Leaves"
msgstr ""

#. module: resource
#: model:ir.actions.act_window,help:resource.action_resource_resource_tree
msgid ""
"Resources allows you to create and manage resources that should be involved "
"in a specific project phase. It also allows you to set their efficiency "
"level and workload based on their weekly working hours"
msgstr ""

#. module: resource
#: field:resource.calendar.leaves,date_to:0
msgid "End Date"
msgstr "Дуусах огноо"

#. module: resource
#: model:ir.actions.act_window,name:resource.resource_calendar_closing_days
msgid "Closing Days"
msgstr ""

#. module: resource
#: model:ir.module.module,shortdesc:resource.module_meta_information
#: model:ir.ui.menu,name:resource.menu_resource_config
#: view:resource.calendar.leaves:0
#: field:resource.calendar.leaves,resource_id:0
#: view:resource.resource:0
msgid "Resource"
msgstr "Нөөц"

#. module: resource
#: view:resource.calendar:0
#: field:resource.calendar,name:0
#: field:resource.calendar.attendance,name:0
#: field:resource.calendar.leaves,name:0
#: field:resource.resource,name:0
msgid "Name"
msgstr "Нэр"

#. module: resource
#: model:ir.module.module,description:resource.module_meta_information
msgid ""
"\n"
"    Module for resource management\n"
"     A resource represent something that can be scheduled\n"
"     (a developer on a task or a workcenter on manufacturing orders).\n"
"     This module manages a resource calendar associated to every resource.\n"
"     It also manages the leaves of every resource.\n"
"\n"
"    "
msgstr ""
"\n"
"    Module for resource management\n"
"     Нөөц гэдэг нь хувиарлаж болох ямар нэг зүйлийг хэлнэ\n"
"     (хөгжүүлэгчийг даалгаварт, цехийг үйлдвэрлэлд гэх мэт).\n"
"     Энэ модуль нь бүх нөөцийн календарийг удирдана.\n"
"     Мөн нөөцийн чөлөөг удирдана.\n"
"\n"
"    "

#. module: resource
#: selection:resource.calendar.attendance,dayofweek:0
msgid "Wednesday"
msgstr "Лхагва"

#. module: resource
#: model:ir.actions.act_window,name:resource.action_resource_calendar_form
msgid "Working Period"
msgstr "Ажлын мөчлөг"

#. module: resource
#: model:ir.model,name:resource.model_resource_resource
msgid "Resource Detail"
msgstr "Нөөцийн дэлгэрэнгүй"

#. module: resource
#: field:resource.resource,active:0
msgid "Active"
msgstr "Идэвхтэй"

#. module: resource
#: help:resource.resource,active:0
msgid ""
"If the active field is set to False, it will allow you to hide the resource "
"record without removing it."
msgstr ""

#. module: resource
#: field:resource.calendar.attendance,calendar_id:0
msgid "Resource's Calendar"
msgstr "Нөөцийн календарь"

#. module: resource
#: help:resource.resource,user_id:0
msgid "Related user name for the resource to manage its access."
msgstr "Нөөцийн хандалтыг удирдах хэрэглэгч."

#. module: resource
#: help:resource.resource,calendar_id:0
msgid "Define the schedule of resource"
msgstr "Нөөцийн хувиарлалтыг тодорхойлох"

#. module: resource
#: field:resource.calendar.attendance,hour_from:0
msgid "Work from"
msgstr ""

#. module: resource
#: field:resource.resource,code:0
msgid "Code"
msgstr "Код"

#. module: resource
#: selection:resource.calendar.attendance,dayofweek:0
msgid "Monday"
msgstr "Даваа"

#. module: resource
#: field:resource.calendar.attendance,hour_to:0
msgid "Work to"
msgstr ""

#. module: resource
#: help:resource.resource,time_efficiency:0
msgid ""
"This field depict the efficiency of the resource to complete tasks. e.g  "
"resource put alone on a phase of 5 days with 5 tasks assigned to him, will "
"show a load of 100% for this phase by default, but if we put a efficency of "
"200%, then his load will only be 50%."
msgstr ""

#. module: resource
#: selection:resource.calendar.attendance,dayofweek:0
msgid "Tuesday"
msgstr "Мягмар"

#. module: resource
#: field:resource.calendar.leaves,calendar_id:0
#: field:resource.resource,calendar_id:0
msgid "Working time"
msgstr "Ажлын цаг"

#. module: resource
#: model:ir.actions.act_window,name:resource.action_resource_calendar_leave_tree
#: model:ir.ui.menu,name:resource.menu_view_resource_calendar_leaves_search
msgid "Resource Leaves"
msgstr ""

#. module: resource
#: view:resource.resource:0
msgid "General Information"
msgstr ""

#. module: resource
#: help:resource.calendar.attendance,hour_to:0
msgid "Working time will end at"
msgstr ""

#. module: resource
#: view:resource.resource:0
msgid "Inactive"
msgstr ""

#. module: resource
#: code:addons/resource/faces/resource.py:0
#, python-format
msgid "(vacation)"
msgstr "(эзгүй)"

#. module: resource
#: field:resource.resource,time_efficiency:0
msgid "Efficiency factor"
msgstr "Бүтээмжийн фактор"

#. module: resource
#: selection:resource.resource,resource_type:0
msgid "Human"
msgstr "Хүн"

#. module: resource
#: model:ir.model,name:resource.model_resource_calendar_attendance
msgid "Work Detail"
msgstr "Ажлын дэлгэрэнгүй"

#. module: resource
#: field:resource.calendar.leaves,date_from:0
msgid "Start Date"
msgstr "Эхлэл огноо"

#. module: resource
#: code:addons/resource/resource.py:0
#, python-format
msgid " (copy)"
msgstr ""

#. module: resource
#: selection:resource.calendar.attendance,dayofweek:0
msgid "Saturday"
msgstr "Бямба"

#~ msgid ""
#~ "The Object name must start with x_ and not contain any special character !"
#~ msgstr ""
#~ "Объектын нэрний эхлэл x_ байх ёстой бөгөөд бусад тусгай тэмдэгтийг агуулж "
#~ "болохгүй!"

#~ msgid "Invalid XML for View Architecture!"
#~ msgstr "Дэлгэцийн XML алдаатай!"

#~ msgid "Invalid model name in the action definition."
#~ msgstr "Үйлдлийн тодорхойлолтод буруу моделийн нэр байна."

#~ msgid "Search Working Period"
#~ msgstr "Ажлын мөчлөг хайх"

#~ msgid ""
<<<<<<< HEAD
#~ "\n"
#~ "    Module for resource management\n"
#~ "     A resource represent something that can be scheduled\n"
#~ "     (a developer on a task or a work center on manufacturing orders).\n"
#~ "     This module manages a resource calendar associated to every resource.\n"
#~ "     It also manages the leaves of every resource.\n"
#~ "\n"
#~ "    "
#~ msgstr ""
#~ "\n"
#~ "    Module for resource management\n"
#~ "     Нөөц гэдэг нь хувиарлаж болох ямар нэг зүйлийг хэлнэ\n"
#~ "     (хөгжүүлэгчийг даалгаварт, цехийг үйлдвэрлэлд гэх мэт).\n"
#~ "     Энэ модуль нь бүх нөөцийн календарийг удирдана.\n"
#~ "     Мөн нөөцийн чөлөөг удирдана.\n"
#~ "\n"
#~ "    "

#~ msgid ""
=======
>>>>>>> 96fcf28f
#~ "If the active field is set to true, it will allow you to hide the resource "
#~ "record without removing it."
#~ msgstr ""
#~ "Хэрэв идэвхитэй талбарт чагт тависан бол нөөцийг хасалгүйгээр нуух болно."

#~ msgid "Manager"
#~ msgstr "Менежер"<|MERGE_RESOLUTION|>--- conflicted
+++ resolved
@@ -371,7 +371,6 @@
 #~ msgstr "Ажлын мөчлөг хайх"
 
 #~ msgid ""
-<<<<<<< HEAD
 #~ "\n"
 #~ "    Module for resource management\n"
 #~ "     A resource represent something that can be scheduled\n"
@@ -391,8 +390,6 @@
 #~ "    "
 
 #~ msgid ""
-=======
->>>>>>> 96fcf28f
 #~ "If the active field is set to true, it will allow you to hide the resource "
 #~ "record without removing it."
 #~ msgstr ""
