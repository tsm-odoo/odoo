--- conflicted
+++ resolved
@@ -127,11 +127,7 @@
             <field name="type">search</field>
             <field name="arch" type="xml">
                 <search string="Expense">
-<<<<<<< HEAD
-                <group col="20" colspan="4">
-=======
                     <group>
->>>>>>> 5e9e4eaa
                       <filter
                         icon="terp-hr"
                         domain="[('state','=','draft')]"
