# Translation of Odoo Server.
# This file contains the translation of the following modules:
# * hr_expense
#
# Translators:
# Martin Trigaux <mat@odoo.com>, 2017
# Michael Yeung <michael@deluxe.hk>, 2017
msgid ""
msgstr ""
"Project-Id-Version: Odoo Server 11.0\n"
"Report-Msgid-Bugs-To: \n"
"POT-Creation-Date: 2017-11-16 08:08+0000\n"
"PO-Revision-Date: 2017-11-16 08:08+0000\n"
"Last-Translator: Michael Yeung <michael@deluxe.hk>, 2017\n"
"Language-Team: Chinese (Taiwan) (https://www.transifex.com/odoo/teams/41243/zh_TW/)\n"
"Language: zh_TW\n"
"MIME-Version: 1.0\n"
"Content-Type: text/plain; charset=UTF-8\n"
"Content-Transfer-Encoding: \n"
"Plural-Forms: nplurals=1; plural=0;\n"

#. module: hr_expense
#: model:ir.ui.view,arch_db:hr_expense.hr_expense_planner
msgid "(e.g. expenses@mycompany.odoo.com)"
msgstr ""

#. module: hr_expense
#: model:ir.ui.view,arch_db:hr_expense.hr_expense_planner
msgid "(if the expense has been paid by the employee directly);"
msgstr ""

#. module: hr_expense
#: model:ir.ui.view,arch_db:hr_expense.hr_expense_planner
msgid "(only such email addresses are authorized)"
msgstr ""

#. module: hr_expense
#: model:ir.ui.view,arch_db:hr_expense.hr_expense_planner
msgid "(used for reimbursement)"
msgstr ""

#. module: hr_expense
#: model:ir.ui.view,arch_db:hr_expense.hr_expense_planner
msgid ". Here are some advises to avoid conflictual situations:"
msgstr ""

#. module: hr_expense
#: model:ir.ui.view,arch_db:hr_expense.hr_expense_planner
msgid "2 ways to record expenses:"
msgstr ""

#. module: hr_expense
#: model:ir.ui.view,arch_db:hr_expense.product_product_expense_form_view
msgid ""
"<i class=\"text-muted oe_edit_only\">Use [Reference] as a subject prefix for"
" incoming receipts</i>"
msgstr ""

#. module: hr_expense
#. openerp-web
#: code:addons/hr_expense/static/src/js/tour.js:48
#, python-format
msgid ""
"<p>Approve the sheet here.</p><p>Tip: if you refuse, don’t forget to give "
"the reason thanks to the hereunder message tool</p>"
msgstr ""

#. module: hr_expense
#. openerp-web
#: code:addons/hr_expense/static/src/js/tour.js:21
#, python-format
msgid "<p>Click here to create your first expense and add it under here.</p>"
msgstr ""

#. module: hr_expense
#. openerp-web
#: code:addons/hr_expense/static/src/js/tour.js:44
#, python-format
msgid ""
"<p>Click on <b> Action Submit To Manager </b> to submit selected expenses to"
" your manager</p>"
msgstr ""

#. module: hr_expense
#. openerp-web
#: code:addons/hr_expense/static/src/js/tour.js:31
#, python-format
msgid "<p>Once your Expense is ready, you can save it.</p>"
msgstr ""

#. module: hr_expense
#. openerp-web
#: code:addons/hr_expense/static/src/js/tour.js:39
#, python-format
msgid "<p>Select expenses to submit them to your manager</p>"
msgstr ""

#. module: hr_expense
#. openerp-web
#: code:addons/hr_expense/static/src/js/tour.js:52
#, python-format
msgid ""
"<p>The accountant receive approved expense reports.</p><p>He can post "
"journal entries in one click if taxes and accounts are right.</p>"
msgstr ""

#. module: hr_expense
#: model:ir.ui.view,arch_db:hr_expense.hr_expense_planner
msgid ""
"<span class=\"panel-title\">\n"
"                                        <strong>By email (advised)</strong><br/>\n"
"                                        <span class=\"small\">Send a snapshot whenever you get an expense</span>\n"
"                                    </span>"
msgstr ""

#. module: hr_expense
#: model:ir.ui.view,arch_db:hr_expense.hr_expense_planner
msgid ""
"<span class=\"panel-title\">\n"
"                                        <strong>Centralized</strong><br/>\n"
"                                        <span class=\"small\">HR officer, manager</span>\n"
"                                    </span>"
msgstr ""

#. module: hr_expense
#: model:ir.ui.view,arch_db:hr_expense.hr_expense_planner
msgid ""
"<span class=\"panel-title\">\n"
"                                        <strong>Classic encoding</strong><br/>\n"
"                                        <span class=\"small\">Log in in the system</span>\n"
"                                    </span>"
msgstr ""

#. module: hr_expense
#: model:ir.ui.view,arch_db:hr_expense.hr_expense_planner
msgid ""
"<span class=\"panel-title\">\n"
"                                        <strong>Decentralized</strong><br/>\n"
"                                        <span class=\"small\">Employee’s team manager</span>\n"
"                                    </span>"
msgstr ""

#. module: hr_expense
#: model:ir.ui.view,arch_db:hr_expense.hr_expense_planner
msgid ""
"<span class=\"panel-title\">\n"
"                                        <strong>In batch (one report)</strong><br/>\n"
"                                        <span class=\"small\">Advised if lots of expenses</span>\n"
"                                    </span>"
msgstr ""

#. module: hr_expense
#: model:ir.ui.view,arch_db:hr_expense.hr_expense_planner
msgid ""
"<span class=\"panel-title\">\n"
"                                        <strong>One at a time</strong><br/>\n"
"                                        <span class=\"small\">Advised if few expenses</span>\n"
"                                    </span>"
msgstr ""

#. module: hr_expense
#: model:ir.ui.view,arch_db:hr_expense.report_expense_sheet
msgid "<strong>Date:</strong>"
msgstr "<strong>日期:</strong>"

#. module: hr_expense
#: model:ir.ui.view,arch_db:hr_expense.report_expense_sheet
msgid "<strong>Description:</strong>"
msgstr ""

#. module: hr_expense
#: model:ir.ui.view,arch_db:hr_expense.hr_expense_planner
msgid ""
"<strong>Employee(s) record expenses, </strong>and send expense reports to "
"their manager;"
msgstr ""

#. module: hr_expense
#: model:ir.ui.view,arch_db:hr_expense.report_expense_sheet
msgid "<strong>Employee:</strong>"
msgstr ""

#. module: hr_expense
#: model:ir.ui.view,arch_db:hr_expense.hr_expense_planner
msgid ""
"<strong>Hotel</strong><br/>\n"
"                                    Cost: 0.00 <i>(the cost of the ticket will be recorded on every expense)</i>"
msgstr ""

#. module: hr_expense
#: model:ir.ui.view,arch_db:hr_expense.hr_expense_planner
msgid "<strong>Manager(s) approve or refuse expense reports;</strong>"
msgstr ""

#. module: hr_expense
#: model:ir.ui.view,arch_db:hr_expense.hr_expense_planner
msgid ""
"<strong>Others</strong><br/>\n"
"                                    Cost: 0.00"
msgstr ""

#. module: hr_expense
#: model:ir.ui.view,arch_db:hr_expense.report_expense_sheet
msgid "<strong>Payment By:</strong>"
msgstr ""

#. module: hr_expense
#: model:ir.ui.view,arch_db:hr_expense.hr_expense_planner
msgid ""
"<strong>Restaurant</strong><br/>\n"
"                                    Cost: 0.00 <i>(the cost of the ticket will be recorded on every expense)</i>"
msgstr ""

#. module: hr_expense
#: model:ir.ui.view,arch_db:hr_expense.hr_expense_planner
msgid ""
"<strong>The accounting department posts journal entries and reimburses "
"employees </strong>"
msgstr ""

#. module: hr_expense
#: model:ir.ui.view,arch_db:hr_expense.report_expense_sheet
msgid "<strong>Total</strong>"
msgstr "<strong>合計</strong>"

#. module: hr_expense
#: model:ir.ui.view,arch_db:hr_expense.hr_expense_planner
msgid ""
"<strong>Travel with Personal Car</strong><br/>\n"
"                                    Cost: 0.30 <i>(the price per mile reimbursed by the company is fixed)</i>"
msgstr ""

#. module: hr_expense
#: model:ir.ui.view,arch_db:hr_expense.report_expense_sheet
msgid "<strong>Validated By:</strong>"
msgstr ""

#. module: hr_expense
#: code:addons/hr_expense/wizard/hr_expense_sheet_register_payment.py:83
#, python-format
msgid ""
"A payment of %s %s with the reference <a href='/mail/view?%s'>%s</a> related"
" to your expense %s has been made."
msgstr ""

#. module: hr_expense
#: model:ir.model.fields,field_description:hr_expense.field_hr_expense_account_id
msgid "Account"
msgstr ""

#. module: hr_expense
#: model:ir.ui.menu,name:hr_expense.menu_hr_expense_accountant
msgid "Accountant"
msgstr ""

#. module: hr_expense
#: model:ir.ui.view,arch_db:hr_expense.product_product_expense_form_view
msgid "Accounting"
msgstr ""

#. module: hr_expense
#: model:ir.ui.view,arch_db:hr_expense.hr_expense_planner
msgid "Accounting: Accountant or Adviser"
msgstr ""

#. module: hr_expense
#: model:ir.ui.view,arch_db:hr_expense.view_hr_expense_filter
msgid "Actual expense sheets, not the refused ones"
msgstr ""

#. module: hr_expense
#: model:ir.ui.view,arch_db:hr_expense.hr_expense_planner
msgid "Agree in advance with the customer:"
msgstr ""

#. module: hr_expense
#: model:product.product,name:hr_expense.air_ticket
#: model:product.template,name:hr_expense.air_ticket_product_template
msgid "Air Flight"
msgstr ""

#. module: hr_expense
#: model:ir.actions.act_window,name:hr_expense.action_hr_expense_sheet_all_all
msgid "All Expense Reports"
msgstr ""

#. module: hr_expense
#: model:ir.actions.act_window,name:hr_expense.hr_expense_actions_all
msgid "All Expenses"
msgstr ""

#. module: hr_expense
#: model:ir.model.fields,help:hr_expense.field_hr_expense_account_id
msgid "An expense account is expected"
msgstr ""

#. module: hr_expense
#: model:ir.model.fields,field_description:hr_expense.field_hr_expense_analytic_account_id
#: model:ir.ui.view,arch_db:hr_expense.view_hr_expense_filter
msgid "Analytic Account"
msgstr "輔助核算項目"

#. module: hr_expense
#: model:ir.ui.view,arch_db:hr_expense.view_hr_expense_sheet_form
msgid "Approve"
msgstr ""

#. module: hr_expense
#: selection:hr.expense.sheet,state:0
#: model:mail.message.subtype,name:hr_expense.mt_expense_approved
msgid "Approved"
msgstr ""

#. module: hr_expense
#: model:ir.ui.view,arch_db:hr_expense.view_hr_expense_sheet_filter
msgid "Approved Expenses"
msgstr ""

#. module: hr_expense
#: model:ir.ui.view,arch_db:hr_expense.hr_expense_planner
msgid "As employees, there are"
msgstr ""

#. module: hr_expense
#: model:ir.ui.view,arch_db:hr_expense.hr_expense_planner
msgid "Ask your expert accountant what tax must be claimed to your customer"
msgstr ""

#. module: hr_expense
#. openerp-web
#: code:addons/hr_expense/static/src/js/tour.js:35
#, python-format
msgid "Attach your receipt here."
msgstr ""

#. module: hr_expense
#: model:ir.model.fields,field_description:hr_expense.field_hr_expense_sheet_bank_journal_id
msgid "Bank Journal"
msgstr ""

#. module: hr_expense
#: model:ir.model.fields,field_description:hr_expense.field_hr_expense_reference
msgid "Bill Reference"
msgstr ""

#. module: hr_expense
#: model:ir.ui.view,arch_db:hr_expense.res_config_settings_view_form
msgid "Billing"
msgstr ""

#. module: hr_expense
#: model:ir.ui.view,arch_db:hr_expense.hr_expense_planner
msgid "Business trip"
msgstr ""

#. module: hr_expense
#: model:ir.model.fields,field_description:hr_expense.field_product_product_can_be_expensed
#: model:ir.model.fields,field_description:hr_expense.field_product_template_can_be_expensed
msgid "Can be Expensed"
msgstr ""

#. module: hr_expense
#: model:ir.ui.view,arch_db:hr_expense.hr_expense_refuse_wizard_view_form
#: model:ir.ui.view,arch_db:hr_expense.hr_expense_sheet_register_payment_view_form
msgid "Cancel"
msgstr "取消"

#. module: hr_expense
#: model:product.product,name:hr_expense.car_travel
#: model:product.template,name:hr_expense.car_travel_product_template
msgid "Car Travel Expenses"
msgstr ""

#. module: hr_expense
#: model:ir.ui.view,arch_db:hr_expense.report_expense_sheet
msgid "Certified honest and conform,<br/>(Date and signature).<br/><br/>"
msgstr ""

#. module: hr_expense
#: model:ir.actions.act_window,help:hr_expense.action_hr_expense_sheet_all_all
#: model:ir.actions.act_window,help:hr_expense.action_hr_expense_sheet_all_to_approve
#: model:ir.actions.act_window,help:hr_expense.action_hr_expense_sheet_all_to_pay
#: model:ir.actions.act_window,help:hr_expense.action_hr_expense_sheet_all_to_post
#: model:ir.actions.act_window,help:hr_expense.action_hr_expense_sheet_my_all
msgid "Click here to create a new expense report."
msgstr ""

#. module: hr_expense
#: model:ir.actions.act_window,help:hr_expense.action_request_approve_expense_sheet
#: model:ir.actions.act_window,help:hr_expense.action_request_to_pay_expense_sheet
#: model:ir.actions.act_window,help:hr_expense.action_request_to_post_expense_sheet
msgid "Click here to create new expenses."
msgstr ""

#. module: hr_expense
#: code:addons/hr_expense/models/hr_expense.py:343
#, python-format
msgid "Click to add a new expense,"
msgstr ""

#. module: hr_expense
#: model:ir.actions.act_window,help:hr_expense.hr_expense_product
msgid "Click to create a new expense category."
msgstr ""

#. module: hr_expense
#: selection:hr.expense,payment_mode:0
#: model:ir.model.fields,field_description:hr_expense.field_hr_expense_company_id
#: model:ir.model.fields,field_description:hr_expense.field_hr_expense_sheet_company_id
#: model:ir.model.fields,field_description:hr_expense.field_hr_expense_sheet_register_payment_wizard_company_id
#: model:ir.ui.view,arch_db:hr_expense.view_hr_expense_filter
#: model:ir.ui.view,arch_db:hr_expense.view_hr_expense_sheet_filter
msgid "Company"
msgstr "公司"

#. module: hr_expense
#: model:ir.model.fields,help:hr_expense.field_hr_expense_sheet_register_payment_wizard_company_id
msgid "Company related to this journal"
msgstr ""

#. module: hr_expense
#: model:ir.ui.menu,name:hr_expense.menu_hr_expense_configuration
msgid "Configuration"
msgstr "設置"

#. module: hr_expense
#: model:ir.ui.view,arch_db:hr_expense.hr_expense_planner
msgid "Configure expense types"
msgstr ""

#. module: hr_expense
#: model:ir.ui.view,arch_db:hr_expense.view_hr_expense_filter
#: model:ir.ui.view,arch_db:hr_expense.view_hr_expense_sheet_filter
msgid "Confirmed Expenses"
msgstr ""

#. module: hr_expense
#: model:ir.ui.view,arch_db:hr_expense.hr_expense_planner
msgid "Congratulations, you're done!"
msgstr ""

#. module: hr_expense
#: model:ir.actions.act_window,help:hr_expense.hr_expense_actions_all
msgid "Create a new expense.<br>"
msgstr ""

#. module: hr_expense
#: model:ir.ui.view,arch_db:hr_expense.hr_expense_planner
msgid "Create employees with a Work Email"
msgstr ""

#. module: hr_expense
#: model:ir.model.fields,field_description:hr_expense.field_hr_expense_create_uid
#: model:ir.model.fields,field_description:hr_expense.field_hr_expense_refuse_wizard_create_uid
#: model:ir.model.fields,field_description:hr_expense.field_hr_expense_sheet_create_uid
#: model:ir.model.fields,field_description:hr_expense.field_hr_expense_sheet_register_payment_wizard_create_uid
msgid "Created by"
msgstr "建立者"

#. module: hr_expense
#: model:ir.model.fields,field_description:hr_expense.field_hr_expense_create_date
#: model:ir.model.fields,field_description:hr_expense.field_hr_expense_refuse_wizard_create_date
#: model:ir.model.fields,field_description:hr_expense.field_hr_expense_sheet_create_date
#: model:ir.model.fields,field_description:hr_expense.field_hr_expense_sheet_register_payment_wizard_create_date
msgid "Created on"
msgstr "建立於"

#. module: hr_expense
#: model:ir.model.fields,field_description:hr_expense.field_hr_expense_currency_id
#: model:ir.model.fields,field_description:hr_expense.field_hr_expense_sheet_currency_id
#: model:ir.model.fields,field_description:hr_expense.field_hr_expense_sheet_register_payment_wizard_currency_id
msgid "Currency"
msgstr "貨幣"

#. module: hr_expense
#: model:ir.model.fields,field_description:hr_expense.field_res_config_settings_module_sale_management
msgid "Customer Billing"
msgstr ""

#. module: hr_expense
#: model:ir.model.fields,field_description:hr_expense.field_hr_expense_sheet_accounting_date
#: model:ir.ui.view,arch_db:hr_expense.report_expense_sheet
msgid "Date"
msgstr "日期"

#. module: hr_expense
#: model:ir.model.fields,field_description:hr_expense.field_res_config_settings_expense_alias_prefix
msgid "Default Alias Name for Expenses"
msgstr ""

#. module: hr_expense
#: model:ir.model.fields,field_description:hr_expense.field_hr_expense_sheet_department_id
#: model:ir.ui.view,arch_db:hr_expense.view_hr_expense_sheet_filter
msgid "Department"
msgstr ""

#. module: hr_expense
#: model:ir.ui.view,arch_db:hr_expense.hr_expense_planner
msgid "Depending on your company structure, the"
msgstr ""

#. module: hr_expense
#: model:ir.model.fields,field_description:hr_expense.field_hr_expense_description
msgid "Description"
msgstr "說明"

#. module: hr_expense
#: model:ir.model.fields,field_description:hr_expense.field_hr_expense_display_name
#: model:ir.model.fields,field_description:hr_expense.field_hr_expense_refuse_wizard_display_name
#: model:ir.model.fields,field_description:hr_expense.field_hr_expense_sheet_display_name
#: model:ir.model.fields,field_description:hr_expense.field_hr_expense_sheet_register_payment_wizard_display_name
msgid "Display Name"
msgstr "顯示名稱"

#. module: hr_expense
#: model:ir.ui.view,arch_db:hr_expense.hr_expense_form_view
#: model:ir.ui.view,arch_db:hr_expense.view_hr_expense_sheet_form
msgid "Documents"
msgstr ""

#. module: hr_expense
#: model:ir.ui.view,arch_db:hr_expense.hr_expense_planner
msgid "Don't hesitate to"
msgstr ""

#. module: hr_expense
#: model:ir.ui.view,arch_db:hr_expense.hr_expense_sheet_register_payment_view_form
msgid "Draft Payment"
msgstr ""

#. module: hr_expense
#: model:ir.ui.view,arch_db:hr_expense.res_config_settings_view_form
msgid "Email Alias"
msgstr "電郵別名"

#. module: hr_expense
#: model:ir.ui.view,arch_db:hr_expense.res_config_settings_view_form
msgid "Emails"
msgstr "電子郵件"

#. module: hr_expense
#: model:ir.model.fields,field_description:hr_expense.field_hr_expense_employee_id
#: model:ir.model.fields,field_description:hr_expense.field_hr_expense_sheet_employee_id
#: model:ir.ui.view,arch_db:hr_expense.view_hr_expense_filter
#: model:ir.ui.view,arch_db:hr_expense.view_hr_expense_sheet_filter
msgid "Employee"
msgstr ""

#. module: hr_expense
#: selection:hr.expense,payment_mode:0
msgid "Employee (to reimburse)"
msgstr ""

#. module: hr_expense
#: model:ir.model.fields,field_description:hr_expense.field_hr_expense_sheet_address_id
msgid "Employee Home Address"
msgstr ""

#. module: hr_expense
#: model:ir.ui.view,arch_db:hr_expense.hr_expense_planner
msgid "End"
msgstr ""

#. module: hr_expense
#: model:ir.ui.view,arch_db:hr_expense.hr_expense_planner
msgid "Enjoy your Odoo experience,"
msgstr ""

#. module: hr_expense
#: model:ir.model,name:hr_expense.model_hr_expense
#: model:ir.model.fields,field_description:hr_expense.field_account_move_line_expense_id
#: model:ir.ui.view,arch_db:hr_expense.view_hr_expense_filter
#: model:ir.ui.view,arch_db:hr_expense.view_hr_expense_sheet_filter
msgid "Expense"
msgstr ""

#. module: hr_expense
#: model:ir.model.fields,field_description:hr_expense.field_hr_expense_date
msgid "Expense Date"
msgstr ""

#. module: hr_expense
#: model:ir.model.fields,field_description:hr_expense.field_hr_expense_name
msgid "Expense Description"
msgstr ""

#. module: hr_expense
#: model:ir.ui.view,arch_db:hr_expense.hr_expense_planner
msgid "Expense Flow"
msgstr ""

#. module: hr_expense
#: model:ir.model.fields,field_description:hr_expense.field_hr_expense_sheet_journal_id
msgid "Expense Journal"
msgstr ""

#. module: hr_expense
#: model:ir.model.fields,field_description:hr_expense.field_hr_expense_sheet_expense_line_ids
#: model:ir.ui.view,arch_db:hr_expense.view_hr_expense_sheet_form
msgid "Expense Lines"
msgstr ""

#. module: hr_expense
#: model:ir.actions.act_window,name:hr_expense.hr_expense_product
#: model:ir.ui.menu,name:hr_expense.menu_hr_product
#: model:ir.ui.view,arch_db:hr_expense.product_product_expense_form_view
msgid "Expense Products"
msgstr ""

#. module: hr_expense
#: model:ir.model,name:hr_expense.model_hr_expense_sheet
#: model:ir.model.fields,field_description:hr_expense.field_hr_expense_sheet_id
msgid "Expense Report"
msgstr ""

#. module: hr_expense
#: model:ir.model,name:hr_expense.model_hr_expense_sheet_register_payment_wizard
msgid "Expense Report Register Payment wizard"
msgstr ""

#. module: hr_expense
#: model:ir.model.fields,help:hr_expense.field_hr_expense_sheet_state
msgid "Expense Report State"
msgstr ""

#. module: hr_expense
#: model:ir.model.fields,field_description:hr_expense.field_hr_expense_sheet_name
msgid "Expense Report Summary"
msgstr ""

#. module: hr_expense
#: model:ir.ui.menu,name:hr_expense.menu_hr_expense_sheet_my_reports
#: model:ir.ui.view,arch_db:hr_expense.hr_department_view_kanban
#: model:ir.ui.view,arch_db:hr_expense.view_hr_expense_sheet_form
#: model:ir.ui.view,arch_db:hr_expense.view_hr_expense_sheet_tree
msgid "Expense Reports"
msgstr ""

#. module: hr_expense
#: model:ir.actions.act_window,name:hr_expense.action_hr_expense_sheet_department_filtered
msgid "Expense Reports Analysis"
msgstr ""

#. module: hr_expense
#: model:ir.ui.menu,name:hr_expense.menu_hr_expense_sheet_all_to_approve
msgid "Expense Reports To Approve"
msgstr ""

#. module: hr_expense
#: model:ir.actions.act_window,name:hr_expense.action_hr_expense_sheet_all_to_pay
#: model:ir.ui.menu,name:hr_expense.menu_hr_expense_sheet_all_to_pay
msgid "Expense Reports To Pay"
msgstr ""

#. module: hr_expense
#: model:ir.actions.act_window,name:hr_expense.action_hr_expense_sheet_all_to_post
#: model:ir.ui.menu,name:hr_expense.menu_hr_expense_sheet_all_to_post
msgid "Expense Reports To Post"
msgstr ""

#. module: hr_expense
#: model:ir.actions.act_window,name:hr_expense.action_hr_expense_sheet_all_to_approve
#: model:ir.actions.act_window,name:hr_expense.action_hr_expense_sheet_department_to_approve
msgid "Expense Reports to Approve"
msgstr ""

#. module: hr_expense
#: model:ir.ui.view,arch_db:hr_expense.view_hr_expense_sheet_tree
msgid "Expense Sheet"
msgstr ""

#. module: hr_expense
#: model:ir.ui.view,arch_db:hr_expense.hr_expense_planner
msgid "Expense Types"
msgstr ""

#. module: hr_expense
#: model:ir.model,name:hr_expense.model_hr_expense_refuse_wizard
msgid "Expense refuse Reason wizard"
msgstr ""

#. module: hr_expense
#: model:ir.ui.view,arch_db:hr_expense.hr_expense_refuse_wizard_view_form
msgid "Expense refuse reason"
msgstr ""

#. module: hr_expense
#: model:mail.message.subtype,description:hr_expense.mt_expense_approved
msgid "Expense report approved"
msgstr ""

#. module: hr_expense
#: model:mail.message.subtype,description:hr_expense.mt_expense_paid
msgid "Expense report paid"
msgstr ""

#. module: hr_expense
#: model:mail.message.subtype,description:hr_expense.mt_expense_refused
msgid "Expense report refused"
msgstr ""

#. module: hr_expense
#: model:mail.message.subtype,description:hr_expense.mt_expense_confirmed
msgid "Expense report submitted, waiting approval"
msgstr ""

#. module: hr_expense
#: model:ir.model.fields,help:hr_expense.field_account_move_line_expense_id
msgid "Expense where the move line come from"
msgstr ""

#. module: hr_expense
#: model:ir.actions.server,name:hr_expense.hr_expense_submit_action_server
msgid "Expense: Submit To Manager"
msgstr ""

#. module: hr_expense
#: model:ir.ui.menu,name:hr_expense.menu_hr_expense_root
#: model:ir.ui.view,arch_db:hr_expense.hr_expense_form_view
#: model:ir.ui.view,arch_db:hr_expense.res_config_settings_view_form
#: model:ir.ui.view,arch_db:hr_expense.view_expenses_tree
#: model:ir.ui.view,arch_db:hr_expense.view_hr_expense_filter
#: model:ir.ui.view,arch_db:hr_expense.view_hr_expense_sheet_filter
#: model:product.category,name:hr_expense.cat_expense
#: model:product.product,name:hr_expense.product_product_fixed_cost
#: model:product.template,name:hr_expense.product_product_fixed_cost_product_template
msgid "Expenses"
msgstr ""

#. module: hr_expense
#: model:ir.actions.act_window,name:hr_expense.hr_expense_action
#: model:ir.ui.menu,name:hr_expense.menu_hr_expense_all_expenses
#: model:ir.ui.view,arch_db:hr_expense.hr_expense_view_graph
#: model:ir.ui.view,arch_db:hr_expense.hr_expense_view_pivot
#: model:ir.ui.view,arch_db:hr_expense.view_hr_expense_sheet_graph
#: model:ir.ui.view,arch_db:hr_expense.view_hr_expense_sheet_pivot
msgid "Expenses Analysis"
msgstr ""

#. module: hr_expense
#: model:ir.ui.view,arch_db:hr_expense.view_hr_expense_filter
#: model:ir.ui.view,arch_db:hr_expense.view_hr_expense_sheet_filter
msgid "Expenses Month"
msgstr ""

#. module: hr_expense
#: model:ir.actions.report,name:hr_expense.action_report_hr_expense_sheet
#: model:ir.ui.view,arch_db:hr_expense.report_expense_sheet
msgid "Expenses Report"
msgstr ""

#. module: hr_expense
#: model:ir.ui.menu,name:hr_expense.menu_hr_expense_sheet_all_all
msgid "Expenses Reports Analysis"
msgstr ""

#. module: hr_expense
#: model:ir.model.fields,field_description:hr_expense.field_hr_department_expense_sheets_to_approve_count
msgid "Expenses Reports to Approve"
msgstr ""

#. module: hr_expense
#: model:mail.message.subtype,name:hr_expense.mt_department_expense_confirmed
msgid "Expenses To Approve"
msgstr ""

#. module: hr_expense
#: model:ir.ui.view,arch_db:hr_expense.view_hr_expense_filter
#: model:ir.ui.view,arch_db:hr_expense.view_hr_expense_sheet_filter
msgid "Expenses by Month"
msgstr ""

#. module: hr_expense
#: model:ir.ui.view,arch_db:hr_expense.hr_expense_planner
msgid "Expenses follow this flow:"
msgstr ""

#. module: hr_expense
#: code:addons/hr_expense/models/hr_expense.py:438
#, python-format
msgid "Expenses must belong to the same Employee."
msgstr ""

#. module: hr_expense
#: code:addons/hr_expense/models/hr_expense.py:566
#, python-format
msgid ""
"Expenses must have an expense journal specified to generate accounting "
"entries."
msgstr ""

#. module: hr_expense
#: code:addons/hr_expense/models/hr_expense.py:442
#, python-format
msgid "Expenses must have been paid by the same entity (Company or employee)"
msgstr ""

#. module: hr_expense
#: model:ir.ui.view,arch_db:hr_expense.view_hr_expense_filter
#: model:ir.ui.view,arch_db:hr_expense.view_hr_expense_sheet_filter
msgid "Expenses of Your Team Member"
msgstr ""

#. module: hr_expense
#: model:ir.ui.view,arch_db:hr_expense.view_hr_expense_sheet_filter
msgid "Expenses to Invoice"
msgstr ""

#. module: hr_expense
#: model:ir.ui.menu,name:hr_expense.menu_hr_expense_my_expenses_to_submit
msgid "Expenses to Submit"
msgstr ""

#. module: hr_expense
#: model:ir.actions.act_window,help:hr_expense.hr_expense_actions_all
msgid "Expenses will go through these steps:"
msgstr ""

#. module: hr_expense
#: model:ir.ui.view,arch_db:hr_expense.hr_expense_planner
msgid "Expenses: Manager"
msgstr ""

#. module: hr_expense
#: model:ir.model.fields,field_description:hr_expense.field_hr_expense_is_refused
msgid "Explicitely Refused by manager or acccountant"
msgstr ""

#. module: hr_expense
#: model:ir.ui.view,arch_db:hr_expense.hr_expense_planner
msgid ""
"For the Odoo Team,<br/>\n"
"                            Fabien Pinckaers, Founder"
msgstr ""

#. module: hr_expense
#: model:ir.ui.view,arch_db:hr_expense.view_hr_expense_filter
#: model:ir.ui.view,arch_db:hr_expense.view_hr_expense_sheet_filter
msgid "Former Employees"
msgstr ""

#. module: hr_expense
#: model:ir.actions.act_window,help:hr_expense.action_approved_expense
msgid ""
"From here the accountant will be able to approve as well as refuse the "
"expenses which are verified by the HR Manager."
msgstr ""

#. module: hr_expense
#: model:ir.ui.view,arch_db:hr_expense.product_product_expense_form_view
msgid "General Information"
msgstr ""

#. module: hr_expense
#. openerp-web
#: code:addons/hr_expense/static/src/js/tour.js:16
#, python-format
msgid "Go to the expense to attach a receipt."
msgstr ""

#. module: hr_expense
#: model:ir.ui.view,arch_db:hr_expense.hr_expense_planner
msgid "Grant such accountants with following access rights:"
msgstr ""

#. module: hr_expense
#: model:ir.ui.view,arch_db:hr_expense.hr_expense_planner
msgid "Grant such users with “Officer” rights for Expense app"
msgstr ""

#. module: hr_expense
#: model:ir.ui.view,arch_db:hr_expense.hr_expense_planner
msgid "Grant this user with “Manager” rights for Expense app"
msgstr ""

#. module: hr_expense
#: model:ir.ui.view,arch_db:hr_expense.view_hr_expense_filter
#: model:ir.ui.view,arch_db:hr_expense.view_hr_expense_sheet_filter
msgid "Group By"
msgstr "分組方式"

#. module: hr_expense
#: model:ir.model,name:hr_expense.model_hr_department
msgid "HR Department"
msgstr ""

#. module: hr_expense
#: model:ir.ui.view,arch_db:hr_expense.hr_expense_planner
msgid "Have a wonderful day,<br/>- The Odoo Team"
msgstr ""

#. module: hr_expense
#: model:ir.model.fields,field_description:hr_expense.field_hr_expense_sheet_register_payment_wizard_hide_payment_method
msgid "Hide Payment Method"
msgstr ""

#. module: hr_expense
#: model:product.product,name:hr_expense.hotel_rent
#: model:product.template,name:hr_expense.hotel_rent_product_template
msgid "Hotel Accommodation"
msgstr ""

#. module: hr_expense
#: model:ir.model.fields,field_description:hr_expense.field_hr_expense_refuse_wizard_hr_expense_ids
msgid "Hr Expense"
msgstr ""

#. module: hr_expense
#: model:ir.model.fields,field_description:hr_expense.field_hr_expense_refuse_wizard_hr_expense_sheet_id
msgid "Hr Expense Sheet"
msgstr ""

#. module: hr_expense
#: model:ir.model.fields,field_description:hr_expense.field_hr_expense_id
#: model:ir.model.fields,field_description:hr_expense.field_hr_expense_refuse_wizard_id
#: model:ir.model.fields,field_description:hr_expense.field_hr_expense_sheet_id_7700
#: model:ir.model.fields,field_description:hr_expense.field_hr_expense_sheet_register_payment_wizard_id
msgid "ID"
msgstr "編號"

#. module: hr_expense
#: model:ir.ui.view,arch_db:hr_expense.hr_expense_planner
msgid "If you track expenses on customer projects, you can charge them"
msgstr ""

#. module: hr_expense
#: model:ir.ui.view,arch_db:hr_expense.hr_expense_planner
msgid "Install Analytic Accounting add-on"
msgstr ""

#. module: hr_expense
#: model:ir.ui.view,arch_db:hr_expense.hr_expense_planner
msgid "Install Sales app"
msgstr ""

#. module: hr_expense
#: model:ir.ui.view,arch_db:hr_expense.hr_expense_planner
msgid "Invoice Customers"
msgstr ""

#. module: hr_expense
#: model:ir.ui.view,arch_db:hr_expense.hr_expense_planner
msgid "Invoicing at cost vs. at negotiated price"
msgstr ""

#. module: hr_expense
#: model:ir.model.fields,field_description:hr_expense.field_hr_expense_sheet_account_move_id
msgid "Journal Entry"
msgstr ""

#. module: hr_expense
#: model:ir.model,name:hr_expense.model_account_move_line
msgid "Journal Item"
msgstr ""

#. module: hr_expense
#: model:ir.model.fields,field_description:hr_expense.field_hr_expense___last_update
#: model:ir.model.fields,field_description:hr_expense.field_hr_expense_refuse_wizard___last_update
#: model:ir.model.fields,field_description:hr_expense.field_hr_expense_sheet___last_update
#: model:ir.model.fields,field_description:hr_expense.field_hr_expense_sheet_register_payment_wizard___last_update
msgid "Last Modified on"
msgstr "最後修改:"

#. module: hr_expense
#: model:ir.model.fields,field_description:hr_expense.field_hr_expense_refuse_wizard_write_uid
#: model:ir.model.fields,field_description:hr_expense.field_hr_expense_sheet_register_payment_wizard_write_uid
#: model:ir.model.fields,field_description:hr_expense.field_hr_expense_sheet_write_uid
#: model:ir.model.fields,field_description:hr_expense.field_hr_expense_write_uid
msgid "Last Updated by"
msgstr "最後更新："

#. module: hr_expense
#: model:ir.model.fields,field_description:hr_expense.field_hr_expense_refuse_wizard_write_date
#: model:ir.model.fields,field_description:hr_expense.field_hr_expense_sheet_register_payment_wizard_write_date
#: model:ir.model.fields,field_description:hr_expense.field_hr_expense_sheet_write_date
#: model:ir.model.fields,field_description:hr_expense.field_hr_expense_write_date
msgid "Last Updated on"
msgstr "最後更新於"

#. module: hr_expense
#: model:ir.model.fields,field_description:hr_expense.field_res_config_settings_use_mailgateway
#: model:ir.ui.view,arch_db:hr_expense.res_config_settings_view_form
msgid "Let your employees record expenses by email"
msgstr ""

#. module: hr_expense
#: model:res.groups,name:hr_expense.group_hr_expense_manager
msgid "Manager"
msgstr ""

#. module: hr_expense
#. openerp-web
#: code:addons/hr_expense/static/src/js/tour.js:60
#, python-format
msgid "Managers can get all reports to approve from this menu."
msgstr ""

#. module: hr_expense
#: model:ir.model.fields,field_description:hr_expense.field_hr_expense_sheet_register_payment_wizard_communication
msgid "Memo"
msgstr ""

#. module: hr_expense
#: model:ir.ui.menu,name:hr_expense.menu_hr_expense_my_expenses
#: model:ir.ui.view,arch_db:hr_expense.view_hr_expense_filter
msgid "My Expenses"
msgstr ""

#. module: hr_expense
#: model:ir.actions.act_window,name:hr_expense.hr_expense_actions_my_unsubmitted
msgid "My Expenses to Submit"
msgstr ""

#. module: hr_expense
#: model:ir.actions.act_window,name:hr_expense.action_hr_expense_sheet_my_refused
msgid "My Refused Reports"
msgstr ""

#. module: hr_expense
#: model:ir.actions.act_window,name:hr_expense.action_hr_expense_sheet_my_all
#: model:ir.ui.view,arch_db:hr_expense.view_hr_expense_sheet_filter
msgid "My Reports"
msgstr ""

#. module: hr_expense
#: model:ir.ui.view,arch_db:hr_expense.view_hr_expense_filter
msgid "My Team Expenses"
msgstr ""

#. module: hr_expense
#: model:ir.ui.view,arch_db:hr_expense.view_hr_expense_sheet_filter
msgid "My Team Reports"
msgstr ""

#. module: hr_expense
#: model:ir.ui.view,arch_db:hr_expense.report_expense_sheet
msgid "Name"
msgstr "名稱"

#. module: hr_expense
#: model:ir.ui.view,arch_db:hr_expense.view_hr_expense_filter
msgid "New Expense"
msgstr ""

#. module: hr_expense
#: model:ir.ui.view,arch_db:hr_expense.view_hr_expense_filter
#: model:ir.ui.view,arch_db:hr_expense.view_hr_expense_sheet_filter
msgid "New Mail"
msgstr ""

#. module: hr_expense
#: code:addons/hr_expense/models/hr_expense.py:266
#, python-format
msgid ""
"No Expense account found for the product %s (or for its category), please "
"configure one."
msgstr ""

#. module: hr_expense
#: code:addons/hr_expense/models/hr_expense.py:231
#, python-format
msgid "No Home Address found for the employee %s, please configure one."
msgstr ""

#. module: hr_expense
#: code:addons/hr_expense/models/hr_expense.py:210
#, python-format
msgid "No credit account found for the %s journal, please configure one."
msgstr ""

#. module: hr_expense
#: model:ir.actions.act_window,help:hr_expense.action_hr_expense_sheet_my_refused
msgid "No refused reports to display."
msgstr ""

#. module: hr_expense
#: model:ir.ui.view,arch_db:hr_expense.view_hr_expense_filter
msgid "Not Refused"
msgstr ""

#. module: hr_expense
#: model:ir.ui.view,arch_db:hr_expense.hr_expense_form_view
msgid "Notes..."
msgstr ""

#. module: hr_expense
#: model:ir.model.fields,field_description:hr_expense.field_hr_expense_attachment_number
#: model:ir.model.fields,field_description:hr_expense.field_hr_expense_sheet_attachment_number
msgid "Number of Attachments"
msgstr ""

#. module: hr_expense
#: model:res.groups,name:hr_expense.group_hr_expense_user
msgid "Officer"
msgstr ""

#. module: hr_expense
#: model:ir.ui.view,arch_db:hr_expense.hr_expense_planner
msgid "Once a month"
msgstr ""

#. module: hr_expense
#: model:ir.actions.act_window,help:hr_expense.hr_expense_actions_my_unsubmitted
msgid "Once approved, your expense report, goes to the accounting,"
msgstr ""

#. module: hr_expense
#: model:ir.actions.act_window,help:hr_expense.hr_expense_actions_all
msgid "Once approved, your expenses report goes to the accounting,"
msgstr ""

#. module: hr_expense
#: model:ir.ui.view,arch_db:hr_expense.hr_expense_planner
msgid ""
"Once expense reports approved by managers, the accounting department checks "
"accounts, products and taxes used. Then they"
msgstr ""

#. module: hr_expense
#: model:ir.ui.view,arch_db:hr_expense.hr_expense_planner
msgid ""
"Once setup, you get an efficient expenses tracking process for all your "
"employees."
msgstr ""

#. module: hr_expense
#: model:ir.actions.act_window,help:hr_expense.action_hr_expense_sheet_all_all
#: model:ir.actions.act_window,help:hr_expense.action_hr_expense_sheet_all_to_approve
#: model:ir.actions.act_window,help:hr_expense.action_hr_expense_sheet_all_to_pay
#: model:ir.actions.act_window,help:hr_expense.action_hr_expense_sheet_all_to_post
#: model:ir.actions.act_window,help:hr_expense.action_hr_expense_sheet_my_all
#: model:ir.actions.act_window,help:hr_expense.action_request_approve_expense_sheet
#: model:ir.actions.act_window,help:hr_expense.action_request_to_pay_expense_sheet
#: model:ir.actions.act_window,help:hr_expense.action_request_to_post_expense_sheet
msgid ""
"Once you have created your expense, submit it to your manager who will "
"validate it."
msgstr ""

#. module: hr_expense
#: code:addons/hr_expense/models/hr_expense.py:543
#, python-format
msgid "Only HR Officers can approve expenses"
msgstr ""

#. module: hr_expense
#: code:addons/hr_expense/models/hr_expense.py:534
#, python-format
msgid "Only HR Officers can refuse expenses"
msgstr ""

#. module: hr_expense
#: model:ir.ui.view,arch_db:hr_expense.hr_expense_planner
msgid ""
"Optionally, <strong>expenses are invoiced to the customer "
"afterwards.</strong>"
msgstr ""

#. module: hr_expense
#: model:ir.ui.view,arch_db:hr_expense.view_hr_expense_sheet_form
msgid "Other Info"
msgstr ""

#. module: hr_expense
#: selection:hr.expense.sheet,state:0
#: model:mail.message.subtype,name:hr_expense.mt_expense_paid
msgid "Paid"
msgstr ""

#. module: hr_expense
#: model:ir.model.fields,field_description:hr_expense.field_hr_expense_sheet_register_payment_wizard_partner_id
msgid "Partner"
msgstr "伙伴"

#. module: hr_expense
#: model:ir.model.fields,field_description:hr_expense.field_hr_expense_sheet_register_payment_wizard_amount
msgid "Payment Amount"
msgstr ""

#. module: hr_expense
#: model:ir.model.fields,field_description:hr_expense.field_hr_expense_payment_mode
#: model:ir.model.fields,field_description:hr_expense.field_hr_expense_sheet_payment_mode
msgid "Payment By"
msgstr ""

#. module: hr_expense
#: model:ir.model.fields,field_description:hr_expense.field_hr_expense_sheet_register_payment_wizard_payment_date
msgid "Payment Date"
msgstr ""

#. module: hr_expense
#: model:ir.model.fields,field_description:hr_expense.field_hr_expense_sheet_register_payment_wizard_journal_id
msgid "Payment Method"
msgstr ""

#. module: hr_expense
#: model:ir.model.fields,field_description:hr_expense.field_hr_expense_sheet_register_payment_wizard_payment_method_id
msgid "Payment Type"
msgstr ""

#. module: hr_expense
#: model:ir.actions.act_window,help:hr_expense.hr_expense_actions_all
#: model:ir.actions.act_window,help:hr_expense.hr_expense_actions_my_unsubmitted
msgid "Periodically, you submit expenses report to your manager,"
msgstr ""

#. module: hr_expense
#: model:ir.model,name:hr_expense.model_web_planner
msgid "Planner"
msgstr ""

#. module: hr_expense
#: code:addons/hr_expense/models/hr_expense.py:271
#, python-format
msgid ""
"Please configure Default Expense account for Product expense: "
"`property_account_expense_categ_id`."
msgstr ""

#. module: hr_expense
#: model:ir.ui.view,arch_db:hr_expense.hr_expense_planner
msgid "Populate your list of employees"
msgstr ""

#. module: hr_expense
#: model:ir.ui.view,arch_db:hr_expense.view_hr_expense_sheet_form
msgid "Post Journal Entries"
msgstr ""

#. module: hr_expense
#: selection:hr.expense,state:0 selection:hr.expense.sheet,state:0
msgid "Posted"
msgstr ""

#. module: hr_expense
#: model:ir.ui.view,arch_db:hr_expense.report_expense_sheet
msgid "Price"
msgstr "價格"

#. module: hr_expense
#: model:ir.model.fields,field_description:hr_expense.field_hr_expense_product_id
#: model:ir.ui.view,arch_db:hr_expense.view_hr_expense_filter
msgid "Product"
msgstr "產品"

#. module: hr_expense
#: model:ir.ui.view,arch_db:hr_expense.product_product_expense_form_view
msgid "Product Name"
msgstr ""

#. module: hr_expense
#: model:ir.model,name:hr_expense.model_product_template
msgid "Product Template"
msgstr "產品範本"

#. module: hr_expense
#: model:ir.ui.view,arch_db:hr_expense.hr_expense_planner
msgid ""
"Provide your customer with detailed reports (along with copies of receipts)"
msgstr ""

#. module: hr_expense
#: model:ir.ui.view,arch_db:hr_expense.report_expense_sheet
msgid "Qty"
msgstr "數量"

#. module: hr_expense
#: model:ir.model.fields,field_description:hr_expense.field_hr_expense_quantity
msgid "Quantity"
msgstr "數量"

#. module: hr_expense
#: model:ir.ui.view,arch_db:hr_expense.hr_expense_planner
msgid "Quicker to get reimbursed"
msgstr ""

#. module: hr_expense
#: model:ir.model.fields,field_description:hr_expense.field_hr_expense_refuse_wizard_reason
msgid "Reason"
msgstr ""

#. module: hr_expense
#: model:ir.ui.view,arch_db:hr_expense.hr_expense_template_refuse_reason
msgid "Reason :"
msgstr ""

#. module: hr_expense
#: model:ir.ui.view,arch_db:hr_expense.hr_expense_refuse_wizard_view_form
msgid "Reason to refuse Expense"
msgstr ""

#. module: hr_expense
#: model:ir.ui.view,arch_db:hr_expense.hr_expense_planner
msgid "Record a first expense"
msgstr ""

#. module: hr_expense
#: model:ir.ui.view,arch_db:hr_expense.res_config_settings_view_form
msgid "Recording"
msgstr ""

#. module: hr_expense
#: model:ir.ui.view,arch_db:hr_expense.hr_expense_planner
msgid "Recording Mode"
msgstr ""

#. module: hr_expense
#: model:ir.ui.view,arch_db:hr_expense.report_expense_sheet
msgid "Ref."
msgstr ""

#. module: hr_expense
#: model:ir.ui.view,arch_db:hr_expense.hr_expense_refuse_wizard_view_form
#: model:ir.ui.view,arch_db:hr_expense.view_hr_expense_sheet_form
msgid "Refuse"
msgstr ""

#. module: hr_expense
#: model:ir.actions.act_window,name:hr_expense.hr_expense_refuse_wizard_action
msgid "Refuse Expense"
msgstr ""

#. module: hr_expense
#: selection:hr.expense,state:0 selection:hr.expense.sheet,state:0
#: model:ir.ui.view,arch_db:hr_expense.view_hr_expense_filter
#: model:mail.message.subtype,name:hr_expense.mt_expense_refused
msgid "Refused"
msgstr ""

#. module: hr_expense
#: model:ir.ui.view,arch_db:hr_expense.view_hr_expense_filter
msgid "Refused Expenses"
msgstr ""

#. module: hr_expense
#: model:ir.ui.menu,name:hr_expense.menu_hr_expense_sheet_my_reports_refused
msgid "Refused Reports"
msgstr ""

#. module: hr_expense
#: model:ir.actions.act_window,name:hr_expense.hr_expense_sheet_register_payment_wizard_action
#: model:ir.ui.view,arch_db:hr_expense.hr_expense_sheet_register_payment_view_form
#: model:ir.ui.view,arch_db:hr_expense.view_hr_expense_sheet_form
msgid "Register Payment"
msgstr ""

#. module: hr_expense
#: model:ir.ui.view,arch_db:hr_expense.hr_expense_planner
msgid "Reimbursement"
msgstr ""

#. module: hr_expense
#: model:ir.ui.view,arch_db:hr_expense.hr_expense_template_refuse_reason
#: model:ir.ui.view,arch_db:hr_expense.view_hr_expense_filter
msgid "Report"
msgstr ""

#. module: hr_expense
#: selection:hr.expense,state:0
#: model:ir.ui.view,arch_db:hr_expense.view_hr_expense_filter
msgid "Reported"
msgstr ""

#. module: hr_expense
#: model:ir.ui.menu,name:hr_expense.menu_hr_expense_reports
msgid "Reporting"
msgstr "報表"

#. module: hr_expense
#: model:ir.actions.act_window,name:hr_expense.action_request_approve_expense_sheet
msgid "Reports to Approve"
msgstr ""

#. module: hr_expense
#: model:ir.actions.act_window,name:hr_expense.action_request_to_pay_expense_sheet
msgid "Reports to Pay"
msgstr ""

#. module: hr_expense
#: model:ir.actions.act_window,name:hr_expense.action_request_to_post_expense_sheet
msgid "Reports to Post"
msgstr ""

#. module: hr_expense
#: model:ir.ui.view,arch_db:hr_expense.view_hr_expense_sheet_form
msgid "Resubmit"
msgstr ""

#. module: hr_expense
#: model:ir.ui.view,arch_db:hr_expense.hr_expense_planner
msgid "Review expenses to approve"
msgstr ""

#. module: hr_expense
#: model:ir.ui.view,arch_db:hr_expense.hr_expense_planner
msgid "See how to invoice expenses"
msgstr ""

#. module: hr_expense
#: model:ir.ui.view,arch_db:hr_expense.hr_expense_planner
msgid "See how to manage payables"
msgstr ""

#. module: hr_expense
#: code:addons/hr_expense/models/hr_expense.py:93
#, python-format
msgid ""
"Selected Unit of Measure does not belong to the same category as the product"
" Unit of Measure"
msgstr ""

#. module: hr_expense
#: model:ir.ui.view,arch_db:hr_expense.res_config_settings_view_form
msgid "Sell services and invoice expenses to customer"
msgstr ""

#. module: hr_expense
#: model:ir.ui.view,arch_db:hr_expense.hr_expense_planner
msgid "Send an expense by email"
msgstr ""

#. module: hr_expense
#: model:web.planner,tooltip_planner:hr_expense.planner_hr_expense
msgid "Send receipts by email to create expenses efficiently."
msgstr ""

#. module: hr_expense
#: model:ir.ui.view,arch_db:hr_expense.hr_expense_planner
msgid "Set Home Address to employees"
msgstr ""

#. module: hr_expense
#: model:ir.ui.view,arch_db:hr_expense.hr_expense_planner
msgid "Set a manager in the employee form"
msgstr ""

#. module: hr_expense
#: model:ir.ui.view,arch_db:hr_expense.hr_expense_planner
msgid "Set an email alias"
msgstr ""

#. module: hr_expense
#: model:ir.ui.view,arch_db:hr_expense.hr_expense_planner
msgid "Set invoicing method on expense products"
msgstr ""

#. module: hr_expense
#: model:ir.actions.act_window,name:hr_expense.action_hr_expense_configuration
#: model:ir.ui.menu,name:hr_expense.menu_hr_expense_global_settings
msgid "Settings"
msgstr "設置"

#. module: hr_expense
#: model:ir.ui.view,arch_db:hr_expense.res_config_settings_view_form
msgid "Setup your domain alias"
msgstr ""

#. module: hr_expense
#: model:ir.model.fields,help:hr_expense.field_product_product_can_be_expensed
#: model:ir.model.fields,help:hr_expense.field_product_template_can_be_expensed
msgid "Specify whether the product can be selected in an HR expense."
msgstr ""

#. module: hr_expense
#: model:ir.ui.view,arch_db:hr_expense.view_hr_expense_sheet_filter
msgid "State"
msgstr "州/省"

#. module: hr_expense
#: model:ir.model.fields,field_description:hr_expense.field_hr_expense_sheet_state
#: model:ir.model.fields,field_description:hr_expense.field_hr_expense_state
#: model:ir.ui.view,arch_db:hr_expense.view_hr_expense_filter
msgid "Status"
msgstr "狀態"

#. module: hr_expense
#: model:ir.model.fields,help:hr_expense.field_hr_expense_state
msgid "Status of the expense."
msgstr ""

#. module: hr_expense
#: model:ir.ui.view,arch_db:hr_expense.hr_expense_planner
msgid "Submit for Approval"
msgstr ""

#. module: hr_expense
#: model:ir.ui.view,arch_db:hr_expense.hr_expense_form_view
msgid "Submit to Manager"
msgstr ""

#. module: hr_expense
#: selection:hr.expense.sheet,state:0
#: model:mail.message.subtype,name:hr_expense.mt_expense_confirmed
msgid "Submitted"
msgstr ""

#. module: hr_expense
#: model:ir.model.fields,field_description:hr_expense.field_hr_expense_untaxed_amount
msgid "Subtotal"
msgstr "小計"

#. module: hr_expense
#: model:ir.model.fields,field_description:hr_expense.field_hr_expense_tax_ids
#: model:ir.ui.view,arch_db:hr_expense.report_expense_sheet
msgid "Taxes"
msgstr "稅別"

#. module: hr_expense
#: model:ir.model.fields,help:hr_expense.field_hr_expense_sheet_register_payment_wizard_hide_payment_method
msgid ""
"Technical field used to hide the payment method if the selected journal has "
"only one available which is 'manual'"
msgstr ""

#. module: hr_expense
#. openerp-web
#: code:addons/hr_expense/static/src/js/tour.js:56
#, python-format
msgid ""
"The accountant can register a payment to reimburse the employee directly."
msgstr ""

#. module: hr_expense
#: model:ir.actions.act_window,help:hr_expense.hr_expense_actions_my_unsubmitted
msgid "The accountant validates entries and reimburse you."
msgstr ""

#. module: hr_expense
#: model:ir.actions.act_window,help:hr_expense.hr_expense_actions_all
msgid "The accountant validates journal entries and reimburse you."
msgstr ""

#. module: hr_expense
#: model:ir.ui.view,arch_db:hr_expense.hr_expense_planner
msgid "The first step if to"
msgstr ""

#. module: hr_expense
#: model:ir.model.fields,help:hr_expense.field_hr_expense_sheet_journal_id
msgid "The journal used when the expense is done."
msgstr ""

#. module: hr_expense
#: model:ir.ui.view,arch_db:hr_expense.hr_expense_planner
msgid "The next step is to settle an internal policy to"
msgstr ""

#. module: hr_expense
#: code:addons/hr_expense/wizard/hr_expense_sheet_register_payment.py:35
#, python-format
msgid "The payment amount must be strictly positive."
msgstr ""

#. module: hr_expense
#: model:ir.model.fields,help:hr_expense.field_hr_expense_sheet_bank_journal_id
msgid "The payment method used when the expense is paid by the company."
msgstr ""

#. module: hr_expense
#: model:ir.actions.act_window,help:hr_expense.hr_expense_actions_my_unsubmitted
msgid "The steps to process expenses are:"
msgstr ""

#. module: hr_expense
#: model:ir.ui.view,arch_db:hr_expense.hr_expense_planner
msgid "This guide helps you start with Odoo Expenses."
msgstr ""

#. module: hr_expense
#: model:ir.ui.view,arch_db:hr_expense.res_config_settings_view_form
msgid ""
"This installs the Sales Management app.                             Expenses"
" can be invoiced to customers from sales orders."
msgstr ""

#. module: hr_expense
#: model:ir.ui.menu,name:hr_expense.menu_hr_expense_to_approve
#: model:ir.ui.view,arch_db:hr_expense.view_hr_expense_sheet_filter
msgid "To Approve"
msgstr ""

#. module: hr_expense
#: model:ir.ui.view,arch_db:hr_expense.view_hr_expense_sheet_filter
msgid "To Pay"
msgstr ""

#. module: hr_expense
#: model:ir.ui.view,arch_db:hr_expense.view_hr_expense_sheet_filter
msgid "To Post"
msgstr ""

#. module: hr_expense
#: selection:hr.expense,state:0
#: model:ir.ui.view,arch_db:hr_expense.view_hr_expense_filter
msgid "To Submit"
msgstr ""

#. module: hr_expense
#: model:ir.ui.view,arch_db:hr_expense.hr_expense_planner
msgid "To do:"
msgstr ""

#. module: hr_expense
#: model:ir.model.fields,field_description:hr_expense.field_hr_expense_total_amount
msgid "Total"
msgstr "總計"

#. module: hr_expense
#: model:ir.model.fields,field_description:hr_expense.field_hr_expense_sheet_total_amount
#: model:ir.ui.view,arch_db:hr_expense.view_expenses_tree
#: model:ir.ui.view,arch_db:hr_expense.view_hr_expense_sheet_form
#: model:ir.ui.view,arch_db:hr_expense.view_hr_expense_sheet_tree
msgid "Total Amount"
msgstr ""

#. module: hr_expense
#: model:ir.model.fields,field_description:hr_expense.field_hr_expense_unit_amount
#: model:ir.ui.view,arch_db:hr_expense.report_expense_sheet
msgid "Unit Price"
msgstr "單價"

#. module: hr_expense
#: model:ir.model.fields,field_description:hr_expense.field_hr_expense_product_uom_id
msgid "Unit of Measure"
msgstr "量度單位"

#. module: hr_expense
#: model:ir.actions.act_window,name:hr_expense.action_approved_expense
msgid "Unreported Expenses"
msgstr ""

#. module: hr_expense
#: model:ir.ui.view,arch_db:hr_expense.hr_expense_planner
msgid ""
"Use this app to track expenses done by employees and reimbursed by the "
"company, or paid with a company credit cards directly. If a vendor bill is "
"sent to the company for payment, it’s better to use Vendor Bills instead of "
"expenses in the Accounting app."
msgstr ""

#. module: hr_expense
#: model:ir.ui.view,arch_db:hr_expense.hr_expense_sheet_register_payment_view_form
msgid "Validate"
msgstr ""

#. module: hr_expense
#: model:ir.model.fields,field_description:hr_expense.field_hr_expense_sheet_responsible_id
msgid "Validation By"
msgstr ""

#. module: hr_expense
#: model:ir.ui.view,arch_db:hr_expense.view_expenses_tree
msgid "View Attached Documents"
msgstr ""

#. module: hr_expense
#: model:ir.ui.view,arch_db:hr_expense.view_hr_expense_sheet_form
msgid "View Attachments"
msgstr ""

#. module: hr_expense
#: model:ir.ui.view,arch_db:hr_expense.hr_expense_form_view
msgid "View Report"
msgstr ""

#. module: hr_expense
#: model:ir.ui.view,arch_db:hr_expense.hr_expense_planner
msgid "We hope this feature helped you manage your expenses efficiently."
msgstr ""

#. module: hr_expense
#: model:ir.ui.view,arch_db:hr_expense.hr_expense_planner
msgid "Welcome"
msgstr ""

#. module: hr_expense
#: model:ir.ui.view,arch_db:hr_expense.hr_expense_planner
msgid "What it covers and what are the limits"
msgstr ""

#. module: hr_expense
#: model:ir.ui.view,arch_db:hr_expense.hr_expense_planner
msgid "When you charge"
msgstr ""

#. module: hr_expense
#. openerp-web
#: code:addons/hr_expense/static/src/js/tour.js:26
#, python-format
msgid "Write the name of the product, or select an existing one."
msgstr ""

#. module: hr_expense
#: code:addons/hr_expense/models/hr_expense.py:563
#, python-format
msgid "You can only generate accounting entry for approved expense(s)."
msgstr ""

#. module: hr_expense
#: model:ir.ui.view,arch_db:hr_expense.res_config_settings_view_form
msgid ""
"You can setup a generic email alias to create incoming expenses easily. "
"Write an email with the receipt in attachment to create an expense line in "
"one click. If the mail subject contains the product's internal reference "
"between brackets, the product will be set automatically. Type the expense "
"amount in the mail subject to set it on the expense too."
msgstr ""

#. module: hr_expense
#: code:addons/hr_expense/models/hr_expense.py:598
#, python-format
msgid "You cannot add expense lines of another employee."
msgstr ""

#. module: hr_expense
#: code:addons/hr_expense/models/hr_expense.py:315
#, python-format
msgid "You cannot delete a posted expense."
msgstr ""

#. module: hr_expense
#: code:addons/hr_expense/models/hr_expense.py:469
#, python-format
msgid "You cannot delete a posted or paid expense."
msgstr ""

#. module: hr_expense
#: code:addons/hr_expense/models/hr_expense.py:111
#, python-format
msgid "You cannot report expenses for different employees in the same report!"
msgstr ""

#. module: hr_expense
#: code:addons/hr_expense/models/hr_expense.py:109
#, python-format
msgid "You cannot report twice the same line!"
msgstr ""

#. module: hr_expense
#: model:ir.actions.act_window,help:hr_expense.hr_expense_actions_all
msgid "You record expenses"
msgstr ""

#. module: hr_expense
#: model:ir.actions.act_window,help:hr_expense.hr_expense_actions_my_unsubmitted
msgid "You record expenses,"
msgstr ""

#. module: hr_expense
#: model:ir.ui.view,arch_db:hr_expense.hr_expense_template_refuse_reason
msgid "Your Expense"
msgstr ""

#. module: hr_expense
#: model:ir.ui.view,arch_db:hr_expense.hr_expense_planner
msgid "and"
msgstr ""

#. module: hr_expense
#: model:ir.ui.view,arch_db:hr_expense.hr_expense_planner
msgid "approval process"
msgstr ""

#. module: hr_expense
#: model:ir.ui.view,arch_db:hr_expense.hr_expense_planner
msgid "back to your customers automatically"
msgstr ""

#. module: hr_expense
#: model:ir.ui.view,arch_db:hr_expense.hr_expense_planner
msgid "can be:"
msgstr ""

#. module: hr_expense
#: model:ir.ui.view,arch_db:hr_expense.hr_expense_planner
msgid "configure the expense types"
msgstr ""

#. module: hr_expense
#: model:ir.ui.view,arch_db:hr_expense.product_product_expense_form_view
msgid "e.g. Lunch"
msgstr ""

#. module: hr_expense
#: model:ir.ui.view,arch_db:hr_expense.hr_expense_form_view
msgid "e.g. Lunch with Customer"
msgstr ""

#. module: hr_expense
#: model:ir.ui.view,arch_db:hr_expense.view_hr_expense_sheet_form
msgid "e.g. Trip to NY"
msgstr ""

#. module: hr_expense
#: model:ir.ui.view,arch_db:hr_expense.hr_expense_template_refuse_reason
msgid "has been refused"
msgstr ""

#. module: hr_expense
#: code:addons/hr_expense/models/hr_expense.py:344
#, python-format
msgid "or send receipts by email to %s."
<<<<<<< HEAD
msgstr ""
=======
msgstr "或者通過電子郵件向 %s 發送收據。"
>>>>>>> 39d9c362

#. module: hr_expense
#: model:ir.ui.view,arch_db:hr_expense.hr_expense_planner
msgid "post them into the books"
msgstr ""

#. module: hr_expense
#: model:ir.ui.view,arch_db:hr_expense.hr_expense_planner
msgid "proceed with the employee reimbursement"
msgstr ""

#. module: hr_expense
#: model:ir.model,name:hr_expense.model_res_config_settings
msgid "res.config.settings"
msgstr "res.config.settings"

#. module: hr_expense
#: model:ir.ui.view,arch_db:hr_expense.hr_expense_planner
msgid "send us an email"
msgstr ""

#. module: hr_expense
#: model:ir.ui.view,arch_db:hr_expense.hr_expense_planner
msgid "submit expenses to managers"
msgstr ""

#. module: hr_expense
#: model:ir.ui.view,arch_db:hr_expense.hr_expense_planner
msgid "that your company allows. Here are some examples:"
msgstr ""

#. module: hr_expense
#: model:ir.ui.view,arch_db:hr_expense.hr_expense_planner
msgid "to describe<br/> your experience or to suggest improvements!"
msgstr ""<|MERGE_RESOLUTION|>--- conflicted
+++ resolved
@@ -1800,11 +1800,7 @@
 #: code:addons/hr_expense/models/hr_expense.py:344
 #, python-format
 msgid "or send receipts by email to %s."
-<<<<<<< HEAD
-msgstr ""
-=======
 msgstr "或者通過電子郵件向 %s 發送收據。"
->>>>>>> 39d9c362
 
 #. module: hr_expense
 #: model:ir.ui.view,arch_db:hr_expense.hr_expense_planner
