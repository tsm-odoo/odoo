openerp.google_docs = function(instance, m) {
var QWeb = instance.web.qweb,
    _t = instance.web._t;

    instance.web.Sidebar = instance.web.Sidebar.extend({
<<<<<<< HEAD
=======
       on_attachments_loaded: function(attachments) {
            var self = this;
            _.chain(attachments)
                .filter(function(attachment){ if (attachment.name ==='Google Doc') return true})
                .map(function(attachment, i){ attachment.name = _.str.sprintf(_t("%s (%s)"), attachment.name, i+1)})
            self._super(attachments);
       },
>>>>>>> 9932152f
       redraw: function() {
           var self = this;
           this._super.apply(this, arguments);
           self.$el.find('.oe_sidebar_add_attachment').after(QWeb.render('Google_doc', {widget: self}))
           self.$el.find('.oe_sidebar_add_google_doc').on('click', function (e) {
<<<<<<< HEAD
                                self.on_google_doc();
=======
                self.on_google_doc();
>>>>>>> 9932152f
            });
        },
        on_google_doc: function() {
            var self = this;
            var form = self.getParent();
            form.sidebar_context().then(function (context) {
                var ds = new instance.web.DataSet(this, 'ir.attachment', context);
                ds.call('google_doc_get', [form.dataset.model, [form.datarecord.id], context]).then(function(r) {
                    if (r == 'False') {
                        var params = {
                            error: response,
                            message: _t("The user google credentials are not set yet. Contact your administrator for help.")
                        }
                        $(openerp.web.qweb.render("DialogWarning", params)).dialog({
                            title: _t("User Google credentials are not yet set."),
                            modal: true,
                        });
                    }
                }).done(function(){
                    form.reload();
                });
            });
        }
    });
};<|MERGE_RESOLUTION|>--- conflicted
+++ resolved
@@ -3,8 +3,7 @@
     _t = instance.web._t;
 
     instance.web.Sidebar = instance.web.Sidebar.extend({
-<<<<<<< HEAD
-=======
+
        on_attachments_loaded: function(attachments) {
             var self = this;
             _.chain(attachments)
@@ -12,17 +11,12 @@
                 .map(function(attachment, i){ attachment.name = _.str.sprintf(_t("%s (%s)"), attachment.name, i+1)})
             self._super(attachments);
        },
->>>>>>> 9932152f
        redraw: function() {
            var self = this;
            this._super.apply(this, arguments);
            self.$el.find('.oe_sidebar_add_attachment').after(QWeb.render('Google_doc', {widget: self}))
            self.$el.find('.oe_sidebar_add_google_doc').on('click', function (e) {
-<<<<<<< HEAD
-                                self.on_google_doc();
-=======
                 self.on_google_doc();
->>>>>>> 9932152f
             });
         },
         on_google_doc: function() {
