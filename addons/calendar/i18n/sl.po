# Translation of Odoo Server.
# This file contains the translation of the following modules:
# * calendar
#
# Translators:
msgid ""
msgstr ""
"Project-Id-Version: Odoo 9.0\n"
"Report-Msgid-Bugs-To: \n"
<<<<<<< HEAD
"POT-Creation-Date: 2016-08-19 10:26+0000\n"
=======
"POT-Creation-Date: 2016-08-18 14:08+0000\n"
>>>>>>> bc1a0a32
"PO-Revision-Date: 2016-01-21 10:31+0000\n"
"Last-Translator: Martin Trigaux\n"
"Language-Team: Slovenian (http://www.transifex.com/odoo/odoo-9/language/"
"sl/)\n"
"Language: sl\n"
"MIME-Version: 1.0\n"
"Content-Type: text/plain; charset=UTF-8\n"
"Content-Transfer-Encoding: \n"
"Plural-Forms: nplurals=4; plural=(n%100==1 ? 0 : n%100==2 ? 1 : n%100==3 || n"
"%100==4 ? 2 : 3);\n"

#. module: calendar
#: model:mail.template,body_html:calendar.calendar_template_meeting_changedate
msgid ""
"\n"
"% set colors = {'needsAction': 'grey', 'accepted': 'green', 'tentative': "
"'#FFFF00',  'declined': 'red'}\n"
"<div summary=\"o_mail_template\" style=\"padding:0px;width:600px;margin:auto;"
"background: #FFFFFF repeat top /100%;color:#777777\">\n"
"    <table cellspacing=\"0\" cellpadding=\"0\" style=\"width:600px;border-"
"collapse:collapse;background:inherit;color:inherit\">\n"
"        <tbody><tr>\n"
"            <td valign=\"center\" width=\"200\" style=\"padding:10px 10px "
"10px 5px;font-size: 12px\">\n"
"                <img src=\"/logo.png\" style=\"padding: 0px; margin: 0px; "
"height: auto; width: 80px;\" alt=\"${user.company_id.name}\">\n"
"            </td>\n"
"            <td valign=\"center\" align=\"right\" width=\"340\" style="
"\"padding:10px 10px 10px 5px; font-size: 12px;\">\n"
"                <p>\n"
"                    <a href=\"/calendar/meeting/accept?db=${'dbname' in ctx "
"and ctx['dbname'] or ''}&token=${object.access_token}&action=${'action_id' "
"in ctx and ctx['action_id'] or ''}&id=${object.event_id.id}\" style="
"\"padding: 5px 10px; font-size: 12px; line-height: 18px; color: #FFFFFF; "
"border-color:#a24689; text-decoration: none; display: inline-block; margin-"
"bottom: 0px; font-weight: 400; text-align: center; vertical-align: middle; "
"cursor: pointer; white-space: nowrap; background-image: none; background-"
"color: #a24689; border: 1px solid #a24689; border-radius:3px\">Accept</a>\n"
"                    <a href=\"/calendar/meeting/decline?db=${'dbname' in ctx "
"and ctx['dbname'] or '' }&token=${object.access_token}&action=${'action_id' "
"in ctx and ctx['action_id'] or ''}&id=${object.event_id.id}\" style="
"\"padding: 5px 10px; font-size: 12px; line-height: 18px; color: #FFFFFF; "
"border-color:#a24689; text-decoration: none; display: inline-block; margin-"
"bottom: 0px; font-weight: 400; text-align: center; vertical-align: middle; "
"cursor: pointer; white-space: nowrap; background-image: none; background-"
"color: #a24689; border: 1px solid #a24689; border-radius:3px\">Decline</a>\n"
"                    <a href=\"/calendar/meeting/view?db=${'dbname' in ctx "
"and ctx['dbname'] or ''}&token=${object.access_token}&action=${'action_id' "
"in ctx and ctx['action_id'] or ''}&id=${object.event_id.id}\" style="
"\"padding: 5px 10px; font-size: 12px; line-height: 18px; color: #FFFFFF; "
"border-color:#a24689; text-decoration: none; display: inline-block; margin-"
"bottom: 0px; font-weight: 400; text-align: center; vertical-align: middle; "
"cursor: pointer; white-space: nowrap; background-image: none; background-"
"color: #a24689; border: 1px solid #a24689; border-radius:3px\">View</a>\n"
"                </p>\n"
"            </td>\n"
"        </tr></tbody>\n"
"    </table>\n"
"    <table cellspacing=\"0\" cellpadding=\"0\" style=\"width:600px;border-"
"collapse:collapse;background:inherit;color:inherit\">\n"
"        <tbody><tr>\n"
"            <td valign=\"top\" style=\"width:600px; padding:10px 10px 10px "
"5px;\">\n"
"                <div>\n"
"                    <hr width=\"100%\" style=\"background-color:"
"rgb(204,204,204);border:medium none;clear:both;display:block;font-size:0px;"
"min-height:1px;line-height:0;margin:15px auto;padding:0\">\n"
"                </div>\n"
"            </td>\n"
"        </tr></tbody>\n"
"    </table>\n"
"</div>\n"
"<div style=\"padding:0px;width:600px;margin:auto;background: #FFFFFF repeat "
"top /100%;color:#777777\">\n"
"    <table cellspacing=\"0\" cellpadding=\"0\" style=\"width:600px;border-"
"collapse:collapse;background:inherit;color:inherit\">\n"
"        <tbody><tr>\n"
"            <td style=\"padding:10px 10px 10px 5px;font-size: 14px;\">\n"
"                <p style=\"font-size: 20px; text-align: center;\"><strong>"
"${object.event_id.name} date updated</strong></p>\n"
"                <p>\n"
"                    <strong>Dear ${object.cn}</strong>,<br />\n"
"                    The date of the meeting has been upated. The meeting  "
"${object.event_id.name} created by ${object.event_id.user_id.partner_id."
"name} is now scheduled for ${object.event_id.get_display_time_tz(tz=object."
"partner_id.tz)}.\n"
"                </p> \n"
"                <table style=\"margin-top: 20px;\"><tr>\n"
"                    <td>\n"
"                        <div style=\"border-top-left-radius:3px;border-top-"
"right-radius:3px;font-size:12px;border-collapse:separate;text-align:center;"
"font-weight:bold;color:#ffffff;width:130px;min-height: 18px;background:"
"#a24689;padding-top: 4px;\">\n"
"                            ${object.event_id.get_interval(object.event_id."
"start, 'dayname', tz=object.partner_id.tz if not object.event_id.allday else "
"None)}\n"
"                        </div>\n"
"                        <div style=\"font-size:48px;min-height:auto;font-"
"weight:bold;text-align:center;color: #5F5F5F;background-color: #F8F8F8;"
"width: 130px;border:1px solid #a24689;\">\n"
"                            ${object.event_id.get_interval(object.event_id."
"start,'day', tz=object.partner_id.tz if not object.event_id.allday else "
"None)}\n"
"                        </div>\n"
"                        <div style='font-size:12px;text-align:center;font-"
"weight:bold;color:#ffffff;background-color:#a24689'>${object.event_id."
"get_interval(object.event_id.start, 'month', tz=object.partner_id.tz if not "
"object.event_id.allday else None)}</div>\n"
"                        <div style=\"border-collapse:separate;color: #5F5F5F;"
"text-align:center;width: 130px;font-size:12px;border-bottom-right-radius:3px;"
"font-weight:bold;border:1px solid #a24689;border-bottom-left-radius:3px;\">"
"${not object.event_id.allday and object.event_id.get_interval(object."
"event_id.start, 'time', tz=object.partner_id.tz) or ''}</div>\n"
"                    </td>\n"
"                    <td width=\"20px;\"/>\n"
"                    <td>\n"
"                        <p>Details of the event</p>\n"
"                        <ul>\n"
"                        % if object.event_id.location:\n"
"                            <li>Location: ${object.event_id.location}\n"
"                            (<a href=\"http://maps.google.com/maps?oi=map&q="
"${object.event_id.location}\">View Map</a>)\n"
"                            </li>\n"
"                        % endif\n"
"                        % if object.event_id.description :\n"
"                            <li>Description: ${object.event_id.description}</"
"li>\n"
"                        % endif\n"
"                        % if not object.event_id.allday and object.event_id."
"duration\n"
"                            <li>Duration: ${('%dH%02d' % (object.event_id."
"duration,(object.event_id.duration*60)%60))}</li>\n"
"                        % endif\n"
"                        <li>Attendees\n"
"                        <ul>\n"
"                        % for attendee in object.event_id.attendee_ids:\n"
"                            <li>\n"
"                                <div style=\"display:inline-block; border-"
"radius: 50%; width:10px; height:10px;background:${colors[attendee.state] or "
"'white'};\"></div>\n"
"                                % if attendee.cn != object.cn:\n"
"                                <span style=\"margin-left:5px\">${attendee."
"cn}</span>\n"
"                                % else:\n"
"                                <span style=\"margin-left:5px\">You</span>\n"
"                                % endif\n"
"                            </li>\n"
"                        % endfor\n"
"                        </ul></li>\n"
"                        </ul>\n"
"                    </td>\n"
"                </tr></table>\n"
"            </td>\n"
"        </tr></tbody>\n"
"    </table>\n"
"</div>"
msgstr ""

#. module: calendar
#: model:mail.template,body_html:calendar.calendar_template_meeting_invitation
msgid ""
"\n"
"% set colors = {'needsAction': 'grey', 'accepted': 'green', 'tentative': "
"'#FFFF00',  'declined': 'red'}\n"
"<div summary=\"o_mail_template\" style=\"padding:0px;width:600px;margin:auto;"
"background: #FFFFFF repeat top /100%;color:#777777\">\n"
"    <table cellspacing=\"0\" cellpadding=\"0\" style=\"width:600px;border-"
"collapse:collapse;background:inherit;color:inherit\">\n"
"        <tbody><tr>\n"
"            <td valign=\"center\" width=\"200\" style=\"padding:10px 10px "
"10px 5px;font-size: 12px\">\n"
"                <img src=\"/logo.png\" style=\"padding: 0px; margin: 0px; "
"height: auto; width: 80px;\" alt=\"${user.company_id.name}\">\n"
"            </td>\n"
"            <td valign=\"center\" align=\"right\" width=\"340\" style="
"\"padding:10px 10px 10px 5px; font-size: 12px;\">\n"
"                <p>\n"
"                    <a href=\"/calendar/meeting/accept?db=${'dbname' in ctx "
"and ctx['dbname'] or ''}&token=${object.access_token}&action=${'action_id' "
"in ctx and ctx['action_id'] or ''}&id=${object.event_id.id}\" style="
"\"padding: 5px 10px; font-size: 12px; line-height: 18px; color: #FFFFFF; "
"border-color:#a24689; text-decoration: none; display: inline-block; margin-"
"bottom: 0px; font-weight: 400; text-align: center; vertical-align: middle; "
"cursor: pointer; white-space: nowrap; background-image: none; background-"
"color: #a24689; border: 1px solid #a24689; border-radius:3px\">Accept</a>\n"
"                    <a href=\"/calendar/meeting/decline?db=${'dbname' in ctx "
"and ctx['dbname'] or '' }&token=${object.access_token}&action=${'action_id' "
"in ctx and ctx['action_id'] or ''}&id=${object.event_id.id}\" style="
"\"padding: 5px 10px; font-size: 12px; line-height: 18px; color: #FFFFFF; "
"border-color:#a24689; text-decoration: none; display: inline-block; margin-"
"bottom: 0px; font-weight: 400; text-align: center; vertical-align: middle; "
"cursor: pointer; white-space: nowrap; background-image: none; background-"
"color: #a24689; border: 1px solid #a24689; border-radius:3px\">Decline</a>\n"
"                    <a href=\"/calendar/meeting/view?db=${'dbname' in ctx "
"and ctx['dbname'] or ''}&token=${object.access_token}&action=${'action_id' "
"in ctx and ctx['action_id'] or ''}&id=${object.event_id.id}\" style="
"\"padding: 5px 10px; font-size: 12px; line-height: 18px; color: #FFFFFF; "
"border-color:#a24689; text-decoration: none; display: inline-block; margin-"
"bottom: 0px; font-weight: 400; text-align: center; vertical-align: middle; "
"cursor: pointer; white-space: nowrap; background-image: none; background-"
"color: #a24689; border: 1px solid #a24689; border-radius:3px\">View</a>\n"
"                </p>\n"
"            </td>\n"
"        </tr></tbody>\n"
"    </table>\n"
"    <table cellspacing=\"0\" cellpadding=\"0\" style=\"width:600px;border-"
"collapse:collapse;background:inherit;color:inherit\">\n"
"        <tbody><tr>\n"
"            <td valign=\"top\" style=\"width:600px; padding:10px 10px 10px "
"5px;\">\n"
"                <div>\n"
"                    <hr width=\"100%\" style=\"background-color:"
"rgb(204,204,204);border:medium none;clear:both;display:block;font-size:0px;"
"min-height:1px;line-height:0;margin:15px auto;padding:0\">\n"
"                </div>\n"
"            </td>\n"
"        </tr></tbody>\n"
"    </table>\n"
"</div>\n"
"<div style=\"padding:0px;width:600px;margin:auto;background: #FFFFFF repeat "
"top /100%;color:#777777\">\n"
"    <table cellspacing=\"0\" cellpadding=\"0\" style=\"width:600px;border-"
"collapse:collapse;background:inherit;color:inherit\">\n"
"        <tbody><tr>\n"
"            <td style=\"padding:10px 10px 10px 5px;font-size: 14px;\">\n"
"                <p style=\"font-size: 20px; text-align: center;\">Invitation "
"to <strong>${object.event_id.name}</strong></p>\n"
"                <p>\n"
"                    <strong>Dear ${object.cn}</strong>,<br />\n"
"                    ${object.event_id.user_id.partner_id.name} invited you "
"for the ${object.event_id.name} meeting of ${object.event_id.user_id."
"company_id.name}.</p> \n"
"                <table style=\"margin-top: 20px;\"><tr>\n"
"                    <td>\n"
"                        <div style=\"border-top-left-radius:3px;border-top-"
"right-radius:3px;font-size:12px;border-collapse:separate;text-align:center;"
"font-weight:bold;color:#ffffff;width:130px;min-height: 18px;background:"
"#a24689;padding-top: 4px;\">\n"
"                            ${object.event_id.get_interval(object.event_id."
"start, 'dayname', tz=object.partner_id.tz if not object.event_id.allday else "
"None)}\n"
"                        </div>\n"
"                        <div style=\"font-size:48px;min-height:auto;font-"
"weight:bold;text-align:center;color: #5F5F5F;background-color: #F8F8F8;"
"width: 130px;border:1px solid #a24689;\">\n"
"                            ${object.event_id.get_interval(object.event_id."
"start,'day', tz=object.partner_id.tz if not object.event_id.allday else "
"None)}\n"
"                        </div>\n"
"                        <div style='font-size:12px;text-align:center;font-"
"weight:bold;color:#ffffff;background-color:#a24689'>${object.event_id."
"get_interval(object.event_id.start, 'month', tz=object.partner_id.tz if not "
"object.event_id.allday else None)}</div>\n"
"                        <div style=\"border-collapse:separate;color: #5F5F5F;"
"text-align:center;width: 130px;font-size:12px;border-bottom-right-radius:3px;"
"font-weight:bold;border:1px solid #a24689;border-bottom-left-radius:3px;\">"
"${not object.event_id.allday and object.event_id.get_interval(object."
"event_id.start, 'time', tz=object.partner_id.tz) or ''}</div>\n"
"                    </td>\n"
"                    <td width=\"20px;\"/>\n"
"                    <td>\n"
"                        <p>Details of the event</p>\n"
"                        <ul>\n"
"                        % if object.event_id.location:\n"
"                            <li>Location: ${object.event_id.location}\n"
"                            (<a href=\"http://maps.google.com/maps?oi=map&q="
"${object.event_id.location}\">View Map</a>)\n"
"                            </li>\n"
"                        % endif\n"
"                        % if object.event_id.description :\n"
"                            <li>Description: ${object.event_id.description}</"
"li>\n"
"                        % endif\n"
"                        % if not object.event_id.allday and object.event_id."
"duration\n"
"                            <li>Duration: ${('%dH%02d' % (object.event_id."
"duration,(object.event_id.duration*60)%60))}</li>\n"
"                        % endif\n"
"                        <li>Attendees\n"
"                        <ul>\n"
"                        % for attendee in object.event_id.attendee_ids:\n"
"                            <li>\n"
"                                <div style=\"display:inline-block; border-"
"radius: 50%; width:10px; height:10px;background:${colors[attendee.state] or "
"'white'};\"></div>\n"
"                                % if attendee.cn != object.cn:\n"
"                                <span style=\"margin-left:5px\">${attendee."
"cn}</span>\n"
"                                % else:\n"
"                                <span style=\"margin-left:5px\">You</span>\n"
"                                % endif\n"
"                            </li>\n"
"                        % endfor\n"
"                        </ul></li>\n"
"                        </ul>\n"
"                    </td>\n"
"                </tr></table>\n"
"            </td>\n"
"        </tr></tbody>\n"
"    </table>\n"
"</div>"
msgstr ""

#. module: calendar
#: model:mail.template,body_html:calendar.calendar_template_meeting_reminder
msgid ""
"\n"
"% set colors = {'needsAction': 'grey', 'accepted': 'green', 'tentative': "
"'#FFFF00',  'declined': 'red'}\n"
"<div summary=\"o_mail_template\" style=\"padding:0px;width:600px;margin:auto;"
"background: #FFFFFF repeat top /100%;color:#777777\">\n"
"    <table cellspacing=\"0\" cellpadding=\"0\" style=\"width:600px;border-"
"collapse:collapse;background:inherit;color:inherit\">\n"
"        <tbody><tr>\n"
"            <td valign=\"center\" width=\"200\" style=\"padding:10px 10px "
"10px 5px;font-size: 12px\">\n"
"                <img src=\"/logo.png\" style=\"padding: 0px; margin: 0px; "
"height: auto; width: 80px;\" alt=\"${user.company_id.name}\">\n"
"            </td>\n"
"            <td valign=\"center\" align=\"right\" width=\"340\" style="
"\"padding:10px 10px 10px 5px; font-size: 12px;\">\n"
"                <p>\n"
"                    <a href=\"/calendar/meeting/accept?db=${'dbname' in ctx "
"and ctx['dbname'] or ''}&token=${object.access_token}&action=${'action_id' "
"in ctx and ctx['action_id'] or ''}&id=${object.event_id.id}\" style="
"\"padding: 5px 10px; font-size: 12px; line-height: 18px; color: #FFFFFF; "
"border-color:#a24689; text-decoration: none; display: inline-block; margin-"
"bottom: 0px; font-weight: 400; text-align: center; vertical-align: middle; "
"cursor: pointer; white-space: nowrap; background-image: none; background-"
"color: #a24689; border: 1px solid #a24689; border-radius:3px\">Accept</a>\n"
"                    <a href=\"/calendar/meeting/decline?db=${'dbname' in ctx "
"and ctx['dbname'] or '' }&token=${object.access_token}&action=${'action_id' "
"in ctx and ctx['action_id'] or ''}&id=${object.event_id.id}\" style="
"\"padding: 5px 10px; font-size: 12px; line-height: 18px; color: #FFFFFF; "
"border-color:#a24689; text-decoration: none; display: inline-block; margin-"
"bottom: 0px; font-weight: 400; text-align: center; vertical-align: middle; "
"cursor: pointer; white-space: nowrap; background-image: none; background-"
"color: #a24689; border: 1px solid #a24689; border-radius:3px\">Decline</a>\n"
"                    <a href=\"/calendar/meeting/view?db=${'dbname' in ctx "
"and ctx['dbname'] or ''}&token=${object.access_token}&action=${'action_id' "
"in ctx and ctx['action_id'] or ''}&id=${object.event_id.id}\" style="
"\"padding: 5px 10px; font-size: 12px; line-height: 18px; color: #FFFFFF; "
"border-color:#a24689; text-decoration: none; display: inline-block; margin-"
"bottom: 0px; font-weight: 400; text-align: center; vertical-align: middle; "
"cursor: pointer; white-space: nowrap; background-image: none; background-"
"color: #a24689; border: 1px solid #a24689; border-radius:3px\">View</a>\n"
"                </p>\n"
"            </td>\n"
"        </tr></tbody>\n"
"    </table>\n"
"    <table cellspacing=\"0\" cellpadding=\"0\" style=\"width:600px;border-"
"collapse:collapse;background:inherit;color:inherit\">\n"
"        <tbody><tr>\n"
"            <td valign=\"top\" style=\"width:600px; padding:10px 10px 10px "
"5px;\">\n"
"                <div>\n"
"                    <hr width=\"100%\" style=\"background-color:"
"rgb(204,204,204);border:medium none;clear:both;display:block;font-size:0px;"
"min-height:1px;line-height:0;margin:15px auto;padding:0\">\n"
"                </div>\n"
"            </td>\n"
"        </tr></tbody>\n"
"    </table>\n"
"</div>\n"
"<div style=\"padding:0px;width:600px;margin:auto;background: #FFFFFF repeat "
"top /100%;color:#777777\">\n"
"    <table cellspacing=\"0\" cellpadding=\"0\" style=\"width:600px;border-"
"collapse:collapse;background:inherit;color:inherit\">\n"
"        <tbody><tr>\n"
"            <td style=\"padding:10px 10px 10px 5px;font-size: 14px;\">\n"
"                <p style=\"font-size: 20px; text-align: center;\">Reminder "
"for <strong>${object.event_id.name}</strong></p>\n"
"                <p>\n"
"                    <strong>Dear ${object.cn}</strong>,<br />\n"
"                    This is a reminder for the below event :\n"
"                </p> \n"
"                <table style=\"margin-top: 20px;\"><tr>\n"
"                    <td>\n"
"                        <div style=\"border-top-left-radius:3px;border-top-"
"right-radius:3px;font-size:12px;border-collapse:separate;text-align:center;"
"font-weight:bold;color:#ffffff;width:130px;min-height: 18px;background:"
"#a24689;padding-top: 4px;\">\n"
"                            ${object.event_id.get_interval(object.event_id."
"start, 'dayname', tz=object.partner_id.tz if not object.event_id.allday else "
"None)}\n"
"                        </div>\n"
"                        <div style=\"font-size:48px;min-height:auto;font-"
"weight:bold;text-align:center;color: #5F5F5F;background-color: #F8F8F8;"
"width: 130px;border:1px solid #a24689;\">\n"
"                            ${object.event_id.get_interval(object.event_id."
"start,'day', tz=object.partner_id.tz if not object.event_id.allday else "
"None)}\n"
"                        </div>\n"
"                        <div style='font-size:12px;text-align:center;font-"
"weight:bold;color:#ffffff;background-color:#a24689'>${object.event_id."
"get_interval(object.event_id.start, 'month', tz=object.partner_id.tz if not "
"object.event_id.allday else None)}</div>\n"
"                        <div style=\"border-collapse:separate;color: #5F5F5F;"
"text-align:center;width: 130px;font-size:12px;border-bottom-right-radius:3px;"
"font-weight:bold;border:1px solid #a24689;border-bottom-left-radius:3px;\">"
"${not object.event_id.allday and object.event_id.get_interval(object."
"event_id.start, 'time', tz=object.partner_id.tz) or ''}</div>\n"
"                    </td>\n"
"                    <td width=\"20px;\"/>\n"
"                    <td>\n"
"                        <p>Details of the event</p>\n"
"                        <ul>\n"
"                        % if object.event_id.location:\n"
"                            <li>Location: ${object.event_id.location}\n"
"                            (<a href=\"http://maps.google.com/maps?oi=map&q="
"${object.event_id.location}\">View Map</a>)\n"
"                            </li>\n"
"                        % endif\n"
"                        % if object.event_id.description :\n"
"                            <li>Description: ${object.event_id.description}</"
"li>\n"
"                        % endif\n"
"                        % if not object.event_id.allday and object.event_id."
"duration\n"
"                            <li>Duration: ${('%dH%02d' % (object.event_id."
"duration,(object.event_id.duration*60)%60))}</li>\n"
"                        % endif\n"
"                        <li>Attendees\n"
"                        <ul>\n"
"                        % for attendee in object.event_id.attendee_ids:\n"
"                            <li>\n"
"                                <div style=\"display:inline-block; border-"
"radius: 50%; width:10px; height:10px;background:${colors[attendee.state] or "
"'white'};\"></div>\n"
"                                % if attendee.cn != object.cn:\n"
"                                <span style=\"margin-left:5px\">${attendee."
"cn}</span>\n"
"                                % else:\n"
"                                <span style=\"margin-left:5px\">You</span>\n"
"                                % endif\n"
"                            </li>\n"
"                        % endfor\n"
"                        </ul></li>\n"
"                        </ul>\n"
"                    </td>\n"
"                </tr></table>\n"
"            </td>\n"
"        </tr></tbody>\n"
"    </table>\n"
"</div>"
msgstr ""

#. module: calendar
#. openerp-web
#: code:addons/calendar/static/src/js/base_calendar.js:35
#, python-format
msgid " [Me]"
msgstr " [Jaz]"

#. module: calendar
#: model:mail.template,subject:calendar.calendar_template_meeting_reminder
msgid "${object.event_id.name} - Reminder"
msgstr "${object.event_id.name} - Opomnik"

#. module: calendar
#: model:mail.template,subject:calendar.calendar_template_meeting_invitation
#, fuzzy
msgid "${object.event_id.name} invitation"
msgstr "${object.event_id.name}"

#. module: calendar
#: model:mail.template,subject:calendar.calendar_template_meeting_changedate
#, fuzzy
msgid "${object.event_id.name}: Date updated"
msgstr "${object.event_id.name} - Datum je posodobljen"

#. module: calendar
<<<<<<< HEAD
#: code:addons/calendar/calendar.py:767
=======
#: code:addons/calendar/calendar.py:776
>>>>>>> bc1a0a32
#, python-format
msgid ""
"%s at %s To\n"
" %s at %s (%s)"
msgstr ""
"%s pri %s za\n"
" %s pri %s (%s)"

#. module: calendar
#: code:addons/calendar/calendar.py:765
#, python-format
msgid "%s at (%s To %s) (%s)"
msgstr "%s pri (%s do %s) (%s)"

#. module: calendar
#: code:addons/calendar/calendar.py:263
#, python-format
msgid "%s has accepted invitation"
msgstr ""

#. module: calendar
#: code:addons/calendar/calendar.py:278
#, python-format
msgid "%s has declined invitation"
msgstr ""

#. module: calendar
#: model:ir.ui.view,arch_db:calendar.view_calendar_event_form
#: model:ir.ui.view,arch_db:calendar.view_calendar_event_form_popup
msgid "<span> hours</span>"
msgstr ""

#. module: calendar
#: model:ir.ui.view,arch_db:calendar.view_calendar_event_form
msgid "Accept"
msgstr "Sprejmi"

#. module: calendar
#: selection:calendar.attendee,state:0
#: selection:calendar.event,attendee_status:0
msgid "Accepted"
msgstr "Sprejeto"

#. module: calendar
#: model:ir.model.fields,field_description:calendar.field_calendar_event_active
msgid "Active"
msgstr "Aktivno"

#. module: calendar
#. openerp-web
#: code:addons/calendar/static/src/js/base_calendar.js:132
#, python-format
msgid "Add Favorite Calendar"
msgstr "Dodaj priljubljeni koledar"

#. module: calendar
#: model:ir.model.fields,field_description:calendar.field_calendar_event_allday
msgid "All Day"
msgstr "Celi dan"

#. module: calendar
<<<<<<< HEAD
#: code:addons/calendar/calendar.py:762
=======
#: code:addons/calendar/calendar.py:771
>>>>>>> bc1a0a32
#, python-format
msgid "AllDay , %s"
msgstr "CelDan, %s"

#. module: calendar
#: model:ir.model.fields,field_description:calendar.field_calendar_alarm_duration
msgid "Amount"
msgstr "Znesek"

#. module: calendar
#: model:ir.model.fields,field_description:calendar.field_calendar_event_is_attendee
msgid "Attendee"
msgstr "Udeleženec"

#. module: calendar
#: model:ir.model.fields,field_description:calendar.field_calendar_event_attendee_status
msgid "Attendee Status"
msgstr "Status udeleženca"

#. module: calendar
#: model:ir.model,name:calendar.model_calendar_attendee
msgid "Attendee information"
msgstr "Prisotnost"

#. module: calendar
#: model:ir.model.fields,field_description:calendar.field_calendar_event_attendee_ids
#: model:ir.model.fields,field_description:calendar.field_calendar_event_partner_ids
#: model:ir.ui.view,arch_db:calendar.view_calendar_event_form
#: model:ir.ui.view,arch_db:calendar.view_calendar_event_form_popup
msgid "Attendees"
msgstr "Udeleženci"

#. module: calendar
#: model:ir.ui.view,arch_db:calendar.view_calendar_event_search
msgid "Availability"
msgstr "Razpoložljivost"

#. module: calendar
<<<<<<< HEAD
#: code:addons/calendar/calendar.py:1705
=======
#: code:addons/calendar/calendar.py:1714
>>>>>>> bc1a0a32
#: selection:calendar.attendee,availability:0
#: selection:calendar.event,show_as:0
#, python-format
msgid "Busy"
msgstr "Zaseden"

#. module: calendar
#: model:ir.model.fields,field_description:calendar.field_calendar_event_byday
msgid "By day"
msgstr "Po dnevih"

#. module: calendar
#: model:ir.ui.menu,name:calendar.mail_menu_calendar
#: model:ir.ui.menu,name:calendar.menu_calendar_configuration
msgid "Calendar"
msgstr "Koledar"

#. module: calendar
#: model:ir.actions.act_window,name:calendar.action_calendar_alarm
#: model:ir.ui.menu,name:calendar.menu_calendar_alarm
#: model:ir.ui.view,arch_db:calendar.calendar_alarm_view_form
#: model:ir.ui.view,arch_db:calendar.view_calendar_alarm_tree
msgid "Calendar Alarm"
msgstr "Koledarski alarm"

#. module: calendar
#. openerp-web
#: code:addons/calendar/static/src/xml/base_calendar.xml:43
#, python-format
msgid "Calendar Invitation"
msgstr ""

#. module: calendar
#: model:ir.ui.view,arch_db:calendar.view_calendar_event_form
msgid "Click here to update only this instance and not all recurrences."
msgstr "Kliknite za posodobitev le te instance brez ostalih ponovitev."

#. module: calendar
#: model:ir.actions.act_window,help:calendar.action_calendar_event
msgid "Click to schedule a new meeting."
msgstr ""

#. module: calendar
#: model:ir.model.fields,field_description:calendar.field_calendar_event_color_partner_id
msgid "Color index of creator"
msgstr ""

#. module: calendar
#: model:ir.model.fields,field_description:calendar.field_calendar_attendee_cn
msgid "Common name"
msgstr "Skupno ime"

#. module: calendar
#: selection:calendar.event,state:0
msgid "Confirmed"
msgstr "Potrjeno"

#. module: calendar
#: model:ir.model.fields,field_description:calendar.field_calendar_attendee_partner_id
msgid "Contact"
msgstr "Stik"

#. module: calendar
#: model:ir.model.fields,field_description:calendar.field_calendar_alarm_create_uid
#: model:ir.model.fields,field_description:calendar.field_calendar_attendee_create_uid
#: model:ir.model.fields,field_description:calendar.field_calendar_contacts_create_uid
#: model:ir.model.fields,field_description:calendar.field_calendar_event_create_uid
#: model:ir.model.fields,field_description:calendar.field_calendar_event_type_create_uid
msgid "Created by"
msgstr "Ustvaril"

#. module: calendar
#: model:ir.model.fields,field_description:calendar.field_calendar_alarm_create_date
#: model:ir.model.fields,field_description:calendar.field_calendar_attendee_create_date
#: model:ir.model.fields,field_description:calendar.field_calendar_contacts_create_date
#: model:ir.model.fields,field_description:calendar.field_calendar_event_create_date
#: model:ir.model.fields,field_description:calendar.field_calendar_event_type_create_date
msgid "Created on"
msgstr "Ustvarjeno"

#. module: calendar
#: model:ir.model.fields,field_description:calendar.field_calendar_event_display_start
msgid "Date"
msgstr "Datum"

#. module: calendar
#: selection:calendar.event,month_by:0
#: model:ir.model.fields,field_description:calendar.field_calendar_event_day
msgid "Date of month"
msgstr "Dan v mesecu"

#. module: calendar
#: model:ir.ui.view,arch_db:calendar.view_calendar_event_form
msgid "Day of Month"
msgstr "Dan v mesecu"

#. module: calendar
#: selection:calendar.event,month_by:0
msgid "Day of month"
msgstr "Dan meseca"

#. module: calendar
#: selection:calendar.alarm,interval:0 selection:calendar.event,rrule_type:0
msgid "Day(s)"
msgstr "Dan(Dni)"

#. module: calendar
#: model:ir.ui.view,arch_db:calendar.view_calendar_event_form
msgid "Decline"
msgstr "Zavrni"

#. module: calendar
#: selection:calendar.attendee,state:0
#: selection:calendar.event,attendee_status:0
msgid "Declined"
msgstr "Zavrnjeno"

#. module: calendar
#: model:ir.model.fields,field_description:calendar.field_calendar_event_description
msgid "Description"
msgstr "Opis"

#. module: calendar
#. openerp-web
#: code:addons/calendar/static/src/xml/base_calendar.xml:18
#, python-format
msgid "Details"
msgstr "Podrobnosti"

#. module: calendar
#: model:ir.model.fields,field_description:calendar.field_calendar_alarm_display_name
#: model:ir.model.fields,field_description:calendar.field_calendar_alarm_manager_display_name
#: model:ir.model.fields,field_description:calendar.field_calendar_attendee_display_name
#: model:ir.model.fields,field_description:calendar.field_calendar_contacts_display_name
#: model:ir.model.fields,field_description:calendar.field_calendar_event_display_name
#: model:ir.model.fields,field_description:calendar.field_calendar_event_type_display_name
msgid "Display Name"
msgstr "Prikaz naziva"

#. module: calendar
#. openerp-web
#: code:addons/calendar/static/src/js/base_calendar.js:168
#, python-format
msgid "Do you really want to delete this filter from favorite?"
msgstr "Res želite izbrisati ta filter iz priljubljenih?"

#. module: calendar
#: model:ir.model.fields,field_description:calendar.field_calendar_event_duration
#: model:ir.ui.view,arch_db:calendar.view_calendar_event_form
msgid "Duration"
msgstr "Trajanje"

#. module: calendar
#: model:ir.model.fields,field_description:calendar.field_calendar_alarm_duration_minutes
#: model:ir.model.fields,help:calendar.field_calendar_alarm_duration_minutes
msgid "Duration in minutes"
msgstr "Trajanje v minutah"

#. module: calendar
#: selection:calendar.alarm,type:0
#: model:ir.model.fields,field_description:calendar.field_calendar_attendee_email
msgid "Email"
msgstr "E-pošta"

#. module: calendar
<<<<<<< HEAD
#: code:addons/calendar/calendar.py:1356
=======
#: code:addons/calendar/calendar.py:1365
>>>>>>> bc1a0a32
#, python-format
msgid "Email addresses not found"
msgstr "Ne najdem elektronskega naslova"

#. module: calendar
#: model:ir.model,name:calendar.model_mail_compose_message
msgid "Email composition wizard"
msgstr ""

#. module: calendar
#: model:ir.model,name:calendar.model_survey_mail_compose_message
msgid "Email composition wizard for Survey"
msgstr ""

#. module: calendar
#: model:ir.model.fields,help:calendar.field_calendar_attendee_email
msgid "Email of Invited Person"
msgstr "Elektronski naslov povabljene osebe"

#. module: calendar
#: model:ir.model.fields,field_description:calendar.field_calendar_contacts_partner_id
msgid "Employee"
msgstr "Kader"

#. module: calendar
#: model:ir.model.fields,field_description:calendar.field_calendar_event_stop_date
#: model:ir.ui.view,arch_db:calendar.view_calendar_event_tree
msgid "End Date"
msgstr "Končni datum"

#. module: calendar
#: model:ir.model.fields,field_description:calendar.field_calendar_event_stop_datetime
msgid "End Datetime"
msgstr "Datum/čas zaključka"

#. module: calendar
#: selection:calendar.event,end_type:0
msgid "End date"
msgstr "Končni datum"

#. module: calendar
#: model:ir.ui.view,arch_db:calendar.view_calendar_event_form
msgid "Ending at"
msgstr "Zaključek ob"

#. module: calendar
#: constraint:calendar.event:0
msgid "Error ! End date cannot be set before start date."
msgstr "Napaka! Končni datum ne more biti pred začetnim."

#. module: calendar
#: model:ir.model,name:calendar.model_calendar_event
msgid "Event"
msgstr "Dogodek"

#. module: calendar
#: model:ir.model.fields,field_description:calendar.field_calendar_event_display_time
msgid "Event Time"
msgstr "Čas dogodka"

#. module: calendar
#: model:ir.model,name:calendar.model_calendar_alarm
msgid "Event alarm"
msgstr "Alarm dogodka"

#. module: calendar
<<<<<<< HEAD
#: code:addons/calendar/calendar.py:1230
=======
#: code:addons/calendar/calendar.py:1239
>>>>>>> bc1a0a32
#, python-format
msgid "Event recurrence interval cannot be negative."
msgstr ""

#. module: calendar
#. openerp-web
#: code:addons/calendar/static/src/js/base_calendar.js:45
#, python-format
msgid "Everybody's calendars"
msgstr "Koledarji vseh"

#. module: calendar
#: selection:calendar.event,class:0
msgid "Everyone"
msgstr "Vsi"

#. module: calendar
#: selection:calendar.event,byday:0
msgid "Fifth"
msgstr "Peti"

#. module: calendar
#: selection:calendar.event,byday:0
msgid "First"
msgstr "Prva"

#. module: calendar
#: code:addons/calendar/calendar.py:143
#, python-format
msgid "First you have to specify the date of the invitation."
msgstr "Najprej določite datum povabila."

#. module: calendar
#: selection:calendar.event,byday:0
msgid "Fourth"
msgstr "Četrti"

#. module: calendar
#: selection:calendar.attendee,availability:0
#: selection:calendar.event,show_as:0
msgid "Free"
msgstr "Prosto"

#. module: calendar
#: model:ir.model.fields,field_description:calendar.field_calendar_attendee_availability
msgid "Free/Busy"
msgstr "Prost/Zaseden"

#. module: calendar
#: model:ir.model.fields,field_description:calendar.field_calendar_event_fr
msgid "Fri"
msgstr "pet"

#. module: calendar
#: selection:calendar.event,week_list:0
msgid "Friday"
msgstr "Petek"

#. module: calendar
#: model:ir.ui.view,arch_db:calendar.view_calendar_event_search
msgid "Group By"
msgstr "Združeno po"

#. module: calendar
<<<<<<< HEAD
#: code:addons/calendar/calendar.py:1647
=======
#: code:addons/calendar/calendar.py:1656
>>>>>>> bc1a0a32
#, python-format
msgid "Group by date is not supported, use the calendar view instead."
msgstr ""
"Grupiranje po datumu ni možno, uporabite namesto tega pogled koledarja."

#. module: calendar
#: model:ir.model,name:calendar.model_ir_http
msgid "HTTP routing"
msgstr "HTTP usmerjanje"

#. module: calendar
#: selection:calendar.alarm,interval:0
msgid "Hour(s)"
msgstr "Ura(Ure)"

#. module: calendar
#: model:ir.model.fields,field_description:calendar.field_calendar_alarm_id
#: model:ir.model.fields,field_description:calendar.field_calendar_alarm_manager_id
#: model:ir.model.fields,field_description:calendar.field_calendar_attendee_id
#: model:ir.model.fields,field_description:calendar.field_calendar_contacts_id
#: model:ir.model.fields,field_description:calendar.field_calendar_event_id
#: model:ir.model.fields,field_description:calendar.field_calendar_event_type_id
msgid "ID"
msgstr "ID"

#. module: calendar
#: model:ir.model.fields,help:calendar.field_calendar_event_active
msgid ""
"If the active field is set to false, it will allow you to hide the event "
"alarm information without removing it."
msgstr ""
"Če je aktivno polje označeno, bo dovoljeno skriti alarm dogodka ne da bi ga "
"bilo treba brisati."

#. module: calendar
#: model:mail.message.subtype,name:calendar.subtype_invitation
msgid "Invitation"
msgstr "Povabilo"

#. module: calendar
#: model:ir.model.fields,field_description:calendar.field_calendar_attendee_access_token
msgid "Invitation Token"
msgstr "Žeton vabila"

#. module: calendar
#: model:ir.ui.view,arch_db:calendar.view_calendar_event_form
msgid "Invitation details"
msgstr "Podrobnosti povabila"

#. module: calendar
#: model:ir.ui.view,arch_db:calendar.view_calendar_event_form
msgid "Invitations"
msgstr "Povabila"

#. module: calendar
#: model:ir.model,name:calendar.model_mail_wizard_invite
msgid "Invite wizard"
msgstr "Pomočnik za povabila"

#. module: calendar
#: selection:calendar.event,byday:0
msgid "Last"
msgstr "Zadnji"

#. module: calendar
#: model:ir.model.fields,field_description:calendar.field_calendar_alarm___last_update
#: model:ir.model.fields,field_description:calendar.field_calendar_alarm_manager___last_update
#: model:ir.model.fields,field_description:calendar.field_calendar_attendee___last_update
#: model:ir.model.fields,field_description:calendar.field_calendar_contacts___last_update
#: model:ir.model.fields,field_description:calendar.field_calendar_event___last_update
#: model:ir.model.fields,field_description:calendar.field_calendar_event_type___last_update
msgid "Last Modified on"
msgstr "Zadnjič spremenjeno"

#. module: calendar
#: model:ir.model.fields,field_description:calendar.field_calendar_alarm_write_uid
#: model:ir.model.fields,field_description:calendar.field_calendar_attendee_write_uid
#: model:ir.model.fields,field_description:calendar.field_calendar_contacts_write_uid
#: model:ir.model.fields,field_description:calendar.field_calendar_event_type_write_uid
#: model:ir.model.fields,field_description:calendar.field_calendar_event_write_uid
msgid "Last Updated by"
msgstr "Zadnjič posodobil"

#. module: calendar
#: model:ir.model.fields,field_description:calendar.field_calendar_alarm_write_date
#: model:ir.model.fields,field_description:calendar.field_calendar_attendee_write_date
#: model:ir.model.fields,field_description:calendar.field_calendar_contacts_write_date
#: model:ir.model.fields,field_description:calendar.field_calendar_event_type_write_date
#: model:ir.model.fields,field_description:calendar.field_calendar_event_write_date
msgid "Last Updated on"
msgstr "Zadnjič posodobljeno"

#. module: calendar
#: model:ir.model.fields,field_description:calendar.field_res_partner_calendar_last_notif_ack
msgid "Last notification marked as read from base Calendar"
msgstr "Zadnje obvestilo je iz osnovnega koledarja označeno kot prebrano"

#. module: calendar
#: model:ir.model.fields,help:calendar.field_calendar_event_rrule_type
msgid "Let the event automatically repeat at that interval"
msgstr "Naj se dogodek avtomatično ponovi v tem intervalu"

#. module: calendar
#: model:ir.model.fields,field_description:calendar.field_calendar_event_location
msgid "Location"
msgstr "Lokacija"

#. module: calendar
#: model:ir.model.fields,help:calendar.field_calendar_event_location
msgid "Location of Event"
msgstr "Lokacija Dogodka"

#. module: calendar
#: model:ir.model.fields,field_description:calendar.field_calendar_contacts_user_id
msgid "Me"
msgstr "Jaz"

#. module: calendar
#: model:ir.ui.view,arch_db:calendar.view_calendar_event_search
msgid "Meeting"
msgstr "Sestanek"

#. module: calendar
#: model:ir.ui.view,arch_db:calendar.view_calendar_event_form
msgid "Meeting Details"
msgstr "Podrobnosti sestanka"

#. module: calendar
#: model:ir.model.fields,field_description:calendar.field_calendar_event_name
msgid "Meeting Subject"
msgstr "Zadeva sestanka"

#. module: calendar
#: model:ir.model,name:calendar.model_calendar_event_type
msgid "Meeting Type"
msgstr "Tip sestanka"

#. module: calendar
#: model:ir.actions.act_window,name:calendar.action_calendar_event_type
#: model:ir.ui.menu,name:calendar.menu_calendar_event_type
#: model:ir.ui.view,arch_db:calendar.view_calendar_event_type_tree
msgid "Meeting Types"
msgstr "Tipi sestankov"

#. module: calendar
#: model:ir.model.fields,field_description:calendar.field_calendar_attendee_event_id
msgid "Meeting linked"
msgstr "Povezave sestanka"

#. module: calendar
#: model:ir.actions.act_window,name:calendar.action_calendar_event
#: model:ir.actions.act_window,name:calendar.action_calendar_event_notify
#: model:ir.ui.view,arch_db:calendar.view_calendar_event_calendar
#: model:ir.ui.view,arch_db:calendar.view_calendar_event_form
#: model:ir.ui.view,arch_db:calendar.view_calendar_event_form_popup
#: model:ir.ui.view,arch_db:calendar.view_calendar_event_tree
msgid "Meetings"
msgstr "Sestanki"

#. module: calendar
#: model:ir.model,name:calendar.model_mail_message
msgid "Message"
msgstr "Sporočilo"

#. module: calendar
#: selection:calendar.alarm,interval:0
msgid "Minute(s)"
msgstr ""

#. module: calendar
#: model:ir.ui.view,arch_db:calendar.view_calendar_event_form
msgid "Misc"
msgstr "Razno"

#. module: calendar
#: model:ir.model.fields,field_description:calendar.field_calendar_event_mo
msgid "Mon"
msgstr "pon"

#. module: calendar
#: selection:calendar.event,week_list:0
msgid "Monday"
msgstr "Ponedeljek"

#. module: calendar
#: selection:calendar.event,rrule_type:0
msgid "Month(s)"
msgstr "Mesec(Mesecev)"

#. module: calendar
#: model:ir.ui.view,arch_db:calendar.view_calendar_event_search
msgid "My Events"
msgstr "Moji Dogotki"

#. module: calendar
#: model:ir.ui.view,arch_db:calendar.view_calendar_event_search
msgid "My Meetings"
msgstr "Moji sestanki"

#. module: calendar
#: model:ir.model.fields,field_description:calendar.field_calendar_alarm_name
#: model:ir.model.fields,field_description:calendar.field_calendar_event_type_name
msgid "Name"
msgstr "Naziv"

#. module: calendar
#: selection:calendar.attendee,state:0
#: selection:calendar.event,attendee_status:0
msgid "Needs Action"
msgstr "Zahteva dejanje"

#. module: calendar
#. openerp-web
#: code:addons/calendar/static/src/xml/base_calendar.xml:36
#, python-format
msgid "No I'm not going."
msgstr ""

#. module: calendar
#: selection:calendar.alarm,type:0
msgid "Notification"
msgstr "Obvestilo"

#. module: calendar
#: selection:calendar.event,end_type:0
msgid "Number of repetitions"
msgstr "Število ponovitev"

#. module: calendar
#. openerp-web
#: code:addons/calendar/static/src/xml/base_calendar.xml:17
#, python-format
msgid "OK"
msgstr "V redu"

#. module: calendar
#: selection:calendar.event,class:0
msgid "Only internal users"
msgstr ""

#. module: calendar
#: selection:calendar.event,class:0
msgid "Only me"
msgstr ""

#. module: calendar
#: model:ir.model.fields,field_description:calendar.field_calendar_event_month_by
msgid "Option"
msgstr "Možnost"

#. module: calendar
#: model:ir.ui.view,arch_db:calendar.view_calendar_event_form
msgid "Options"
msgstr "Možnosti"

#. module: calendar
#: model:ir.ui.view,arch_db:calendar.view_calendar_event_form
msgid "Owner"
msgstr "Lastnik"

#. module: calendar
#: model:ir.model,name:calendar.model_res_partner
msgid "Partner"
msgstr "Partner"

#. module: calendar
<<<<<<< HEAD
#: code:addons/calendar/calendar.py:1243
=======
#: code:addons/calendar/calendar.py:1252
>>>>>>> bc1a0a32
#, python-format
msgid "Please select a proper day of the month."
msgstr ""

#. module: calendar
#: model:ir.model.fields,field_description:calendar.field_calendar_event_class
#: model:ir.ui.view,arch_db:calendar.view_calendar_event_search
msgid "Privacy"
msgstr "Zasebnost"

#. module: calendar
#: model:ir.model.fields,field_description:calendar.field_calendar_event_end_type
msgid "Recurrence Termination"
msgstr "Preklic ponavljanja"

#. module: calendar
#: model:ir.model.fields,field_description:calendar.field_calendar_event_rrule_type
msgid "Recurrency"
msgstr "ponavljanje"

#. module: calendar
#: model:ir.model.fields,field_description:calendar.field_calendar_event_recurrency
msgid "Recurrent"
msgstr "ponavljajoč"

#. module: calendar
#: model:ir.model.fields,field_description:calendar.field_calendar_event_recurrent_id
msgid "Recurrent ID"
msgstr "Ponavljajoč ID"

#. module: calendar
#: model:ir.model.fields,field_description:calendar.field_calendar_event_recurrent_id_date
msgid "Recurrent ID date"
msgstr "Datum ID-ponavljanja"

#. module: calendar
#: model:ir.model.fields,help:calendar.field_calendar_event_recurrency
msgid "Recurrent Meeting"
msgstr "Ponavljajoč sestanek"

#. module: calendar
#: model:ir.model.fields,field_description:calendar.field_calendar_event_rrule
msgid "Recurrent Rule"
msgstr "Ponavljajoče pravilo"

#. module: calendar
#: model:ir.model.fields,field_description:calendar.field_calendar_event_alarm_ids
msgid "Reminders"
msgstr "Opomniki"

#. module: calendar
#. openerp-web
#: code:addons/calendar/static/src/xml/base_calendar.xml:26
#, python-format
msgid "Remove this favorite from the list"
msgstr "Odstrani priljubljenega iz seznama"

#. module: calendar
#: model:ir.model.fields,field_description:calendar.field_calendar_event_count
msgid "Repeat"
msgstr "Ponovi"

#. module: calendar
#: model:ir.model.fields,field_description:calendar.field_calendar_event_interval
msgid "Repeat Every"
msgstr "Ponavljaj vsakih"

#. module: calendar
#: model:ir.model.fields,field_description:calendar.field_calendar_event_final_date
msgid "Repeat Until"
msgstr "Ponovi do"

#. module: calendar
#: model:ir.model.fields,help:calendar.field_calendar_event_interval
msgid "Repeat every (Days/Week/Month/Year)"
msgstr "Ponovi vsak (Dan/Teden/Mesec/Leto)"

#. module: calendar
#: model:ir.model.fields,help:calendar.field_calendar_event_count
msgid "Repeat x times"
msgstr "Ponovi x krat"

#. module: calendar
#: model:ir.model.fields,field_description:calendar.field_calendar_event_user_id
#: model:ir.ui.view,arch_db:calendar.view_calendar_event_search
msgid "Responsible"
msgstr "Odgovoren"

#. module: calendar
#: model:ir.model.fields,field_description:calendar.field_calendar_event_sa
msgid "Sat"
msgstr "sob"

#. module: calendar
#: selection:calendar.event,week_list:0
msgid "Saturday"
msgstr "Sobota"

#. module: calendar
#: model:ir.ui.view,arch_db:calendar.view_calendar_event_search
msgid "Search Meetings"
msgstr "Iskanje sestankov"

#. module: calendar
#: selection:calendar.event,byday:0
msgid "Second"
msgstr "Sekunda"

#. module: calendar
#: model:ir.ui.view,arch_db:calendar.view_calendar_event_form
msgid "Select attendees..."
msgstr ""

#. module: calendar
#: model:ir.ui.view,arch_db:calendar.view_calendar_event_form
msgid "Send mail"
msgstr "Pošiljanje pošte"

#. module: calendar
#: model:ir.model.fields,field_description:calendar.field_calendar_event_show_as
msgid "Show Time as"
msgstr "Prikaži čas kot"

#. module: calendar
#. openerp-web
#: code:addons/calendar/static/src/xml/base_calendar.xml:19
#, python-format
msgid "Snooze"
msgstr "Odloži"

#. module: calendar
#: model:ir.model.fields,field_description:calendar.field_calendar_event_start
msgid "Start"
msgstr "Prični"

#. module: calendar
#: model:ir.model.fields,field_description:calendar.field_calendar_event_start_date
#: model:ir.ui.view,arch_db:calendar.view_calendar_event_tree
msgid "Start Date"
msgstr "Začetni daum"

#. module: calendar
#: model:ir.model.fields,field_description:calendar.field_calendar_event_start_datetime
msgid "Start DateTime"
msgstr "Datum/čas pričetka"

#. module: calendar
#: model:ir.model.fields,help:calendar.field_calendar_event_start
msgid "Start date of an event, without time for full days events"
msgstr ""

#. module: calendar
#: model:ir.ui.view,arch_db:calendar.view_calendar_event_form
#: model:ir.ui.view,arch_db:calendar.view_calendar_event_form_popup
msgid "Starting at"
msgstr "Pričetek ob"

#. module: calendar
#: model:ir.model.fields,field_description:calendar.field_calendar_attendee_state
#: model:ir.model.fields,field_description:calendar.field_calendar_event_state
msgid "Status"
msgstr "Status"

#. module: calendar
#: model:ir.model.fields,help:calendar.field_calendar_attendee_state
msgid "Status of the attendee's participation"
msgstr "Status sodelovanja udeležencev"

#. module: calendar
#: model:ir.model.fields,field_description:calendar.field_calendar_event_stop
msgid "Stop"
msgstr "Ustavi"

#. module: calendar
#: model:ir.model.fields,help:calendar.field_calendar_event_stop
msgid "Stop date of an event, without time for full days events"
msgstr ""

#. module: calendar
#: model:ir.ui.view,arch_db:calendar.view_calendar_event_tree
msgid "Subject"
msgstr "Zadeva"

#. module: calendar
#: model:ir.model.fields,field_description:calendar.field_calendar_event_su
msgid "Sun"
msgstr "ned"

#. module: calendar
#: selection:calendar.event,week_list:0
msgid "Sunday"
msgstr "Nedelja"

#. module: calendar
#: sql_constraint:calendar.event.type:0
msgid "Tag name already exists !"
msgstr "Označba že obstaja!"

#. module: calendar
#: model:ir.model.fields,field_description:calendar.field_calendar_event_categ_ids
msgid "Tags"
msgstr "Ključne besede"

#. module: calendar
#: model:ir.ui.view,arch_db:calendar.view_calendar_event_form
msgid "The"
msgstr "The"

#. module: calendar
#: model:ir.actions.act_window,help:calendar.action_calendar_event
msgid ""
"The calendar is shared between employees and fully integrated with\n"
"            other applications such as the employee holidays or the "
"business\n"
"            opportunities."
msgstr ""

#. module: calendar
<<<<<<< HEAD
#: code:addons/calendar/calendar.py:1352
=======
#: code:addons/calendar/calendar.py:1361
>>>>>>> bc1a0a32
#, python-format
msgid "The following contacts have no email address :"
msgstr "Naslednji kontakti nimajo elektronskega naslova:"

#. module: calendar
#: selection:calendar.event,byday:0
msgid "Third"
msgstr "Tretji"

#. module: calendar
#: model:ir.ui.view,arch_db:calendar.view_calendar_event_form
msgid "This event is linked to a recurrence...<br/>"
msgstr ""

#. module: calendar
#: model:ir.model.fields,field_description:calendar.field_calendar_event_th
msgid "Thu"
msgstr "čet"

#. module: calendar
#: selection:calendar.event,week_list:0
msgid "Thursday"
msgstr "Četrtek"

#. module: calendar
#: model:ir.model.fields,field_description:calendar.field_calendar_event_tu
msgid "Tue"
msgstr "tor"

#. module: calendar
#: selection:calendar.event,week_list:0
msgid "Tuesday"
msgstr "Torek"

#. module: calendar
#: model:ir.model.fields,field_description:calendar.field_calendar_alarm_type
msgid "Type"
msgstr "Tip"

#. module: calendar
#: selection:calendar.attendee,state:0
#: selection:calendar.event,attendee_status:0
#: model:ir.ui.view,arch_db:calendar.view_calendar_event_form
msgid "Uncertain"
msgstr "Negotov"

#. module: calendar
#: selection:calendar.event,state:0
msgid "Unconfirmed"
msgstr "Nepotrjeno"

#. module: calendar
#: model:ir.model.fields,field_description:calendar.field_calendar_alarm_interval
msgid "Unit"
msgstr "Enota"

#. module: calendar
#: model:ir.ui.view,arch_db:calendar.view_calendar_event_search
msgid "Unread Messages"
msgstr "Neprebrana sporočila"

#. module: calendar
#: model:ir.ui.view,arch_db:calendar.view_calendar_event_form
msgid "Until"
msgstr "Do"

#. module: calendar
#: model:ir.ui.view,arch_db:calendar.view_calendar_event_form
msgid "Update only this instance"
msgstr "Posodobi le to instanco"

#. module: calendar
#: model:ir.model.fields,field_description:calendar.field_calendar_event_we
msgid "Wed"
msgstr "sre"

#. module: calendar
#: selection:calendar.event,week_list:0
msgid "Wednesday"
msgstr "Sreda"

#. module: calendar
#: selection:calendar.event,rrule_type:0
msgid "Week(s)"
msgstr "Tednov"

#. module: calendar
#: model:ir.model.fields,field_description:calendar.field_calendar_event_week_list
msgid "Weekday"
msgstr "Delovni dan"

#. module: calendar
#. openerp-web
#: code:addons/calendar/static/src/xml/base_calendar.xml:48
#, python-format
msgid "When"
msgstr ""

#. module: calendar
#. openerp-web
#: code:addons/calendar/static/src/xml/base_calendar.xml:52
#, python-format
msgid "Where"
msgstr ""

#. module: calendar
#. openerp-web
#: code:addons/calendar/static/src/xml/base_calendar.xml:56
#, python-format
msgid "Who"
msgstr ""

#. module: calendar
#: selection:calendar.event,rrule_type:0
msgid "Year(s)"
msgstr "Let"

#. module: calendar
#. openerp-web
#: code:addons/calendar/static/src/xml/base_calendar.xml:35
#, python-format
msgid "Yes I'm going."
msgstr ""

#. module: calendar
#: code:addons/calendar/calendar.py:106
#, python-format
msgid "You cannot duplicate a calendar attendee."
msgstr "Ne morete podvojiti prisotnega v koledarju"

#. module: calendar
#: model:ir.model.fields,field_description:calendar.field_calendar_contacts_active
msgid "active"
msgstr "aktivno"

#. module: calendar
#: model:ir.model,name:calendar.model_calendar_alarm_manager
msgid "calendar.alarm_manager"
msgstr ""

#. module: calendar
#: model:ir.model,name:calendar.model_calendar_contacts
msgid "calendar.contacts"
msgstr ""

#. module: calendar
#: model:ir.ui.view,arch_db:calendar.view_calendar_event_form
msgid "e.g. Business Lunch"
msgstr ""

#. module: calendar
<<<<<<< HEAD
#: code:addons/calendar/calendar.py:1228
=======
#: code:addons/calendar/calendar.py:1237
>>>>>>> bc1a0a32
#, python-format
msgid "interval cannot be negative."
msgstr "interval ne more biti negativen."

#. module: calendar
#: model:ir.model,name:calendar.model_ir_attachment
msgid "ir.attachment"
msgstr "ir.attachment"

#. module: calendar
#: model:ir.model,name:calendar.model_ir_values
msgid "ir.values"
msgstr "ir.values"

#~ msgid "A email has been send to specify that the date has been changed !"
#~ msgstr "Poslano je bilo e-poštno sporočilo o spremembi datuma!"

#~ msgid "Action Needed"
#~ msgstr "Potreben je ukrep"

#~ msgid "An invitation email has been sent to attendee %s"
#~ msgstr "Udeležencu %s je bilo poslano e-poštno vabilo"

#~ msgid "An invitation email has been sent to attendee(s)"
#~ msgstr "Udeležencem je bilo poslano e-poštno vabilo"

#~ msgid "Date of the last message posted on the record."
#~ msgstr "Datum zadnjega sporočila vpisanega pod to vknjižbo."

#~ msgid "Followers"
#~ msgstr "Sledilci"

#~ msgid "Followers (Channels)"
#~ msgstr "Sledilci (kanali)"

#~ msgid "Followers (Partners)"
#~ msgstr "Sledilci (partnerji)"

#~ msgid "If checked new messages require your attention."
#~ msgstr "Če je označeno, zahtevajo nova sporočila vašo pozornost."

#~ msgid "If checked, new messages require your attention."
#~ msgstr "Če je označeno, zahtevajo nova sporočila vašo pozornost."

#~ msgid "Is Follower"
#~ msgstr "Je sledilec"

#~ msgid "Last Message Date"
#~ msgstr "Datum zadnjega sporočila"

#~ msgid "Messages"
#~ msgstr "Sporočila"

#~ msgid "Number of Actions"
#~ msgstr "Število aktivnosti"

#~ msgid "Number of messages which requires an action"
#~ msgstr "Število sporočil, ki zahtevajo dejavnost"

#~ msgid "Number of unread messages"
#~ msgstr "Število neprebranih sporočil"

#~ msgid "Unread Messages Counter"
#~ msgstr "Števec neprebranih sporočil"

#~ msgid ""
#~ "Warning, a mandatory field has been modified since the creation of this "
#~ "event"
#~ msgstr ""
#~ "Opozorilo, obvezno polje je bilo spremenjeno po nastanku tega dogodka"

#~ msgid "Website Messages"
#~ msgstr "Sporočila iz spletne strani"

#~ msgid "Website communication history"
#~ msgstr "Kronologija komunikacij spletne strani"<|MERGE_RESOLUTION|>--- conflicted
+++ resolved
@@ -7,11 +7,7 @@
 msgstr ""
 "Project-Id-Version: Odoo 9.0\n"
 "Report-Msgid-Bugs-To: \n"
-<<<<<<< HEAD
-"POT-Creation-Date: 2016-08-19 10:26+0000\n"
-=======
 "POT-Creation-Date: 2016-08-18 14:08+0000\n"
->>>>>>> bc1a0a32
 "PO-Revision-Date: 2016-01-21 10:31+0000\n"
 "Last-Translator: Martin Trigaux\n"
 "Language-Team: Slovenian (http://www.transifex.com/odoo/odoo-9/language/"
@@ -484,11 +480,7 @@
 msgstr "${object.event_id.name} - Datum je posodobljen"
 
 #. module: calendar
-<<<<<<< HEAD
-#: code:addons/calendar/calendar.py:767
-=======
 #: code:addons/calendar/calendar.py:776
->>>>>>> bc1a0a32
 #, python-format
 msgid ""
 "%s at %s To\n"
@@ -498,7 +490,7 @@
 " %s pri %s (%s)"
 
 #. module: calendar
-#: code:addons/calendar/calendar.py:765
+#: code:addons/calendar/calendar.py:774
 #, python-format
 msgid "%s at (%s To %s) (%s)"
 msgstr "%s pri (%s do %s) (%s)"
@@ -550,11 +542,7 @@
 msgstr "Celi dan"
 
 #. module: calendar
-<<<<<<< HEAD
-#: code:addons/calendar/calendar.py:762
-=======
 #: code:addons/calendar/calendar.py:771
->>>>>>> bc1a0a32
 #, python-format
 msgid "AllDay , %s"
 msgstr "CelDan, %s"
@@ -593,11 +581,7 @@
 msgstr "Razpoložljivost"
 
 #. module: calendar
-<<<<<<< HEAD
-#: code:addons/calendar/calendar.py:1705
-=======
 #: code:addons/calendar/calendar.py:1714
->>>>>>> bc1a0a32
 #: selection:calendar.attendee,availability:0
 #: selection:calendar.event,show_as:0
 #, python-format
@@ -763,11 +747,7 @@
 msgstr "E-pošta"
 
 #. module: calendar
-<<<<<<< HEAD
-#: code:addons/calendar/calendar.py:1356
-=======
 #: code:addons/calendar/calendar.py:1365
->>>>>>> bc1a0a32
 #, python-format
 msgid "Email addresses not found"
 msgstr "Ne najdem elektronskega naslova"
@@ -834,11 +814,7 @@
 msgstr "Alarm dogodka"
 
 #. module: calendar
-<<<<<<< HEAD
-#: code:addons/calendar/calendar.py:1230
-=======
 #: code:addons/calendar/calendar.py:1239
->>>>>>> bc1a0a32
 #, python-format
 msgid "Event recurrence interval cannot be negative."
 msgstr ""
@@ -903,11 +879,7 @@
 msgstr "Združeno po"
 
 #. module: calendar
-<<<<<<< HEAD
-#: code:addons/calendar/calendar.py:1647
-=======
 #: code:addons/calendar/calendar.py:1656
->>>>>>> bc1a0a32
 #, python-format
 msgid "Group by date is not supported, use the calendar view instead."
 msgstr ""
@@ -1174,11 +1146,7 @@
 msgstr "Partner"
 
 #. module: calendar
-<<<<<<< HEAD
-#: code:addons/calendar/calendar.py:1243
-=======
 #: code:addons/calendar/calendar.py:1252
->>>>>>> bc1a0a32
 #, python-format
 msgid "Please select a proper day of the month."
 msgstr ""
@@ -1397,11 +1365,7 @@
 msgstr ""
 
 #. module: calendar
-<<<<<<< HEAD
-#: code:addons/calendar/calendar.py:1352
-=======
 #: code:addons/calendar/calendar.py:1361
->>>>>>> bc1a0a32
 #, python-format
 msgid "The following contacts have no email address :"
 msgstr "Naslednji kontakti nimajo elektronskega naslova:"
@@ -1553,11 +1517,7 @@
 msgstr ""
 
 #. module: calendar
-<<<<<<< HEAD
-#: code:addons/calendar/calendar.py:1228
-=======
 #: code:addons/calendar/calendar.py:1237
->>>>>>> bc1a0a32
 #, python-format
 msgid "interval cannot be negative."
 msgstr "interval ne more biti negativen."
