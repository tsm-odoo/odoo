--- conflicted
+++ resolved
@@ -528,9 +528,7 @@
             if obj.state == 'draft' and obj.user_id:
                 result[obj.id] = [obj.user_id.id]
         return result
-<<<<<<< HEAD
-=======
-    
+
     def message_get_subscribers(self, cr, uid, ids, context=None):
         """ Override to add responsible user. """
         user_ids = super(project_issue, self).message_get_subscribers(cr, uid, ids, context=context)
@@ -538,14 +536,11 @@
             if obj.user_id and not obj.user_id.id in user_ids:
                 user_ids.append(obj.user_id.id)
         return user_ids
->>>>>>> dc869082
-
-    def message_get_subscribers(self, cr, uid, ids, get_ids=False, context=None):
-        user_ids = super(project_issue, self).message_get_subscribers(cr, uid, ids, True, context=context)
-        for obj in self.browse(cr, uid, ids, context=context):
-            if obj.user_id and not obj.user_id.id in user_ids:
-                self.message_subscribe(cr, uid, [obj.id], [obj.user_id.id], context=context)
-        return super(project_issue, self).message_get_subscribers(cr, uid, ids, get_ids, context=context)
+
+    def stage_set_send_note(self, cr, uid, ids, stage_id, context=None):
+        """ Override of the (void) default notification method. """
+        stage_name = self.pool.get('project.task.type').name_get(cr, uid, [stage_id], context=context)[0][1]
+        return self.message_append_note(cr, uid, ids, body= _("Stage changed to <b>%s</b>.") % (stage_name), context=context)
 
     def case_get_note_msg_prefix(self, cr, uid, id, context=None):
         """ Override of default prefix for notifications. """
