<?xml version="1.0"?>
<openerp>
<<<<<<< HEAD
<data noupdate="1">

    <record id="crm_case_buginaccountsmodule0" model="project.issue">
        <field eval="time.strftime('%Y-%m-08 10:15:00')" name="date"/>
        <field eval="&quot;5&quot;" name="priority"/>
        <field name="user_id" ref="base.user_root"/>
        <field name="partner_id" ref="base.res_partner_2"/>
        <field name="section_id" ref="crm.section_sales_department"/>
        <field eval="1" name="active"/>
        <field name="categ_id" ref="bug_categ"/>
        <field name="project_id" ref="project.project_project_22"/>
        <field eval="15.0" name="duration"/>
        <field eval="&quot;Bug in Accounts module&quot;" name="name"/>
        <field eval="&quot;agr@agrolait.com&quot;" name="email_from"/>
        <field name="stage_id" ref="project.project_tt_specification"/>        
    </record>

    <record id="crm_case_programnotgivingproperoutput0" model="project.issue">
        <field eval="time.strftime('%Y-%m-15  12:50:00')" name="date"/>
        <field eval="&quot;3&quot;" name="priority"/>
        <field name="user_id" ref="base.user_root"/>
        <field name="partner_id" ref="base.res_partner_1"/>
        <field name="section_id" ref="crm.section_sales_department"/>
        <field eval="1" name="active"/>
        <field eval="3.5" name="duration"/>
        <field name="categ_id" ref="bug_categ"/>
        <field eval="&quot;Program not giving proper output&quot;" name="name"/>
        <field name="project_id" ref="project.project_project_22"/>
        <field name="stage_id" ref="project.project_tt_specification"/>
    </record>

    <record id="crm_case_outputincorrect0" model="project.issue">
        <field eval="time.strftime('%Y-%m-18 14:30:00')" name="date"/>
        <field eval="&quot;4&quot;" name="priority"/>
        <field name="user_id" ref="base.user_demo"/>
        <field name="section_id" ref="crm.section_sales_department"/>
        <field eval="1" name="active"/>
        <field eval="2.3" name="duration"/>
        <field name="categ_id" ref="bug_categ"/>
        <field name="project_id" ref="project.project_project_23"/>
        <field eval="&quot;Output incorrect&quot;" name="name"/>
        <field name="stage_id" ref="project.project_tt_development"/>
    </record>

    <record id="crm_case_problemloadingpage0" model="project.issue">
        <field eval="time.strftime('%Y-%m-20  15:25:05')" name="date"/>
        <field eval="&quot;3&quot;" name="priority"/>
        <field name="user_id" ref="base.user_root"/>
        <field name="partner_id" ref="base.res_partner_14"/>
        <field name="section_id" ref="crm.section_sales_department"/>
        <field eval="1" name="active"/>
        <field eval="4.0" name="duration"/>
        <field name="categ_id" ref="bug_categ"/>
        <field name="project_id" ref="project.project_project_22"/>
        <field eval="&quot;Problem loading page&quot;" name="name"/>
        <field name="stage_id" ref="project.project_tt_testing"/>
    </record>

    <record id="crm_case_pagenotfound0" model="project.issue">
        <field eval="time.strftime('%Y-%m-22  18:15:00')" name="date"/>
        <field eval="&quot;3&quot;" name="priority"/>
        <field name="user_id" ref="base.user_root"/>
        <field name="partner_id" ref="base.res_partner_12"/>
        <field name="section_id" ref="crm.section_sales_department"/>
        <field eval="1" name="active"/>
        <field eval="1.0" name="duration"/>
        <field name="categ_id" ref="bug_categ"/>
        <field name="project_id" ref="project.project_project_22"/>
        <field eval="&quot;Page not Found&quot;" name="name"/>
        <field name="stage_id" ref="project.project_tt_development"/>
    </record>

    <record id="crm_case_programmingerror0" model="project.issue">
        <field eval="time.strftime('%Y-%m-24  09:45:00')" name="date"/>
        <field eval="&quot;3&quot;" name="priority"/>
        <field name="user_id" ref="base.user_root"/>
        <field name="partner_id" ref="base.res_partner_5"/>
        <field name="section_id" ref="crm.section_sales_department"/>
        <field eval="1" name="active"/>
        <field eval="4.0" name="duration"/>
        <field name="categ_id" ref="bug_categ"/>
        <field name="project_id" ref="project.project_project_22"/>
        <field eval="&quot;Programming Error&quot;" name="name"/>
        <field name="stage_id" ref="project.project_tt_testing"/>
    </record>

    <record id="crm_case_logicalerrorinprogram0" model="project.issue">
        <field eval="time.strftime('%Y-%m-26  11:10:00')" name="date"/>
        <field eval="&quot;2&quot;" name="priority"/>
        <field name="user_id" ref="base.user_root"/>
        <field name="partner_id" ref="base.res_partner_6"/>
        <field name="section_id" ref="crm.section_sales_department"/>
        <field eval="1" name="active"/>
        <field eval="2.0" name="duration"/>
        <field name="categ_id" ref="bug_categ"/>
        <field name="project_id" ref="project.project_project_9"/>
        <field eval="&quot;Logical Error in Program&quot;" name="name"/>
        <field name="stage_id" ref="project.project_tt_testing"/>
    </record>

    <record id="crm_case_constrainterror0" model="project.issue">
        <field eval="time.strftime('%Y-%m-25  13:35:00')" name="date"/>
        <field eval="&quot;2&quot;" name="priority"/>
        <field name="user_id" ref="base.user_root"/>
        <field name="partner_id" ref="base.res_partner_6"/>
        <field name="section_id" ref="crm.section_sales_department"/>
        <field eval="1" name="active"/>
        <field eval="7.3" name="duration"/>
        <field name="categ_id" ref="bug_categ"/>
        <field name="project_id" ref="project.project_project_9"/>
        <field eval="&quot;Constraint Error&quot;" name="name"/>
        <field name="stage_id" ref="project.project_tt_testing"/>
    </record>

    <record id="crm_case_errorinprogram0" model="project.issue">
        <field eval="time.strftime('%Y-%m-28  15:40:00')" name="date"/>
        <field eval="&quot;2&quot;" name="priority"/>
        <field name="user_id" ref="base.user_demo"/>
        <field name="partner_id" ref="base.res_partner_5"/>
        <field eval="1" name="active"/>
        <field eval="1.3" name="duration"/>
        <field name="categ_id" ref="feature_request_categ"/>
        <field name="project_id" ref="project.project_project_22"/>
        <field eval="&quot;Error in Program&quot;" name="name"/>
        <field name="stage_id" ref="project.project_tt_testing"/>
    </record>

    <record id="crm_case_patcheserrorinprogram0" model="project.issue">
        <field eval="time.strftime('%Y-%m-28  16:30:00')" name="date"/>
        <field eval="&quot;2&quot;" name="priority"/>
        <field name="user_id" ref="base.user_root"/>
        <field name="partner_id" ref="base.res_partner_2"/>
        <field name="section_id" ref="crm.section_sales_department"/>
        <field eval="1" name="active"/>
        <field eval="13.0" name="duration"/>
        <field name="categ_id" ref="feature_request_categ"/>
        <field name="project_id" ref="project.project_project_9"/>
        <field eval="&quot;Patches Error in Program&quot;" name="name"/>
        <field name="stage_id" ref="project.project_tt_testing"/>
    </record>

    <record id="crm_case_newfeaturestobeadded0" model="project.issue">
        <field eval="time.strftime('%Y-%m-01 12:15:10')" name="date"/>
        <field eval="&quot;4&quot;" name="priority"/>
        <field name="user_id" ref="base.user_root"/>
        <field name="partner_id" ref="base.res_partner_16"/>
        <field name="section_id" ref="crm.section_sales_department"/>
        <field eval="1" name="active"/>
        <field eval="3.2" name="duration"/>
        <field name="categ_id" ref="feature_request_categ"/>
        <field name="project_id" ref="project.project_project_21"/>
        <field eval="&quot;New Features To Be Added&quot;" name="name"/>
        <field name="stage_id" ref="project.project_tt_merge"/>
    </record>

    <record id="crm_case_addmenustothemodule0" model="project.issue">
        <field eval="time.strftime('%Y-%m-05 18:00:00')" name="date"/>
        <field eval="&quot;1&quot;" name="priority"/>
        <field name="user_id" ref="base.user_demo"/>
        <field name="partner_id" ref="base.res_partner_9"/>
        <field name="section_id" ref="crm.section_sales_department"/>
        <field eval="1" name="active"/>
        <field eval="3.0" name="duration"/>
        <field name="categ_id" ref="feature_request_categ"/>
        <field name="project_id" ref="project.project_project_21"/>
        <field eval="&quot;Add menus to the module&quot;" name="name"/>
        <field eval="&quot;info@opensides.be&quot;" name="email_from"/>
        <field name="stage_id" ref="project.project_tt_development"/> 
    </record>

    <record id="crm_case_includeattendancesheetinproject0" model="project.issue">
        <field eval="time.strftime('%Y-%m-10 17:05:30')" name="date"/>
        <field eval="&quot;3&quot;" name="priority"/>
        <field name="user_id" ref="base.user_root"/>
        <field name="partner_id" ref="base.res_partner_10"/>
        <field name="section_id" ref="crm.section_sales_department"/>
        <field eval="1" name="active"/>
        <field eval="2.0" name="duration"/>
        <field name="categ_id" ref="feature_request_categ"/>
        <field name="project_id" ref="project.project_project_9"/>
        <field eval="&quot;Include Attendance sheet in Project&quot;" name="name"/>
        <field eval="&quot;contact@tecsas.fr&quot;" name="email_from"/>
        <field name="stage_id" ref="project.project_tt_development"/>
    </record>

    <record id="crm_case_createnewobject0" model="project.issue">
        <field eval="time.strftime('%Y-%m-15 10:35:15')" name="date"/>
        <field eval="&quot;3&quot;" name="priority"/>
        <field name="user_id" ref="base.user_root"/>
        <field name="partner_id" ref="base.res_partner_6"/>
        <field name="section_id" ref="crm.section_sales_department"/>
        <field eval="1" name="active"/>
        <field eval="2.45" name="duration"/>
        <field name="categ_id" ref="feature_request_categ"/>
        <field name="project_id" ref="project.project_project_22"/>
        <field eval="&quot;Create new object&quot;" name="name"/>
        <field name="stage_id" ref="project.project_tt_specification"/>
    </record>

    <record id="crm_case_improvereportsinhrms0" model="project.issue">
        <field eval="time.strftime('%Y-%m-19 12:15:00')" name="date"/>
        <field eval="&quot;4&quot;" name="priority"/>
        <field name="user_id" ref="base.user_root"/>
        <field name="partner_id" ref="base.res_partner_11"/>
        <field name="section_id" ref="crm.section_sales_department"/>
        <field eval="1" name="active"/>
        <field eval="15.0" name="duration"/>
        <field name="categ_id" ref="feature_request_categ"/>
        <field name="project_id" ref="project.project_project_22"/>
        <field eval="&quot;Improve Reports in HRMS&quot;" name="name"/>
        <field name="stage_id" ref="project.project_tt_development"/>
    </record>

    <record id="crm_case_improvereportsinpms0" model="project.issue">
        <field eval="time.strftime('%Y-%m-21 14:30:00')" name="date"/>
        <field eval="&quot;2&quot;" name="priority"/>
        <field name="user_id" ref="base.user_demo"/>
        <field name="partner_id" ref="base.res_partner_11"/>
        <field name="section_id" ref="crm.section_sales_department"/>
        <field eval="1" name="active"/>
        <field eval="06.15" name="duration"/>
        <field name="categ_id" ref="feature_request_categ"/>
        <field name="project_id" ref="project.project_project_22"/>
        <field eval="&quot;Improve Reports in PMS&quot;" name="name"/>
        <field name="stage_id" ref="project.project_tt_specification"/>
    </record>

    <!--        Call Function to set some issues as Unread -->
    <function model="project.issue" name="message_mark_as_unread"
        eval="[ ref('crm_case_improvereportsinhrms0'), ref('crm_case_createnewobject0')], {}"
    />

</data>
=======
    <data noupdate="1">

        <!-- Categories -->
        <record id="project_issue_category_01" model="project.category">
            <field name="name">Little problem</field>
        </record>
        <record id="project_issue_category_02" model="project.category">
            <field name="name">PBCK</field>
        </record>
        <record id="project_issue_category_03" model="project.category">
            <field name="name">Deadly bug</field>
        </record>

        <!-- Issues -->
        <record id="crm_case_buginaccountsmodule0" model="project.issue">
            <field eval="time.strftime('%Y-%m-08 10:15:00')" name="date"/>
            <field name="priority">5</field>
            <field name="user_id" ref="base.user_root"/>
            <field name="partner_id" ref="base.res_partner_agrolait"/>
            <field name="section_id" ref="crm.section_sales_department"/>
            <field eval="1" name="active"/>
            <field name="project_id" ref="project.project_project_22"/>
            <field eval="15.0" name="duration"/>
            <field name="name">Bug in Accounts module</field>
            <field name="email_from">agr@agrolait.com</field>
            <field name="stage_id" ref="project.project_tt_specification"/>
            <field name="categ_ids" eval="[(6, 0, [
                    ref('project_issue_category_01')])]"/>
        </record>

        <record id="crm_case_programnotgivingproperoutput0" model="project.issue">
            <field eval="time.strftime('%Y-%m-15  12:50:00')" name="date"/>
            <field name="priority">3</field>
            <field name="user_id" ref="base.user_root"/>
            <field name="partner_id" ref="base.res_partner_asus"/>
            <field name="section_id" ref="crm.section_sales_department"/>
            <field eval="1" name="active"/>
            <field eval="3.5" name="duration"/>
            <field name="name">Program not giving proper output</field>
            <field name="project_id" ref="project.project_project_22"/>
            <field name="stage_id" ref="project.project_tt_specification"/>
        </record>

        <record id="crm_case_outputincorrect0" model="project.issue">
            <field eval="time.strftime('%Y-%m-18 14:30:00')" name="date"/>
            <field name="priority">4</field>
            <field name="user_id" ref="base.user_demo"/>
            <field name="section_id" ref="crm.section_sales_department"/>
            <field eval="1" name="active"/>
            <field eval="2.3" name="duration"/>
            <field name="project_id" ref="project.project_project_23"/>
            <field name="name">Output incorrect</field>
            <field name="stage_id" ref="project.project_tt_development"/>
            <field name="categ_ids" eval="[(6, 0, [
                    ref('project_issue_category_01'),
                    ref('project_issue_category_02')])]"/>
        </record>

        <record id="crm_case_problemloadingpage0" model="project.issue">
            <field eval="time.strftime('%Y-%m-20  15:25:05')" name="date"/>
            <field name="priority">3</field>
            <field name="user_id" ref="base.user_root"/>
            <field name="partner_id" ref="base.res_partner_14"/>
            <field name="section_id" ref="crm.section_sales_department"/>
            <field eval="1" name="active"/>
            <field eval="4.0" name="duration"/>
            <field name="project_id" ref="project.project_project_22"/>
            <field name="name">Problem loading page</field>
            <field name="stage_id" ref="project.project_tt_testing"/>
        </record>

        <record id="crm_case_pagenotfound0" model="project.issue">
            <field eval="time.strftime('%Y-%m-22  18:15:00')" name="date"/>
            <field name="priority">3</field>
            <field name="user_id" ref="base.user_root"/>
            <field name="partner_id" ref="base.res_partner_desertic_hispafuentes"/>
            <field name="section_id" ref="crm.section_sales_department"/>
            <field eval="1" name="active"/>
            <field eval="1.0" name="duration"/>
            <field name="project_id" ref="project.project_project_22"/>
            <field name="name">Page not Found</field>
            <field name="stage_id" ref="project.project_tt_development"/>
        </record>

        <record id="crm_case_programmingerror0" model="project.issue">
            <field eval="time.strftime('%Y-%m-24  09:45:00')" name="date"/>
            <field name="priority">3</field>
            <field name="user_id" ref="base.user_root"/>
            <field name="partner_id" ref="base.res_partner_5"/>
            <field name="section_id" ref="crm.section_sales_department"/>
            <field eval="1" name="active"/>
            <field eval="4.0" name="duration"/>
            <field name="project_id" ref="project.project_project_22"/>
            <field name="name">Programming Error</field>
            <field name="stage_id" ref="project.project_tt_testing"/>
            <field name="categ_ids" eval="[(6, 0, [
                    ref('project_issue_category_02'),
                    ref('project_issue_category_03')])]"/>
        </record>

        <record id="crm_case_logicalerrorinprogram0" model="project.issue">
            <field eval="time.strftime('%Y-%m-26  11:10:00')" name="date"/>
            <field name="priority">2</field>
            <field name="user_id" ref="base.user_root"/>
            <field name="partner_id" ref="base.res_partner_6"/>
            <field name="section_id" ref="crm.section_sales_department"/>
            <field eval="1" name="active"/>
            <field eval="2.0" name="duration"/>
            <field name="project_id" ref="project.project_project_9"/>
            <field name="name">Logical Error in Program</field>
            <field name="stage_id" ref="project.project_tt_testing"/>
        </record>

        <record id="crm_case_constrainterror0" model="project.issue">
            <field eval="time.strftime('%Y-%m-25  13:35:00')" name="date"/>
            <field name="priority">2</field>
            <field name="user_id" ref="base.user_root"/>
            <field name="partner_id" ref="base.res_partner_6"/>
            <field name="section_id" ref="crm.section_sales_department"/>
            <field eval="1" name="active"/>
            <field eval="7.3" name="duration"/>
            <field name="project_id" ref="project.project_project_9"/>
            <field name="name">Constraint Error</field>
            <field name="stage_id" ref="project.project_tt_testing"/>
        </record>

        <record id="crm_case_errorinprogram0" model="project.issue">
            <field eval="time.strftime('%Y-%m-28  15:40:00')" name="date"/>
            <field name="priority">2</field>
            <field name="user_id" ref="base.user_demo"/>
            <field name="partner_id" ref="base.res_partner_5"/>
            <field eval="1" name="active"/>
            <field eval="1.3" name="duration"/>
            <field name="project_id" ref="project.project_project_22"/>
            <field name="name">Error in Program</field>
            <field name="stage_id" ref="project.project_tt_testing"/>
        </record>

        <record id="crm_case_patcheserrorinprogram0" model="project.issue">
            <field eval="time.strftime('%Y-%m-28  16:30:00')" name="date"/>
            <field name="priority">2</field>
            <field name="user_id" ref="base.user_root"/>
            <field name="partner_id" ref="base.res_partner_2"/>
            <field name="section_id" ref="crm.section_sales_department"/>
            <field eval="1" name="active"/>
            <field eval="13.0" name="duration"/>
            <field name="project_id" ref="project.project_project_9"/>
            <field name="name">Patches Error in Program</field>
            <field name="stage_id" ref="project.project_tt_testing"/>
        </record>

        <record id="crm_case_newfeaturestobeadded0" model="project.issue">
            <field eval="time.strftime('%Y-%m-01 12:15:10')" name="date"/>
            <field name="priority">4</field>
            <field name="user_id" ref="base.user_root"/>
            <field name="partner_id" ref="base.res_partner_maxtor"/>
            <field name="section_id" ref="crm.section_sales_department"/>
            <field eval="1" name="active"/>
            <field eval="3.2" name="duration"/>
            <field name="project_id" ref="project.project_project_21"/>
            <field name="name">New Features To Be Added</field>
            <field name="stage_id" ref="project.project_tt_merge"/>
        </record>

        <record id="crm_case_addmenustothemodule0" model="project.issue">
            <field eval="time.strftime('%Y-%m-05 18:00:00')" name="date"/>
            <field name="priority">1</field>
            <field name="user_id" ref="base.user_demo"/>
            <field name="partner_id" ref="base.res_partner_9"/>
            <field name="section_id" ref="crm.section_sales_department"/>
            <field eval="1" name="active"/>
            <field eval="3.0" name="duration"/>
            <field name="project_id" ref="project.project_project_21"/>
            <field name="name">Add menus to the module</field>
            <field name="email_from">info@opensides.be</field>
            <field name="stage_id" ref="project.project_tt_development"/>
        </record>

        <record id="crm_case_includeattendancesheetinproject0" model="project.issue">
            <field eval="time.strftime('%Y-%m-10 17:05:30')" name="date"/>
            <field name="priority">3</field>
            <field name="user_id" ref="base.user_root"/>
            <field name="partner_id" ref="base.res_partner_10"/>
            <field name="section_id" ref="crm.section_sales_department"/>
            <field eval="1" name="active"/>
            <field eval="2.0" name="duration"/>
            <field name="project_id" ref="project.project_project_9"/>
            <field name="name">Include Attendance sheet in Project</field>
            <field name="email_from">contact@tecsas.fr</field>
            <field name="stage_id" ref="project.project_tt_development"/>
        </record>

        <record id="crm_case_createnewobject0" model="project.issue">
            <field eval="time.strftime('%Y-%m-15 10:35:15')" name="date"/>
            <field name="priority">3</field>
            <field name="user_id" ref="base.user_root"/>
            <field name="partner_id" ref="base.res_partner_6"/>
            <field name="section_id" ref="crm.section_sales_department"/>
            <field eval="1" name="active"/>
            <field eval="2.45" name="duration"/>
            <field name="project_id" ref="project.project_project_22"/>
            <field name="name">Create new object</field>
            <field name="stage_id" ref="project.project_tt_specification"/>
        </record>

        <record id="crm_case_improvereportsinhrms0" model="project.issue">
            <field eval="time.strftime('%Y-%m-19 12:15:00')" name="date"/>
            <field name="priority">4</field>
            <field name="user_id" ref="base.user_root"/>
            <field name="partner_id" ref="base.res_partner_11"/>
            <field name="section_id" ref="crm.section_sales_department"/>
            <field eval="1" name="active"/>
            <field eval="15.0" name="duration"/>
            <field name="project_id" ref="project.project_project_22"/>
            <field name="name">Improve Reports in HRMS</field>
            <field name="stage_id" ref="project.project_tt_development"/>
        </record>

        <record id="crm_case_improvereportsinpms0" model="project.issue">
            <field eval="time.strftime('%Y-%m-21 14:30:00')" name="date"/>
            <field name="priority">2</field>
            <field name="user_id" ref="base.user_demo"/>
            <field name="partner_id" ref="base.res_partner_11"/>
            <field name="section_id" ref="crm.section_sales_department"/>
            <field eval="1" name="active"/>
            <field eval="06.15" name="duration"/>
            <field name="project_id" ref="project.project_project_22"/>
            <field name="name">Improve Reports in PMS</field>
            <field name="stage_id" ref="project.project_tt_specification"/>
        </record>

        <!-- Call function to set some issues as 'unread' -->
        <function model="project.issue" name="message_mark_as_unread"
            eval="[ ref('crm_case_improvereportsinhrms0'), ref('crm_case_createnewobject0')], {}"/>

    </data>
>>>>>>> e845e235
</openerp><|MERGE_RESOLUTION|>--- conflicted
+++ resolved
@@ -1,240 +1,5 @@
 <?xml version="1.0"?>
 <openerp>
-<<<<<<< HEAD
-<data noupdate="1">
-
-    <record id="crm_case_buginaccountsmodule0" model="project.issue">
-        <field eval="time.strftime('%Y-%m-08 10:15:00')" name="date"/>
-        <field eval="&quot;5&quot;" name="priority"/>
-        <field name="user_id" ref="base.user_root"/>
-        <field name="partner_id" ref="base.res_partner_2"/>
-        <field name="section_id" ref="crm.section_sales_department"/>
-        <field eval="1" name="active"/>
-        <field name="categ_id" ref="bug_categ"/>
-        <field name="project_id" ref="project.project_project_22"/>
-        <field eval="15.0" name="duration"/>
-        <field eval="&quot;Bug in Accounts module&quot;" name="name"/>
-        <field eval="&quot;agr@agrolait.com&quot;" name="email_from"/>
-        <field name="stage_id" ref="project.project_tt_specification"/>        
-    </record>
-
-    <record id="crm_case_programnotgivingproperoutput0" model="project.issue">
-        <field eval="time.strftime('%Y-%m-15  12:50:00')" name="date"/>
-        <field eval="&quot;3&quot;" name="priority"/>
-        <field name="user_id" ref="base.user_root"/>
-        <field name="partner_id" ref="base.res_partner_1"/>
-        <field name="section_id" ref="crm.section_sales_department"/>
-        <field eval="1" name="active"/>
-        <field eval="3.5" name="duration"/>
-        <field name="categ_id" ref="bug_categ"/>
-        <field eval="&quot;Program not giving proper output&quot;" name="name"/>
-        <field name="project_id" ref="project.project_project_22"/>
-        <field name="stage_id" ref="project.project_tt_specification"/>
-    </record>
-
-    <record id="crm_case_outputincorrect0" model="project.issue">
-        <field eval="time.strftime('%Y-%m-18 14:30:00')" name="date"/>
-        <field eval="&quot;4&quot;" name="priority"/>
-        <field name="user_id" ref="base.user_demo"/>
-        <field name="section_id" ref="crm.section_sales_department"/>
-        <field eval="1" name="active"/>
-        <field eval="2.3" name="duration"/>
-        <field name="categ_id" ref="bug_categ"/>
-        <field name="project_id" ref="project.project_project_23"/>
-        <field eval="&quot;Output incorrect&quot;" name="name"/>
-        <field name="stage_id" ref="project.project_tt_development"/>
-    </record>
-
-    <record id="crm_case_problemloadingpage0" model="project.issue">
-        <field eval="time.strftime('%Y-%m-20  15:25:05')" name="date"/>
-        <field eval="&quot;3&quot;" name="priority"/>
-        <field name="user_id" ref="base.user_root"/>
-        <field name="partner_id" ref="base.res_partner_14"/>
-        <field name="section_id" ref="crm.section_sales_department"/>
-        <field eval="1" name="active"/>
-        <field eval="4.0" name="duration"/>
-        <field name="categ_id" ref="bug_categ"/>
-        <field name="project_id" ref="project.project_project_22"/>
-        <field eval="&quot;Problem loading page&quot;" name="name"/>
-        <field name="stage_id" ref="project.project_tt_testing"/>
-    </record>
-
-    <record id="crm_case_pagenotfound0" model="project.issue">
-        <field eval="time.strftime('%Y-%m-22  18:15:00')" name="date"/>
-        <field eval="&quot;3&quot;" name="priority"/>
-        <field name="user_id" ref="base.user_root"/>
-        <field name="partner_id" ref="base.res_partner_12"/>
-        <field name="section_id" ref="crm.section_sales_department"/>
-        <field eval="1" name="active"/>
-        <field eval="1.0" name="duration"/>
-        <field name="categ_id" ref="bug_categ"/>
-        <field name="project_id" ref="project.project_project_22"/>
-        <field eval="&quot;Page not Found&quot;" name="name"/>
-        <field name="stage_id" ref="project.project_tt_development"/>
-    </record>
-
-    <record id="crm_case_programmingerror0" model="project.issue">
-        <field eval="time.strftime('%Y-%m-24  09:45:00')" name="date"/>
-        <field eval="&quot;3&quot;" name="priority"/>
-        <field name="user_id" ref="base.user_root"/>
-        <field name="partner_id" ref="base.res_partner_5"/>
-        <field name="section_id" ref="crm.section_sales_department"/>
-        <field eval="1" name="active"/>
-        <field eval="4.0" name="duration"/>
-        <field name="categ_id" ref="bug_categ"/>
-        <field name="project_id" ref="project.project_project_22"/>
-        <field eval="&quot;Programming Error&quot;" name="name"/>
-        <field name="stage_id" ref="project.project_tt_testing"/>
-    </record>
-
-    <record id="crm_case_logicalerrorinprogram0" model="project.issue">
-        <field eval="time.strftime('%Y-%m-26  11:10:00')" name="date"/>
-        <field eval="&quot;2&quot;" name="priority"/>
-        <field name="user_id" ref="base.user_root"/>
-        <field name="partner_id" ref="base.res_partner_6"/>
-        <field name="section_id" ref="crm.section_sales_department"/>
-        <field eval="1" name="active"/>
-        <field eval="2.0" name="duration"/>
-        <field name="categ_id" ref="bug_categ"/>
-        <field name="project_id" ref="project.project_project_9"/>
-        <field eval="&quot;Logical Error in Program&quot;" name="name"/>
-        <field name="stage_id" ref="project.project_tt_testing"/>
-    </record>
-
-    <record id="crm_case_constrainterror0" model="project.issue">
-        <field eval="time.strftime('%Y-%m-25  13:35:00')" name="date"/>
-        <field eval="&quot;2&quot;" name="priority"/>
-        <field name="user_id" ref="base.user_root"/>
-        <field name="partner_id" ref="base.res_partner_6"/>
-        <field name="section_id" ref="crm.section_sales_department"/>
-        <field eval="1" name="active"/>
-        <field eval="7.3" name="duration"/>
-        <field name="categ_id" ref="bug_categ"/>
-        <field name="project_id" ref="project.project_project_9"/>
-        <field eval="&quot;Constraint Error&quot;" name="name"/>
-        <field name="stage_id" ref="project.project_tt_testing"/>
-    </record>
-
-    <record id="crm_case_errorinprogram0" model="project.issue">
-        <field eval="time.strftime('%Y-%m-28  15:40:00')" name="date"/>
-        <field eval="&quot;2&quot;" name="priority"/>
-        <field name="user_id" ref="base.user_demo"/>
-        <field name="partner_id" ref="base.res_partner_5"/>
-        <field eval="1" name="active"/>
-        <field eval="1.3" name="duration"/>
-        <field name="categ_id" ref="feature_request_categ"/>
-        <field name="project_id" ref="project.project_project_22"/>
-        <field eval="&quot;Error in Program&quot;" name="name"/>
-        <field name="stage_id" ref="project.project_tt_testing"/>
-    </record>
-
-    <record id="crm_case_patcheserrorinprogram0" model="project.issue">
-        <field eval="time.strftime('%Y-%m-28  16:30:00')" name="date"/>
-        <field eval="&quot;2&quot;" name="priority"/>
-        <field name="user_id" ref="base.user_root"/>
-        <field name="partner_id" ref="base.res_partner_2"/>
-        <field name="section_id" ref="crm.section_sales_department"/>
-        <field eval="1" name="active"/>
-        <field eval="13.0" name="duration"/>
-        <field name="categ_id" ref="feature_request_categ"/>
-        <field name="project_id" ref="project.project_project_9"/>
-        <field eval="&quot;Patches Error in Program&quot;" name="name"/>
-        <field name="stage_id" ref="project.project_tt_testing"/>
-    </record>
-
-    <record id="crm_case_newfeaturestobeadded0" model="project.issue">
-        <field eval="time.strftime('%Y-%m-01 12:15:10')" name="date"/>
-        <field eval="&quot;4&quot;" name="priority"/>
-        <field name="user_id" ref="base.user_root"/>
-        <field name="partner_id" ref="base.res_partner_16"/>
-        <field name="section_id" ref="crm.section_sales_department"/>
-        <field eval="1" name="active"/>
-        <field eval="3.2" name="duration"/>
-        <field name="categ_id" ref="feature_request_categ"/>
-        <field name="project_id" ref="project.project_project_21"/>
-        <field eval="&quot;New Features To Be Added&quot;" name="name"/>
-        <field name="stage_id" ref="project.project_tt_merge"/>
-    </record>
-
-    <record id="crm_case_addmenustothemodule0" model="project.issue">
-        <field eval="time.strftime('%Y-%m-05 18:00:00')" name="date"/>
-        <field eval="&quot;1&quot;" name="priority"/>
-        <field name="user_id" ref="base.user_demo"/>
-        <field name="partner_id" ref="base.res_partner_9"/>
-        <field name="section_id" ref="crm.section_sales_department"/>
-        <field eval="1" name="active"/>
-        <field eval="3.0" name="duration"/>
-        <field name="categ_id" ref="feature_request_categ"/>
-        <field name="project_id" ref="project.project_project_21"/>
-        <field eval="&quot;Add menus to the module&quot;" name="name"/>
-        <field eval="&quot;info@opensides.be&quot;" name="email_from"/>
-        <field name="stage_id" ref="project.project_tt_development"/> 
-    </record>
-
-    <record id="crm_case_includeattendancesheetinproject0" model="project.issue">
-        <field eval="time.strftime('%Y-%m-10 17:05:30')" name="date"/>
-        <field eval="&quot;3&quot;" name="priority"/>
-        <field name="user_id" ref="base.user_root"/>
-        <field name="partner_id" ref="base.res_partner_10"/>
-        <field name="section_id" ref="crm.section_sales_department"/>
-        <field eval="1" name="active"/>
-        <field eval="2.0" name="duration"/>
-        <field name="categ_id" ref="feature_request_categ"/>
-        <field name="project_id" ref="project.project_project_9"/>
-        <field eval="&quot;Include Attendance sheet in Project&quot;" name="name"/>
-        <field eval="&quot;contact@tecsas.fr&quot;" name="email_from"/>
-        <field name="stage_id" ref="project.project_tt_development"/>
-    </record>
-
-    <record id="crm_case_createnewobject0" model="project.issue">
-        <field eval="time.strftime('%Y-%m-15 10:35:15')" name="date"/>
-        <field eval="&quot;3&quot;" name="priority"/>
-        <field name="user_id" ref="base.user_root"/>
-        <field name="partner_id" ref="base.res_partner_6"/>
-        <field name="section_id" ref="crm.section_sales_department"/>
-        <field eval="1" name="active"/>
-        <field eval="2.45" name="duration"/>
-        <field name="categ_id" ref="feature_request_categ"/>
-        <field name="project_id" ref="project.project_project_22"/>
-        <field eval="&quot;Create new object&quot;" name="name"/>
-        <field name="stage_id" ref="project.project_tt_specification"/>
-    </record>
-
-    <record id="crm_case_improvereportsinhrms0" model="project.issue">
-        <field eval="time.strftime('%Y-%m-19 12:15:00')" name="date"/>
-        <field eval="&quot;4&quot;" name="priority"/>
-        <field name="user_id" ref="base.user_root"/>
-        <field name="partner_id" ref="base.res_partner_11"/>
-        <field name="section_id" ref="crm.section_sales_department"/>
-        <field eval="1" name="active"/>
-        <field eval="15.0" name="duration"/>
-        <field name="categ_id" ref="feature_request_categ"/>
-        <field name="project_id" ref="project.project_project_22"/>
-        <field eval="&quot;Improve Reports in HRMS&quot;" name="name"/>
-        <field name="stage_id" ref="project.project_tt_development"/>
-    </record>
-
-    <record id="crm_case_improvereportsinpms0" model="project.issue">
-        <field eval="time.strftime('%Y-%m-21 14:30:00')" name="date"/>
-        <field eval="&quot;2&quot;" name="priority"/>
-        <field name="user_id" ref="base.user_demo"/>
-        <field name="partner_id" ref="base.res_partner_11"/>
-        <field name="section_id" ref="crm.section_sales_department"/>
-        <field eval="1" name="active"/>
-        <field eval="06.15" name="duration"/>
-        <field name="categ_id" ref="feature_request_categ"/>
-        <field name="project_id" ref="project.project_project_22"/>
-        <field eval="&quot;Improve Reports in PMS&quot;" name="name"/>
-        <field name="stage_id" ref="project.project_tt_specification"/>
-    </record>
-
-    <!--        Call Function to set some issues as Unread -->
-    <function model="project.issue" name="message_mark_as_unread"
-        eval="[ ref('crm_case_improvereportsinhrms0'), ref('crm_case_createnewobject0')], {}"
-    />
-
-</data>
-=======
     <data noupdate="1">
 
         <!-- Categories -->
@@ -253,7 +18,7 @@
             <field eval="time.strftime('%Y-%m-08 10:15:00')" name="date"/>
             <field name="priority">5</field>
             <field name="user_id" ref="base.user_root"/>
-            <field name="partner_id" ref="base.res_partner_agrolait"/>
+            <field name="partner_id" ref="base.res_partner_2"/>
             <field name="section_id" ref="crm.section_sales_department"/>
             <field eval="1" name="active"/>
             <field name="project_id" ref="project.project_project_22"/>
@@ -269,7 +34,7 @@
             <field eval="time.strftime('%Y-%m-15  12:50:00')" name="date"/>
             <field name="priority">3</field>
             <field name="user_id" ref="base.user_root"/>
-            <field name="partner_id" ref="base.res_partner_asus"/>
+            <field name="partner_id" ref="base.res_partner_1"/>
             <field name="section_id" ref="crm.section_sales_department"/>
             <field eval="1" name="active"/>
             <field eval="3.5" name="duration"/>
@@ -310,7 +75,7 @@
             <field eval="time.strftime('%Y-%m-22  18:15:00')" name="date"/>
             <field name="priority">3</field>
             <field name="user_id" ref="base.user_root"/>
-            <field name="partner_id" ref="base.res_partner_desertic_hispafuentes"/>
+            <field name="partner_id" ref="base.res_partner_13"/>
             <field name="section_id" ref="crm.section_sales_department"/>
             <field eval="1" name="active"/>
             <field eval="1.0" name="duration"/>
@@ -390,7 +155,7 @@
             <field eval="time.strftime('%Y-%m-01 12:15:10')" name="date"/>
             <field name="priority">4</field>
             <field name="user_id" ref="base.user_root"/>
-            <field name="partner_id" ref="base.res_partner_maxtor"/>
+            <field name="partner_id" ref="base.res_partner_8"/>
             <field name="section_id" ref="crm.section_sales_department"/>
             <field eval="1" name="active"/>
             <field eval="3.2" name="duration"/>
@@ -471,5 +236,4 @@
             eval="[ ref('crm_case_improvereportsinhrms0'), ref('crm_case_createnewobject0')], {}"/>
 
     </data>
->>>>>>> e845e235
 </openerp>