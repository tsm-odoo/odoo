# -*- coding: utf-8 -*-
##############################################################################
#
#    OpenERP, Open Source Management Solution
#    Copyright (C) 2013-Today OpenERP SA (<http://www.openerp.com>).
#
#    This program is free software: you can redistribute it and/or modify
#    it under the terms of the GNU Affero General Public License as
#    published by the Free Software Foundation, either version 3 of the
#    License, or (at your option) any later version.
#
#    This program is distributed in the hope that it will be useful,
#    but WITHOUT ANY WARRANTY; without even the implied warranty of
#    MERCHANTABILITY or FITNESS FOR A PARTICULAR PURPOSE.  See the
#    GNU Affero General Public License for more details.
#
#    You should have received a copy of the GNU Affero General Public License
#    along with this program.  If not, see <http://www.gnu.org/licenses/>.
#
##############################################################################

from openerp import SUPERUSER_ID
from openerp.addons.web import http
from openerp.addons.web.http import request
from openerp.addons.website_event.controllers.main import website_event
from openerp.tools.translate import _


class website_event(website_event):

    @http.route(['/event/cart/update'], type='http', auth="public", methods=['POST'], website=True)
    def cart_update(self, event_id, **post):
        cr, uid, context = request.cr, request.uid, request.context
        ticket_obj = request.registry.get('event.event.ticket')

        sale = False
        for key, value in post.items():
            quantity = int(value or "0")
            if not quantity:
                continue
<<<<<<< HEAD
            sale = True
            ticket_id = key.split("-")[0] == 'ticket' and int(key.split("-")[1]) or None
            ticket = ticket_obj.browse(cr, SUPERUSER_ID, ticket_id, context=context)
            request.website.sale_get_order(force_create=1)._cart_update(
                product_id=ticket.product_id.id, add_qty=quantity, context=dict(context, event_ticket_id=ticket.id))
=======
            ticket = ticket_obj.browse(request.cr, request.uid, ticket_id,
                                       context=request.context)

            values['product_id'] = ticket.product_id.id
            values['event_id'] = ticket.event_id.id
            values['event_ticket_id'] = ticket.id
            values['product_uom_qty'] = quantity
            values['price_unit'] = ticket.price
            values['order_id'] = order.id
            values['name'] = "%s: %s" % (ticket.event_id.name, ticket.name)

            # change and record value
            pricelist_id = order.pricelist_id and order.pricelist_id.id or False
            _values = order_line_obj.product_id_change(
                request.cr, SUPERUSER_ID, [], pricelist_id, ticket.product_id.id,
                partner_id=partner_id, context=request.context)['value']
            if 'tax_id' in _values:
                _values['tax_id'] = [(6, 0, _values['tax_id'])]
            _values.update(values)

            order_line_id = order_line_obj.create(request.cr, SUPERUSER_ID, _values, context=request.context)
            order_obj.write(request.cr, SUPERUSER_ID, [order.id], {'order_line': [(4, order_line_id)]}, context=request.context)
>>>>>>> fdc62713

        if not sale:
            return request.redirect("/event/%s" % event_id)
        return request.redirect("/shop/checkout")

    def _add_event(self, event_name="New Event", context={}, **kwargs):
        try:
            dummy, res_id = request.registry.get('ir.model.data').get_object_reference(request.cr, request.uid, 'event_sale', 'product_product_event')
            context['default_event_ticket_ids'] = [[0,0,{
                'name': _('Subscription'),
                'product_id': res_id,
                'deadline' : False,
                'seats_max': 1000,
                'price': 0,
            }]]
        except ValueError:
            pass
        return super(website_event, self)._add_event(event_name, context, **kwargs)


<|MERGE_RESOLUTION|>--- conflicted
+++ resolved
@@ -38,36 +38,13 @@
             quantity = int(value or "0")
             if not quantity:
                 continue
-<<<<<<< HEAD
             sale = True
             ticket_id = key.split("-")[0] == 'ticket' and int(key.split("-")[1]) or None
             ticket = ticket_obj.browse(cr, SUPERUSER_ID, ticket_id, context=context)
             request.website.sale_get_order(force_create=1)._cart_update(
                 product_id=ticket.product_id.id, add_qty=quantity, context=dict(context, event_ticket_id=ticket.id))
-=======
-            ticket = ticket_obj.browse(request.cr, request.uid, ticket_id,
-                                       context=request.context)
-
-            values['product_id'] = ticket.product_id.id
-            values['event_id'] = ticket.event_id.id
-            values['event_ticket_id'] = ticket.id
-            values['product_uom_qty'] = quantity
-            values['price_unit'] = ticket.price
-            values['order_id'] = order.id
-            values['name'] = "%s: %s" % (ticket.event_id.name, ticket.name)
-
-            # change and record value
-            pricelist_id = order.pricelist_id and order.pricelist_id.id or False
-            _values = order_line_obj.product_id_change(
-                request.cr, SUPERUSER_ID, [], pricelist_id, ticket.product_id.id,
-                partner_id=partner_id, context=request.context)['value']
             if 'tax_id' in _values:
                 _values['tax_id'] = [(6, 0, _values['tax_id'])]
-            _values.update(values)
-
-            order_line_id = order_line_obj.create(request.cr, SUPERUSER_ID, _values, context=request.context)
-            order_obj.write(request.cr, SUPERUSER_ID, [order.id], {'order_line': [(4, order_line_id)]}, context=request.context)
->>>>>>> fdc62713
 
         if not sale:
             return request.redirect("/event/%s" % event_id)
