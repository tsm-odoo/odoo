--- conflicted
+++ resolved
@@ -169,12 +169,7 @@
                                   \nIf the case is in progress the state is set to \'Open\'.\
                                   \nWhen the case is over, the state is set to \'Done\'.\
                                   \nIf the case needs to be reviewed then the state is set to \'Pending\'.'),
-<<<<<<< HEAD
-        'message_ids': fields.one2many('mailgate.message', 'res_id', 'Messages', domain=[('model','=',_name)]),
-        'subjects': fields.function(_get_email_subject, fnct_search=_history_search, string='Subject of Email', method=True, type='char', size=64),
-=======
         'message_ids': fields.one2many('email.message', 'res_id', 'Messages', domain=[('model','=',_name)]),
->>>>>>> dd749822
     }
 
 
