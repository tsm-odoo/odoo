# -*- coding: utf-8 -*-
# Part of Odoo. See LICENSE file for full copyright and licensing details.

from datetime import datetime, timedelta, date
from dateutil.relativedelta import relativedelta
import logging
from operator import itemgetter
from werkzeug import url_encode

from openerp import SUPERUSER_ID
from openerp import tools, api
from openerp.addons.base.res.res_partner import format_address
from openerp.addons.crm import crm_stage
from openerp.osv import fields, osv
from openerp.tools.translate import _
from openerp.tools import email_re, email_split
from openerp.exceptions import UserError, AccessError

_logger = logging.getLogger(__name__)

CRM_LEAD_FIELDS_TO_MERGE = ['name',
    'partner_id',
    'campaign_id',
    'company_id',
    'country_id',
    'team_id',
    'state_id',
    'stage_id',
    'medium_id',
    'source_id',
    'user_id',
    'title',
    'city',
    'contact_name',
    'description',
    'email',
    'fax',
    'mobile',
    'partner_name',
    'phone',
    'probability',
    'planned_revenue',
    'street',
    'street2',
    'zip',
    'create_date',
    'date_action_last',
    'date_action_next',
    'email_from',
    'email_cc',
    'partner_name']


class crm_lead(format_address, osv.osv):
    """ CRM Lead Case """
    _name = "crm.lead"
    _description = "Lead/Opportunity"
    _order = "priority desc,date_action,id desc"
    _inherit = ['mail.thread', 'ir.needaction_mixin', 'utm.mixin']
    _mail_mass_mailing = _('Leads / Opportunities')

    def _get_default_probability(self, cr, uid, context=None):
        """ Gives default probability """
        stage_id = self._get_default_stage_id(cr, uid, context=context)
        if stage_id:
            return self.pool['crm.stage'].browse(cr, uid, stage_id, context=context).probability
        else:
            return 10

    def _get_default_stage_id(self, cr, uid, context=None):
        """ Gives default stage_id """
        team_id = self.pool['crm.team']._get_default_team_id(cr, SUPERUSER_ID, context=context, user_id=uid)
        return self.stage_find(cr, uid, [], team_id, [('fold', '=', False)], context=context)

    def _read_group_stage_ids(self, cr, uid, ids, domain, read_group_order=None, access_rights_uid=None, context=None):
        access_rights_uid = access_rights_uid or uid
        stage_obj = self.pool.get('crm.stage')
        order = stage_obj._order
        # lame hack to allow reverting search, should just work in the trivial case
        if read_group_order == 'stage_id desc':
            order = "%s desc" % order
        # retrieve team_id from the context and write the domain
        # - ('id', 'in', 'ids'): add columns that should be present
        # - OR ('fold', '=', False): add default columns that are not folded
        # - OR ('team_ids', '=', team_id), ('fold', '=', False) if team_id: add team columns that are not folded
        team_id = context and context.get('default_team_id') or False
        if team_id:
            search_domain = ['|', ('id', 'in', ids), '|', ('team_id', '=', False), ('team_id', '=', team_id)]
        else:
            search_domain = ['|', ('id', 'in', ids), ('team_id', '=', False)]
        # perform search
        stage_ids = stage_obj._search(cr, uid, search_domain, order=order, access_rights_uid=access_rights_uid, context=context)
        result = stage_obj.name_get(cr, access_rights_uid, stage_ids, context=context)
        # restore order of the search
        result.sort(lambda x, y: cmp(stage_ids.index(x[0]), stage_ids.index(y[0])))

        fold = {}
        for stage in stage_obj.browse(cr, access_rights_uid, stage_ids, context=context):
            fold[stage.id] = stage.fold or False
        return result, fold

    def fields_view_get(self, cr, user, view_id=None, view_type='form', context=None, toolbar=False, submenu=False):
        if context and context.get('opportunity_id'):
            action = self.get_formview_action(cr, user, context['opportunity_id'], context=context)
            if action.get('views') and any(view_id for view_id in action['views'] if view_id[1] == view_type):
                view_id = next(view_id[0] for view_id in action['views'] if view_id[1] == view_type)
        res = super(crm_lead, self).fields_view_get(cr, user, view_id=view_id, view_type=view_type, context=context, toolbar=toolbar, submenu=submenu)
        if view_type == 'form':
            res['arch'] = self.fields_view_get_address(cr, user, res['arch'], context=context)
        return res

    _group_by_full = {
        'stage_id': _read_group_stage_ids
    }

    def _compute_kanban_state(self, cr, uid, ids, fields, args, context=None):
        """ Very interesting kanban state color. This makes complete sense. Or
        not. """
        result = {}
        today = date.today()
        for lead in self.browse(cr, uid, ids, context=context):
            result[lead.id] = 'grey'
            if lead.date_action:
                lead_date = datetime.strptime(lead.date_action, tools.DEFAULT_SERVER_DATE_FORMAT).date()
                if lead_date > today:
                    result[lead.id] = 'green'
                elif lead_date < today:
                    result[lead.id] = 'red'
        return result

    def _compute_day(self, cr, uid, ids, fields, args, context=None):
        """
        :return dict: difference between current date and log date
        """
        res = {}
        for lead in self.browse(cr, uid, ids, context=context):
            for field in fields:
                res[lead.id] = {}
                duration = 0
                ans = False
                if field == 'day_open':
                    if lead.date_open:
                        date_create = datetime.strptime(lead.create_date, "%Y-%m-%d %H:%M:%S")
                        date_open = datetime.strptime(lead.date_open, "%Y-%m-%d %H:%M:%S")
                        ans = date_open - date_create
                elif field == 'day_close':
                    if lead.date_closed:
                        date_create = datetime.strptime(lead.create_date, "%Y-%m-%d %H:%M:%S")
                        date_close = datetime.strptime(lead.date_closed, "%Y-%m-%d %H:%M:%S")
                        ans = date_close - date_create
                if ans:
                    duration = abs(int(ans.days))
                res[lead.id][field] = duration
        return res

    def _meeting_count(self, cr, uid, ids, field_name, arg, context=None):
        Event = self.pool['calendar.event']
        return {
            opp_id: Event.search_count(cr,uid, [('opportunity_id', '=', opp_id)], context=context)
            for opp_id in ids
        }

    _columns = {
        'partner_id': fields.many2one('res.partner', 'Partner', ondelete='set null', track_visibility='onchange',
            select=True, help="Linked partner (optional). Usually created when converting the lead."),

        'id': fields.integer('ID', readonly=True),
        'name': fields.char('Opportunity', required=True, select=1),
        'active': fields.boolean('Active', required=False),
        'date_action_last': fields.datetime('Last Action', readonly=1),
        'date_action_next': fields.datetime('Next Action', readonly=1),
        'email_from': fields.char('Email', size=128, help="Email address of the contact", select=1),
        'team_id': fields.many2one('crm.team', 'Sales Team', oldname='section_id',
                        select=True, track_visibility='onchange', help='When sending mails, the default email address is taken from the sales team.'),
        'kanban_state': fields.function(
            _compute_kanban_state, string='Activity State', type="selection",
            selection=[('grey', 'Normal'), ('red', 'Blocked'), ('green', 'Ready for next stage')]),
        'create_date': fields.datetime('Creation Date', readonly=True),
        'email_cc': fields.text('Global CC', help="These email addresses will be added to the CC field of all inbound and outbound emails for this record before being sent. Separate multiple email addresses with a comma"),
        'description': fields.text('Notes'),
        'write_date': fields.datetime('Update Date', readonly=True),
        'tag_ids': fields.many2many('crm.lead.tag', 'crm_lead_tag_rel', 'lead_id', 'tag_id', 'Tags', help="Classify and analyze your lead/opportunity categories like: Training, Service"),
        'contact_name': fields.char('Contact Name', size=64),
        'partner_name': fields.char("Customer Name", size=64,help='The name of the future partner company that will be created while converting the lead into opportunity', select=1),
        'opt_out': fields.boolean('Opt-Out', oldname='optout',
            help="If opt-out is checked, this contact has refused to receive emails for mass mailing and marketing campaign. "
                    "Filter 'Available for Mass Mailing' allows users to filter the leads when performing mass mailing."),
        'type': fields.selection(
            [('lead', 'Lead'), ('opportunity', 'Opportunity')],
            string='Type', select=True, required=True,
            help="Type is used to separate Leads and Opportunities"),
        'priority': fields.selection(crm_stage.AVAILABLE_PRIORITIES, 'Rating', select=True),
        'date_closed': fields.datetime('Closed', readonly=True, copy=False),
        'stage_id': fields.many2one('crm.stage', 'Stage', track_visibility='onchange', select=True,
                        domain="['|', ('team_id', '=', False), ('team_id', '=', team_id)]"),
        'user_id': fields.many2one('res.users', 'Salesperson', select=True, track_visibility='onchange'),
        'referred': fields.char('Referred By'),
        'date_open': fields.datetime('Assigned', readonly=True),
        'day_open': fields.function(_compute_day, string='Days to Assign',
                                    multi='day_open', type="float",
                                    store={'crm.lead': (lambda self, cr, uid, ids, c={}: ids, ['date_open'], 10)}),
        'day_close': fields.function(_compute_day, string='Days to Close',
                                     multi='day_open', type="float",
                                     store={'crm.lead': (lambda self, cr, uid, ids, c={}: ids, ['date_closed'], 10)}),
        'date_last_stage_update': fields.datetime('Last Stage Update', select=True),
        'date_conversion': fields.datetime('Conversion Date', readonly=1),

        # Messaging and marketing
        'message_bounce': fields.integer('Bounce', help="Counter of the number of bounced emails for this contact"),
        # Only used for type opportunity
        'probability': fields.float('Probability', group_operator="avg"),
        'planned_revenue': fields.float('Expected Revenue', track_visibility='always'),
        'date_deadline': fields.date('Expected Closing', help="Estimate of the date on which the opportunity will be won."),
        # CRM Actions
        'next_activity_id': fields.many2one("crm.activity", "Next Activity", select=True),
        'date_action': fields.date('Next Activity Date', select=True),
        'title_action': fields.char('Next Activity Summary'),

        'color': fields.integer('Color Index'),
        'partner_address_name': fields.related('partner_id', 'name', type='char', string='Partner Contact Name', readonly=True),
        'partner_address_email': fields.related('partner_id', 'email', type='char', string='Partner Contact Email', readonly=True),
        'company_currency': fields.related('company_id', 'currency_id', type='many2one', string='Currency', readonly=True, relation="res.currency"),
        'user_email': fields.related('user_id', 'email', type='char', string='User Email', readonly=True),
        'user_login': fields.related('user_id', 'login', type='char', string='User Login', readonly=True),

        # Fields for address, due to separation from crm and res.partner
        'street': fields.char('Street'),
        'street2': fields.char('Street2'),
        'zip': fields.char('Zip', change_default=True, size=24),
        'city': fields.char('City'),
        'state_id': fields.many2one("res.country.state", 'State'),
        'country_id': fields.many2one('res.country', 'Country'),
        'phone': fields.char('Phone'),
        'fax': fields.char('Fax'),
        'mobile': fields.char('Mobile'),
        'function': fields.char('Function'),
        'title': fields.many2one('res.partner.title', 'Title'),
        'company_id': fields.many2one('res.company', 'Company', select=1),
        'meeting_count': fields.function(_meeting_count, string='# Meetings', type='integer'),
        'lost_reason': fields.many2one('crm.lost.reason', 'Lost Reason', select=True, track_visibility='onchange'),
    }

    _defaults = {
        'active': 1,
        'type': lambda s, cr, uid, c: 'lead' if s.pool['res.users'].has_group(cr, uid, 'crm.group_use_lead') else 'opportunity',
        'user_id': lambda s, cr, uid, c: uid,
        'stage_id': lambda s, cr, uid, c: s._get_default_stage_id(cr, uid, c),
        'team_id': lambda s, cr, uid, c: s.pool['crm.team']._get_default_team_id(cr, SUPERUSER_ID, context=c, user_id=uid),
        'company_id': lambda s, cr, uid, c: s.pool.get('res.company')._company_default_get(cr, uid, 'crm.lead', context=c),
        'priority': lambda *a: crm_stage.AVAILABLE_PRIORITIES[0][0],
        'probability': lambda s, cr, uid, c: s._get_default_probability(cr, uid, c),
        'color': 0,
        'date_last_stage_update': fields.datetime.now,
    }

    _sql_constraints = [
        ('check_probability', 'check(probability >= 0 and probability <= 100)', 'The probability of closing the deal should be between 0% and 100%!')
    ]

    def onchange_stage_id(self, cr, uid, ids, stage_id, context=None):
        if not stage_id:
            return {'value': {}}
        stage = self.pool['crm.stage'].browse(cr, uid, stage_id, context=context)
        if not stage.on_change:
            return {'value': {}}
        return {'value': {'probability': stage.probability}}

    def on_change_partner_id(self, cr, uid, ids, partner_id, context=None):
        values = {}
        if partner_id:
            partner = self.pool.get('res.partner').browse(cr, uid, partner_id, context=context)
            partner_name = (partner.parent_id and partner.parent_id.name) or (partner.is_company and partner.name) or False
            values = {
                'partner_name': partner_name,
                'contact_name': (not partner.is_company and partner.name) or False,
                'title': partner.title and partner.title.id or False,
                'street': partner.street,
                'street2': partner.street2,
                'city': partner.city,
                'state_id': partner.state_id and partner.state_id.id or False,
                'country_id': partner.country_id and partner.country_id.id or False,
                'email_from': partner.email,
                'phone': partner.phone,
                'mobile': partner.mobile,
                'fax': partner.fax,
                'zip': partner.zip,
                'function': partner.function,
            }
        return {'value': values}

    def on_change_user(self, cr, uid, ids, user_id, context=None):
        """ When changing the user, also set a team_id or restrict team id
            to the ones user_id is member of. """
        if user_id and context.get('team_id'):
            team = self.pool['crm.team'].browse(cr, uid, context['team_id'], context=context)
            if user_id in team.member_ids.ids:
                return {}
        team_id = self.pool['crm.team']._get_default_team_id(cr, uid, context=context, user_id=user_id)
        return {'value': {'team_id': team_id}}

    def stage_find(self, cr, uid, cases, team_id, domain=None, order='sequence', context=None):
        """ Override of the base.stage method
            Parameter of the stage search taken from the lead:
            - type: stage type must be the same or 'both'
            - team_id: if set, stages must belong to this team or
              be a default stage; if not set, stages must be default
              stages
        """
        if isinstance(cases, (int, long)):
            cases = self.browse(cr, uid, cases, context=context)
        if context is None:
            context = {}
        # collect all team_ids
        team_ids = set()
        if team_id:
            team_ids.add(team_id)
        for lead in cases:
            if lead.team_id:
                team_ids.add(lead.team_id.id)
        # OR all team_ids
        if team_ids:
            search_domain = ['|', ('team_id', '=', False), ('team_id', 'in', list(team_ids))]
        else:
            search_domain = [('team_id', '=', False)]
        # AND with the domain in parameter
        search_domain += list(domain)
        # perform search, return the first found
        stage_ids = self.pool.get('crm.stage').search(cr, uid, search_domain, order=order, limit=1, context=context)
        if stage_ids:
            return stage_ids[0]
        return False

    def action_set_lost(self, cr, uid, ids, context=None):
        """ Lost semantic: probability = 0, active = False """
        return self.write(cr, uid, ids, {'probability': 0, 'active': False}, context=context)
    # Backward compatibility
    case_mark_lost = action_set_lost

    def action_set_active(self, cr, uid, ids, context=None):
        return self.write(cr, uid, ids, {'active': True}, context=context)

    def action_set_unactive(self, cr, uid, ids, context=None):
        return self.write(cr, uid, ids, {'active': False}, context=context)

    def action_set_won(self, cr, uid, ids, context=None):
        """ Won semantic: probability = 100 (active untouched) """
        stages_leads = {}
        for lead in self.browse(cr, uid, ids, context=context):
            stage_id = self.stage_find(cr, uid, [lead], lead.team_id.id or False, [('probability', '=', 100.0), ('on_change', '=', True)], context=context)
            if stage_id:
                if stages_leads.get(stage_id):
                    stages_leads[stage_id].append(lead.id)
                else:
                    stages_leads[stage_id] = [lead.id]
        for stage_id, lead_ids in stages_leads.items():
            self.write(cr, uid, lead_ids, {'stage_id': stage_id}, context=context)
        return self.write(cr, uid, ids, {'probability': 100}, context=context)
    # Backward compatibility
    case_mark_won = action_set_won

    def onchange_next_activity_id(self, cr, uid, ids, next_activity_id, context=None):
        if not next_activity_id:
            return {'value': {
                'title_action': False,
                'date_action': False,
            }}
        activity = self.pool['crm.activity'].browse(cr, uid, next_activity_id, context=context)
        date_action = False
        if activity.days:
            date_action = (datetime.now() + timedelta(days=activity.days)).strftime(tools.DEFAULT_SERVER_DATETIME_FORMAT)
        return {'value': {
            'title_action': activity.description,
            'date_action': date_action,
        }}

    def _merge_get_result_type(self, cr, uid, opps, context=None):
        """
        Define the type of the result of the merge.  If at least one of the
        element to merge is an opp, the resulting new element will be an opp.
        Otherwise it will be a lead.

        We'll directly use a list of browse records instead of a list of ids
        for performances' sake: it will spare a second browse of the
        leads/opps.

        :param list opps: list of browse records containing the leads/opps to process
        :return string type: the type of the final element
        """
        for opp in opps:
            if (opp.type == 'opportunity'):
                return 'opportunity'

        return 'lead'

    def _merge_data(self, cr, uid, ids, oldest, fields, context=None):
        """
        Prepare lead/opp data into a dictionary for merging.  Different types
        of fields are processed in different ways:
        - text: all the values are concatenated
        - m2m and o2m: those fields aren't processed
        - m2o: the first not null value prevails (the other are dropped)
        - any other type of field: same as m2o

        :param list ids: list of ids of the leads to process
        :param list fields: list of leads' fields to process
        :return dict data: contains the merged values
        """
        opportunities = self.browse(cr, uid, ids, context=context)

        def _get_first_not_null(attr):
            for opp in opportunities:
                if hasattr(opp, attr) and bool(getattr(opp, attr)):
                    return getattr(opp, attr)
            return False

        def _get_first_not_null_id(attr):
            res = _get_first_not_null(attr)
            return res and res.id or False

        def _concat_all(attr):
            return '\n\n'.join(filter(lambda x: x, [getattr(opp, attr) or '' for opp in opportunities if hasattr(opp, attr)]))

        # Process the fields' values
        data = {}
        for field_name in fields:
            field = self._fields.get(field_name)
            if field is None:
                continue
            if field.type in ('many2many', 'one2many'):
                continue
            elif field.type == 'many2one':
                data[field_name] = _get_first_not_null_id(field_name)  # !!
            elif field.type == 'text':
                data[field_name] = _concat_all(field_name)  #not lost
            else:
                data[field_name] = _get_first_not_null(field_name)  #not lost

        # Define the resulting type ('lead' or 'opportunity')
        data['type'] = self._merge_get_result_type(cr, uid, opportunities, context)
        return data

    def _mail_body(self, cr, uid, lead, fields, title=False, context=None):
        body = []
        if title:
            body.append("%s\n" % (title))

        for field_name in fields:
            field = self._fields.get(field_name)
            if field is None:
                continue
            value = ''

            if field.type == 'selection':
                if callable(field.selection):
                    key = field.selection(self, cr, uid, context=context)
                else:
                    key = field.selection
                value = dict(key).get(lead[field_name], lead[field_name])
            elif field.type == 'many2one':
                if lead[field_name]:
                    value = lead[field_name].name_get()[0][1]
            elif field.type == 'many2many':
                if lead[field_name]:
                    for val in lead[field_name]:
                        field_value = val.name_get()[0][1]
                        value += field_value + ","
            else:
                value = lead[field_name]

            body.append("%s: %s" % (field.string, value or ''))
        return "<br/>".join(body + ['<br/>'])

    def _merge_notify(self, cr, uid, opportunity_id, opportunities, context=None):
        """
        Create a message gathering merged leads/opps information.
        """
        #TOFIX: mail template should be used instead of fix body, subject text
        details = []
        result_type = self._merge_get_result_type(cr, uid, opportunities, context)
        if result_type == 'lead':
            merge_message = _('Merged leads')
        else:
            merge_message = _('Merged opportunities')
        subject = [merge_message]
        for opportunity in opportunities:
            subject.append(opportunity.name)
            title = "%s : %s" % (opportunity.type == 'opportunity' and _('Merged opportunity') or _('Merged lead'), opportunity.name)
            fields = list(CRM_LEAD_FIELDS_TO_MERGE)
            details.append(self._mail_body(cr, uid, opportunity, fields, title=title, context=context))

        # Chatter message's subject
        subject = subject[0] + ": " + ", ".join(subject[1:])
        details = "\n\n".join(details)
        return self.message_post(cr, uid, [opportunity_id], body=details, subject=subject, context=context)

    def _merge_opportunity_history(self, cr, uid, opportunity_id, opportunities, context=None):
        message = self.pool.get('mail.message')
        for opportunity in opportunities:
            for history in opportunity.message_ids:
                message.write(cr, uid, history.id, {
                        'res_id': opportunity_id,
                        'subject' : _("From %s : %s") % (opportunity.name, history.subject)
                }, context=context)

        return True

    def _merge_opportunity_attachments(self, cr, uid, opportunity_id, opportunities, context=None):
        attach_obj = self.pool.get('ir.attachment')

        # return attachments of opportunity
        def _get_attachments(opportunity_id):
            attachment_ids = attach_obj.search(cr, uid, [('res_model', '=', self._name), ('res_id', '=', opportunity_id)], context=context)
            return attach_obj.browse(cr, uid, attachment_ids, context=context)

        first_attachments = _get_attachments(opportunity_id)
        #counter of all attachments to move. Used to make sure the name is different for all attachments
        count = 1
        for opportunity in opportunities:
            attachments = _get_attachments(opportunity.id)
            for attachment in attachments:
                values = {'res_id': opportunity_id,}
                for attachment_in_first in first_attachments:
                    if attachment.name == attachment_in_first.name:
                        values['name'] = "%s (%s)" % (attachment.name, count,),
                count+=1
                attachment.write(values)
        return True

    def get_duplicated_leads(self, cr, uid, ids, partner_id, include_lost=False, context=None):
        """
        Search for opportunities that have the same partner and that arent done or cancelled
        """
        lead = self.browse(cr, uid, ids[0], context=context)
        email = lead.partner_id and lead.partner_id.email or lead.email_from
        return self.pool['crm.lead']._get_duplicated_leads_by_emails(cr, uid, partner_id, email, include_lost=include_lost, context=context)

    def _get_duplicated_leads_by_emails(self, cr, uid, partner_id, email, include_lost=False, context=None):
        """
        Search for opportunities that have   the same partner and that arent done or cancelled
        """
        partner_match_domain = []
        for email in set(email_split(email) + [email]):
            partner_match_domain.append(('email_from', '=ilike', email))
        if partner_id:
            partner_match_domain.append(('partner_id', '=', partner_id))
        partner_match_domain = ['|'] * (len(partner_match_domain) - 1) + partner_match_domain
        if not partner_match_domain:
            return []
        domain = partner_match_domain
        if not include_lost:
            domain += ['&', ('active', '=', True), ('probability', '<', 100)]
        return self.search(cr, uid, domain, context=context)

    def merge_dependences(self, cr, uid, highest, opportunities, context=None):
        self._merge_notify(cr, uid, highest, opportunities, context=context)
        self._merge_opportunity_history(cr, uid, highest, opportunities, context=context)
        self._merge_opportunity_attachments(cr, uid, highest, opportunities, context=context)

    def merge_opportunity(self, cr, uid, ids, user_id=False, team_id=False, context=None):
        """
        Different cases of merge:
        - merge leads together = 1 new lead
        - merge at least 1 opp with anything else (lead or opp) = 1 new opp

        :param list ids: leads/opportunities ids to merge
        :return int id: id of the resulting lead/opp
        """
        if context is None:
            context = {}

        if len(ids) <= 1:
            raise UserError(_('Please select more than one element (lead or opportunity) from the list view.'))

        opportunities = self.browse(cr, uid, ids, context=context)
        sequenced_opps = []
        # Sorting the leads/opps according to the confidence level of its stage, which relates to the probability of winning it
        # The confidence level increases with the stage sequence, except when the stage probability is 0.0 (Lost cases)
        # An Opportunity always has higher confidence level than a lead, unless its stage probability is 0.0
        for opportunity in opportunities:
            sequence = -1
            if opportunity.stage_id and opportunity.stage_id.on_change:
                sequence = opportunity.stage_id.sequence
            sequenced_opps.append(((int(sequence != -1 and opportunity.type == 'opportunity'), sequence, -opportunity.id), opportunity))

        sequenced_opps.sort(reverse=True)
        opportunities = map(itemgetter(1), sequenced_opps)
        ids = [opportunity.id for opportunity in opportunities]
        highest = opportunities[0]
        opportunities_rest = opportunities[1:]

        tail_opportunities = opportunities_rest

        fields = list(CRM_LEAD_FIELDS_TO_MERGE)
        merged_data = self._merge_data(cr, uid, ids, highest, fields, context=context)

        if user_id:
            merged_data['user_id'] = user_id
        if team_id:
            merged_data['team_id'] = team_id

        # Merge notifications about loss of information
        opportunities = [highest]
        opportunities.extend(opportunities_rest)

        self.merge_dependences(cr, uid, highest.id, tail_opportunities, context=context)

        # Check if the stage is in the stages of the sales team. If not, assign the stage with the lowest sequence
        if merged_data.get('team_id'):
            team_stage_ids = self.pool.get('crm.stage').search(cr, uid, ['|', ('team_id', '=', merged_data['team_id']), ('team_id', '=', False)], order='sequence', context=context)

            if merged_data.get('stage_id') not in team_stage_ids:
                merged_data['stage_id'] = team_stage_ids and team_stage_ids[0] or False
        # Write merged data into first opportunity
        self.write(cr, uid, [highest.id], merged_data, context=context)
        # Delete tail opportunities 
        # We use the SUPERUSER to avoid access rights issues because as the user had the rights to see the records it should be safe to do so
        self.unlink(cr, SUPERUSER_ID, [x.id for x in tail_opportunities], context=context)

        return highest.id

    def _convert_opportunity_data(self, cr, uid, lead, customer, team_id=False, context=None):
        if not team_id:
            team_id = lead.team_id and lead.team_id.id or False
        val = {
            'planned_revenue': lead.planned_revenue,
            'probability': lead.probability,
            'name': lead.name,
            'partner_id': customer and customer.id or False,
            'type': 'opportunity',
            'date_open': fields.datetime.now(),
            'email_from': customer and customer.email or lead.email_from,
            'phone': customer and customer.phone or lead.phone,
            'date_conversion': fields.datetime.now(),
        }
<<<<<<< HEAD
        if not lead.stage_id:
            val['stage_id'] = self.stage_find(cr, uid, [lead], team_id, [], context=context)
=======
        if not lead.stage_id or lead.stage_id.type=='lead':
            stage_id = self.stage_find(cr, uid, [lead], team_id, [('type', 'in', ['opportunity', 'both'])], context=context)
            val['stage_id'] = stage_id
            if stage_id:
                val['probability'] = self.pool['crm.stage'].browse(cr, uid, stage_id, context=context).probability
>>>>>>> 71d16a36
        return val

    def convert_opportunity(self, cr, uid, ids, partner_id, user_ids=False, team_id=False, context=None):
        customer = False
        if partner_id:
            partner = self.pool.get('res.partner')
            customer = partner.browse(cr, uid, partner_id, context=context)
        for lead in self.browse(cr, uid, ids, context=context):
            if not lead.active or lead.probability == 100:
                continue
            vals = self._convert_opportunity_data(cr, uid, lead, customer, team_id, context=context)
            self.write(cr, uid, [lead.id], vals, context=context)

        if user_ids or team_id:
            self.allocate_salesman(cr, uid, ids, user_ids, team_id, context=context)

        return True

    def _lead_create_contact(self, cr, uid, lead, name, is_company, parent_id=False, context=None):
        partner = self.pool.get('res.partner')
        vals = {'name': name,
            'user_id': lead.user_id.id,
            'comment': lead.description,
            'team_id': lead.team_id.id or False,
            'parent_id': parent_id,
            'phone': lead.phone,
            'mobile': lead.mobile,
            'email': tools.email_split(lead.email_from) and tools.email_split(lead.email_from)[0] or False,
            'fax': lead.fax,
            'title': lead.title and lead.title.id or False,
            'function': lead.function,
            'street': lead.street,
            'street2': lead.street2,
            'zip': lead.zip,
            'city': lead.city,
            'country_id': lead.country_id and lead.country_id.id or False,
            'state_id': lead.state_id and lead.state_id.id or False,
            'is_company': is_company,
            'type': 'contact'
        }
        partner = partner.create(cr, uid, vals, context=context)
        return partner

    def _create_lead_partner(self, cr, uid, lead, context=None):
        contact_id = False
        contact_name = lead.contact_name or lead.email_from and self.pool.get('res.partner')._parse_partner_name(lead.email_from, context=context)[0] or False
        if lead.partner_name:
            partner_company_id = self._lead_create_contact(cr, uid, lead, lead.partner_name, True, context=context)
        elif lead.partner_id:
            partner_company_id = lead.partner_id.id
        else:
            partner_company_id = False

        if contact_name:
            contact_id = self._lead_create_contact(cr, uid, lead, contact_name, False, partner_company_id, context=context)

        partner_id = contact_id or partner_company_id or self._lead_create_contact(cr, uid, lead, lead.name, False, context=context)
        return partner_id

    def handle_partner_assignation(self, cr, uid, ids, action='create', partner_id=False, context=None):
        """
        Handle partner assignation during a lead conversion.
        if action is 'create', create new partner with contact and assign lead to new partner_id.
        otherwise assign lead to the specified partner_id

        :param list ids: leads/opportunities ids to process
        :param string action: what has to be done regarding partners (create it, assign an existing one, or nothing)
        :param int partner_id: partner to assign if any
        :return dict: dictionary organized as followed: {lead_id: partner_assigned_id}
        """
        partner_ids = {}
        for lead in self.browse(cr, uid, ids, context=context):
            # If the action is set to 'create' and no partner_id is set, create a new one
            if lead.partner_id:
                partner_ids[lead.id] = lead.partner_id.id
            if action == 'create':
                partner_id = self._create_lead_partner(cr, uid, lead, context)
                self.pool['res.partner'].write(cr, uid, partner_id, {'team_id': lead.team_id and lead.team_id.id or False})
            if partner_id:
                lead.write({'partner_id': partner_id})
            partner_ids[lead.id] = partner_id
        return partner_ids

    def allocate_salesman(self, cr, uid, ids, user_ids=None, team_id=False, context=None):
        """
        Assign salesmen and salesteam to a batch of leads.  If there are more
        leads than salesmen, these salesmen will be assigned in round-robin.
        E.g.: 4 salesmen (S1, S2, S3, S4) for 6 leads (L1, L2, ... L6).  They
        will be assigned as followed: L1 - S1, L2 - S2, L3 - S3, L4 - S4,
        L5 - S1, L6 - S2.

        :param list ids: leads/opportunities ids to process
        :param list user_ids: salesmen to assign
        :param int team_id: salesteam to assign
        :return bool
        """
        index = 0

        for lead_id in ids:
            value = {}
            if team_id:
                value['team_id'] = team_id
            if user_ids:
                value['user_id'] = user_ids[index]
                # Cycle through user_ids
                index = (index + 1) % len(user_ids)
            if value:
                self.write(cr, uid, [lead_id], value, context=context)
        return True

    def redirect_opportunity_view(self, cr, uid, opportunity_id, context=None):
        models_data = self.pool.get('ir.model.data')

        # Get opportunity views
        dummy, form_view = models_data.get_object_reference(cr, uid, 'crm', 'crm_case_form_view_oppor')
        dummy, tree_view = models_data.get_object_reference(cr, uid, 'crm', 'crm_case_tree_view_oppor')
        return {
            'name': _('Opportunity'),
            'view_type': 'form',
            'view_mode': 'tree, form',
            'res_model': 'crm.lead',
            'domain': [('type', '=', 'opportunity')],
            'res_id': int(opportunity_id),
            'view_id': False,
            'views': [(form_view or False, 'form'),
                      (tree_view or False, 'tree'), (False, 'kanban'),
                      (False, 'calendar'), (False, 'graph')],
            'type': 'ir.actions.act_window',
            'context': {'default_type': 'opportunity'}
        }

    def redirect_lead_view(self, cr, uid, lead_id, context=None):
        models_data = self.pool.get('ir.model.data')

        # Get lead views
        dummy, form_view = models_data.get_object_reference(cr, uid, 'crm', 'crm_case_form_view_leads')
        dummy, tree_view = models_data.get_object_reference(cr, uid, 'crm', 'crm_case_tree_view_leads')
        return {
            'name': _('Lead'),
            'view_type': 'form',
            'view_mode': 'tree, form',
            'res_model': 'crm.lead',
            'domain': [('type', '=', 'lead')],
            'res_id': int(lead_id),
            'view_id': False,
            'views': [(form_view or False, 'form'),
                      (tree_view or False, 'tree'),
                      (False, 'calendar'), (False, 'graph')],
            'type': 'ir.actions.act_window',
        }

    def action_schedule_meeting(self, cr, uid, ids, context=None):
        """
        Open meeting's calendar view to schedule meeting on current opportunity.
        :return dict: dictionary value for created Meeting view
        """
        lead = self.browse(cr, uid, ids[0], context)
        res = self.pool.get('ir.actions.act_window').for_xml_id(cr, uid, 'calendar', 'action_calendar_event', context)
        partner_ids = [self.pool['res.users'].browse(cr, uid, uid, context=context).partner_id.id]
        if lead.partner_id:
            partner_ids.append(lead.partner_id.id)
        res['context'] = {
            'search_default_opportunity_id': lead.type == 'opportunity' and lead.id or False,
            'default_opportunity_id': lead.type == 'opportunity' and lead.id or False,
            'default_partner_id': lead.partner_id and lead.partner_id.id or False,
            'default_partner_ids': partner_ids,
            'default_team_id': lead.team_id and lead.team_id.id or False,
            'default_name': lead.name,
        }
        return res

    def create(self, cr, uid, vals, context=None):
        context = dict(context or {})
        if vals.get('type') and not context.get('default_type'):
            context['default_type'] = vals.get('type')
        if vals.get('team_id') and not context.get('default_team_id'):
            context['default_team_id'] = vals.get('team_id')
        if vals.get('user_id') and 'date_open' not in vals:
            vals['date_open'] = fields.datetime.now()

        # context: no_log, because subtype already handle this
        create_context = dict(context, mail_create_nolog=True)
        return super(crm_lead, self).create(cr, uid, vals, context=create_context)

    def write(self, cr, uid, ids, vals, context=None):
        # stage change: update date_last_stage_update
        if 'stage_id' in vals:
            vals['date_last_stage_update'] = fields.datetime.now()
        if vals.get('user_id') and 'date_open' not in vals:
            vals['date_open'] = fields.datetime.now()
        # stage change with new stage: update probability and date_closed
        if vals.get('stage_id') and 'probability' not in vals:
            onchange_stage_values = self.onchange_stage_id(cr, uid, ids, vals.get('stage_id'), context=context)['value']
            vals.update(onchange_stage_values)
        if vals.get('probability') >= 100 or not vals.get('active', True):
            vals['date_closed'] = fields.datetime.now()
        return super(crm_lead, self).write(cr, uid, ids, vals, context=context)

    def copy(self, cr, uid, id, default=None, context=None):
        if not default:
            default = {}
        if not context:
            context = {}
        lead = self.browse(cr, uid, id, context=context)
        local_context = dict(context)
        local_context.setdefault('default_type', lead.type)
        local_context.setdefault('default_team_id', lead.team_id.id)
        if lead.type == 'opportunity':
            default['date_open'] = fields.datetime.now()
        else:
            default['date_open'] = False
        return super(crm_lead, self).copy(cr, uid, id, default, context=local_context)

    def get_empty_list_help(self, cr, uid, help, context=None):
        context = dict(context or {})
        context['empty_list_help_model'] = 'crm.team'
        context['empty_list_help_id'] = context.get('default_team_id', None)
        context['empty_list_help_document_name'] = _("opportunities")
        if help:
            alias_record = self.pool['ir.model.data'].xmlid_to_object(cr, uid, "crm.mail_alias_lead_info")
            if alias_record and alias_record.alias_domain and alias_record.alias_name:
                dynamic_help = '<p>%s</p>' % _("""All email incoming to %(link)s  will automatically create new opportunity.
Update your business card, phone book, social media,... Send an email right now and see it here.""") % {
                    'link': "<a href='mailto:%(email)s'>%(email)s</a>" % {'email': '%s@%s' % (alias_record.alias_name, alias_record.alias_domain)}
                }
                return '<p class="oe_view_nocontent_create">%s</p>%s%s' % (
                    _('Click to add a new opportunity'),
                    help,
                    dynamic_help)
        return super(crm_lead, self).get_empty_list_help(cr, uid, help, context=context)

    # ----------------------------------------
    # Mail Gateway
    # ----------------------------------------

    def _track_subtype(self, cr, uid, ids, init_values, context=None):
        record = self.browse(cr, uid, ids[0], context=context)
        if 'stage_id' in init_values and record.probability == 100 and record.stage_id and record.stage_id.on_change:
            return 'crm.mt_lead_won'
        elif 'active' in init_values and record.probability == 0 and not record.active:
            return 'crm.mt_lead_lost'
        elif 'stage_id' in init_values and record.stage_id and record.stage_id.sequence <= 1:
            return 'crm.mt_lead_create'
        elif 'stage_id' in init_values:
            return 'crm.mt_lead_stage'
        return super(crm_lead, self)._track_subtype(cr, uid, ids, init_values, context=context)

    def _notification_group_recipients(self, cr, uid, ids, message, recipients, done_ids, group_data, context=None):
        """ Override the mail.thread method to handle salesman recipients.
        Indeed those will have specific action in their notification emails. """
        group_sale_salesman = self.pool['ir.model.data'].xmlid_to_res_id(cr, uid, 'base.group_sale_salesman')
        for recipient in recipients:
            if recipient.id in done_ids:
                continue
            if recipient.user_ids and group_sale_salesman in recipient.user_ids[0].groups_id.ids:
                group_data['group_sale_salesman'] |= recipient
                done_ids.add(recipient.id)
        return super(crm_lead, self)._notification_group_recipients(cr, uid, ids, message, recipients, done_ids, group_data, context=context)

    def _notification_get_recipient_groups(self, cr, uid, ids, message, recipients, context=None):
        res = super(crm_lead, self)._notification_get_recipient_groups(cr, uid, ids, message, recipients, context=context)

        won_action = self._notification_link_helper(cr, uid, ids, 'method', context=context, method='case_mark_won')
        lost_action = self._notification_link_helper(cr, uid, ids, 'method', context=context, method='case_mark_lost')
        convert_action = self._notification_link_helper(cr, uid, ids, 'method', context=context, method='convert_opportunity')

        lead = self.browse(cr, uid, ids[0], context=context)
        if lead.type == 'lead':
            res['group_sale_salesman'] = {
                'actions': [{'url': convert_action, 'title': 'Convert to opportunity'}]
            }
        else:
            res['group_sale_salesman'] = {
                'actions': [
                    {'url': won_action, 'title': 'Won'},
                    {'url': lost_action, 'title': 'Lost'}]
            }
        return res

    @api.cr_uid_context
    def message_get_reply_to(self, cr, uid, ids, default=None, context=None):
        """ Override to get the reply_to of the parent project. """
        leads = self.browse(cr, SUPERUSER_ID, ids, context=context)
        team_ids = set([lead.team_id.id for lead in leads if lead.team_id])
        aliases = self.pool['crm.team'].message_get_reply_to(cr, uid, list(team_ids), default=default, context=context)
        return dict((lead.id, aliases.get(lead.team_id and lead.team_id.id or 0, False)) for lead in leads)

    def get_formview_id(self, cr, uid, id, context=None):
        obj = self.browse(cr, uid, id, context=context)
        if obj.type == 'opportunity':
            model, view_id = self.pool.get('ir.model.data').get_object_reference(cr, uid, 'crm', 'crm_case_form_view_oppor')
        else:
            view_id = super(crm_lead, self).get_formview_id(cr, uid, id, context=context)
        return view_id

    def message_get_suggested_recipients(self, cr, uid, ids, context=None):
        recipients = super(crm_lead, self).message_get_suggested_recipients(cr, uid, ids, context=context)
        try:
            for lead in self.browse(cr, uid, ids, context=context):
                if lead.partner_id:
                    lead._message_add_suggested_recipient(recipients, partner=lead.partner_id, reason=_('Customer'))
                elif lead.email_from:
                    lead._message_add_suggested_recipient(recipients, email=lead.email_from, reason=_('Customer Email'))
        except AccessError:  # no read access rights -> just ignore suggested recipients because this imply modifying followers
            pass
        return recipients

    def message_new(self, cr, uid, msg, custom_values=None, context=None):
        """ Overrides mail_thread message_new that is called by the mailgateway
            through message_process.
            This override updates the document according to the email.
        """
        if custom_values is None:
            custom_values = {}
        defaults = {
            'name':  msg.get('subject') or _("No Subject"),
            'email_from': msg.get('from'),
            'email_cc': msg.get('cc'),
            'partner_id': msg.get('author_id', False),
            'user_id': False,
        }
        if msg.get('author_id'):
            defaults.update(self.on_change_partner_id(cr, uid, None, msg.get('author_id'), context=context)['value'])
        if msg.get('priority') in dict(crm_stage.AVAILABLE_PRIORITIES):
            defaults['priority'] = msg.get('priority')
        defaults.update(custom_values)
        return super(crm_lead, self).message_new(cr, uid, msg, custom_values=defaults, context=context)

    def message_update(self, cr, uid, ids, msg, update_vals=None, context=None):
        """ Overrides mail_thread message_update that is called by the mailgateway
            through message_process.
            This method updates the document according to the email.
        """
        if isinstance(ids, (str, int, long)):
            ids = [ids]
        if update_vals is None: update_vals = {}

        if msg.get('priority') in dict(crm_stage.AVAILABLE_PRIORITIES):
            update_vals['priority'] = msg.get('priority')
        maps = {
            'revenue': 'planned_revenue',
            'probability':'probability',
        }
        for line in msg.get('body', '').split('\n'):
            line = line.strip()
            res = tools.command_re.match(line)
            if res and maps.get(res.group(1).lower()):
                key = maps.get(res.group(1).lower())
                update_vals[key] = res.group(2).lower()

        return super(crm_lead, self).message_update(cr, uid, ids, msg, update_vals=update_vals, context=context)

    def log_meeting(self, cr, uid, ids, meeting_subject, meeting_date, duration, context=None):
        if not duration:
            duration = _('unknown')
        else:
            duration = str(duration)
        meet_date = datetime.strptime(meeting_date, tools.DEFAULT_SERVER_DATETIME_FORMAT)
        meeting_usertime = fields.datetime.context_timestamp(cr, uid, meet_date, context=context).strftime(tools.DEFAULT_SERVER_DATETIME_FORMAT)
        html_time = "<time datetime='%s+00:00'>%s</time>" % (meeting_date, meeting_usertime)
        message = _("Meeting scheduled at '%s'<br> Subject: %s <br> Duration: %s hour(s)") % (html_time, meeting_subject, duration)
        return self.message_post(cr, uid, ids, body=message, context=context)

    def onchange_state(self, cr, uid, ids, state_id, context=None):
        if state_id:
            country_id=self.pool.get('res.country.state').browse(cr, uid, state_id, context).country_id.id
            return {'value':{'country_id':country_id}}
        return {}

    def message_partner_info_from_emails(self, cr, uid, ids, emails, link_mail=False, context=None):
        res = super(crm_lead, self).message_partner_info_from_emails(cr, uid, ids, emails, link_mail=link_mail, context=context)
        lead = self.browse(cr, uid, ids[0], context=context)
        for partner_info in res:
            if not partner_info.get('partner_id') and (lead.partner_name or lead.contact_name):
                emails = email_re.findall(partner_info['full_name'] or '')
                email = emails and emails[0] or ''
                if email and lead.email_from and email.lower() == lead.email_from.lower():
                    partner_info['full_name'] = '%s <%s>' % (lead.partner_name or lead.contact_name, email)
                    break
        return res

    def retrieve_sales_dashboard(self, cr, uid, context=None):

        res = {
            'meeting': {
                'today': 0,
                'next_7_days': 0,
            },
            'activity': {
                'today': 0,
                'overdue': 0,
                'next_7_days': 0,
            },
            'closing': {
                'today': 0,
                'overdue': 0,
                'next_7_days': 0,
            },
            'done': {
                'this_month': 0,
                'last_month': 0,
            },
            'won': {
                'this_month': 0,
                'last_month': 0,
            },
            'nb_opportunities': 0,
        }

        opportunities = self.search_read(
            cr, uid,
            [('type', '=', 'opportunity'), ('user_id', '=', uid)],
            ['date_deadline', 'next_activity_id', 'date_action', 'date_closed', 'planned_revenue'], context=context)

        for opp in opportunities:

            # Expected closing
            if opp['date_deadline']:
                date_deadline = datetime.strptime(opp['date_deadline'], tools.DEFAULT_SERVER_DATE_FORMAT).date()

                if date_deadline == date.today():
                    res['closing']['today'] += 1
                if date_deadline >= date.today() and date_deadline <= date.today() + timedelta(days=7):
                    res['closing']['next_7_days'] += 1
                if date_deadline < date.today():
                    res['closing']['overdue'] += 1

            # Next activities
            if opp['next_activity_id'] and opp['date_action']:
                date_action = datetime.strptime(opp['date_action'], tools.DEFAULT_SERVER_DATE_FORMAT).date()

                if date_action == date.today():
                    res['activity']['today'] += 1
                if date_action >= date.today() and date_action <= date.today() + timedelta(days=7):
                    res['activity']['next_7_days'] += 1
                if date_action < date.today():
                    res['activity']['overdue'] += 1

            # Won in Opportunities
            if opp['date_closed']:
                date_closed = datetime.strptime(opp['date_closed'], tools.DEFAULT_SERVER_DATETIME_FORMAT).date()

                if date_closed <= date.today() and date_closed >= date.today().replace(day=1):
                    if opp['planned_revenue']:
                        res['won']['this_month'] += opp['planned_revenue']
                elif date_closed < date.today().replace(day=1) and date_closed >= date.today().replace(day=1) - relativedelta(months=+1):
                    if opp['planned_revenue']:
                        res['won']['last_month'] += opp['planned_revenue']

        # crm.activity is a very messy model so we need to do that in order to retrieve the actions done.
        cr.execute("""
            SELECT
                m.id,
                m.subtype_id,
                m.date,
                l.user_id,
                l.type
            FROM
                "mail_message" m
            LEFT JOIN
                "crm_lead" l
            ON
                (m.res_id = l.id)
            INNER JOIN
                "crm_activity" a
            ON
                (m.subtype_id = a.subtype_id)
            WHERE
                (m.model = 'crm.lead') AND (l.user_id = %s) AND (l.type = 'opportunity')
        """, (uid,))
        activites_done = cr.dictfetchall()

        for act in activites_done:
            if act['date']:
                date_act = datetime.strptime(act['date'], tools.DEFAULT_SERVER_DATETIME_FORMAT).date()
                if date_act <= date.today() and date_act >= date.today().replace(day=1):
                        res['done']['this_month'] += 1
                elif date_act < date.today().replace(day=1) and date_act >= date.today().replace(day=1) - relativedelta(months=+1):
                    res['done']['last_month'] += 1

        # Meetings
        min_date = datetime.now().strftime(tools.DEFAULT_SERVER_DATETIME_FORMAT)
        max_date = (datetime.now() + timedelta(days=8)).strftime(tools.DEFAULT_SERVER_DATETIME_FORMAT)
        meetings_domain = [
            ('start', '>=', min_date),
            ('start', '<=', max_date)
        ]
        # We need to add 'mymeetings' in the context for the search to be correct.
        meetings = self.pool.get('calendar.event').search_read(cr, uid, meetings_domain, ['start'], context=context.update({'mymeetings': 1}) if context else {'mymeetings': 1})
        for meeting in meetings:
            if meeting['start']:
                start = datetime.strptime(meeting['start'], tools.DEFAULT_SERVER_DATETIME_FORMAT).date()

                if start == date.today():
                    res['meeting']['today'] += 1
                if start >= date.today() and start <= date.today() + timedelta(days=7):
                    res['meeting']['next_7_days'] += 1

        res['nb_opportunities'] = len(opportunities)

        user = self.pool('res.users').browse(cr, uid, uid, context=context)
        res['done']['target'] = user.target_sales_done
        res['won']['target'] = user.target_sales_won

        res['currency_id'] = user.company_id.currency_id.id

        return res

    def modify_target_sales_dashboard(self, cr, uid, target_name, target_value, context=None):

        if target_name in ['won', 'done', 'invoiced']:
            # bypass rights (with superuser_id)
            self.pool('res.users').write(cr, SUPERUSER_ID, [uid], {'target_sales_' + target_name: target_value}, context=context)
        else:
            raise UserError(_('This target does not exist.'))


class crm_lead_tag(osv.Model):
    _name = "crm.lead.tag"
    _description = "Category of lead"
    _columns = {
        'name': fields.char('Name', required=True),
        'color': fields.integer('Color Index'),
        'team_id': fields.many2one('crm.team', 'Sales Team'),
    }
    _sql_constraints = [
            ('name_uniq', 'unique (name)', "Tag name already exists !"),
    ]


class crm_lost_reason(osv.Model):
    _name = "crm.lost.reason"
    _description = 'Reason for loosing leads'
    _columns = {
        'name': fields.char('Name', required=True, translate=True),
        'active': fields.boolean('Active'),
    }
    _defaults = {
        'active': True,
    }<|MERGE_RESOLUTION|>--- conflicted
+++ resolved
@@ -632,16 +632,11 @@
             'phone': customer and customer.phone or lead.phone,
             'date_conversion': fields.datetime.now(),
         }
-<<<<<<< HEAD
         if not lead.stage_id:
-            val['stage_id'] = self.stage_find(cr, uid, [lead], team_id, [], context=context)
-=======
-        if not lead.stage_id or lead.stage_id.type=='lead':
-            stage_id = self.stage_find(cr, uid, [lead], team_id, [('type', 'in', ['opportunity', 'both'])], context=context)
+            stage_id = self.stage_find(cr, uid, [lead], team_id, [], context=context)
             val['stage_id'] = stage_id
             if stage_id:
                 val['probability'] = self.pool['crm.stage'].browse(cr, uid, stage_id, context=context).probability
->>>>>>> 71d16a36
         return val
 
     def convert_opportunity(self, cr, uid, ids, partner_id, user_ids=False, team_id=False, context=None):
