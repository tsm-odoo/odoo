# -*- coding: utf-8 -*-
##############################################################################
#
#    OpenERP, Open Source Management Solution
#    Copyright (C) 2004-today OpenERP SA (<http://www.openerp.com>)
#
#    This program is free software: you can redistribute it and/or modify
#    it under the terms of the GNU Affero General Public License as
#    published by the Free Software Foundation, either version 3 of the
#    License, or (at your option) any later version.
#
#    This program is distributed in the hope that it will be useful,
#    but WITHOUT ANY WARRANTY; without even the implied warranty of
#    MERCHANTABILITY or FITNESS FOR A PARTICULAR PURPOSE.  See the
#    GNU Affero General Public License for more details.
#
#    You should have received a copy of the GNU Affero General Public License
#    along with this program.  If not, see <http://www.gnu.org/licenses/>.
#
##############################################################################

from openerp.addons.base_status.base_stage import base_stage
import crm
from datetime import datetime
from openerp.osv import fields, osv
import time
from openerp import tools
from openerp.tools.translate import _
from openerp.tools import html2plaintext

from base.res.res_partner import format_address

CRM_LEAD_FIELDS_TO_MERGE = ['name',
    'partner_id',
    'channel_id',
    'company_id',
    'country_id',
    'section_id',
    'stage_id',
    'state_id',
    'type_id',
    'user_id',
    'title',
    'city',
    'contact_name',
    'description',
    'email',
    'fax',
    'mobile',
    'partner_name',
    'phone',
    'probability',
    'planned_revenue',
    'street',
    'street2',
    'zip',
    'create_date',
    'date_action_last',
    'date_action_next',
    'email_from',
    'email_cc',
    'partner_name']
CRM_LEAD_PENDING_STATES = (
    crm.AVAILABLE_STATES[2][0], # Cancelled
    crm.AVAILABLE_STATES[3][0], # Done
    crm.AVAILABLE_STATES[4][0], # Pending
)

class crm_lead(base_stage, format_address, osv.osv):
    """ CRM Lead Case """
    _name = "crm.lead"
    _description = "Lead/Opportunity"
    _order = "priority,date_action,id desc"
    _inherit = ['mail.thread', 'ir.needaction_mixin']

    _track = {
        'stage_id': {
            'crm.mt_lead_won': lambda self, cr, uid, obj, ctx=None: obj.stage_id and obj.stage_id.state == 'done' and obj.probability == 100.0,
            'crm.mt_lead_lost': lambda self, cr, uid, obj, ctx=None: obj.stage_id and obj.stage_id.state == 'cancel' and obj.probability == 0.0,
            'crm.mt_lead_stage': lambda self, cr, uid, obj, ctx=None: obj.stage_id and obj.stage_id.state not in ['cancel', 'done'],
        },
    }

    def _get_default_section_id(self, cr, uid, context=None):
        """ Gives default section by checking if present in the context """
        return (self._resolve_section_id_from_context(cr, uid, context=context) or False)

    def _get_default_stage_id(self, cr, uid, context=None):
        """ Gives default stage_id """
        section_id = self._get_default_section_id(cr, uid, context=context)
        return self.stage_find(cr, uid, [], section_id, [('state', '=', 'draft')], context=context)

    def _resolve_section_id_from_context(self, cr, uid, context=None):
        """ Returns ID of section based on the value of 'section_id'
            context key, or None if it cannot be resolved to a single
            Sales Team.
        """
        if context is None:
            context = {}
        if type(context.get('default_section_id')) in (int, long):
            return context.get('default_section_id')
        if isinstance(context.get('default_section_id'), basestring):
            section_name = context['default_section_id']
            section_ids = self.pool.get('crm.case.section').name_search(cr, uid, name=section_name, context=context)
            if len(section_ids) == 1:
                return int(section_ids[0][0])
        return None

    def _resolve_type_from_context(self, cr, uid, context=None):
        """ Returns the type (lead or opportunity) from the type context
            key. Returns None if it cannot be resolved.
        """
        if context is None:
            context = {}
        return context.get('default_type')

    def _read_group_stage_ids(self, cr, uid, ids, domain, read_group_order=None, access_rights_uid=None, context=None):
        access_rights_uid = access_rights_uid or uid
        stage_obj = self.pool.get('crm.case.stage')
        order = stage_obj._order
        # lame hack to allow reverting search, should just work in the trivial case
        if read_group_order == 'stage_id desc':
            order = "%s desc" % order
        # retrieve section_id from the context and write the domain
        # - ('id', 'in', 'ids'): add columns that should be present
        # - OR ('case_default', '=', True), ('fold', '=', False): add default columns that are not folded
        # - OR ('section_ids', '=', section_id), ('fold', '=', False) if section_id: add section columns that are not folded
        search_domain = []
        section_id = self._resolve_section_id_from_context(cr, uid, context=context)
        if section_id:
            search_domain += ['|', ('section_ids', '=', section_id)]
            search_domain += [('id', 'in', ids)]
        else:
            search_domain += ['|', ('id', 'in', ids), ('case_default', '=', True)]
        # retrieve type from the context (if set: choose 'type' or 'both')
        type = self._resolve_type_from_context(cr, uid, context=context)
        if type:
            search_domain += ['|', ('type', '=', type), ('type', '=', 'both')]
        # perform search
        stage_ids = stage_obj._search(cr, uid, search_domain, order=order, access_rights_uid=access_rights_uid, context=context)
        result = stage_obj.name_get(cr, access_rights_uid, stage_ids, context=context)
        # restore order of the search
        result.sort(lambda x,y: cmp(stage_ids.index(x[0]), stage_ids.index(y[0])))

        fold = {}
        for stage in stage_obj.browse(cr, access_rights_uid, stage_ids, context=context):
            fold[stage.id] = stage.fold or False
        return result, fold

    def fields_view_get(self, cr, user, view_id=None, view_type='form', context=None, toolbar=False, submenu=False):
        res = super(crm_lead,self).fields_view_get(cr, user, view_id, view_type, context, toolbar=toolbar, submenu=submenu)
        if view_type == 'form':
            res['arch'] = self.fields_view_get_address(cr, user, res['arch'], context=context)
        return res

    _group_by_full = {
        'stage_id': _read_group_stage_ids
    }

    def _compute_day(self, cr, uid, ids, fields, args, context=None):
        """
        :return dict: difference between current date and log date
        """
        cal_obj = self.pool.get('resource.calendar')
        res_obj = self.pool.get('resource.resource')

        res = {}
        for lead in self.browse(cr, uid, ids, context=context):
            for field in fields:
                res[lead.id] = {}
                duration = 0
                ans = False
                if field == 'day_open':
                    if lead.date_open:
                        date_create = datetime.strptime(lead.create_date, "%Y-%m-%d %H:%M:%S")
                        date_open = datetime.strptime(lead.date_open, "%Y-%m-%d %H:%M:%S")
                        ans = date_open - date_create
                        date_until = lead.date_open
                elif field == 'day_close':
                    if lead.date_closed:
                        date_create = datetime.strptime(lead.create_date, "%Y-%m-%d %H:%M:%S")
                        date_close = datetime.strptime(lead.date_closed, "%Y-%m-%d %H:%M:%S")
                        date_until = lead.date_closed
                        ans = date_close - date_create
                if ans:
                    resource_id = False
                    if lead.user_id:
                        resource_ids = res_obj.search(cr, uid, [('user_id','=',lead.user_id.id)])
                        if len(resource_ids):
                            resource_id = resource_ids[0]

                    duration = float(ans.days)
                    if lead.section_id and lead.section_id.resource_calendar_id:
                        duration =  float(ans.days) * 24
                        new_dates = cal_obj.interval_get(cr,
                            uid,
                            lead.section_id.resource_calendar_id and lead.section_id.resource_calendar_id.id or False,
                            datetime.strptime(lead.create_date, '%Y-%m-%d %H:%M:%S'),
                            duration,
                            resource=resource_id
                        )
                        no_days = []
                        date_until = datetime.strptime(date_until, '%Y-%m-%d %H:%M:%S')
                        for in_time, out_time in new_dates:
                            if in_time.date not in no_days:
                                no_days.append(in_time.date)
                            if out_time > date_until:
                                break
                        duration =  len(no_days)
                res[lead.id][field] = abs(int(duration))
        return res

    def _history_search(self, cr, uid, obj, name, args, context=None):
        res = []
        msg_obj = self.pool.get('mail.message')
        message_ids = msg_obj.search(cr, uid, [('email_from','!=',False), ('subject', args[0][1], args[0][2])], context=context)
        lead_ids = self.search(cr, uid, [('message_ids', 'in', message_ids)], context=context)

        if lead_ids:
            return [('id', 'in', lead_ids)]
        else:
            return [('id', '=', '0')]

    _columns = {
        'partner_id': fields.many2one('res.partner', 'Partner', ondelete='set null',
            select=True, help="Linked partner (optional). Usually created when converting the lead."),

        'id': fields.integer('ID', readonly=True),
        'name': fields.char('Subject', size=64, required=True, select=1),
        'active': fields.boolean('Active', required=False),
        'date_action_last': fields.datetime('Last Action', readonly=1),
        'date_action_next': fields.datetime('Next Action', readonly=1),
        'email_from': fields.char('Email', size=128, help="Email address of the contact", select=1),
        'section_id': fields.many2one('crm.case.section', 'Sales Team',
                        select=True, track_visibility=1, help='When sending mails, the default email address is taken from the sales team.'),
        'create_date': fields.datetime('Creation Date' , readonly=True),
        'email_cc': fields.text('Global CC', size=252 , help="These email addresses will be added to the CC field of all inbound and outbound emails for this record before being sent. Separate multiple email addresses with a comma"),
        'description': fields.text('Notes'),
        'write_date': fields.datetime('Update Date' , readonly=True),
        'categ_ids': fields.many2many('crm.case.categ', 'crm_lead_category_rel', 'lead_id', 'category_id', 'Categories', \
            domain="['|',('section_id','=',section_id),('section_id','=',False), ('object_id.model', '=', 'crm.lead')]"),
        'type_id': fields.many2one('crm.case.resource.type', 'Campaign', \
            domain="['|',('section_id','=',section_id),('section_id','=',False)]", help="From which campaign (seminar, marketing campaign, mass mailing, ...) did this contact come from?"),
        'channel_id': fields.many2one('crm.case.channel', 'Channel', help="Communication channel (mail, direct, phone, ...)"),
        'contact_name': fields.char('Contact Name', size=64),
        'partner_name': fields.char("Customer Name", size=64,help='The name of the future partner company that will be created while converting the lead into opportunity', select=1),
        'opt_out': fields.boolean('Opt-Out', oldname='optout', help="If opt-out is checked, this contact has refused to receive emails or unsubscribed to a campaign."),
        'type':fields.selection([ ('lead','Lead'), ('opportunity','Opportunity'), ],'Type', help="Type is used to separate Leads and Opportunities"),
        'priority': fields.selection(crm.AVAILABLE_PRIORITIES, 'Priority', select=True),
        'date_closed': fields.datetime('Closed', readonly=True),
<<<<<<< HEAD
        'stage_id': fields.many2one('crm.case.stage', 'Stage', track_visibility=1,
                        domain="[('fold', '=', False), ('section_ids', '=', section_id), '|', ('type', '=', type), ('type', '=', 'both')]"),
        'user_id': fields.many2one('res.users', 'Salesperson', track_visibility=1),
=======
        'stage_id': fields.many2one('crm.case.stage', 'Stage',
                        domain="['&', '&', ('fold', '=', False), ('section_ids', '=', section_id), '|', ('type', '=', type), ('type', '=', 'both')]"),
        'user_id': fields.many2one('res.users', 'Salesperson'),
>>>>>>> 011b4f00
        'referred': fields.char('Referred By', size=64),
        'date_open': fields.datetime('Opened', readonly=True),
        'day_open': fields.function(_compute_day, string='Days to Open', \
                                multi='day_open', type="float", store=True),
        'day_close': fields.function(_compute_day, string='Days to Close', \
                                multi='day_close', type="float", store=True),
        'state': fields.related('stage_id', 'state', type="selection", store=True,
                selection=crm.AVAILABLE_STATES, string="Status", readonly=True,
                help='The Status is set to \'Draft\', when a case is created. If the case is in progress the Status is set to \'Open\'. When the case is over, the Status is set to \'Done\'. If the case needs to be reviewed then the Status is  set to \'Pending\'.'),

        # Only used for type opportunity
        'probability': fields.float('Success Rate (%)',group_operator="avg"),
        'planned_revenue': fields.float('Expected Revenue', track_visibility=2),
        'ref': fields.reference('Reference', selection=crm._links_get, size=128),
        'ref2': fields.reference('Reference 2', selection=crm._links_get, size=128),
        'phone': fields.char("Phone", size=64),
        'date_deadline': fields.date('Expected Closing', help="Estimate of the date on which the opportunity will be won."),
        'date_action': fields.date('Next Action Date', select=True),
        'title_action': fields.char('Next Action', size=64),
        'color': fields.integer('Color Index'),
        'partner_address_name': fields.related('partner_id', 'name', type='char', string='Partner Contact Name', readonly=True),
        'partner_address_email': fields.related('partner_id', 'email', type='char', string='Partner Contact Email', readonly=True),
        'company_currency': fields.related('company_id', 'currency_id', type='many2one', string='Currency', readonly=True, relation="res.currency"),
        'user_email': fields.related('user_id', 'email', type='char', string='User Email', readonly=True),
        'user_login': fields.related('user_id', 'login', type='char', string='User Login', readonly=True),

        # Fields for address, due to separation from crm and res.partner
        'street': fields.char('Street', size=128),
        'street2': fields.char('Street2', size=128),
        'zip': fields.char('Zip', change_default=True, size=24),
        'city': fields.char('City', size=128),
        'state_id': fields.many2one("res.country.state", 'State'),
        'country_id': fields.many2one('res.country', 'Country'),
        'phone': fields.char('Phone', size=64),
        'fax': fields.char('Fax', size=64),
        'mobile': fields.char('Mobile', size=64),
        'function': fields.char('Function', size=128),
        'title': fields.many2one('res.partner.title', 'Title'),
        'company_id': fields.many2one('res.company', 'Company', select=1),
        'payment_mode': fields.many2one('crm.payment.mode', 'Payment Mode', \
                            domain="[('section_id','=',section_id)]"),
        'planned_cost': fields.float('Planned Costs'),
    }

    _defaults = {
        'active': 1,
        'type': 'lead',
        'user_id': lambda s, cr, uid, c: s._get_default_user(cr, uid, c),
        'email_from': lambda s, cr, uid, c: s._get_default_email(cr, uid, c),
        'stage_id': lambda s, cr, uid, c: s._get_default_stage_id(cr, uid, c),
        'section_id': lambda s, cr, uid, c: s._get_default_section_id(cr, uid, c),
        'company_id': lambda s, cr, uid, c: s.pool.get('res.company')._company_default_get(cr, uid, 'crm.lead', context=c),
        'priority': lambda *a: crm.AVAILABLE_PRIORITIES[2][0],
        'color': 0,
    }

    _sql_constraints = [
        ('check_probability', 'check(probability >= 0 and probability <= 100)', 'The probability of closing the deal should be between 0% and 100%!')
    ]

    def create(self, cr, uid, vals, context=None):
        obj_id = super(crm_lead, self).create(cr, uid, vals, context)
        section_id = self.browse(cr, uid, obj_id, context=context).section_id
        if section_id:
            # subscribe salesteam followers & subtypes to the lead
            self._subscribe_followers_subtype(cr, uid, [obj_id], section_id, 'crm.case.section', context=context)
        return obj_id

    def onchange_stage_id(self, cr, uid, ids, stage_id, context=None):
        if not stage_id:
            return {'value':{}}
        stage = self.pool.get('crm.case.stage').browse(cr, uid, stage_id, context)
        if not stage.on_change:
            return {'value':{}}
        return {'value':{'probability': stage.probability}}

    def on_change_partner(self, cr, uid, ids, partner_id, context=None):
        result = {}
        values = {}
        if partner_id:
            partner = self.pool.get('res.partner').browse(cr, uid, partner_id, context=context)
            values = {
                'partner_name' : partner.name,
                'street' : partner.street,
                'street2' : partner.street2,
                'city' : partner.city,
                'state_id' : partner.state_id and partner.state_id.id or False,
                'country_id' : partner.country_id and partner.country_id.id or False,
                'email_from' : partner.email,
                'phone' : partner.phone,
                'mobile' : partner.mobile,
                'fax' : partner.fax,
            }
        return {'value' : values}

    def _check(self, cr, uid, ids=False, context=None):
        """ Override of the base.stage method.
            Function called by the scheduler to process cases for date actions
            Only works on not done and cancelled cases
        """
        cr.execute('select * from crm_case \
                where (date_action_last<%s or date_action_last is null) \
                and (date_action_next<=%s or date_action_next is null) \
                and state not in (\'cancel\',\'done\')',
                (time.strftime("%Y-%m-%d %H:%M:%S"),
                    time.strftime('%Y-%m-%d %H:%M:%S')))

        ids2 = map(lambda x: x[0], cr.fetchall() or [])
        cases = self.browse(cr, uid, ids2, context=context)
        return self._action(cr, uid, cases, False, context=context)

    def stage_find(self, cr, uid, cases, section_id, domain=None, order='sequence', context=None):
        """ Override of the base.stage method
            Parameter of the stage search taken from the lead:
            - type: stage type must be the same or 'both'
            - section_id: if set, stages must belong to this section or
              be a default stage; if not set, stages must be default
              stages
        """
        if isinstance(cases, (int, long)):
            cases = self.browse(cr, uid, cases, context=context)
        # collect all section_ids
        section_ids = []
        types = ['both']
        if not cases :
            type = context.get('default_type')
            types += [type]
        if section_id:
            section_ids.append(section_id)
        for lead in cases:
            if lead.section_id:
                section_ids.append(lead.section_id.id)
            if lead.type not in types:
                types.append(lead.type)
        # OR all section_ids and OR with case_default
        search_domain = []
        if section_ids:
            search_domain += [('|')] * len(section_ids)
            for section_id in section_ids:
                search_domain.append(('section_ids', '=', section_id))
        search_domain.append(('case_default', '=', True))
        # AND with cases types
        search_domain.append(('type', 'in', types))
        # AND with the domain in parameter
        search_domain += list(domain)
        # perform search, return the first found
        stage_ids = self.pool.get('crm.case.stage').search(cr, uid, search_domain, order=order, context=context)
        if stage_ids:
            return stage_ids[0]
        return False

    def case_cancel(self, cr, uid, ids, context=None):
        """ Overrides case_cancel from base_stage to set probability """
        res = super(crm_lead, self).case_cancel(cr, uid, ids, context=context)
        self.write(cr, uid, ids, {'probability' : 0.0}, context=context)
        return res

    def case_reset(self, cr, uid, ids, context=None):
        """ Overrides case_reset from base_stage to set probability """
        res = super(crm_lead, self).case_reset(cr, uid, ids, context=context)
        self.write(cr, uid, ids, {'probability': 0.0}, context=context)
        return res

    def case_mark_lost(self, cr, uid, ids, context=None):
        """ Mark the case as lost: state=cancel and probability=0 """
        for lead in self.browse(cr, uid, ids):
            stage_id = self.stage_find(cr, uid, [lead], lead.section_id.id or False, [('probability', '=', 0.0)], context=context)
            if stage_id:
                self.case_set(cr, uid, [lead.id], values_to_update={'probability': 0.0}, new_stage_id=stage_id, context=context)
        return True

    def case_mark_won(self, cr, uid, ids, context=None):
        """ Mark the case as lost: state=done and probability=100 """
        for lead in self.browse(cr, uid, ids):
            stage_id = self.stage_find(cr, uid, [lead], lead.section_id.id or False, [('probability', '=', 100.0)], context=context)
            if stage_id:
                self.case_set(cr, uid, [lead.id], values_to_update={'probability': 100.0}, new_stage_id=stage_id, context=context)
        return True

    def set_priority(self, cr, uid, ids, priority):
        """ Set lead priority
        """
        return self.write(cr, uid, ids, {'priority' : priority})

    def set_high_priority(self, cr, uid, ids, context=None):
        """ Set lead priority to high
        """
        return self.set_priority(cr, uid, ids, '1')

    def set_normal_priority(self, cr, uid, ids, context=None):
        """ Set lead priority to normal
        """
        return self.set_priority(cr, uid, ids, '3')

    def _merge_get_result_type(self, cr, uid, opps, context=None):
        """
        Define the type of the result of the merge.  If at least one of the
        element to merge is an opp, the resulting new element will be an opp.
        Otherwise it will be a lead.

        We'll directly use a list of browse records instead of a list of ids
        for performances' sake: it will spare a second browse of the
        leads/opps.

        :param list opps: list of browse records containing the leads/opps to process
        :return string type: the type of the final element
        """
        for opp in opps:
            if (opp.type == 'opportunity'):
                return 'opportunity'

        return 'lead'

    def _merge_data(self, cr, uid, ids, oldest, fields, context=None):
        """
        Prepare lead/opp data into a dictionary for merging.  Different types
        of fields are processed in different ways:
        - text: all the values are concatenated
        - m2m and o2m: those fields aren't processed
        - m2o: the first not null value prevails (the other are dropped)
        - any other type of field: same as m2o

        :param list ids: list of ids of the leads to process
        :param list fields: list of leads' fields to process
        :return dict data: contains the merged values
        """
        opportunities = self.browse(cr, uid, ids, context=context)

        def _get_first_not_null(attr):
            if hasattr(oldest, attr):
                return getattr(oldest, attr)
            for opp in opportunities:
                if hasattr(opp, attr):
                    return getattr(opp, attr)
            return False

        def _get_first_not_null_id(attr):
            res = _get_first_not_null(attr)
            return res and res.id or False

        def _concat_all(attr):
            return ', '.join(filter(lambda x: x, [getattr(opp, attr) or '' for opp in opportunities if hasattr(opp, attr)]))

        # Process the fields' values
        data = {}
        for field_name in fields:
            field_info = self._all_columns.get(field_name)
            if field_info is None:
                continue
            field = field_info.column
            if field._type in ('many2many', 'one2many'):
                continue
            elif field._type == 'many2one':
                data[field_name] = _get_first_not_null_id(field_name)  # !!
            elif field._type == 'text':
                data[field_name] = _concat_all(field_name)  #not lost
            else:
                data[field_name] = _get_first_not_null(field_name)  #not lost

        # Define the resulting type ('lead' or 'opportunity')
        data['type'] = self._merge_get_result_type(cr, uid, opportunities, context)

        return data

    def _merge_find_oldest(self, cr, uid, ids, context=None):
        """
        Return the oldest lead found among ids.

        :param list ids: list of ids of the leads to inspect
        :return object: browse record of the oldest of the leads
        """
        if context is None:
            context = {}

        if context.get('convert'):
            ids = list(set(ids) - set(context.get('lead_ids', [])))

        # Search opportunities order by create date
        opportunity_ids = self.search(cr, uid, [('id', 'in', ids)], order='create_date', context=context)
        oldest_opp_id = opportunity_ids[0]
        return self.browse(cr, uid, oldest_opp_id, context=context)

    def _mail_body(self, cr, uid, lead, fields, title=False, context=None):
        body = []
        if title:
            body.append("%s\n" % (title))

        for field_name in fields:
            field_info = self._all_columns.get(field_name)
            if field_info is None:
                continue
            field = field_info.column
            value = ''

            if field._type == 'selection':
                if hasattr(field.selection, '__call__'):
                    key = field.selection(self, cr, uid, context=context)
                else:
                    key = field.selection
                value = dict(key).get(lead[field_name], lead[field_name])
            elif field._type == 'many2one':
                if lead[field_name]:
                    value = lead[field_name].name_get()[0][1]
            elif field._type == 'many2many':
                if lead[field_name]:
                    for val in lead[field_name]:
                        field_value = val.name_get()[0][1]
                        value += field_value + ","
            else:
                value = lead[field_name]

            body.append("%s: %s" % (field.string, value or ''))
        return "<br/>".join(body + ['<br/>'])

    def _merge_notify(self, cr, uid, opportunity_id, opportunities, context=None):
        """
        Create a message gathering merged leads/opps information.
        """
        #TOFIX: mail template should be used instead of fix body, subject text
        details = []
        result_type = self._merge_get_result_type(cr, uid, opportunities, context)
        if result_type == 'lead':
            merge_message = _('Merged leads')
        else:
            merge_message = _('Merged opportunities')
        subject = [merge_message]
        for opportunity in opportunities:
            subject.append(opportunity.name)
            title = "%s : %s" % (merge_message, opportunity.name)
            details.append(self._mail_body(cr, uid, opportunity, CRM_LEAD_FIELDS_TO_MERGE, title=title, context=context))

        # Chatter message's subject
        subject = subject[0] + ": " + ", ".join(subject[1:])
        details = "\n\n".join(details)
        return self.message_post(cr, uid, [opportunity_id], body=details, subject=subject, context=context)

    def _merge_opportunity_history(self, cr, uid, opportunity_id, opportunities, context=None):
        message = self.pool.get('mail.message')
        for opportunity in opportunities:
            for history in opportunity.message_ids:
                message.write(cr, uid, history.id, {
                        'res_id': opportunity_id,
                        'subject' : _("From %s : %s") % (opportunity.name, history.subject)
                }, context=context)

        return True

    def _merge_opportunity_attachments(self, cr, uid, opportunity_id, opportunities, context=None):
        attachment = self.pool.get('ir.attachment')

        # return attachments of opportunity
        def _get_attachments(opportunity_id):
            attachment_ids = attachment.search(cr, uid, [('res_model', '=', self._name), ('res_id', '=', opportunity_id)], context=context)
            return attachment.browse(cr, uid, attachment_ids, context=context)

        count = 1
        first_attachments = _get_attachments(opportunity_id)
        for opportunity in opportunities:
            attachments = _get_attachments(opportunity.id)
            for first in first_attachments:
                for attachment in attachments:
                    if attachment.name == first.name:
                        values = dict(
                            name = "%s (%s)" % (attachment.name, count,),
                            res_id = opportunity_id,
                        )
                        attachment.write(values)
                        count+=1

        return True

    def merge_opportunity(self, cr, uid, ids, context=None):
        """
        Different cases of merge:
        - merge leads together = 1 new lead
        - merge at least 1 opp with anything else (lead or opp) = 1 new opp

        :param list ids: leads/opportunities ids to merge
        :return int id: id of the resulting lead/opp
        """
        if context is None: context = {}

        if len(ids) <= 1:
            raise osv.except_osv(_('Warning!'),_('Please select more than one element (lead or opportunity) from the list view.'))

        lead_ids = context.get('lead_ids', [])

        ctx_opportunities = self.browse(cr, uid, lead_ids, context=context)
        opportunities = self.browse(cr, uid, ids, context=context)
        opportunities_list = list(set(opportunities) - set(ctx_opportunities))
        oldest = self._merge_find_oldest(cr, uid, ids, context=context)
        if ctx_opportunities:
            first_opportunity = ctx_opportunities[0]
            tail_opportunities = opportunities_list + ctx_opportunities[1:]
        else:
            first_opportunity = opportunities_list[0]
            tail_opportunities = opportunities_list[1:]

        merged_data = self._merge_data(cr, uid, ids, oldest, CRM_LEAD_FIELDS_TO_MERGE, context=context)

        # Merge messages and attachements into the first opportunity
        self._merge_opportunity_history(cr, uid, first_opportunity.id, tail_opportunities, context=context)
        self._merge_opportunity_attachments(cr, uid, first_opportunity.id, tail_opportunities, context=context)

        # Merge notifications about loss of information
        self._merge_notify(cr, uid, first_opportunity, opportunities, context=context)
        # Write merged data into first opportunity
        self.write(cr, uid, [first_opportunity.id], merged_data, context=context)
        # Delete tail opportunities
        self.unlink(cr, uid, [x.id for x in tail_opportunities], context=context)

        # Open first opportunity
        self.case_open(cr, uid, [first_opportunity.id])
        return first_opportunity.id

    def _convert_opportunity_data(self, cr, uid, lead, customer, section_id=False, context=None):
        crm_stage = self.pool.get('crm.case.stage')
        contact_id = False
        if customer:
            contact_id = self.pool.get('res.partner').address_get(cr, uid, [customer.id])['default']

        if not section_id:
            section_id = lead.section_id and lead.section_id.id or False

        if section_id:
            stage_ids = crm_stage.search(cr, uid, [('sequence','>=',1), ('section_ids','=', section_id)])
        else:
            stage_ids = crm_stage.search(cr, uid, [('sequence','>=',1)])
        stage_id = stage_ids and stage_ids[0] or False

        return {
            'planned_revenue': lead.planned_revenue,
            'probability': lead.probability,
            'name': lead.name,
            'partner_id': customer and customer.id or False,
            'user_id': (lead.user_id and lead.user_id.id),
            'type': 'opportunity',
            'stage_id': stage_id or False,
            'date_action': fields.datetime.now(),
            'date_open': fields.datetime.now(),
            'email_from': customer and customer.email or lead.email_from,
            'phone': customer and customer.phone or lead.phone,
        }

    def convert_opportunity(self, cr, uid, ids, partner_id, user_ids=False, section_id=False, context=None):
        customer = False
        if partner_id:
            partner = self.pool.get('res.partner')
            customer = partner.browse(cr, uid, partner_id, context=context)
        for lead in self.browse(cr, uid, ids, context=context):
            if lead.state in ('done', 'cancel'):
                continue
            vals = self._convert_opportunity_data(cr, uid, lead, customer, section_id, context=context)
            self.write(cr, uid, [lead.id], vals, context=context)
        self.message_post(cr, uid, ids, body=_("Lead has been <b>converted to an opportunity</b>."), subtype="crm.mt_lead_convert_to_opportunity", context=context)

        if user_ids or section_id:
            self.allocate_salesman(cr, uid, ids, user_ids, section_id, context=context)

        return True

    def _lead_create_contact(self, cr, uid, lead, name, is_company, parent_id=False, context=None):
        partner = self.pool.get('res.partner')
        vals = { 'name': name,
            'user_id': lead.user_id.id,
            'comment': lead.description,
            'section_id': lead.section_id.id or False,
            'parent_id': parent_id,
            'phone': lead.phone,
            'mobile': lead.mobile,
            'email': lead.email_from and tools.email_split(lead.email_from)[0],
            'fax': lead.fax,
            'title': lead.title and lead.title.id or False,
            'function': lead.function,
            'street': lead.street,
            'street2': lead.street2,
            'zip': lead.zip,
            'city': lead.city,
            'country_id': lead.country_id and lead.country_id.id or False,
            'state_id': lead.state_id and lead.state_id.id or False,
            'is_company': is_company,
            'type': 'contact'
        }
        partner = partner.create(cr, uid,vals, context)
        return partner

    def _create_lead_partner(self, cr, uid, lead, context=None):
        partner_id =  False
        if lead.partner_name and lead.contact_name:
            partner_id = self._lead_create_contact(cr, uid, lead, lead.partner_name, True, context=context)
            partner_id = self._lead_create_contact(cr, uid, lead, lead.contact_name, False, partner_id, context=context)
        elif lead.partner_name and not lead.contact_name:
            partner_id = self._lead_create_contact(cr, uid, lead, lead.partner_name, True, context=context)
        elif not lead.partner_name and lead.contact_name:
            partner_id = self._lead_create_contact(cr, uid, lead, lead.contact_name, False, context=context)
        else:
            partner_id = self._lead_create_contact(cr, uid, lead, lead.name, False, context=context)
        return partner_id

    def _lead_set_partner(self, cr, uid, lead, partner_id, context=None):
        """
        Assign a partner to a lead.

        :param object lead: browse record of the lead to process
        :param int partner_id: identifier of the partner to assign
        :return bool: True if the partner has properly been assigned
        """
        res = False
        res_partner = self.pool.get('res.partner')
        if partner_id:
            res_partner.write(cr, uid, partner_id, {'section_id': lead.section_id.id or False})
            contact_id = res_partner.address_get(cr, uid, [partner_id])['default']
            res = lead.write({'partner_id': partner_id}, context=context)
            message = _("%s <b>partner</b> is now set to <em>%s</em>." % ('Opportunity' if lead.type == 'opportunity' else 'Lead', lead.partner_id.name))
            self.message_post(cr, uid, [lead.id], body=message, context=context)
        return res

    def handle_partner_assignation(self, cr, uid, ids, action='create', partner_id=False, context=None):
        """
        Handle partner assignation during a lead conversion.
        if action is 'create', create new partner with contact and assign lead to new partner_id.
        otherwise assign lead to the specified partner_id

        :param list ids: leads/opportunities ids to process
        :param string action: what has to be done regarding partners (create it, assign an existing one, or nothing)
        :param int partner_id: partner to assign if any
        :return dict: dictionary organized as followed: {lead_id: partner_assigned_id}
        """
        #TODO this is a duplication of the handle_partner_assignation method of crm_phonecall
        partner_ids = {}
        # If a partner_id is given, force this partner for all elements
        force_partner_id = partner_id
        for lead in self.browse(cr, uid, ids, context=context):
            # If the action is set to 'create' and no partner_id is set, create a new one
            if action == 'create':
                partner_id = force_partner_id or self._create_lead_partner(cr, uid, lead, context)
            self._lead_set_partner(cr, uid, lead, partner_id, context=context)
            partner_ids[lead.id] = partner_id
        return partner_ids

    def allocate_salesman(self, cr, uid, ids, user_ids=None, team_id=False, context=None):
        """
        Assign salesmen and salesteam to a batch of leads.  If there are more
        leads than salesmen, these salesmen will be assigned in round-robin.
        E.g.: 4 salesmen (S1, S2, S3, S4) for 6 leads (L1, L2, ... L6).  They
        will be assigned as followed: L1 - S1, L2 - S2, L3 - S3, L4 - S4,
        L5 - S1, L6 - S2.

        :param list ids: leads/opportunities ids to process
        :param list user_ids: salesmen to assign
        :param int team_id: salesteam to assign
        :return bool
        """
        index = 0

        for lead_id in ids:
            value = {}
            if team_id:
                value['section_id'] = team_id
            if user_ids:
                value['user_id'] = user_ids[index]
                # Cycle through user_ids
                index = (index + 1) % len(user_ids)
            if value:
                self.write(cr, uid, [lead_id], value, context=context)
        return True

    def schedule_phonecall(self, cr, uid, ids, schedule_time, call_summary, desc, phone, contact_name, user_id=False, section_id=False, categ_id=False, action='schedule', context=None):
        """
        :param string action: ('schedule','Schedule a call'), ('log','Log a call')
        """
        phonecall = self.pool.get('crm.phonecall')
        model_data = self.pool.get('ir.model.data')
        phonecall_dict = {}
        if not categ_id:
            res_id = model_data._get_id(cr, uid, 'crm', 'categ_phone2')
            if res_id:
                categ_id = model_data.browse(cr, uid, res_id, context=context).res_id
        for lead in self.browse(cr, uid, ids, context=context):
            if not section_id:
                section_id = lead.section_id and lead.section_id.id or False
            if not user_id:
                user_id = lead.user_id and lead.user_id.id or False
            vals = {
                'name': call_summary,
                'opportunity_id': lead.id,
                'user_id': user_id or False,
                'categ_id': categ_id or False,
                'description': desc or '',
                'date': schedule_time,
                'section_id': section_id or False,
                'partner_id': lead.partner_id and lead.partner_id.id or False,
                'partner_phone': phone or lead.phone or (lead.partner_id and lead.partner_id.phone or False),
                'partner_mobile': lead.partner_id and lead.partner_id.mobile or False,
                'priority': lead.priority,
            }
            new_id = phonecall.create(cr, uid, vals, context=context)
            phonecall.case_open(cr, uid, [new_id], context=context)
            if action == 'log':
                phonecall.case_close(cr, uid, [new_id], context=context)
            phonecall_dict[lead.id] = new_id
            self.schedule_phonecall_send_note(cr, uid, [lead.id], new_id, action, context=context)
        return phonecall_dict

    def redirect_opportunity_view(self, cr, uid, opportunity_id, context=None):
        models_data = self.pool.get('ir.model.data')

        # Get opportunity views
        dummy, form_view = models_data.get_object_reference(cr, uid, 'crm', 'crm_case_form_view_oppor')
        dummy, tree_view = models_data.get_object_reference(cr, uid, 'crm', 'crm_case_tree_view_oppor')
        return {
            'name': _('Opportunity'),
            'view_type': 'form',
            'view_mode': 'tree, form',
            'res_model': 'crm.lead',
            'domain': [('type', '=', 'opportunity')],
            'res_id': int(opportunity_id),
            'view_id': False,
            'views': [(form_view or False, 'form'),
                      (tree_view or False, 'tree'),
                      (False, 'calendar'), (False, 'graph')],
            'type': 'ir.actions.act_window',
        }

    def redirect_lead_view(self, cr, uid, lead_id, context=None):
        models_data = self.pool.get('ir.model.data')

        # Get lead views
        dummy, form_view = models_data.get_object_reference(cr, uid, 'crm', 'crm_case_form_view_leads')
        dummy, tree_view = models_data.get_object_reference(cr, uid, 'crm', 'crm_case_tree_view_leads')
        return {
            'name': _('Lead'),
            'view_type': 'form',
            'view_mode': 'tree, form',
            'res_model': 'crm.lead',
            'domain': [('type', '=', 'lead')],
            'res_id': int(lead_id),
            'view_id': False,
            'views': [(form_view or False, 'form'),
                      (tree_view or False, 'tree'),
                      (False, 'calendar'), (False, 'graph')],
            'type': 'ir.actions.act_window',
        }

    def action_makeMeeting(self, cr, uid, ids, context=None):
        """
        Open meeting's calendar view to schedule meeting on current opportunity.
        :return dict: dictionary value for created Meeting view
        """
        opportunity = self.browse(cr, uid, ids[0], context)
        res = self.pool.get('ir.actions.act_window').for_xml_id(cr, uid, 'base_calendar', 'action_crm_meeting', context)
        res['context'] = {
            'default_opportunity_id': opportunity.id,
            'default_partner_id': opportunity.partner_id and opportunity.partner_id.id or False,
            'default_partner_ids' : opportunity.partner_id and [opportunity.partner_id.id] or False,
            'default_user_id': uid,
            'default_section_id': opportunity.section_id and opportunity.section_id.id or False,
            'default_email_from': opportunity.email_from,
            'default_name': opportunity.name,
        }
        return res

    def write(self, cr, uid, ids, vals, context=None):
        if vals.get('stage_id') and not vals.get('probability'):
            # change probability of lead(s) if required by stage
            stage = self.pool.get('crm.case.stage').browse(cr, uid, vals['stage_id'], context=context)
            if stage.on_change:
                vals['probability'] = stage.probability
        if vals.get('section_id'):
            section_id = self.pool.get('crm.case.section').browse(cr, uid, vals.get('section_id'), context=context)
            vals.setdefault('message_follower_ids', [])
            vals['message_follower_ids'] += [(6, 0,[follower.id]) for follower in section_id.message_follower_ids]
        res = super(crm_lead,self).write(cr, uid, ids, vals, context)
        # subscribe new salesteam followers & subtypes to the lead
        if vals.get('section_id'):
            self._subscribe_followers_subtype(cr, uid, ids, vals.get('section_id'), 'crm.case.section', context=context)
        return res

    # ----------------------------------------
    # Mail Gateway
    # ----------------------------------------

    def message_new(self, cr, uid, msg, custom_values=None, context=None):
        """ Overrides mail_thread message_new that is called by the mailgateway
            through message_process.
            This override updates the document according to the email.
        """
        if custom_values is None: custom_values = {}

        desc = html2plaintext(msg.get('body')) if msg.get('body') else ''
        custom_values.update({
            'name':  msg.get('subject') or _("No Subject"),
            'description': desc,
            'email_from': msg.get('from'),
            'email_cc': msg.get('cc'),
            'user_id': False,
        })
        if msg.get('priority') in dict(crm.AVAILABLE_PRIORITIES):
            custom_values['priority'] = msg.get('priority')
        return super(crm_lead, self).message_new(cr, uid, msg, custom_values=custom_values, context=context)

    def message_update(self, cr, uid, ids, msg, update_vals=None, context=None):
        """ Overrides mail_thread message_update that is called by the mailgateway
            through message_process.
            This method updates the document according to the email.
        """
        if isinstance(ids, (str, int, long)):
            ids = [ids]
        if update_vals is None: update_vals = {}

        if msg.get('priority') in dict(crm.AVAILABLE_PRIORITIES):
            update_vals['priority'] = msg.get('priority')
        maps = {
            'cost':'planned_cost',
            'revenue': 'planned_revenue',
            'probability':'probability',
        }
        for line in msg.get('body', '').split('\n'):
            line = line.strip()
            res = tools.command_re.match(line)
            if res and maps.get(res.group(1).lower()):
                key = maps.get(res.group(1).lower())
                update_vals[key] = res.group(2).lower()

        return super(crm_lead, self).message_update(cr, uid, ids, msg, update_vals=update_vals, context=context)

    # ----------------------------------------
    # OpenChatter methods and notifications
    # ----------------------------------------

    def schedule_phonecall_send_note(self, cr, uid, ids, phonecall_id, action, context=None):
        phonecall = self.pool.get('crm.phonecall').browse(cr, uid, [phonecall_id], context=context)[0]
        if action == 'log': prefix = 'Logged'
        else: prefix = 'Scheduled'
        message = _("<b>%s a call</b> for the <em>%s</em>.") % (prefix, phonecall.date)
        return self.message_post(cr, uid, ids, body=message, context=context)

    def onchange_state(self, cr, uid, ids, state_id, context=None):
        if state_id:
            country_id=self.pool.get('res.country.state').browse(cr, uid, state_id, context).country_id.id
            return {'value':{'country_id':country_id}}
        return {}

# vim:expandtab:smartindent:tabstop=4:softtabstop=4:shiftwidth=4:<|MERGE_RESOLUTION|>--- conflicted
+++ resolved
@@ -248,15 +248,9 @@
         'type':fields.selection([ ('lead','Lead'), ('opportunity','Opportunity'), ],'Type', help="Type is used to separate Leads and Opportunities"),
         'priority': fields.selection(crm.AVAILABLE_PRIORITIES, 'Priority', select=True),
         'date_closed': fields.datetime('Closed', readonly=True),
-<<<<<<< HEAD
         'stage_id': fields.many2one('crm.case.stage', 'Stage', track_visibility=1,
-                        domain="[('fold', '=', False), ('section_ids', '=', section_id), '|', ('type', '=', type), ('type', '=', 'both')]"),
+                        domain="['&', '&', ('fold', '=', False), ('section_ids', '=', section_id), '|', ('type', '=', type), ('type', '=', 'both')]"),
         'user_id': fields.many2one('res.users', 'Salesperson', track_visibility=1),
-=======
-        'stage_id': fields.many2one('crm.case.stage', 'Stage',
-                        domain="['&', '&', ('fold', '=', False), ('section_ids', '=', section_id), '|', ('type', '=', type), ('type', '=', 'both')]"),
-        'user_id': fields.many2one('res.users', 'Salesperson'),
->>>>>>> 011b4f00
         'referred': fields.char('Referred By', size=64),
         'date_open': fields.datetime('Opened', readonly=True),
         'day_open': fields.function(_compute_day, string='Days to Open', \
