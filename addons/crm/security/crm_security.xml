<?xml version="1.0" encoding="utf-8"?>
<openerp>
<data noupdate="0">

    <record id="group_crm_manager" model="res.groups">
        <field name="name">CRM / Manager</field>
    </record>

    <record id="group_crm_user" model="res.groups">
        <field name="name">CRM / User</field>
    </record>

    <record model='ir.ui.menu' id='menu_crm'>
        <field name="groups_id" eval="[(6,0,[ref('group_crm_manager'),ref('group_crm_user')])]"/>
    </record>

    <record model='ir.ui.menu' id='menu_crm_configuration'>
        <field name="groups_id" eval="[(6,0,[ref('group_crm_manager')])]"/>
    </record>

    <!--rule for meeting-->
    <record model="ir.rule.group" id="crm_meeting_rule_group">
        <field name="name">crm.meeting.rule</field>
        <field name="model_id" search="[('model','=','crm.meeting')]" model="ir.model"/>
        <field name="global" eval="True"/>
    </record>

	<record id="crm_meeting_rule" model="ir.rule">
        <field name="domain_force">['|',('section_id','=',False),('section_id','in',[user.context_section_id])]</field>
        <field name="rule_group" ref="crm_meeting_rule_group"/>
    </record>

    <!--rule for Claims-->
    <record model="ir.rule.group" id="crm_claim_rule_group">
        <field name="name">crm.claim.rule</field>
        <field name="model_id" search="[('model','=','crm.claim')]" model="ir.model"/>
        <field name="global" eval="True"/>
    </record>
	<record id="crm_claim_rule" model="ir.rule">
        <field name="domain_force">['|',('section_id','=',False),('section_id','in',[user.context_section_id])]</field>
        <field name="rule_group" ref="crm_claim_rule_group"/>
    </record>

    <!--rule for Fund Raising-->
    <record model="ir.rule.group" id="crm_fundraising_rule_group">
        <field name="name">crm.fundraising.rule</field>
        <field name="model_id" search="[('model','=','crm.fundraising')]" model="ir.model"/>
        <field name="global" eval="True"/>
    </record>
	<record id="crm_fundraising_rule" model="ir.rule">
        <field name="domain_force">['|',('section_id','=',False),('section_id','in',[user.context_section_id])]</field>
        <field name="rule_group" ref="crm_fundraising_rule_group"/>
    </record>

    <!--rule for HelpDesk-->
    <record model="ir.rule.group" id="crm_helpdesk_rule_group">
        <field name="name">crm.helpdesk.rule</field>
        <field name="model_id" search="[('model','=','crm.helpdesk')]" model="ir.model"/>
        <field name="global" eval="True"/>
    </record>
	<record id="crm_helpdesk_rule" model="ir.rule">
        <field name="domain_force">['|',('section_id','=',False),('section_id','in',[user.context_section_id])]</field>
        <field name="rule_group" ref="crm_helpdesk_rule_group"/>
    </record>

<<<<<<< HEAD
=======
    <!--rule for Jobs-->
    <record model="ir.rule.group" id="crm_job_rule_group">
        <field name="name">crm.meeting.rule</field>
        <field name="model_id" search="[('model','=','crm.job')]" model="ir.model"/>
        <field name="global" eval="True"/>
    </record>
	<record id="crm_job_rule" model="ir.rule">
        <field name="domain_force">['|',('section_id','=',False),('section_id','in',[user.context_section_id])]</field>
        <field name="rule_group" ref="crm_job_rule_group"/>
    </record>
>>>>>>> c5ba1c2f

    <!--rule for leads-->
    <record model="ir.rule.group" id="crm_leads_rule_group">
        <field name="name">crm.leads.rule</field>
        <field name="model_id" search="[('model','=','crm.lead')]" model="ir.model"/>
        <field name="global" eval="True"/>
    </record>
	<record id="crm_leads_rule" model="ir.rule">
        <field name="domain_force">['|',('section_id','=',False),('section_id','in',[user.context_section_id])]</field>
        <field name="rule_group" ref="crm_leads_rule_group"/>
   </record>

    <!--rule for business opportunities-->
	<record model="ir.rule.group" id="crm_opportunities_rule_group">
        <field name="name">crm.opportunities.rule</field>
        <field name="model_id" search="[('model','=','crm.opportunity')]" model="ir.model"/>
        <field name="global" eval="True"/>
    </record>
	<record id="crm_opportunities_rule" model="ir.rule">
        <field name="domain_force">['|',('section_id','=',False),('section_id','in',[user.context_section_id])]</field>
        <field name="rule_group" ref="crm_opportunities_rule_group"/>
    </record>

    <!--rule for phone calls-->
	<record model="ir.rule.group" id="crm_phone_calls_rule_group">
        <field name="name">crm.phone.calls.rule</field>
        <field name="model_id" search="[('model','=','crm.phonecall')]" model="ir.model"/>
        <field name="global" eval="True"/>
    </record>
    <record id="crm_phone_calls_rule" model="ir.rule">
        <field name="domain_force">['|',('section_id','=',False),('section_id','in',[user.context_section_id])]</field>
        <field name="rule_group" ref="crm_phone_calls_rule_group"/>
    </record>

    <!--rule for cases-->
	<record model="ir.rule.group" id="crm_case_rule_group">
        <field name="name">crm.case.rule</field>
        <field name="model_id" search="[('model','=','crm.case')]" model="ir.model"/>
        <field name="global" eval="True"/>
    </record>
    <record id="crm_case_rule" model="ir.rule">
        <field name="domain_force">['|',('section_id','=',False),('section_id','in',[user.context_section_id])]</field>
        <field name="rule_group" ref="crm_case_rule_group"/>
    </record>
    </data>
</openerp><|MERGE_RESOLUTION|>--- conflicted
+++ resolved
@@ -63,19 +63,6 @@
         <field name="rule_group" ref="crm_helpdesk_rule_group"/>
     </record>
 
-<<<<<<< HEAD
-=======
-    <!--rule for Jobs-->
-    <record model="ir.rule.group" id="crm_job_rule_group">
-        <field name="name">crm.meeting.rule</field>
-        <field name="model_id" search="[('model','=','crm.job')]" model="ir.model"/>
-        <field name="global" eval="True"/>
-    </record>
-	<record id="crm_job_rule" model="ir.rule">
-        <field name="domain_force">['|',('section_id','=',False),('section_id','in',[user.context_section_id])]</field>
-        <field name="rule_group" ref="crm_job_rule_group"/>
-    </record>
->>>>>>> c5ba1c2f
 
     <!--rule for leads-->
     <record model="ir.rule.group" id="crm_leads_rule_group">
