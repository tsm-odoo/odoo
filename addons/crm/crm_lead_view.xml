--- conflicted
+++ resolved
@@ -105,6 +105,14 @@
         <!--
             LEADS
         -->
+        <act_window
+                id="act_crm_opportunity_crm_phonecall_new"
+                name="Phone calls"
+                groups="base.group_sale_salesman"
+                res_model="crm.phonecall"
+                view_mode="tree,calendar,form"
+                context="{'default_duration': 1.0 ,'default_opportunity_id': active_id}"
+                view_type="form"/>
 
         <act_window
                 id="act_crm_opportunity_crm_meeting_new"
@@ -133,15 +141,9 @@
                 </header>
                 <sheet>
                     <div class="oe_right oe_button_box" name="buttons">
-<<<<<<< HEAD
-                        <button type="object"
-                            name="phonecall_view"
-                            string="Phone Calls" />
-=======
                         <button type="action"
                             name="%(act_crm_opportunity_crm_phonecall_new)d"
                             string="Phone Calls"/>
->>>>>>> 683f31e5
                     </div>
                     <div class="oe_title">
                         <label for="name" class="oe_edit_only" string="Lead Description"/>
