<?xml version="1.0"?>
<openerp>
    <data>

        <!-- Read/Unread actions -->
        <record id="actions_server_crm_lead_unread" model="ir.actions.server">
            <field name="name">Mark unread</field>
            <field name="condition">True</field>
            <field name="type">ir.actions.server</field>
            <field name="model_id" ref="model_crm_lead"/>
            <field name="state">code</field>
            <field name="code">self.message_check_and_set_unread(cr, uid, context.get('active_ids'), context=context)</field>
        </record>
        <record id="action_crm_lead_unread" model="ir.values">
            <field name="name">action_crm_lead_unread</field>
            <field name="action_id" ref="actions_server_crm_lead_unread"/>
            <field name="value" eval="'ir.actions.server,' + str(ref('actions_server_crm_lead_unread'))" />
            <field name="key">action</field>
            <field name="model_id" ref="model_crm_lead" />
            <field name="model">crm.lead</field>
            <field name="key2">client_action_multi</field>
        </record>

        <record id="actions_server_crm_lead_read" model="ir.actions.server">
            <field name="name">Mark read</field>
            <field name="condition">True</field>
            <field name="type">ir.actions.server</field>
            <field name="model_id" ref="model_crm_lead"/>
            <field name="state">code</field>
            <field name="code">self.message_check_and_set_read(cr, uid, context.get('active_ids'), context=context)</field>
        </record>
        <record id="action_crm_lead_read" model="ir.values">
            <field name="name">action_crm_lead_read</field>
            <field name="action_id" ref="actions_server_crm_lead_read"/>
            <field name="value" eval="'ir.actions.server,' + str(ref('actions_server_crm_lead_read'))" />
            <field name="key">action</field>
            <field name="model_id" ref="model_crm_lead" />
            <field name="model">crm.lead</field>
            <field name="key2">client_action_multi</field>
        </record>

        <!--
            CRM CASE STAGE
            -->

        <!-- Stage Search view -->
        <record id="crm_lead_stage_search" model="ir.ui.view">
            <field name="name">Stage - Search</field>
            <field name="model">crm.case.stage</field>
            <field name="type">search</field>
            <field name="arch" type="xml">
                <search string="Stage Search">
                    <field name="name" string="Stage Name"/>
                    <separator orientation="vertical"/>
                    <field name="state"/>
                    <field name="type"/>
                </search>
            </field>
        </record>

        <!-- Stage Form view -->
        <record id="crm_lead_stage_act" model="ir.actions.act_window">
            <field name="name">Stages</field>
            <field name="res_model">crm.case.stage</field>
            <field name="view_type">form</field>
            <field name="view_id" ref="crm.crm_case_stage_tree"/>
            <field name="help">Add specific stages to leads and opportunities allowing your sales to better organise their sales pipeline. Stages will allow them to easily track how a specific lead or opportunity is positioned in the sales cycle.</field>
        </record>

        <menuitem action="crm_lead_stage_act" id="menu_crm_lead_stage_act" name="Stages" sequence="0" parent="base.menu_crm_config_lead" groups="base.group_no_one"/>

        <!--
            LEADS/OPPORTUNITIES CATEGORIES
            -->

        <!-- Categories Form View -->
        <record id="crm_lead_categ_action" model="ir.actions.act_window">
            <field name="name">Categories</field>
            <field name="res_model">crm.case.categ</field>
            <field name="view_type">form</field>
            <field name="view_id" ref="crm_case_categ_tree-view"/>
            <field name="context" eval="{'object_id': ref('model_crm_lead')}"/>
            <field name="domain">[('object_id.model', '=', 'crm.lead')]</field>
            <field name="help">Create specific categories that fit your company's activities to better classify and analyse your leads and opportunities. Such categories could for instance reflect your product structure or the different types of sales you do.</field>
        </record>

        <menuitem action="crm_lead_categ_action"
            id="menu_crm_lead_categ" name="Categories"
            parent="base.menu_crm_config_lead" sequence="1" groups="base.group_no_one"/>

        <!--
            LEADS
            -->
        <act_window
                id="act_crm_opportunity_crm_phonecall_new"
                name="Phone calls"
                groups="base.group_sale_salesman"
                res_model="crm.phonecall"
                view_mode="tree,calendar,form"
                context="{'default_duration': 1.0 ,'default_opportunity_id': active_id}"
                view_type="form"/>

        <act_window
                id="act_crm_opportunity_crm_meeting_new"
                name="Meetings"
                res_model="crm.meeting"
                view_mode="tree,form,calendar"
                context="{'default_duration': 4.0, 'default_opportunity_id': active_id}"
                view_type="form"/>


        <!-- CRM Lead Form View  -->
        <record model="ir.ui.view" id="crm_case_form_view_leads">
        <field name="name">CRM - Leads Form</field>
        <field name="model">crm.lead</field>
        <field name="type">form</field>
        <field name="arch" type="xml">
            <form string="Leads Form" version="7.0">
                <header>
                    <button name="%(crm.action_crm_lead2opportunity_partner)d" string="Convert to Opportunity" type="action"
                            states="draft,open,pending" help="Convert to Opportunity" class="oe_highlight"/>
                    <button name="case_escalate" string="Escalate" type="object"  
                            states="draft,open,pending"/>
                    <button name="case_reset" string="Reset" type="object"
                            states="cancel"/>
                    <button name="case_cancel" string="Cancel" type="object"
                            states="draft,open,pending"/>
                    <field name="stage_id" widget="statusbar"
                            on_change="onchange_stage_id(stage_id)"/>
                </header>
                <sheet>
                    <div class="oe_right oe_button_box" name="buttons">
                        <button type="action"
                            name="%(act_crm_opportunity_crm_meeting_new)d"
                            string="Meetings" />

                        <button type="action"
                            name="%(act_crm_opportunity_crm_phonecall_new)d"
                            string="Phone Calls" />
                    </div>
                    <div class="oe_title">
                        <label for="name" class="oe_edit_only" string="Lead Description"/>
                        <h1><field name="name" placeholder="Describe the lead..."/></h1>
                    </div>
                    <group>
                        <group>
                            <field name="user_id" />
                            <field name="section_id"/>
                            <field name="type" invisible="1"/>
                        </group>
                        <group>
                            <field name="priority"/>
                            <field name="categ_ids"
                                widget="many2many_tags"
                                domain="[('object_id.model','=','crm.lead')]"/>
                        </group>
                        <group>
                            <field name="partner_name" string="Company Name"/>
                            <field name="partner_id" string="Customer"/>
                            <label for="street" string="Address"/>
                            <div>
                                <field name="street" placeholder="Street..."/>
                                <field name="street2"/>
                                <div>
                                    <field name="zip" class="oe_inline" placeholder="ZIP"/>
                                    <field name="city" class="oe_inline" placeholder="City"/>
                                </div>
                                <field name="state_id" placeholder="State"/>
                                <field name="country_id" placeholder="Country"/>
                            </div>
                        </group>
                        <group>
                            <label for="contact_name" />
                            <div>
                                <field name="contact_name" class="oe_inline"/>,
                                <field name="title" placeholder="Title" domain="[('domain', '=', 'contact')]" class="oe_inline"/>
                            </div>
                            <field name="email_from" widget="email"/>
                            <field name="function" />
                            <field name="phone"/>
                            <field name="mobile"/>
                            <field name="fax"/>
                            <!--
                            This should be integrated in Open Chatter
                            <button string="Mail"
                                name="%(mail.action_email_compose_message_wizard)d"
                                icon="terp-mail-message-new" type="action" colspan="1"/>
                            -->
                        </group>
                    </group>
                    <notebook colspan="4">
                    <page string="Notes">
                        <field name="description"/>
                    </page>
                    <page string="Extra Info">
                        <group>
                            <group string="Categorization">
                                <field name="company_id"
                                    groups="base.group_multi_company"
                                    widget="selection" colspan="2" />
                                <field name="type_id" widget="selection"/>
                                <field name="channel_id" widget="selection"/>
                                <field name="referred"/>
                                <field name="state" groups="base.group_no_one"/>
                            </group>
                            <group string="Mailings">
                                <field name="opt_in" on_change="on_change_opt_in(opt_in)"/>
                                <field name="opt_out" on_change="on_change_opt_out(opt_out)"/>
                            </group>
                        </group>
                    </page>
                    </notebook>
                </sheet>
                <div class="oe_chatter">
                    <field name="message_ids" widget="mail_thread"/>
                </div>
            </form>
        </field>
        </record>

        <!-- CRM Lead Tree View -->
        <record model="ir.ui.view" id="crm_case_tree_view_leads">
            <field name="name">Leads</field>
            <field name="model">crm.lead</field>
            <field name="type">tree</field>
            <field name="arch" type="xml">
                <tree string="Leads" fonts="bold:needaction_pending==True" colors="grey:state in ('cancel', 'done')">
                    <field name="date_deadline" invisible="1"/>
                    <field name="create_date" groups="base.group_no_one"/>
                    <field name="name"/>
                    <field name="contact_name"/>
                    <field name="country_id" invisible="context.get('invisible_country', True)" />
                    <field name="email_from"/>
                    <field name="phone"/>
                    <field name="stage_id"/>
<<<<<<< HEAD
                    <field name="categ_id" invisible="1"/>
                    <field name="user_id" invisible="1"/>
=======
>>>>>>> e29ed5cc
                    <field name="section_id" invisible="context.get('invisible_section', True)" />
                    <field name="state" groups="base.group_no_one"/>
                    <field name="type_id" invisible="1"/>
                    <field name="referred" invisible="1"/>
                    <field name="channel_id" invisible="1"/>
                    <field name="subjects" invisible="1"/>
                    <field name="needaction_pending" invisible="1"/>
                </tree>
            </field>
        </record>

        <!-- CRM Lead Calendar View -->
        <record model="ir.ui.view" id="crm_case_calendar_view_leads">
            <field name="name">CRM - Leads Calendar</field>
            <field name="model">crm.lead</field>
            <field name="type">calendar</field>
            <field name="priority" eval="2"/>
            <field name="arch" type="xml">
                <calendar string="Leads Generation"
                    date_start="date_action" color="user_id">
                    <field name="name" />
                    <field name="partner_name" />
                </calendar>
            </field>
        </record>

    <!-- CRM Lead Kanban View  -->
    <record model="ir.ui.view" id="crm_case_kanban_view_leads">
        <field name="name">CRM - Leads Kanban</field>
        <field name="model">crm.lead</field>
        <field name="type">kanban</field>
        <field name="arch" type="xml">
            <kanban default_group_by="stage_id">
                <field name="state" groups="base.group_no_one"/>
                <field name="color"/>
                <field name="priority"/>
                <field name="planned_revenue" sum="Expected Revenues"/>
                <field name="user_email"/>
                <field name="user_id"/>
                <field name="partner_address_email"/>
                <field name="message_summary"/>
                <field name="needaction_pending"/>
                <templates>
                    <t t-name="lead_details">
                        <ul class="oe_kanban_tooltip">
                            <li t-if="record.phone.raw_value"><b>Phone:</b> <field name="phone"/></li>
                            <li><b>Probability:</b> <field name="probability"/>%%</li>
                            <li><b>Creation date:</b> <field name="create_date"/></li>
                            <li t-if="record.date_deadline.raw_value"><b>Date Deadline:</b> <field name="date_deadline"/></li>
                        </ul>
                    </t>
                    <t t-name="kanban-box">
                        <div t-attf-class="oe_kanban_color_#{kanban_getcolor(record.color.raw_value)} oe_kanban_card oe_kanban_global_click">
                            <div class="oe_dropdown_toggle oe_dropdown_kanban">
                                <span class="oe_e">í</span>
                                <ul class="oe_dropdown_menu">
                                    <li><a type="edit" >Edit...</a></li>
                                    <li><a type="delete">Delete</a></li>
                                    <li><a name="%(mail.action_email_compose_message_wizard)d" type="action">Send Email</a></li>
                                    <li><a name="%(opportunity2phonecall_act)d" type="action">Log Call</a></li>
                                    <li><a name="action_makeMeeting" type="object">Schedule Meeting</a></li>
                                    <li><ul class="oe_kanban_colorpicker" data-field="color"/></li>
                                </ul>
                            </div>
                            <div class="oe_kanban_content">
                                <div>
                                    <b><field name="name"/></b>
                                    <t t-if="record.planned_revenue.raw_value">
                                        - <b><t t-esc="Math.round(record.planned_revenue.value)"/>
                                        <field name="company_currency"/></b>
                                    </t>
                                </div>
                                <div>
                                    <field name="partner_id"/>
                                </div>
                                <div style="padding-left: 0.5em">
                                    <t t-if="record.date_deadline.raw_value and record.date_deadline.raw_value lt (new Date())" t-set="red">oe_kanban_text_red</t>
                                    <span t-attf-class="#{red || ''}"><field name="date_action"/></span>
                                    <t t-if="record.date_action.raw_value"> : </t>
                                    <field name="title_action"/>
                                </div>
                                <div class="oe_kanban_bottom_right">
                                    <a t-if="record.priority.raw_value == 1" type="object" name="set_normal_priority" class="oe_e oe_star_on">7</a>
                                    <a t-if="record.priority.raw_value != 1" type="object" name="set_high_priority" class="oe_e oe_star_off">7</a>
                                    <!--
                                    <t t-if="record.date_deadline.raw_value and record.date_deadline.raw_value lt (new Date())" t-set="red">oe_kaban_status_red</t>
                                    <span t-attf-class="oe_kanban_status #{red}"> </span>
                                    -->
                                    <img t-att-src="kanban_image('res.users', 'avatar', record.user_id.raw_value[0])" t-att-title="record.user_id.value" width="24" height="24" class="oe_kanban_avatar"/>
                                </div>
                                <div class="oe_kanban_footer_left">
                                    <t t-if="record.needaction_pending.raw_value"><span class="oe_kanban_mail_new">New</span></t>
                                    <t t-raw="record.message_summary.raw_value"/>
                                </div>
                            </div>
                            <div class="oe_clear"></div>
                        </div>
                        <!--
                            <div class="oe_kanban_right">
                                <a name="case_mark_lost" string="Mark Lost" states="open,pending" type="object" icon="kanban-stop" />
                                <a name="case_pending" string="Pending" states="draft,open" type="object" icon="kanban-pause" />
                                <a name="case_open" string="Open" states="pending" type="object" icon="gtk-media-play" />
                                <a name="case_mark_won" string="Mark Won" states="open,pending" type="object" icon="kanban-apply" />
                            </div>
                        -->
                    </t>
                </templates>
            </kanban>
        </field>
    </record>

    <!-- CRM Lead Search View -->
    <record id="view_crm_case_leads_filter" model="ir.ui.view">
        <field name="name">CRM - Leads Search</field>
        <field name="model">crm.lead</field>
        <field name="type">search</field>
        <field name="arch" type="xml">
            <search string="Search Leads">
                <filter icon="terp-mail-message-new"
                    string="Inbox" help="Unread messages"
                    name="needaction_pending"
                    domain="[('needaction_pending','=',True)]"/>
                <field name="name" string="Lead / Customer" filter_domain="['|','|',('partner_name','ilike',self),('email_from','ilike',self),('name','ilike',self)]"/>
                <!-- subjects is not set as store=True so, it is placed outside filter_domain-->
                <field name="subjects"/>     
                <separator orientation="vertical"/>
                <field name="create_date"/>
                <separator orientation="vertical"/>
                <filter icon="terp-check"
                    string="New"
                    name="new" help="New Leads"
                    domain="[('state','=','draft')]"/>
                <filter icon="terp-camera_test"
                    string="Open"
                    name="open"
                    domain="[('state','=','open')]"/>
                <filter string="Unassigned Leads"
                        icon="terp-personal-"
                        domain="[('user_id','=', False)]"
                        help="Unassigned Leads" />
                <filter string="Leads Assigned to Me or My Team(s)"
                        icon="terp-personal+"
                        context="{'invisible_section': False}"
                        domain="['|', ('section_id.user_id','=',uid), ('section_id.member_ids', 'in', [uid])]"
                        help="Leads that are assigned to one of the sale teams I manage, or to me"/>
                <separator orientation="vertical"/>
                <field name="user_id"/>
                <field name="section_id" widget="selection"
                    context="{'invisible_section': False}"/>
                <field name="country_id" context="{'invisible_country': False}"/>
                <separator orientation="vertical"/>
                <newline/>
                <group expand="0" string="Group By...">
                    <filter string="Salesperson" icon="terp-personal" domain="[]" context="{'group_by':'user_id'}"/>
                    <filter string="Team" icon="terp-personal+" domain="[]" context="{'group_by':'section_id'}"/>
                    <filter string="Referrer" icon="terp-personal" domain="[]" context="{'group_by':'referred'}"/>
                    <separator orientation="vertical"/>
                    <filter string="Campaign" icon="terp-gtk-jump-to-rtl"
                        domain="[]" context="{'group_by':'type_id'}" />
                    <filter string="Channel" icon="terp-call-start"
                        domain="[]" context="{'group_by':'channel_id'}" />
                    <separator orientation="vertical"/>
                    <filter string="Stage" icon="terp-stage" domain="[]" context="{'group_by':'stage_id'}"/>
                    <filter string="Status" icon="terp-stock_effects-object-colorize" domain="[]" context="{'group_by':'state'}"/>
                    <separator orientation="vertical" groups="base.group_no_one"/>
                    <filter string="Creation" help="Create date" icon="terp-go-month"
                        domain="[]" context="{'group_by':'create_date'}" groups="base.group_no_one"/>
                </group>
                <separator orientation="vertical"/>
                <group string="Display">
                    <filter string="Show Countries" icon="terp-personal+" context="{'invisible_country': False}" help="Show Countries"/>
                    <filter string="Show Sales Team"
                        icon="terp-personal+"
                        context="{'invisible_section': False}"
                        domain="[]"
                        help="Show Sales Team"/>
                </group>
           </search>
        </field>
    </record>


    <!--
        OPPORTUNITY
        -->

    <!-- Opportunities Form View -->
    <record model="ir.ui.view" id="crm_case_form_view_oppor">
        <field name="name">Opportunities</field>
        <field name="model">crm.lead</field>
        <field name="type">form</field>
        <field name="priority">20</field>
        <field name="arch" type="xml">
            <form string="Opportunities" version="7.0">
                <header>
                    <button name="stage_previous" string="Previous" type="object"
                            states="open" context="{'stage_type': 'opportunity'}"/>
                    <button name="stage_next" string="Next" type="object"  
                            states="open" context="{'stage_type': 'opportunity'}"/>
                    <button name="case_mark_won" string="Mark Won" type="object"
                            states="open" class="oe_highlight"/>
                    <button name="case_mark_won" string="Mark Won" type="object"
                            states="draft,pending"/>
                    <button name="case_open" string="Open" type="object" class="oe_highlight"
                            states="draft,pending"/>
                    <button name="case_escalate" string="Escalate" type="object"
                            states="open" />
                    <button name="case_mark_lost" string="Mark Lost" type="object"
                            states="draft,open"/>
                    <button name="case_reset" string="Reset to Draft" type="object"
                            states="done,cancel" />
                    <button name="case_cancel" string="Cancel" type="object"
                            states="draft"/>
                    <field name="stage_id" widget="statusbar"
                            on_change="onchange_stage_id(stage_id)"/>
                </header>
                <sheet>
                    <div class="oe_right oe_button_box">
                        <button string="Schedule/Log Call"
                            name="%(opportunity2phonecall_act)d"
                            type="action"/>
                        <button string="Schedule Meeting"
                            name="action_makeMeeting"
                            type="object"/>
                    </div>
                    <div class="oe_title">
                        <label for="name" class="oe_edit_only"/>
                        <h1><field name="name"/></h1>
                        <label for="planned_revenue" class="oe_edit_only"/>
                        <h2>
                            <field name="planned_revenue" class="oe_inline"/>
                            <field name="company_currency" class="oe_inline"/> at 
                            <field name="probability" class="oe_inline"/>%% success rate
                        </h2>
                    </div>
                    <group>
                        <group>
                            <field name="partner_id"
                                on_change="onchange_partner_id(partner_id, email_from)"
                                string="Customer"
                                context="{'default_name': partner_name, 'default_email': email_from, 'default_phone': phone}"/>
                            <field name="email_from" string="Email"/>
                            <field name="phone"/>
                        </group>

                        <group>
                            <label for="title_action"/>
                            <div>
                                <field name="date_action" nolabel="1"/> <label string="-" attrs="{'invisible': ['|', ('date_action', '=', False), ('title_action', '=', False)]}"/>
                                <field name="title_action" class="oe_inline" nolabel="1" placeholder="Call for proposal"/>
                            </div>
                            <field name="date_deadline"/>
                            <field name="priority"/>
                        </group>

                        <group>
                            <field name="user_id"/>
                            <field name="section_id" colspan="1" widget="selection"/>
                        </group>
                        <group>
                            <field name="categ_ids"
                                string="Categories" widget="many2many_tags"
                                domain="[('object_id.model', '=', 'crm.lead')]"/>

                        </group>
                    </group>

                                    <!--<button string="Mail"
                                        name="%(mail.action_email_compose_message_wizard)d"
                                        context="{'mail':'new', 'model': 'crm.lead'}"
                                        icon="terp-mail-message-new" type="action" />-->

                    <notebook colspan="4">
                    <page string="Internal Notes">
                        <field name="description"/>
                    </page>
                    <page string="Lead">
                        <group>
                            <group>
                                <field name="partner_name"/>
                                <label for="street" string="Address"/>
                                <div>
                                    <field name="street" placeholder="Street..."/>
                                    <field name="street2"/>
                                    <div class="address_format">
                                        <field name="city" placeholder="City" style="width: 40%%"/>
                                        <field name="state_id" class="oe_no_button" placeholder="State" style="width: 24%%"/>
                                        <field name="zip" placeholder="ZIP" style="width: 34%%"/>
                                    </div>
                                    <field name="country_id" placeholder="Country"/>
                                </div>
                            </group>

                            <group>
                                <label for="contact_name" />
                                <div>
                                    <field name="contact_name" class="oe_inline"/>
                                    <field name="title" placeholder="Title" domain="[('domain', '=', 'contact')]" class="oe_inline oe_no_button"/>
                                </div>
                                <field name="function" />
                                <field name="mobile"/>
                                <field name="fax"/>
                            </group>

                            <group string="Categorization">
                                <field name="type_id" widget="selection"/>
                                <field name="channel_id" widget="selection"/>
                            </group>
                            <group string="Mailings">
                                <field name="opt_in" on_change="on_change_opt_in(opt_in)"/>
                                <field name="opt_out" on_change="on_change_opt_out(opt_out)"/>
                            </group>
                            <group string="Misc">
                                <field name="active"/>
                                <field name="day_open" groups="base.group_no_one"/>
                                <field name="day_close" groups="base.group_no_one"/>
                                <field name="referred"/>
                                <field name="state" groups="base.group_no_one"/>
                                <field name="type" invisible="1"/>
                            </group>
                            <group string="References">
                                <field name="ref"/>
                                <field name="ref2"/>
                            </group>
                        </group>
                    </page>
                    </notebook>
                </sheet>
                <div class="oe_chatter">
                    <field name="message_ids" widget="mail_thread"/>
                </div>
            </form>
        </field>
    </record>

        <!-- Opportunities Tree View -->
        <record model="ir.ui.view" id="crm_case_tree_view_oppor">
            <field name="name">Opportunities Tree</field>
            <field name="model">crm.lead</field>
            <field name="type">tree</field>
            <field name="arch" type="xml">
                <tree string="Opportunities" fonts="bold:needaction_pending==True" colors="gray:state in ('cancel', 'done');red:date_deadline and (date_deadline &lt; current_date)">
                    <field name="date_deadline" invisible="1"/>
                    <field name="create_date" groups="base.group_no_one"/>
                    <field name="name" string="Opportunity"/>
                    <field name="partner_id" string="Customer"/>
                    <field name="country_id" invisible="context.get('invisible_country', True)" />
                    <field name="date_action"/>
                    <field name="title_action" />
                    <field name="channel_id" invisible="1"/>
                    <field name="type_id" invisible="1"/>
                    <field name="subjects" invisible="1"/>
                    <field name="stage_id"/>
                    <field name="planned_revenue" sum="Expected Revenues"/>
                    <field name="probability" widget="progressbar" avg="Avg. of Probability"/>
                    <field name="section_id" invisible="context.get('invisible_section', True)" />
                    <field name="user_id"/>
                    <field name="priority" invisible="1"/>
                    <field name="state" groups="base.group_no_one"/>
                    <field name="needaction_pending" invisible="1"/>
                </tree>
            </field>
        </record>


    <!-- Opportunities Search View -->
    <record id="view_crm_case_opportunities_filter" model="ir.ui.view">
        <field name="name">CRM - Opportunities Search</field>
        <field name="model">crm.lead</field>
        <field name="type">search</field>
        <field name="arch" type="xml">
            <search string="Search Opportunities">
                <filter icon="terp-mail-message-new"
                    string="Inbox" help="Unread messages"
                    name="needaction_pending"
                    domain="[('needaction_pending','=',True)]"/>
                <field name="name" string="Opportunity / Customer"
                    filter_domain="['|','|','|',('partner_id','ilike',self),('partner_name','ilike',self),('email_from','ilike',self),('name', 'ilike', self)]"/>
                <separator orientation="vertical"/>
                <filter icon="terp-check"
                    string="New" help="New Opportunities"
                    name="new"
                    domain="[('state','=','draft')]"/>
                <filter icon="terp-camera_test"
                    string="Open" help="Open Opportunities"
                    name="open"
                    domain="[('state','=','open')]"/>
                <filter string="Unassigned Opportunities"
                        icon="terp-personal-"
                        domain="[('user_id','=', False)]"
                        help="Unassigned Opportunities" />
               <filter string="Opportunities Assigned to Me or My Team(s)"  icon="terp-personal+"
                        domain="['|', ('section_id.user_id','=',uid), ('section_id.member_ids', 'in', [uid])]"
                        context="{'invisible_section': False}"
                        help="Opportunities that are assigned to either me or one of the sale teams I manage" />
                <separator orientation="vertical"/>
                <field name="user_id"/>
                <field name="country_id"/>
                <field name="partner_id"/>
                <field name="section_id"
                    context="{'invisible_section': False, 'default_section_id': self}"/>
                <newline/>
                <group expand="0" string="Group By..." colspan="16">
                    <filter string="Salesperson" icon="terp-personal" domain="[]" context="{'group_by':'user_id'}" />
                    <filter string="Team" help="Sales Team" icon="terp-personal+" domain="[]" context="{'group_by':'section_id'}"/>
                    <filter string="Customer" help="Partner" icon="terp-personal+" domain="[]" context="{'group_by':'partner_id'}"/>
                    <separator orientation="vertical" />
                    <filter string="Stage" icon="terp-stage" domain="[]" context="{'group_by':'stage_id'}" />
                    <filter string="Priority" icon="terp-rating-rated" domain="[]" context="{'group_by':'priority'}" />
                    <filter string="Campaign" icon="terp-gtk-jump-to-rtl" domain="[]" context="{'group_by':'type_id'}"/>
                    <filter string="Channel" icon="terp-call-start" domain="[]" context="{'group_by':'channel_id'}" />
                    <filter string="Status" icon="terp-stock_effects-object-colorize" domain="[]" context="{'group_by':'state'}"/>
                    <separator orientation="vertical" />
                    <filter string="Creation" icon="terp-go-month" domain="[]" context="{'group_by':'create_date'}" groups="base.group_no_one"/>
                    <filter string="Exp.Closing" icon="terp-go-month" help="Expected Closing" domain="[]" context="{'group_by':'date_deadline'}" />
                </group>
                <group string="Display">
                    <filter string="Show Sales Team"
                        icon="terp-personal+"
                        context="{'invisible_section': False}"
                        domain="[]"
                        help="Show Sales Team"/>
                </group>
            </search>
        </field>
    </record>

    </data>
</openerp><|MERGE_RESOLUTION|>--- conflicted
+++ resolved
@@ -233,11 +233,7 @@
                     <field name="email_from"/>
                     <field name="phone"/>
                     <field name="stage_id"/>
-<<<<<<< HEAD
-                    <field name="categ_id" invisible="1"/>
                     <field name="user_id" invisible="1"/>
-=======
->>>>>>> e29ed5cc
                     <field name="section_id" invisible="context.get('invisible_section', True)" />
                     <field name="state" groups="base.group_no_one"/>
                     <field name="type_id" invisible="1"/>
