<?xml version="1.0" encoding="utf-8"?>
<openerp>
    <data>

<!-- CRM Claim Report Tree View -->

        <record id="view_report_crm_claim_tree" model="ir.ui.view">
            <field name="name">crm.claim.report.tree</field>
            <field name="model">crm.claim.report</field>
            <field name="type">tree</field>
            <field name="arch" type="xml">
               <tree string="Claims">
<<<<<<< HEAD
					<field name="name" invisible="1"/>
					<field name="month" invisible="1"/>
					<field name="section_id" invisible="1"/>
                    <field name="user_id" invisible="1"/>
                    <field name="company_id" invisible="1"/>
                    <field name="partner_id" invisible="1"/>
                    <field name="day" invisible="1"/>
					<field name="nbr" string="#Claim" sum="#Claim"/>
	                <field name="delay_close" avg="Avg Closing Delay"/>
	                <field name="state" invisible="1"/>
	                <field name="stage_id" invisible="1"/>
	                <field name="categ_id" invisible="1"/>
=======
                    <field name="name" />
                    <field name="month"/>
                    <field name="section_id" />
                    <field name="user_id" />
                    <field name="company_id" />
                    <field name="partner_id" />
                    <field name="nbr" string="#Claim"/>
                    <field name="delay_close"/>
                    <field name="state"  invisible="1"/>
                    <field name="stage_id" invisible="1"/>
                    <field name="categ_id" invisible="1"/>
>>>>>>> 5e9e4eaa
                </tree>
            </field>
        </record>

<!-- CRM Claim Report Form View -->

        <record id="view_report_crm_claim_form" model="ir.ui.view">
            <field name="name">crm.claim.report.form</field>
            <field name="model">crm.claim.report</field>
            <field name="inherit_id" ref="view_crm_case_form"/>
            <field name="type">form</field>
            <field name="arch" type="xml">
                <field name="nbr" position="after">
                    <field name="delay_close"/>
                    <field name="amount_revenue"/>
                    <field name="amount_costs"/>
                    <field name="amount_revenue_prob"/>
                    <field name="probability"/>
                </field>
            </field>
        </record>

<!-- CRM Claim Report Graph View -->

        <record id="view_report_crm_claim_graph" model="ir.ui.view">
            <field name="name">crm.claim.report.graph</field>
            <field name="model">crm.claim.report</field>
            <field name="type">graph</field>
            <field name="arch" type="xml">
                <graph orientation="horizontal" string="Claims" type="bar">
                    <field name="state"/>
                    <field name="nbr" operator="+"/>
                    <field group="True" name="user_id"/>
                </graph>
            </field>
        </record>

<!-- CRM Claim Report Search View -->

        <record id="view_report_crm_claim_filter" model="ir.ui.view">
            <field name="name">crm.claim.report.select</field>
            <field name="model">crm.claim.report</field>
            <field name="inherit_id" ref="view_crm_case_filter"/>
            <field name="type">search</field>
            <field name="arch" type="xml">
            <data>
            	<xpath expr='//search[@string="Search"]/group[@string="Extended options..."]/filter[@string="Cancel"]' position='after'>
            	<group>
            	    <separator orientation="vertical"/>
            	    <field name="stage_id" widget="selection" domain="[('object_id.model', '=', 'crm.claim')]"/>
	                <field name="categ_id" widget="selection" domain="[('object_id.model', '=', 'crm.claim')]"/>
                </group>
            	</xpath>
             <xpath
                 expr='//search[@string="Search"]/group[@string="Group By..."]/filter[@string="State"]'
                 position='after'>
                 <filter string="Stage" icon="terp-sale" domain="[]"
                     context="{'group_by':'stage_id'}" />
             </xpath>
             </data>
            </field>
        </record>

<!-- CRM Claim Report Action -->

        <record id="action_report_crm_claim" model="ir.actions.act_window">
            <field name="name">Claims</field>
            <field name="res_model">crm.claim.report</field>
            <field name="view_type">form</field>
<<<<<<< HEAD
  			<field name="view_mode">tree,graph</field>
  			<field name="context">{"search_default_User":1,"search_default_This Month":1,'group_by_no_leaf':1,'group_by':[]}</field>
=======
              <field name="view_mode">tree,graph</field>
>>>>>>> 5e9e4eaa
            <field name="view_id" ref="view_report_crm_claim_tree"/>
            <field name="search_view_id" ref="view_report_crm_claim_filter"/>

        </record>

           <record model="ir.actions.act_window.view" id="action_report_crm_claim_tree">
            <field name="sequence" eval="1"/>
            <field name="view_mode">tree</field>
            <field name="view_id" ref="view_report_crm_claim_tree"/>
            <field name="act_window_id" ref="action_report_crm_claim"/>
        </record>

           <record model="ir.actions.act_window.view" id="action_report_crm_claim_graph">
            <field name="sequence" eval="2"/>
            <field name="view_mode">graph</field>
            <field name="view_id" ref="view_report_crm_claim_graph"/>
            <field name="act_window_id" ref="action_report_crm_claim"/>
        </record>

       <menuitem name="Claims" id="menu_report_crm_claim_tree"
           groups="base.group_extended"
           action="action_report_crm_claim" parent="base.next_id_64" />


    </data>
</openerp><|MERGE_RESOLUTION|>--- conflicted
+++ resolved
@@ -10,7 +10,6 @@
             <field name="type">tree</field>
             <field name="arch" type="xml">
                <tree string="Claims">
-<<<<<<< HEAD
 					<field name="name" invisible="1"/>
 					<field name="month" invisible="1"/>
 					<field name="section_id" invisible="1"/>
@@ -23,19 +22,6 @@
 	                <field name="state" invisible="1"/>
 	                <field name="stage_id" invisible="1"/>
 	                <field name="categ_id" invisible="1"/>
-=======
-                    <field name="name" />
-                    <field name="month"/>
-                    <field name="section_id" />
-                    <field name="user_id" />
-                    <field name="company_id" />
-                    <field name="partner_id" />
-                    <field name="nbr" string="#Claim"/>
-                    <field name="delay_close"/>
-                    <field name="state"  invisible="1"/>
-                    <field name="stage_id" invisible="1"/>
-                    <field name="categ_id" invisible="1"/>
->>>>>>> 5e9e4eaa
                 </tree>
             </field>
         </record>
@@ -105,12 +91,8 @@
             <field name="name">Claims</field>
             <field name="res_model">crm.claim.report</field>
             <field name="view_type">form</field>
-<<<<<<< HEAD
   			<field name="view_mode">tree,graph</field>
   			<field name="context">{"search_default_User":1,"search_default_This Month":1,'group_by_no_leaf':1,'group_by':[]}</field>
-=======
-              <field name="view_mode">tree,graph</field>
->>>>>>> 5e9e4eaa
             <field name="view_id" ref="view_report_crm_claim_tree"/>
             <field name="search_view_id" ref="view_report_crm_claim_filter"/>
 
