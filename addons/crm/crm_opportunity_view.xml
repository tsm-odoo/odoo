<?xml version="1.0"?>
<openerp>
    <data>
        <!-- Opportunities Form View -->
            <record model="ir.ui.view" id="crm_case_form_view_oppor">
                <field name="name">Opportunities</field>
                <field name="model">crm.lead</field>
                <field name="type">form</field>
                <field name="priority">10</field>
                <field name="arch" type="xml">
                    <form string="Opportunities">
                        <group colspan="4" col="7">
                            <field name="name"  required="1" string="Opportunity"/>
                            <label string="Stage:" align="1.0"/>
                            <group colspan="1" col="4">
                                <field name="stage_id" nolabel="1"
                                    on_change="onchange_stage_id(stage_id)"
                                    domain="[('type','=','opportunity'),('section_ids', '=', section_id)]"/>
                                <button name="stage_previous"
                                    states="draft,open,pending" type="object"
                                    icon="gtk-go-back" string="" context="{'stage_type': 'opportunity'}"/>
                                <button name="stage_next" states="draft,open,pending"
                                    type="object" icon="gtk-go-forward" string="" context="{'stage_type': 'opportunity'}"/>
                            </group>
                            <field name="user_id"/>

                            <button string="Schedule/Log Call"
                            name="%(opportunity2phonecall_act)d" icon="terp-call-start" type="action" groups="base.group_extended"/>

                            <field name="planned_revenue"/>
                            <field name="probability"/>
                            <field name="date_deadline"/>

                            <button name="action_makeMeeting" type="object"
                            string="Schedule Meeting" icon="gtk-redo" />
                            <newline/>
                            <field name="date_action"/>
                            <field name="title_action"/>
                            <field name="priority" string="Priority"/>
                            <newline/>
                            <field name="type" invisible="1"/>
                        </group>
                        <notebook colspan="4">
                        <page string="Opportunity">
                            <group col="4" colspan="2">
                                <separator colspan="4" string="Contacts"/>
                                <group colspan="2">
                                    <field name="partner_id" select="1"
                                        on_change="onchange_partner_id(partner_id, email_from)" string="Customer"
                                        colspan="2" />
                                    <button name="%(action_crm_lead2partner)d"
                                        icon="terp-partner" type="action"
                                        string="Create"
                                        attrs="{'invisible':[('partner_id','!=',False)]}"/>
                                </group>
                                <field name="partner_address_id"
                                    string="Contact"
                                    on_change="onchange_partner_address_id(partner_address_id, email_from)"
                                    colspan="1" />
                                <group col="3" colspan="2">
                                    <field name="email_from" string="Email" />
                                    <button string="Send Email"
                                    name="%(crm.action_crm_send_mail)d"
                                    context="{'mail':'new', 'model': 'crm.lead'}"
                                    icon="terp-mail-message-new" type="action" />
                                </group>
                                    <field name="phone"/>

                            </group>
                            <group col="2" colspan="2">
                                <separator colspan="2" string="Categorization"/>
                                <field name="section_id" colspan="1" widget="selection"/>
                                <field name="categ_id" select="1"
                                string="Category" widget="selection"
                                domain="[('object_id.model', '=', 'crm.lead')]" />
                            </group>

                            <separator colspan="4" string="Details"/>
                            <field name="description" nolabel="1" colspan="4"/>

                            <separator colspan="4"/>
                            <group col="10" colspan="4">
                                <field name="state"/>
                                <button name="case_cancel" string="Cancel"
                                    states="draft" type="object"
                                    icon="gtk-cancel" />
                                <button name="case_mark_lost" string="Mark Lost"
                                    states="open,pending" type="object"
                                    icon="gtk-cancel" />
                                <button name="case_reset" string="Reset to Draft"
                                    states="done,cancel" type="object"
                                    icon="gtk-convert" />
                                <button name="case_open" string="Open"
                                    states="draft,pending" type="object"
                                    icon="gtk-go-forward" />
                                <button name="case_pending" string="Pending"
                                    states="draft,open" type="object"
                                    icon="gtk-media-pause" />
                                <button name="case_escalate" string="Escalate"
                                    states="open,pending" type="object"
                                    groups="base.group_extended"
                                    icon="gtk-go-up" />
                                <button name="case_close" string="Mark Won"
                                    states="open,pending" type="object"
                                    icon="gtk-apply" />
                            </group>
                        </page>
                        <page string="Lead">
                            <group colspan="2" col="4">
                                <separator string="Contact" colspan="4" col="4"/>
                                <field name="partner_name" string="Customer Name" colspan="4"/>
                                <newline/>
                                <field domain="[('domain', '=', 'contact')]" name="title" widget="selection"/>
                                <field name="function" />
                                <field name="street" colspan="4"/>
                                <field name="street2" colspan="4"/>
                                <field name="zip"/>
                                <field name="city"/>
                                <field name="country_id"/>
                                <field name="state_id"/>
                            </group>
                            <group colspan="2" col="2">
                                <separator string="Communication" colspan="2"/>
                                <field name="fax"/>
                                <field name="mobile"/>
                            </group>
                            <group colspan="2" col="2">
                                <separator string="Categorization" colspan="2"/>
                                <field name="type_id" widget="selection" groups="base.group_extended"/>
                                <field name="channel_id" widget="selection"/>
                            </group>
                            <group colspan="2" col="2">
                                <separator string="Mailings" colspan="2"/>
                                <field name="optin"/>
                                <field name="optout"/>
                            </group>
                        </page>

                        <page string="Communication &amp; History" groups="base.group_extended">
                            <group colspan="4">
                                <field colspan="4" name="email_cc" string="Global CC" widget="char" size="512"/>
                            </group>
                            <field name="message_ids" colspan="4" nolabel="1" mode="tree,form">
                                <tree string="History">
                                    <field name="display_text" string="History Information"/>
                                    <field name="history" invisible="1"/>
                                    <button string="Reply"
                                        name="%(emails.action_email_compose_message_wizard)d"
                                        context="{'mail':'reply', 'message_id':active_id}"
                                        icon="terp-mail-replied" type="action"/>
                                </tree>
                                <form string="History">
                                    <group col="4" colspan="4">
                                        <field name="email_from"/>
                                        <field name="date"/>
                                        <field name="email_to" size="512"/>
                                        <field name="email_cc" size="512"/>
                                        <field name="name" colspan="4" attrs="{'invisible': [('history', '=', True)]}"/>
                                        <field name="display_text" colspan="4"   attrs="{'invisible': [('history', '=', False)]}"/>
                                        <field name="history" invisible="1"/>
                                    </group>
                                    <notebook colspan="4">
                                        <page string="Details">
<<<<<<< HEAD
                                            <group attrs="{'invisible': [('history', '!=', True)]}">
                                                <field name="description" colspan="4" nolabel="1" height="250"/>
		                                        <button colspan="4" string="Reply"
		                                            name="%(emails.action_email_compose_message_wizard)d"
		                                            context="{'mail':'reply', 'message_id':active_id}"
		                                            icon="terp-mail-replied" type="action"/>
=======

                                                <field name="description" colspan="4" nolabel="1"/>
                                             <group attrs="{'invisible': [('history', '!=', True)]}">
                                                <button colspan="4"
                                                    string="Reply"
                                                    name="%(crm.action_crm_send_mail)d"
                                                    context="{'mail':'reply', 'model': 'crm.lead', 'include_original' : True}"
                                                    icon="terp-mail-replied" type="action" />
>>>>>>> adcd9eaa
                                            </group>

                                        </page>
                                        <page string="Attachments">
                                            <field name="attachment_ids" colspan="4" readonly="1" nolabel="1"/>
                                        </page>
                                    </notebook>
                                </form>
                            </field>
                            <button string="Add Internal Note"
                                name="%(crm.action_crm_add_note)d"
                                context="{'model': 'crm.lead' }"
                                icon="terp-document-new" type="action" />
		                    <button string="Send New Email"
		                        name="%(emails.action_email_compose_message_wizard)d"
		                        context="{'email_model': 'crm.lead'}"
		                        icon="terp-mail-message-new" type="action"/>
                        </page>
                        <page string="Extra Info" groups="base.group_extended">
                            <group col="2" colspan="2">
                                <separator string="Dates" colspan="2"/>
                                <field name="create_date"/>
                                <field name="write_date"/>
                                <field name="date_closed"/>
                                <field name="date_open"/>
                            </group>
                            <group col="2" colspan="2">
                                <separator string="Misc" colspan="2"/>
                                <field name="active"/>
                                <field name="day_open"/>
                                <field name="day_close"/>
                                <field name="referred"/>
                            </group>
                            <separator colspan="4" string="References"/>
                            <field name="ref"/>
                            <field name="ref2"/>
                        </page>
                        </notebook>
                    </form>
                </field>
            </record>

        <!-- Opportunities Tree View -->

            <record model="ir.ui.view" id="crm_case_tree_view_oppor">
                <field name="name">Opportunities Tree</field>
                <field name="model">crm.lead</field>
                <field name="type">tree</field>
                <field name="arch" type="xml">
                    <tree string="Opportunities" colors="blue:state=='pending' and not(date_deadline and (date_deadline &lt; current_date));gray:state in ('cancel', 'done');red:date_deadline and (date_deadline &lt; current_date)">
                        <field name="date_deadline" invisible="1"/>
                        <field name="create_date"/>
                        <field name="name" string="Opportunity"/>
                        <field name="partner_id" string="Customer"/>
                        <field name="country_id" invisible="context.get('invisible_country', True)" />
                        <field name="date_action"/>
                        <field name="title_action" />
                        <field name="stage_id"/>
                        <field name="channel_id" invisible="1"/>
                        <field name="type_id" invisible="1"/>
                        <button name="stage_previous" string="Previous Stage"
                            states="open,pending" type="object" icon="gtk-go-back" />
                        <button name="stage_next" string="Next Stage"
                            states="open,pending" type="object"
                            icon="gtk-go-forward" />
                        <field name="planned_revenue" sum="Expected Revenues"/>
                        <field name="probability" widget="progressbar" avg="Avg. of Probability"/>
                        <field name="section_id"
                            invisible="context.get('invisible_section', True)" />
                        <field name="user_id"/>
                        <field name="priority" invisible="1"/>
                        <field name="categ_id" invisible="1"/>
                        <field name="state"/>
                        <button name="case_open" string="Open"
                            states="draft,pending" type="object"
                            icon="gtk-go-forward" />
                        <button name="case_pending" string="Pending"
                            states="open,draft" type="object"
                            icon="gtk-media-pause" />
                        <button name="case_close" string="Won"
                            states="open,draft,pending" type="object"
                            icon="gtk-apply" />
                    </tree>
                </field>
            </record>

        <!-- Opportunities Graph View -->

            <record model="ir.ui.view" id="crm_case_graph_view_opportunity">
                <field name="name">CRM - Opportunity Graph</field>
                <field name="model">crm.lead</field>
                <field name="type">graph</field>
                <field name="arch" type="xml">
                    <graph string="Opportunity by Categories" type="bar" orientation="horizontal">
                        <field name="categ_id"/>
                        <field name="planned_revenue" operator="+"/>
                        <field name="state" group="True"/>
                    </graph>
                </field>
            </record>

        <!-- Opportunities Search View -->

            <record id="view_crm_case_opportunities_filter" model="ir.ui.view">
                <field name="name">CRM - Opportunities Search</field>
                <field name="model">crm.lead</field>
                <field name="type">search</field>
                <field name="arch" type="xml">
                    <search string="Search Opportunities">
                        <filter icon="terp-check"
                            string="Current"  help="Draft and Open Opportunities"
                            name="current"
                            domain="[('state','in',('draft','open'))]"/>
                        <filter icon="terp-camera_test"
                            string="Open"  help="Open Opportunities"
                            domain="[('state','=','open')]"/>
                        <filter icon="terp-gtk-media-pause"
                            string="Pending"  help="Pending Opportunities"
                            domain="[('state','=','pending')]"/>
                        <separator orientation="vertical"/>
                        <field name="name" string="Opportunity"/>
                        <field name="partner_id" string="Customer"/>
                        <field name="user_id">
                            <filter icon="terp-personal-"
                                domain="[('user_id','=', False)]"
                                help="Unassigned Opportunities" />
                        </field>
                        <field name="section_id"
                            context="{'invisible_section': False}"
                            widget="selection">
                            <filter icon="terp-personal+" groups="base.group_extended"
                                domain="['|', ('section_id', '=', context.get('section_id')), '|', ('section_id.user_id','=',uid), ('section_id.member_ids', 'in', [uid])]"
                                context="{'invisible_section': False}"
                                help="My Sales Team(s)" />
                            <filter icon="terp-personal+" groups="base.group_extended"
                                context="{'invisible_section': False}"
                                domain="[]"
                                help="Show Sales Team"/>
                        </field>
                        <newline/>
                        <group  expand="0" string="Extended Filters..." groups="base.group_extended">
                              <field name="stage_id" widget="selection" domain="[('type', '=', 'opportunity')]"/>
                              <field name="categ_id" widget="selection" domain="[('object_id.model', '=', 'crm.lead')]"/>
                              <separator orientation="vertical"/>
                              <field name="country_id" context="{'invisible_country': False}">
                                  <filter icon="terp-personal+" context="{'invisible_country': False}" help="Show countries"/>
                              </field>
                              <separator orientation="vertical"/>
                              <field name="email_from"/>
                              <separator orientation="vertical"/>
                              <field name="company_id" widget="selection" groups="base.group_multi_company"/>
                              <newline/>
                              <field name="create_date" string="Creation Date"/>
                              <field name="date_closed"/>
                        </group>
                        <newline/>
                        <group expand="0" string="Group By..." colspan="16">
                            <filter string="Salesman" icon="terp-personal"
                                domain="[]" context="{'group_by':'user_id'}" />
                            <filter string="Team" help="Sales Team" icon="terp-personal+" domain="[]" context="{'group_by':'section_id'}"/>
                            <filter string="Customer" help="Partner" icon="terp-personal+" domain="[]" context="{'group_by':'partner_id'}"/>
                            <separator orientation="vertical" />
                            <filter string="Stage" icon="terp-stage" domain="[]"
                                context="{'group_by':'stage_id'}" />
                            <filter string="Priority" icon="terp-rating-rated" domain="[]"
                                context="{'group_by':'priority'}" />
                            <filter string="Category" icon="terp-stock_symbol-selection"
                                domain="[]" context="{'group_by':'categ_id'}" />
                            <filter string="Campaign" icon="terp-gtk-jump-to-rtl"
                                domain="[]" context="{'group_by':'type_id'}" groups="base.group_extended"/>
                            <filter string="Channel" icon="terp-call-start"
                                domain="[]" context="{'group_by':'channel_id'}" />
                            <filter string="State" icon="terp-stock_effects-object-colorize" domain="[]" context="{'group_by':'state'}"/>
                            <separator orientation="vertical" />
                            <filter string="Creation" icon="terp-go-month"
                                domain="[]" context="{'group_by':'create_date'}" />
                            <filter string="Exp.Closing"
                                icon="terp-go-month"
                                help="Expected Closing" domain="[]"
                                context="{'group_by':'date_deadline'}" />
                        </group>
                    </search>
                </field>
            </record>


        <!-- Opportunities Graph View -->

            <record model="ir.ui.view" id="crm_case_graph_view_opportunity">
                <field name="name">CRM - Opportunity Graph</field>
                <field name="model">crm.lead</field>
                <field name="type">graph</field>
                <field name="arch" type="xml">
                    <graph string="Opportunity by Categories" type="bar" orientation="horizontal">
                        <field name="categ_id"/>
                        <field name="planned_revenue" operator="+"/>
                        <field name="state" group="True"/>
                    </graph>
                </field>
            </record>



</data>
</openerp><|MERGE_RESOLUTION|>--- conflicted
+++ resolved
@@ -60,11 +60,11 @@
                                 <group col="3" colspan="2">
                                     <field name="email_from" string="Email" />
                                     <button string="Send Email"
-                                    name="%(crm.action_crm_send_mail)d"
-                                    context="{'mail':'new', 'model': 'crm.lead'}"
-                                    icon="terp-mail-message-new" type="action" />
+                                        name="%(emails.action_email_compose_message_wizard)d"
+                                        context="{'email_model': 'crm.lead'}"
+                                        icon="terp-mail-message-new" type="action"/>
                                 </group>
-                                    <field name="phone"/>
+                                <field name="phone"/>
 
                             </group>
                             <group col="2" colspan="2">
@@ -161,23 +161,13 @@
                                     </group>
                                     <notebook colspan="4">
                                         <page string="Details">
-<<<<<<< HEAD
-                                            <group attrs="{'invisible': [('history', '!=', True)]}">
-                                                <field name="description" colspan="4" nolabel="1" height="250"/>
-		                                        <button colspan="4" string="Reply"
-		                                            name="%(emails.action_email_compose_message_wizard)d"
-		                                            context="{'mail':'reply', 'message_id':active_id}"
-		                                            icon="terp-mail-replied" type="action"/>
-=======
-
-                                                <field name="description" colspan="4" nolabel="1"/>
+                                             <field name="description" colspan="4" nolabel="1"/>
                                              <group attrs="{'invisible': [('history', '!=', True)]}">
                                                 <button colspan="4"
                                                     string="Reply"
-                                                    name="%(crm.action_crm_send_mail)d"
-                                                    context="{'mail':'reply', 'model': 'crm.lead', 'include_original' : True}"
+                                                    name="%(emails.action_email_compose_message_wizard)d"
+                                                    context="{'mail':'reply', 'message_id':active_id}"
                                                     icon="terp-mail-replied" type="action" />
->>>>>>> adcd9eaa
                                             </group>
 
                                         </page>
