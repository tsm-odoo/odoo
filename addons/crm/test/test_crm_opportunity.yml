--- conflicted
+++ resolved
@@ -51,11 +51,7 @@
   I click on "schedule call" button and select planned date for the call.
 -
   !record {model: crm.opportunity2phonecall, id: crm_opportunity2phonecall_abcfuelcounits0}:
-<<<<<<< HEAD
-    date: !eval "'%s-%s-%s 11:15:00' %(datetime.now().year, (datetime.now()+timedelta(1)).month, (datetime.now()+timedelta(1)).day)"
-=======
     date: !eval "(datetime.now() + timedelta(1)).strftime('%Y-%m-%d 11:15:00')" 
->>>>>>> e01f2c04
     name: 'ABC FUEL CO 829264 - 10002 units'
     section_id: crm.section_sales_department
     user_id: base.user_demo
@@ -76,11 +72,7 @@
   I can see phonecall record after click on "Schedule call" wizard.
 -
   !record {model: crm.phonecall, id: crm_phonecall_abcfuelcounits0}:
-<<<<<<< HEAD
-    date: !eval "'%s-%s-%s 11:15:00' %(datetime.now().year, (datetime.now()+timedelta(1)).month, (datetime.now()+timedelta(1)).day)"
-=======
     date: !eval "(datetime.now() + timedelta(1)).strftime('%Y-%m-%d 11:15:00')" 
->>>>>>> e01f2c04
     duration: 3.0
     name: 'ABC FUEL CO 829264 - 10002 units'
     partner_address_id:  base.res_partner_address_1
