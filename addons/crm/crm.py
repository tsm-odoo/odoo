# -*- coding: utf-8 -*-
##############################################################################
#
#    OpenERP, Open Source Management Solution
#    Copyright (C) 2004-2010 Tiny SPRL (<http://tiny.be>).
#
#    This program is free software: you can redistribute it and/or modify
#    it under the terms of the GNU Affero General Public License as
#    published by the Free Software Foundation, either version 3 of the
#    License, or (at your option) any later version.
#
#    This program is distributed in the hope that it will be useful,
#    but WITHOUT ANY WARRANTY; without even the implied warranty of
#    MERCHANTABILITY or FITNESS FOR A PARTICULAR PURPOSE.  See the
#    GNU Affero General Public License for more details.
#
#    You should have received a copy of the GNU Affero General Public License
#    along with this program.  If not, see <http://www.gnu.org/licenses/>.
#
##############################################################################

import time
import base64
import tools

from osv import fields
from osv import osv
from tools.translate import _

MAX_LEVEL = 15
AVAILABLE_STATES = [
    ('draft', 'Draft'),
    ('open', 'Open'),
    ('cancel', 'Cancelled'),
    ('done', 'Closed'),
    ('pending', 'Pending'),
]

AVAILABLE_PRIORITIES = [
    ('1', 'Highest'),
    ('2', 'High'),
    ('3', 'Normal'),
    ('4', 'Low'),
    ('5', 'Lowest'),
]

class crm_case(object):
    """A simple python class to be used for common functions """

    def _find_lost_stage(self, cr, uid, type, section_id):
        return self._find_percent_stage(cr, uid, 0.0, type, section_id)

    def _find_won_stage(self, cr, uid, type, section_id):
        return self._find_percent_stage(cr, uid, 100.0, type, section_id)

    def _find_percent_stage(self, cr, uid, percent, type, section_id):
        """
            Return the first stage with a probability == percent
        """
        stage_pool = self.pool.get('crm.case.stage')
        if section_id :
            ids = stage_pool.search(cr, uid, [("probability", '=', percent), ("type", 'like', type), ("section_ids", 'in', [section_id])])
        else :
            ids = stage_pool.search(cr, uid, [("probability", '=', percent), ("type", 'like', type)])

        if ids:
            return ids[0]
        return False


    def _find_first_stage(self, cr, uid, type, section_id):
        """
            return the first stage that has a sequence number equal or higher than sequence
        """
        stage_pool = self.pool.get('crm.case.stage')
        if section_id :
            ids = stage_pool.search(cr, uid, [("sequence", '>', 0), ("type", 'like', type), ("section_ids", 'in', [section_id])])
        else :
            ids = stage_pool.search(cr, uid, [("sequence", '>', 0), ("type", 'like', type)])

        if ids:
            stages = stage_pool.browse(cr, uid, ids)
            stage_min = stages[0]
            for stage in stages:
                if stage_min.sequence > stage.sequence:
                    stage_min = stage
            return stage_min.id
        else :
            return False

    def onchange_stage_id(self, cr, uid, ids, stage_id, context={}):

        """ @param self: The object pointer
            @param cr: the current row, from the database cursor,
            @param uid: the current user’s ID for security checks,
            @param ids: List of stage’s IDs
            @stage_id: change state id on run time """

        if not stage_id:
            return {'value':{}}

        stage = self.pool.get('crm.case.stage').browse(cr, uid, stage_id, context)

        if not stage.on_change:
            return {'value':{}}
        return {'value':{'probability': stage.probability}}

    def _get_default_partner_address(self, cr, uid, context=None):

        """Gives id of default address for current user
        @param self: The object pointer
        @param cr: the current row, from the database cursor,
        @param uid: the current user’s ID for security checks,
        @param context: A standard dictionary for contextual values
        """
        if context is None:
            context = {}
        if not context.get('portal', False):
            return False
        return self.pool.get('res.users').browse(cr, uid, uid, context).address_id.id

    def _get_default_partner(self, cr, uid, context=None):
        """Gives id of partner for current user
        @param self: The object pointer
        @param cr: the current row, from the database cursor,
        @param uid: the current user’s ID for security checks,
        @param context: A standard dictionary for contextual values
        """
        if context is None:
            context = {}
        if not context.get('portal', False):
            return False
        user = self.pool.get('res.users').browse(cr, uid, uid, context=context)
        if not user.address_id:
            return False
        return user.address_id.partner_id.id

    def copy(self, cr, uid, id, default=None, context=None):
        """
        Overrides orm copy method.
        @param self: the object pointer
        @param cr: the current row, from the database cursor,
        @param uid: the current user’s ID for security checks,
        @param id: Id of mailgate thread
        @param default: Dictionary of default values for copy.
        @param context: A standard dictionary for contextual values
        """
        if context is None:
            context = {}
        if default is None:
            default = {}

        default.update({
                    'message_ids': [],
                })
        if hasattr(self, '_columns'):
            if self._columns.get('date_closed'):
                default.update({
                    'date_closed': False,
                })
            if self._columns.get('date_open'):
                default.update({
                    'date_open': False
                })
        return super(osv.osv, self).copy(cr, uid, id, default, context=context)

    def _get_default_email(self, cr, uid, context=None):
        """Gives default email address for current user
        @param self: The object pointer
        @param cr: the current row, from the database cursor,
        @param uid: the current user’s ID for security checks,
        @param context: A standard dictionary for contextual values
        """
        if not context.get('portal', False):
            return False
        user = self.pool.get('res.users').browse(cr, uid, uid, context=context)
        if not user.address_id:
            return False
        return user.address_id.email

    def _get_default_user(self, cr, uid, context=None):
        """Gives current user id
        @param self: The object pointer
        @param cr: the current row, from the database cursor,
        @param uid: the current user’s ID for security checks,
        @param context: A standard dictionary for contextual values
        """
        if context and context.get('portal', False):
            return False
        return uid

    def _get_section(self, cr, uid, context=None):
        """Gives section id for current User
        @param self: The object pointer
        @param cr: the current row, from the database cursor,
        @param uid: the current user’s ID for security checks,
        @param context: A standard dictionary for contextual values
        """
        user = self.pool.get('res.users').browse(cr, uid, uid, context=context)
        return user.context_section_id.id or False

    def _find_next_stage(self, cr, uid, stage_list, index, current_seq, stage_pool, context=None):
        if index + 1 == len(stage_list):
            return False
        next_stage_id = stage_list[index + 1]
        next_stage = stage_pool.browse(cr, uid, next_stage_id, context=context)
        if not next_stage:
            return False
        next_seq = next_stage.sequence
        if not current_seq :
            current_seq = 0

        if (abs(next_seq - current_seq)) >= 1:
            return next_stage
        else :
            return self._find_next_stage(cr, uid, stage_list, index + 1, current_seq, stage_pool)

    def stage_change(self, cr, uid, ids, context=None, order='sequence'):
        if context is None:
            context = {}

        stage_pool = self.pool.get('crm.case.stage')
        stage_type = context and context.get('stage_type','')
        current_seq = False
        next_stage_id = False

        for case in self.browse(cr, uid, ids, context=context):

            next_stage = False
            value = {}
            if case.section_id.id :
                domain = [('type', '=', stage_type),('section_ids', '=', case.section_id.id)]
            else :
                domain = [('type', '=', stage_type)]


            stages = stage_pool.search(cr, uid, domain, order=order)
            current_seq = case.stage_id.sequence
            index = -1
            if case.stage_id and case.stage_id.id in stages:
                index = stages.index(case.stage_id.id)

            next_stage = self._find_next_stage(cr, uid, stages, index, current_seq, stage_pool, context=context)

            if next_stage:
                next_stage_id = next_stage.id
                value.update({'stage_id': next_stage.id})
                if next_stage.on_change:
                    value.update({'probability': next_stage.probability})
            self.write(cr, uid, [case.id], value, context=context)


        return next_stage_id #FIXME should return a list of all id


    def stage_next(self, cr, uid, ids, context=None):
        """This function computes next stage for case from its current stage
             using available stage for that case type
        @param self: The object pointer
        @param cr: the current row, from the database cursor,
        @param uid: the current user’s ID for security checks,
        @param ids: List of case IDs
        @param context: A standard dictionary for contextual values"""

        return self.stage_change(cr, uid, ids, context=context, order='sequence')

    def stage_previous(self, cr, uid, ids, context=None):
        """This function computes previous stage for case from its current stage
             using available stage for that case type
        @param self: The object pointer
        @param cr: the current row, from the database cursor,
        @param uid: the current user’s ID for security checks,
        @param ids: List of case IDs
        @param context: A standard dictionary for contextual values"""
        return self.stage_change(cr, uid, ids, context=context, order='sequence desc')

    def onchange_partner_id(self, cr, uid, ids, part, email=False):
        """This function returns value of partner address based on partner
        @param self: The object pointer
        @param cr: the current row, from the database cursor,
        @param uid: the current user’s ID for security checks,
        @param ids: List of case IDs
        @param part: Partner's id
        @email: Partner's email ID
        """
        data={}
        if  part:
            addr = self.pool.get('res.partner').address_get(cr, uid, [part], ['contact'])
            data = {'partner_address_id': addr['contact']}
            data.update(self.onchange_partner_address_id(cr, uid, ids, addr['contact'])['value'])
        return {'value': data}

    def onchange_partner_address_id(self, cr, uid, ids, add, email=False):
        """This function returns value of partner email based on Partner Address
        @param self: The object pointer
        @param cr: the current row, from the database cursor,
        @param uid: the current user’s ID for security checks,
        @param ids: List of case IDs
        @param add: Id of Partner's address
        @email: Partner's email ID
        """
        if not add:
            return {'value': {'email_from': False}}
        address = self.pool.get('res.partner.address').browse(cr, uid, add)
        if address.email:
            return {'value': {'email_from': address.email, 'phone': address.phone}}
        else:
            return {'value': {'phone': address.phone}}

    def _history(self, cr, uid, cases, keyword, history=False, subject=None, email=False, details=None, email_from=False, message_id=False, attach=[], context=None):
        mailgate_pool = self.pool.get('mailgate.thread')
        return mailgate_pool.history(cr, uid, cases, keyword, history=history,\
                                       subject=subject, email=email, \
                                       details=details, email_from=email_from,\
                                       message_id=message_id, attach=attach, \
                                       context=context)

    def case_open(self, cr, uid, ids, *args):
        """Opens Case
        @param self: The object pointer
        @param cr: the current row, from the database cursor,
        @param uid: the current user’s ID for security checks,
        @param ids: List of case Ids
        @param *args: Tuple Value for additional Params
        """

        cases = self.browse(cr, uid, ids)
        self._history(cr, uid, cases, _('Open'))
        for case in cases:
            data = {'state': 'open', 'active': True}
            if not case.user_id:
                data['user_id'] = uid
            self.write(cr, uid, case.id, data)


        self._action(cr, uid, cases, 'open')
        return True

    def case_close(self, cr, uid, ids, *args):
        """Closes Case
        @param self: The object pointer
        @param cr: the current row, from the database cursor,
        @param uid: the current user’s ID for security checks,
        @param ids: List of case Ids
        @param *args: Tuple Value for additional Params
        """
        cases = self.browse(cr, uid, ids)
        cases[0].state # to fill the browse record cache
        self._history(cr, uid, cases, _('Close'))
        self.write(cr, uid, ids, {'state': 'done',
                                  'date_closed': time.strftime('%Y-%m-%d %H:%M:%S'),
                                  })
        #
        # We use the cache of cases to keep the old case state
        #
        self._action(cr, uid, cases, 'done')
        return True

    def case_escalate(self, cr, uid, ids, *args):
        """Escalates case to top level
        @param self: The object pointer
        @param cr: the current row, from the database cursor,
        @param uid: the current user’s ID for security checks,
        @param ids: List of case Ids
        @param *args: Tuple Value for additional Params
        """
        cases = self.browse(cr, uid, ids)
        for case in cases:
            data = {'active': True}

            if case.section_id.parent_id:
                data['section_id'] = case.section_id.parent_id.id
                if case.section_id.parent_id.change_responsible:
                    if case.section_id.parent_id.user_id:
                        data['user_id'] = case.section_id.parent_id.user_id.id
            else:
                raise osv.except_osv(_('Error !'), _('You can not escalate, You are already at the top level regarding your sales-team category.'))
            self.write(cr, uid, [case.id], data)
        cases = self.browse(cr, uid, ids)
        self._history(cr, uid, cases, _('Escalate'))
        self._action(cr, uid, cases, 'escalate')
        return True

    def case_cancel(self, cr, uid, ids, *args):
        """Cancels Case
        @param self: The object pointer
        @param cr: the current row, from the database cursor,
        @param uid: the current user’s ID for security checks,
        @param ids: List of case Ids
        @param *args: Tuple Value for additional Params
        """
        cases = self.browse(cr, uid, ids)
        cases[0].state # to fill the browse record cache
        self._history(cr, uid, cases, _('Cancel'))
        self.write(cr, uid, ids, {'state': 'cancel',
                                  'active': True})
        self._action(cr, uid, cases, 'cancel')
        for case in cases:
            message = _("The case '%s' has been cancelled.") % (case.name,)
            self.log(cr, uid, case.id, message)
        return True

    def case_pending(self, cr, uid, ids, *args):
        """Marks case as pending
        @param self: The object pointer
        @param cr: the current row, from the database cursor,
        @param uid: the current user’s ID for security checks,
        @param ids: List of case Ids
        @param *args: Tuple Value for additional Params
        """
        cases = self.browse(cr, uid, ids)
        cases[0].state # to fill the browse record cache
        self._history(cr, uid, cases, _('Pending'))
        self.write(cr, uid, ids, {'state': 'pending', 'active': True})
        self._action(cr, uid, cases, 'pending')
        return True

    def case_reset(self, cr, uid, ids, *args):
        """Resets case as draft
        @param self: The object pointer
        @param cr: the current row, from the database cursor,
        @param uid: the current user’s ID for security checks,
        @param ids: List of case Ids
        @param *args: Tuple Value for additional Params
        """
        cases = self.browse(cr, uid, ids)
        cases[0].state # to fill the browse record cache
        self._history(cr, uid, cases, _('Draft'))
        self.write(cr, uid, ids, {'state': 'draft', 'active': True})
        self._action(cr, uid, cases, 'draft')
        return True

    def remind_partner(self, cr, uid, ids, context=None, attach=False):

        """
        @param self: The object pointer
        @param cr: the current row, from the database cursor,
        @param uid: the current user’s ID for security checks,
        @param ids: List of Remind Partner's IDs
        @param context: A standard dictionary for contextual values

        """

        return self.remind_user(cr, uid, ids, context, attach,
                destination=False)

    def remind_user(self, cr, uid, ids, context=None, attach=False, destination=True):
        """
        @param self: The object pointer
        @param cr: the current row, from the database cursor,
        @param uid: the current user’s ID for security checks,
        @param ids: List of case's IDs to remind
        @param context: A standard dictionary for contextual values
        """
        email_message_obj = self.pool.get('email.message')
        for case in self.browse(cr, uid, ids, context=context):
            if not destination and not case.email_from:
                raise osv.except_osv(_('Error!'), ("Partner Email is not specified in Case"))
            if not case.user_id.user_email:
               raise osv.except_osv(_('Error!'), ("User Email is not specified in Case"))
            
            if destination and case.section_id.user_id:
                case_email = case.section_id.user_id.user_email
            else:
                case_email = case.user_id.user_email

            src = case_email
            dest = case.user_id
            body = case.description or ""
            if case.message_ids:
                body = case.message_ids[0].description or ""
            if not destination:
                src, dest = dest, case.email_from
                if body and case.user_id.signature:
                    if body:
                        body += '\n\n%s' % (case.user_id.signature)
                    else:
                        body = '\n\n%s' % (case.user_id.signature)

            body = self.format_body(body)

            attach_to_send = None

            if attach:
                attach_ids = self.pool.get('ir.attachment').search(cr, uid, [('res_model', '=', self._name), ('res_id', '=', case.id)])
                attach_to_send = self.pool.get('ir.attachment').read(cr, uid, attach_ids, ['datas_fname', 'datas'])
                attach_to_send = map(lambda x: (x['datas_fname'], base64.decodestring(x['datas'])), attach_to_send)

                # Send an email
<<<<<<< HEAD
                subject = "Reminder: [%s] %s" % (str(case.id), case.name, )
                email_message_obj.email_send(cr, uid,
                    src,
                    [dest],
                    subject,
                    body,
                    model='crm.case',
                    reply_to=case.section_id.reply_to,
                    openobject_id=str(case.id),
                    attach=attach_to_send
                )
                self._history(cr, uid, [case], _('Send'), history=True, subject=subject, email=dest, details=body, email_from=src)
=======
            subject = "Reminder: [%s] %s" % (str(case.id), case.name,)
            tools.email_send(
                src,
                [dest],
                subject,
                body,
                reply_to=case.section_id.reply_to or '',
                openobject_id=str(case.id),
                attach=attach_to_send
            )
            self._history(cr, uid, [case], _('Send'), history=True, subject=subject, email=dest, details=body, email_from=src)

>>>>>>> 3e652976
        return True

    def _check(self, cr, uid, ids=False, context=None):
        """
        Function called by the scheduler to process cases for date actions
        Only works on not done and cancelled cases

        @param self: The object pointer
        @param cr: the current row, from the database cursor,
        @param uid: the current user’s ID for security checks,
        @param context: A standard dictionary for contextual values
        """
        cr.execute('select * from crm_case \
                where (date_action_last<%s or date_action_last is null) \
                and (date_action_next<=%s or date_action_next is null) \
                and state not in (\'cancel\',\'done\')',
                (time.strftime("%Y-%m-%d %H:%M:%S"),
                    time.strftime('%Y-%m-%d %H:%M:%S')))

        ids2 = map(lambda x: x[0], cr.fetchall() or [])
        cases = self.browse(cr, uid, ids2, context=context)
        return self._action(cr, uid, cases, False, context=context)

    def _action(self, cr, uid, cases, state_to, scrit=None, context=None):
        if context is None:
            context = {}
        context['state_to'] = state_to
        rule_obj = self.pool.get('base.action.rule')
        model_obj = self.pool.get('ir.model')
        model_ids = model_obj.search(cr, uid, [('model','=',self._name)])
        rule_ids = rule_obj.search(cr, uid, [('model_id','=',model_ids[0])])
        return rule_obj._action(cr, uid, rule_ids, cases, scrit=scrit, context=context)

    def format_body(self, body):
        return self.pool.get('base.action.rule').format_body(body)

    def format_mail(self, obj, body):
        return self.pool.get('base.action.rule').format_mail(obj, body)

    def message_followers(self, cr, uid, ids, context=None):
        """ Get a list of emails of the people following this thread
        """
        res = {}
        for case in self.browse(cr, uid, ids, context=context):
            l=[]
            if case.email_cc:
                l.append(case.email_cc)
            if case.user_id and case.user_id.user_email:
                l.append(case.user_id.user_email)
            res[case.id] = l
        return res


class crm_case_stage(osv.osv):
    """ Stage of case """

    _name = "crm.case.stage"
    _description = "Stage of case"
    _rec_name = 'name'
    _order = "sequence"



    def _get_type_value(self, cr, user, context):
        return [('lead','Lead'),('opportunity','Opportunity')]


    _columns = {
        'name': fields.char('Stage Name', size=64, required=True, translate=True),
        'sequence': fields.integer('Sequence', help="Gives the sequence order when displaying a list of case stages."),
        'probability': fields.float('Probability (%)', required=True, help="This percentage depicts the default/average probability of the Case for this stage to be a success"),
        'on_change': fields.boolean('Change Probability Automatically', \
                         help="Change Probability on next and previous stages."),
        'requirements': fields.text('Requirements'),
        'type': fields.selection(_get_type_value, 'Type', required=True),
    }


    def _find_stage_type(self, cr, uid, context=None):
        """Finds type of stage according to object.
        @param self: The object pointer
        @param cr: the current row, from the database cursor,
        @param uid: the current user’s ID for security checks,
        @param context: A standard dictionary for contextual values
        """
        type = context and context.get('type', '') or ''
        return type

    _defaults = {
        'sequence': lambda *args: 1,
        'probability': lambda *args: 0.0,
        'type': _find_stage_type,
    }

crm_case_stage()


class crm_case_section(osv.osv):
    """Sales Team"""

    _name = "crm.case.section"
    _description = "Sales Teams"
    _order = "complete_name"

    def get_full_name(self, cr, uid, ids, field_name, arg, context=None):
        return  dict(self.name_get(cr, uid, ids, context=context))

    _columns = {
        'name': fields.char('Sales Team', size=64, required=True, translate=True),
        'complete_name': fields.function(get_full_name, method=True, type='char', size=256, readonly=True, store=True),
        'code': fields.char('Code', size=8),
        'active': fields.boolean('Active', help="If the active field is set to "\
                        "true, it will allow you to hide the sales team without removing it."),
        'allow_unlink': fields.boolean('Allow Delete', help="Allows to delete non draft cases"),
        'change_responsible': fields.boolean('Change Responsible', help="Thick this box if you want that on escalation, the responsible of this sale team automatically becomes responsible of the lead/opportunity escaladed"),
        'user_id': fields.many2one('res.users', 'Responsible User'),
        'member_ids':fields.many2many('res.users', 'sale_member_rel', 'section_id', 'member_id', 'Team Members'),
        'reply_to': fields.char('Reply-To', size=64, help="The email address put in the 'Reply-To' of all emails sent by OpenERP about cases in this sales team"),
        'parent_id': fields.many2one('crm.case.section', 'Parent Team'),
        'child_ids': fields.one2many('crm.case.section', 'parent_id', 'Child Teams'),
        'resource_calendar_id': fields.many2one('resource.calendar', "Working Time"),
        'note': fields.text('Description'),
        'working_hours': fields.float('Working Hours', digits=(16,2 )),
        'stage_ids': fields.many2many('crm.case.stage', 'section_stage_rel', 'section_id', 'stage_id', 'Stages'),
    }

    _defaults = {
        'active': lambda *a: 1,
        'allow_unlink': lambda *a: 1,
    }

    _sql_constraints = [
        ('code_uniq', 'unique (code)', 'The code of the sales team must be unique !')
    ]

    def _check_recursion(self, cr, uid, ids, context=None):

        """
        Checks for recursion level for sales team
        @param self: The object pointer
        @param cr: the current row, from the database cursor,
        @param uid: the current user’s ID for security checks,
        @param ids: List of Sales team ids
        """
        level = 100

        while len(ids):
            cr.execute('select distinct parent_id from crm_case_section where id IN %s', (tuple(ids),))
            ids = filter(None, map(lambda x: x[0], cr.fetchall()))
            if not level:
                return False
            level -= 1

        return True

    _constraints = [
        (_check_recursion, 'Error ! You cannot create recursive Sales team.', ['parent_id'])
    ]

    def name_get(self, cr, uid, ids, context=None):
        """Overrides orm name_get method
        @param self: The object pointer
        @param cr: the current row, from the database cursor,
        @param uid: the current user’s ID for security checks,
        @param ids: List of sales team ids
        """
        if context is None:
            context = {}

        res = []
        if not ids:
            return res
        reads = self.read(cr, uid, ids, ['name', 'parent_id'], context)

        for record in reads:
            name = record['name']
            if record['parent_id']:
                name = record['parent_id'][1] + ' / ' + name
            res.append((record['id'], name))
        return res

crm_case_section()


class crm_case_categ(osv.osv):
    """ Category of Case """
    _name = "crm.case.categ"
    _description = "Category of Case"
    _columns = {
        'name': fields.char('Name', size=64, required=True, translate=True),
        'section_id': fields.many2one('crm.case.section', 'Sales Team'),
        'object_id': fields.many2one('ir.model', 'Object Name'),
    }

    def _find_object_id(self, cr, uid, context=None):
        """Finds id for case object
        @param self: The object pointer
        @param cr: the current row, from the database cursor,
        @param uid: the current user’s ID for security checks,
        @param context: A standard dictionary for contextual values
        """

        object_id = context and context.get('object_id', False) or False
        ids = self.pool.get('ir.model').search(cr, uid, [('model', '=', object_id)])
        return ids and ids[0]

    _defaults = {
        'object_id' : _find_object_id

    }
crm_case_categ()


class crm_case_stage(osv.osv):
    _inherit = "crm.case.stage"
    _columns = {
        'section_ids':fields.many2many('crm.case.section', 'section_stage_rel', 'stage_id', 'section_id', 'Sections'),
    }

crm_case_stage()


class crm_case_resource_type(osv.osv):
    """ Resource Type of case """
    _name = "crm.case.resource.type"
    _description = "Campaign"
    _rec_name = "name"
    _columns = {
        'name': fields.char('Campaign Name', size=64, required=True, translate=True),
        'section_id': fields.many2one('crm.case.section', 'Sales Team'),
    }
crm_case_resource_type()


def _links_get(self, cr, uid, context=None):
    """Gets links value for reference field
    @param self: The object pointer
    @param cr: the current row, from the database cursor,
    @param uid: the current user’s ID for security checks,
    @param context: A standard dictionary for contextual values
    """
    obj = self.pool.get('res.request.link')
    ids = obj.search(cr, uid, [])
    res = obj.read(cr, uid, ids, ['object', 'name'], context)
    return [(r['object'], r['name']) for r in res]

class users(osv.osv):
    _inherit = 'res.users'
    _description = "Users"
    _columns = {
        'context_section_id': fields.many2one('crm.case.section', 'Sales Team'),
    }

    def create(self, cr, uid, vals, context=None):
        res = super(users, self).create(cr, uid, vals, context=context)
        section_obj=self.pool.get('crm.case.section')

        if vals.get('context_section_id', False):
            section_obj.write(cr, uid, [vals['context_section_id']], {'member_ids':[(4, res)]}, context)
        return res
users()


class res_partner(osv.osv):
    _inherit = 'res.partner'
    _columns = {
        'section_id': fields.many2one('crm.case.section', 'Sales Team'),
    }
res_partner()
<|MERGE_RESOLUTION|>--- conflicted
+++ resolved
@@ -487,7 +487,6 @@
                 attach_to_send = map(lambda x: (x['datas_fname'], base64.decodestring(x['datas'])), attach_to_send)
 
                 # Send an email
-<<<<<<< HEAD
                 subject = "Reminder: [%s] %s" % (str(case.id), case.name, )
                 email_message_obj.email_send(cr, uid,
                     src,
@@ -500,20 +499,6 @@
                     attach=attach_to_send
                 )
                 self._history(cr, uid, [case], _('Send'), history=True, subject=subject, email=dest, details=body, email_from=src)
-=======
-            subject = "Reminder: [%s] %s" % (str(case.id), case.name,)
-            tools.email_send(
-                src,
-                [dest],
-                subject,
-                body,
-                reply_to=case.section_id.reply_to or '',
-                openobject_id=str(case.id),
-                attach=attach_to_send
-            )
-            self._history(cr, uid, [case], _('Send'), history=True, subject=subject, email=dest, details=body, email_from=src)
-
->>>>>>> 3e652976
         return True
 
     def _check(self, cr, uid, ids=False, context=None):
