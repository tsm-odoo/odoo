--- conflicted
+++ resolved
@@ -468,7 +468,6 @@
         self.assertAlmostEquals(sum(input_aml.mapped('debit')), 10, "Total debit value on stock input account should be equal to the original PO price of the product.")
         self.assertAlmostEquals(sum(input_aml.mapped('credit')), 10, "Total credit value on stock input account should be equal to the original PO price of the product.")
 
-<<<<<<< HEAD
     def test_valuation_from_increasing_tax(self):
         """ Check that a tax without account will increment the stock value.
         """
@@ -507,8 +506,6 @@
         # valuation of product1 should be 15 as the tax with no account set
         # has gone to the stock account, and must be reflected in inventory valuation
         self.assertEqual(self.product1.stock_value, 150)
-=======
->>>>>>> 8f21148e
     def test_average_realtime_anglo_saxon_valuation_multicurrency_same_date(self):
         """
         The PO and invoice are in the same foreign currency.
@@ -602,22 +599,14 @@
         """
         company = self.env.user.company_id
         company.anglo_saxon_accounting = True
-<<<<<<< HEAD
         self.product1.product_tmpl_id.categ_id.property_cost_method = 'average'
         self.product1.product_tmpl_id.categ_id.property_valuation = 'real_time'
-=======
->>>>>>> 8f21148e
 
         date_po = '2019-01-01'
         date_invoice = '2019-01-16'
 
         # SetUp product Average
         self.product1.product_tmpl_id.write({
-<<<<<<< HEAD
-=======
-            'cost_method': 'average',
-            'valuation': 'real_time',
->>>>>>> 8f21148e
             'purchase_method': 'purchase',
             'property_account_creditor_price_difference': self.price_diff_account.id,
         })
@@ -626,7 +615,6 @@
         # SetUp product Standard
         # should have bought at 60 USD
         # actually invoiced at 70 EUR > 35 USD
-<<<<<<< HEAD
         product_categ_standard = self.product1.product_tmpl_id.categ_id.copy({
             'property_cost_method': 'standard',
             'property_stock_account_input_categ_id': self.stock_input_account.id,
@@ -636,10 +624,6 @@
         })
         product_standard = self.product1.product_tmpl_id.copy({
             'categ_id': product_categ_standard.id,
-=======
-        product_standard = self.product1.product_tmpl_id.copy({
-            'cost_method': 'standard',
->>>>>>> 8f21148e
             'name': 'Standard Val',
             'standard_price': 60,
             'property_account_creditor_price_difference': self.price_diff_account.id
@@ -721,7 +705,6 @@
                     'product_id': self.product1.id,
                     'purchase_id': po.id,
                     'purchase_line_id': line_product_average.id,
-<<<<<<< HEAD
                     'quantity': 1.0,
                     'account_id': self.stock_input_account.id,
                 }),
@@ -734,20 +717,6 @@
                     'purchase_line_id': line_product_standard.id,
                     'quantity': 1.0,
                     'account_id': self.stock_input_account.id,
-=======
-                    'quantity': 1.0,
-                    'account_id': self.stock_input_account.id,
-                }),
-                (0, 0, {
-                    'name': product_standard.name,
-                    'price_subtotal': 70.0,
-                    'price_unit': 70.0,
-                    'product_id': product_standard.id,
-                    'purchase_id': po.id,
-                    'purchase_line_id': line_product_standard.id,
-                    'quantity': 1.0,
-                    'account_id': self.stock_input_account.id,
->>>>>>> 8f21148e
                 })
             ]
         })
@@ -806,24 +775,15 @@
         """
         company = self.env.user.company_id
         company.anglo_saxon_accounting = True
-<<<<<<< HEAD
         self.product1.product_tmpl_id.categ_id.property_cost_method = 'average'
         self.product1.product_tmpl_id.categ_id.property_valuation = 'real_time'
-=======
->>>>>>> 8f21148e
 
         date_po = '2019-01-01'
         date_delivery = '2019-01-08'
         date_invoice = '2019-01-16'
 
         product_avg = self.product1.product_tmpl_id.copy({
-<<<<<<< HEAD
             'purchase_method': 'purchase',
-=======
-            'valuation': 'real_time',
-            'purchase_method': 'purchase',
-            'cost_method': 'average',
->>>>>>> 8f21148e
             'name': 'AVG',
             'standard_price': 60,
             'property_account_creditor_price_difference': self.price_diff_account.id
