--- conflicted
+++ resolved
@@ -1,35 +1,27 @@
-# Arabic translation for openobject-addons
-# Copyright (c) 2014 Rosetta Contributors and Canonical Ltd 2014
-# This file is distributed under the same license as the openobject-addons package.
-# FIRST AUTHOR <EMAIL@ADDRESS>, 2014.
-#
+# Translation of Odoo Server.
+# This file contains the translation of the following modules:
+# * multi_company
+# 
+# Translators:
+# Mustafa Rawi <mustafa@cubexco.com>, 2015
 msgid ""
 msgstr ""
-<<<<<<< HEAD
-"Project-Id-Version: openobject-addons\n"
-"Report-Msgid-Bugs-To: FULL NAME <EMAIL@ADDRESS>\n"
-"POT-Creation-Date: 2014-08-14 13:09+0000\n"
-"PO-Revision-Date: 2014-08-14 16:10+0000\n"
-"Last-Translator: FULL NAME <EMAIL@ADDRESS>\n"
-"Language-Team: Arabic <ar@li.org>\n"
-=======
 "Project-Id-Version: Odoo 8.0\n"
 "Report-Msgid-Bugs-To: \n"
 "POT-Creation-Date: 2015-01-21 14:08+0000\n"
 "PO-Revision-Date: 2016-05-15 18:54+0000\n"
 "Last-Translator: Mustafa Rawi <mustafa@cubexco.com>\n"
 "Language-Team: Arabic (http://www.transifex.com/odoo/odoo-8/language/ar/)\n"
->>>>>>> 0af32f3f
 "MIME-Version: 1.0\n"
 "Content-Type: text/plain; charset=UTF-8\n"
-"Content-Transfer-Encoding: 8bit\n"
-"X-Launchpad-Export-Date: 2014-08-15 07:30+0000\n"
-"X-Generator: Launchpad (build 17156)\n"
+"Content-Transfer-Encoding: \n"
+"Language: ar\n"
+"Plural-Forms: nplurals=6; plural=n==0 ? 0 : n==1 ? 1 : n==2 ? 2 : n%100>=3 && n%100<=10 ? 3 : n%100>=11 && n%100<=99 ? 4 : 5;\n"
 
 #. module: multi_company
 #: model:ir.actions.act_window,name:multi_company.action_inventory_form
 msgid "Company Defaults"
-msgstr ""
+msgstr "افتراضيات المؤسسة"
 
 #. module: multi_company
 #: model:res.company,overdue_msg:multi_company.res_company_odoo
@@ -40,29 +32,27 @@
 msgid ""
 "Dear Sir/Madam,\n"
 "\n"
-"Our records indicate that some payments on your account are still due. "
-"Please find details below.\n"
-"If the amount has already been paid, please disregard this notice. "
-"Otherwise, please forward us the total amount stated below.\n"
+"Our records indicate that some payments on your account are still due. Please find details below.\n"
+"If the amount has already been paid, please disregard this notice. Otherwise, please forward us the total amount stated below.\n"
 "If you have any queries regarding your account, Please contact us.\n"
 "\n"
 "Thank you in advance for your cooperation.\n"
 "Best Regards,"
-msgstr ""
+msgstr "تحية طيبة، وبعد:\n\nتشير سجلاتنا إلى أن بعض المستحقات على حسابكم لا تزال غير مدفوعة. الرجاء مراجعة التفاصيل أدناه.\nإذا كنتم قد سددتم هذه المبالغ، فنرجو منكم إهمال هذه الرسالة. إذا كان الأمر غير ذلك، فنرجو منكم سداد المبالغ الموضحة أدناه.\nإذا كان لدى سيادتكم أي استفسارات، فنرجو ألا تترددوا في الاتصال بنا.\n\nنشكر لكم حسن تعاونكم معنا.\nمع أطيب أمنياتنا،"
 
 #. module: multi_company
 #: view:multi_company.default:multi_company.view_inventory_form
 #: view:multi_company.default:multi_company.view_inventory_search
 #: view:multi_company.default:multi_company.view_inventory_tree
 msgid "Multi Company"
-msgstr ""
+msgstr "تعدد المؤسسات"
 
 #. module: multi_company
 #: model:product.template,name:multi_company.product_product_odoo1_product_template
 msgid "Odoo Offer"
-msgstr ""
+msgstr "عرض أودو"
 
 #. module: multi_company
 #: model:product.category,name:multi_company.Odoo1
 msgid "Odoo Offers"
-msgstr ""+msgstr "عروض أودو"