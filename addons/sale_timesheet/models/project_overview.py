--- conflicted
+++ resolved
@@ -324,15 +324,10 @@
 
     def _table_get_empty_so_lines(self):
         """ get the Sale Order Lines having no timesheet but having generated a task or a project """
-<<<<<<< HEAD
-        so_lines = self.sudo().mapped('sale_line_id.order_id.order_line').filtered(lambda sol: sol.is_service and not sol.is_expense)
+        so_lines = self.sudo().mapped('sale_line_id.order_id.order_line').filtered(lambda sol: sol.is_service and not sol.is_expense and not sol.is_downpayment)
         # include the service SO line of SO sharing the same project
         sale_order = self.env['sale.order'].search([('project_id', 'in', self.ids)])
         return set(so_lines.ids) | set(sale_order.mapped('order_line').filtered(lambda sol: sol.is_service and not sol.is_expense).ids), set(so_lines.mapped('order_id').ids) | set(sale_order.ids)
-=======
-        so_lines = self.sudo().mapped('sale_line_id.order_id.order_line').filtered(lambda sol: sol.is_service and not sol.is_expense and not sol.is_downpayment)
-        return set(so_lines.ids), set(so_lines.mapped('order_id').ids)
->>>>>>> 465909f0
 
     # --------------------------------------------------
     # Actions: Stat buttons, ...
