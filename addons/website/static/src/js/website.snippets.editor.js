--- conflicted
+++ resolved
@@ -976,13 +976,9 @@
         },
         clean_for_save: function () {
             this._super();
-<<<<<<< HEAD
             $(".carousel").find(".item").removeClass("next prev left right active");
-=======
-            this.$target.find(".item").removeClass("next prev left right active");
             this.$indicators.find('li').removeClass('active');
             this.$indicators.find('li:first').addClass('active');
->>>>>>> 6b8e9727
             if(!this.$target.find(".item.active").length) {
                 this.$target.find(".item:first").addClass("active");
             }
