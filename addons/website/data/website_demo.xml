<?xml version="1.0" encoding="utf-8"?>
<openerp>
    <data>

        <record id="default_website" model="website">
            <field name="social_twitter">https://twitter.com/openerp</field>
            <field name="social_facebook">https://www.facebook.com/OpenERP</field>
            <field name="social_googleplus">https://plus.google.com/+openerp</field>
            <field name="social_linkedin">http://www.linkedin.com/company/openerp</field>
        </record>

        <record id="base.main_company" model="res.company">
            <field name="rml_header1">Great Product for Great People</field>
        </record>
    </data>

    <data noupdate="1">

        <!--
            Some demo data for front-end server action generating templates
            -->

        <template id="template_partner_post" name="Partner Post and Thanks (Website Server Action Demo)">
<t t-call="website.layout">
    <t t-set="additional_title">Partner Detail</t>
    <div id="wrap">
        <div class="oe_structure">
            <section data-snippet-id="title">
                <div class="container">
                    <div class="row">
                        <div class="col-md-12">
                            <h2>Thank you for posting a message !</h2>
                        </div>
                    </div>
                </div>
            </section>
        </div>
    </div>
</t>
        </template>

        <record id="action_partner_post" model="ir.actions.server">
            <field name="name">Website Partner Post and Thanks Demo</field>
            <field name="condition">True</field>
            <field name="website_published" eval="True"/>
<<<<<<< HEAD
=======
            <field name="website_path">partner_thanks</field>
>>>>>>> 3324351b
            <field name="model_id" ref="base.model_res_partner"/>
            <field name="code">
partner_id, partner = False, None
post_partner_id = request.params.get('partner_id')
post_body = request.params.get('body')
if post_partner_id:
    try:
        post_partner_id = int(post_partner_id)
    except:
        post_partner_id = False
if post_partner_id:
    partner_ids = pool['res.partner'].search(cr, uid, [('id', '=', post_partner_id)], context=context)
    partner_id = partner_ids and partner_ids[0] or False
if partner_id and post_body:
    partner = pool['res.partner'].message_post(cr, uid, partner_id, body=post_body, subtype='mail.mt_comment', context=context)
values = {
    'partner': partner,
}
response = request.website.render("website.template_partner_post", values)
            </field>
            <field name="state">code</field>
            <field name="type">ir.actions.server</field>
        </record>

        <template id="template_partner_comment" name="Partner Comment (Website Server Action Demo)">
<t t-call="website.layout">
    <t t-set="additional_title">Partners</t>
    <div id="wrap">
        <div class="oe_structure">
            <section data-snippet-id="title">
                <div class="container">
                    <div class="row">
                        <div class="col-md-12">
                            <h1 class="text-center">Send a Message to our Partners</h1>
                            <h3 class="text-muted text-center">Discuss and Comments</h3>
                        </div>
                    </div>
                </div>
            </section>
        </div>
        <div class="container">
            <div class="row">
                <form class="form-horizontal" action="/website/action/website.action_partner_post" method="post">
                    <div class="form-group">
                        <label class="col-sm-2 control-label">Recipient</label>
                        <div class="col-sm-10">
                            <select t-if="partners" name="partner_id" class="form-control">
                                <t t-foreach="partners" t-as="partner"><option t-att-value="partner.id" t-esc="partner.name"/></t>
                            </select>
                        </div>
                    </div>
                    <div class="form-group">
                        <label class="col-sm-2 control-label">Message</label>
                        <div class="col-sm-10">
                            <textarea name="body" rows="10" class="form-control"/>
                        </div>
                    </div>
                    <div class="form-group">
                        <div class="col-sm-offset-2 col-sm-10">
                            <button type="submit" class="btn btn-default btn-primary">
                                Send <span class="fa fa-long-arrow-right"/>
                            </button>
                        </div>
                    </div>
                </form>
            </div>
        </div>
    </div>
</t>
        </template>

        <record id="action_partner_comment" model="ir.actions.server">
            <field name="name">Website Partners Comment Form</field>
            <field name="condition">True</field>
            <field name="website_published" eval="True"/>
<<<<<<< HEAD
=======
            <field name="website_path">partner_comment</field>
>>>>>>> 3324351b
            <field name="model_id" ref="base.model_res_partner"/>
            <field name="code">
partner_ids = pool['res.partner'].search(cr, uid, [('customer', '=', True)], context=context)
partners = pool['res.partner'].browse(cr, uid, partner_ids, context=context)
values = {
    'partners': partners,
}
<<<<<<< HEAD
response = request.website.render("website.template_partner_comment", values)
=======
response = request.render("website.template_partner_comment", values)
>>>>>>> 3324351b
            </field>
            <field name="state">code</field>
            <field name="type">ir.actions.server</field>
        </record>
    </data>
</openerp><|MERGE_RESOLUTION|>--- conflicted
+++ resolved
@@ -43,10 +43,7 @@
             <field name="name">Website Partner Post and Thanks Demo</field>
             <field name="condition">True</field>
             <field name="website_published" eval="True"/>
-<<<<<<< HEAD
-=======
             <field name="website_path">partner_thanks</field>
->>>>>>> 3324351b
             <field name="model_id" ref="base.model_res_partner"/>
             <field name="code">
 partner_id, partner = False, None
@@ -122,10 +119,7 @@
             <field name="name">Website Partners Comment Form</field>
             <field name="condition">True</field>
             <field name="website_published" eval="True"/>
-<<<<<<< HEAD
-=======
             <field name="website_path">partner_comment</field>
->>>>>>> 3324351b
             <field name="model_id" ref="base.model_res_partner"/>
             <field name="code">
 partner_ids = pool['res.partner'].search(cr, uid, [('customer', '=', True)], context=context)
@@ -133,11 +127,7 @@
 values = {
     'partners': partners,
 }
-<<<<<<< HEAD
-response = request.website.render("website.template_partner_comment", values)
-=======
 response = request.render("website.template_partner_comment", values)
->>>>>>> 3324351b
             </field>
             <field name="state">code</field>
             <field name="type">ir.actions.server</field>
