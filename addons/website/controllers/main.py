# -*- coding: utf-8 -*-
import base64
import cStringIO
import contextlib
import hashlib
import json
import logging
import os
import datetime
import re

from sys import maxint

import psycopg2
import werkzeug
import werkzeug.exceptions
import werkzeug.utils
import werkzeug.wrappers
from PIL import Image

try:
    from slugify import slugify
except ImportError:
    def slugify(s, max_length=None):
        spaceless = re.sub(r'\s+', '-', s)
        specialless = re.sub(r'[^-_a-z0-9]', '', spaceless)
        return specialless[:max_length]

import openerp
from openerp.osv import fields
from openerp.addons.website.models import website
from openerp.addons.web import http
from openerp.addons.web.http import request

logger = logging.getLogger(__name__)


def auth_method_public():
    registry = openerp.modules.registry.RegistryManager.get(request.db)
    if not request.session.uid:
        request.uid = registry['website'].get_public_user().id
    else:
        request.uid = request.session.uid
http.auth_methods['public'] = auth_method_public

NOPE = object()
# Completely arbitrary limits
MAX_IMAGE_WIDTH, MAX_IMAGE_HEIGHT = IMAGE_LIMITS = (1024, 768)
class Website(openerp.addons.web.controllers.main.Home):
    @website.route('/', type='http', auth="public", multilang=True)
    def index(self, **kw):
        return self.page("website.homepage")

    @http.route('/admin', type='http', auth="none")
    def admin(self, *args, **kw):
        return super(Website, self).index(*args, **kw)

     # FIXME: auth, if /pagenew known anybody can create new empty page
    @website.route('/pagenew/<path:path>', type='http', auth="admin")
    def pagenew(self, path, noredirect=NOPE):
        module = 'website'
        # completely arbitrary max_length
        idname = slugify(path, max_length=50)

        request.cr.execute('SAVEPOINT pagenew')
        imd = request.registry['ir.model.data']
        view = request.registry['ir.ui.view']
        view_model, view_id = imd.get_object_reference(
            request.cr, request.uid, 'website', 'default_page')
        newview_id = view.copy(
            request.cr, request.uid, view_id, context=request.context)
        newview = view.browse(
            request.cr, request.uid, newview_id, context=request.context)
        newview.write({
            'arch': newview.arch.replace("website.default_page",
                                         "%s.%s" % (module, idname)),
            'name': path,
            'page': True,
        })
        # Fuck it, we're doing it live
        try:
            imd.create(request.cr, request.uid, {
                'name': idname,
                'module': module,
                'model': 'ir.ui.view',
                'res_id': newview_id,
                'noupdate': True
            }, context=request.context)
        except psycopg2.IntegrityError:
            logger.exception('Unable to create ir_model_data for page %s', path)
            request.cr.execute('ROLLBACK TO SAVEPOINT pagenew')
            return werkzeug.exceptions.InternalServerError()
        else:
            request.cr.execute('RELEASE SAVEPOINT pagenew')

        url = "/page/%s" % idname
        if noredirect is not NOPE:
            return werkzeug.wrappers.Response(url, mimetype='text/plain')
        return werkzeug.utils.redirect(url)

    @website.route('/website/theme_change', type='http', auth="admin")
    def theme_change(self, theme_id=False, **kwargs):
        imd = request.registry['ir.model.data']
        view = request.registry['ir.ui.view']

        view_model, view_option_id = imd.get_object_reference(
            request.cr, request.uid, 'website', 'theme')
        views = view.search(
            request.cr, request.uid, [('inherit_id', '=', view_option_id)],
            context=request.context)
        view.write(request.cr, request.uid, views, {'inherit_id': False},
                   context=request.context)

        if theme_id:
            module, xml_id = theme_id.split('.')
            view_model, view_id = imd.get_object_reference(
                request.cr, request.uid, module, xml_id)
            view.write(request.cr, request.uid, [view_id],
                       {'inherit_id': view_option_id}, context=request.context)

        return request.website.render('website.themes', {'theme_changed': True})

    @website.route(['/website/snippets'], type='json', auth="public")
    def snippets(self):
        return request.website.render('website.snippets')

    @website.route('/page/<path:path>', type='http', auth="public", multilang=True)
    def page(self, path, **kwargs):
        values = {
            'path': path,
        }
        try:
            html = request.website.render(path, values)
        except ValueError:
            html = request.website.render('website.404', values)
        return html

    @website.route('/website/customize_template_toggle', type='json', auth='admin') # FIXME: auth
    def customize_template_set(self, view_id):
        view_obj = request.registry.get("ir.ui.view")
        view = view_obj.browse(request.cr, request.uid, int(view_id),
                               context=request.context)
        if view.inherit_id:
            value = False
        else:
            value = view.inherit_option_id and view.inherit_option_id.id or False
        view_obj.write(request.cr, request.uid, [view_id], {
            'inherit_id': value
        }, context=request.context)
        return True

    @website.route('/website/customize_template_get', type='json', auth='admin') # FIXME: auth
    def customize_template_get(self, xml_id, optional=True):
        imd = request.registry['ir.model.data']
        view_model, view_theme_id = imd.get_object_reference(
            request.cr, request.uid, 'website', 'theme')

        view = request.registry.get("ir.ui.view")
        views = view._views_get(request.cr, request.uid, xml_id, request.context)
        done = {}
        result = []
        for v in views:
            if v.inherit_option_id and v.inherit_option_id.id != view_theme_id or not optional:
                if v.inherit_option_id.id not in done:
                    result.append({
                        'name': v.inherit_option_id.name,
                        'id': v.id,
                        'header': True,
                        'active': False
                    })
                    done[v.inherit_option_id.id] = True
                result.append({
                    'name': v.name,
                    'id': v.id,
                    'header': False,
                    'active': (v.inherit_id.id == v.inherit_option_id.id) or (not optional and v.inherit_id.id)
                })
        return result

    @website.route('/website/get_view_translations', type='json', auth='admin')
    def get_view_translations(self, xml_id, lang=None):
        lang = lang or request.context.get('lang')
        views = self.customize_template_get(xml_id, optional=False)
        views_ids = [view.get('id') for view in views if view.get('active')]
        domain = [('type', '=', 'view'), ('res_id', 'in', views_ids), ('lang', '=', lang)]
        irt = request.registry.get('ir.translation')
        return irt.search_read(request.cr, request.uid, domain, ['id', 'res_id', 'value'], context=request.context)

    @website.route('/website/set_translations', type='json', auth='admin')
    def set_translations(self, data, lang):
        irt = request.registry.get('ir.translation')
        for view_id, trans in data.items():
            view_id = int(view_id)
            for t in trans:
                initial_content = t['initial_content'].strip()
                new_content = t['new_content'].strip()
                tid = t['translation_id']
                if not tid:
                    old_trans = irt.search_read(
                        request.cr, request.uid,
                        [
                            ('type', '=', 'view'),
                            ('res_id', '=', view_id),
                            ('lang', '=', lang),
                            ('src', '=', initial_content),
                        ])
                    if old_trans:
                        tid = old_trans[0]['id']
                if tid:
                    vals = {'value': new_content}
                    irt.write(request.cr, request.uid, [tid], vals)
                else:
                    new_trans = {
                        'name': 'website',
                        'res_id': view_id,
                        'lang': lang,
                        'type': 'view',
                        'source': initial_content,
                        'value': new_content,
                    }
                    irt.create(request.cr, request.uid, new_trans)
        irt._get_source.clear_cache(irt) # FIXME: find why ir.translation does not invalidate
        return True

    #  # FIXME: auth, anybody can upload an attachment if URL known/found
    @website.route('/website/attach', type='http', auth='admin')
    def attach(self, func, upload):
        req = request.httprequest
        if req.method != 'POST':
            return werkzeug.exceptions.MethodNotAllowed(valid_methods=['POST'])

        url = message = None
        try:
            attachment_id = request.registry['ir.attachment'].create(request.cr, request.uid, {
                'name': upload.filename,
                'datas': base64.encodestring(upload.read()),
                'datas_fname': upload.filename,
                'res_model': 'ir.ui.view',
            }, request.context)
            # FIXME: auth=user... no good.
            url = '/website/attachment/%d' % attachment_id
        except Exception, e:
            logger.exception("Failed to upload image to attachment")
            message = str(e)

        return """<script type='text/javascript'>
            window.parent['%s'](%s, %s);
        </script>""" % (func, json.dumps(url), json.dumps(message))

    @website.route(['/website/publish'], type='json', auth="public")
    def publish(self, id, object):
        _id = int(id)
        _object = request.registry[object]
        obj = _object.browse(request.cr, request.uid, _id)

        values = {}
        if 'website_published' in _object._all_columns:
            values['website_published'] = not obj.website_published
        if 'website_published_datetime' in _object._all_columns and values.get('website_published'):
            values['website_published_datetime'] = fields.datetime.now()
        _object.write(request.cr, request.uid, [_id],
                      values, context=request.context)

        obj = _object.browse(request.cr, request.uid, _id)
        return obj.website_published and True or False

    @website.route(['/website/kanban/'], type='http', auth="public")
    def kanban(self, **post):
        return request.website.kanban_col(**post)

    @website.route(['/robots.txt'], type='http', auth="public")
    def robots(self):
        return request.website.render('website.robots', {'url_root': request.httprequest.url_root})

    @website.route(['/sitemap.xml'], type='http', auth="public")
    def sitemap(self):
        return request.website.render('website.sitemap', {'pages': request.website.list_pages()})

class Images(http.Controller):
    def placeholder(self, response):
        # file_open may return a StringIO. StringIO can be closed but are
        # not context managers in Python 2 though that is fixed in 3
        with contextlib.closing(openerp.tools.misc.file_open(
                os.path.join('web', 'static', 'src', 'img', 'placeholder.png'),
                mode='rb')) as f:
            response.set_data(f.read())
            return response.make_conditional(request.httprequest)

    @website.route('/website/image', auth="public")
    def image(self, model, id, field):
        Model = request.registry[model]

        response = werkzeug.wrappers.Response()

        id = int(id)

        ids = Model.search(request.cr, request.uid,
                           [('id', '=', id)], context=request.context)\
            or Model.search(request.cr, openerp.SUPERUSER_ID,
                            [('id', '=', id), ('website_published', '=', True)], context=request.context)

        if not ids:
            return self.placeholder(response)

        concurrency = '__last_update'
        [record] = Model.read(request.cr, openerp.SUPERUSER_ID, [id],
                              [concurrency, field], context=request.context)

        if concurrency in record:
            server_format = openerp.tools.misc.DEFAULT_SERVER_DATETIME_FORMAT
            try:
                response.last_modified = datetime.datetime.strptime(
                    record[concurrency], server_format + '.%f')
            except ValueError:
                # just in case we have a timestamp without microseconds
                response.last_modified = datetime.datetime.strptime(
                    record[concurrency], server_format)
<<<<<<< HEAD

        if not record.get(field):
            # Field does not exist on model or field set to False
            # FIXME: maybe a field which does not exist should be a 404?
            return self.placeholder(response)
=======
        # FIXME: no field in record?
        if not field in record or not record[field]:
            return response
>>>>>>> 063a6983

        response.set_etag(hashlib.sha1(record[field]).hexdigest())
        response.make_conditional(request.httprequest)

        # conditional request match
        if response.status_code == 304:
            return response

        return self.set_image_data(response, record[field].decode('base64'))

    # FIXME: auth
    # FIXME: delegate to image?
    @website.route('/website/attachment/<int:id>', auth='admin')
    def attachment(self, id):
        attachment = request.registry['ir.attachment'].browse(
            request.cr, request.uid, id, request.context)

        return self.set_image_data(
            werkzeug.wrappers.Response(),
            attachment.datas.decode('base64'),
            fit=IMAGE_LIMITS,)

    def set_image_data(self, response, data, fit=(maxint, maxint)):
        """ Sets an inferred mime type on the response object, and puts the
        provided image's data in it, possibly after resizing if requested

        Returns the response object after setting its mime and content, so
        the result of ``get_final_image`` can be returned directly.
        """
        buf = cStringIO.StringIO(data)

        # FIXME: unknown format or not an image
        image = Image.open(buf)
        response.mimetype = Image.MIME[image.format]

        w, h = image.size
        max_w, max_h = fit

        if w < max_w and h < max_h:
            response.set_data(data)
            return response

        image.thumbnail(fit, Image.ANTIALIAS)
        image.save(response.stream, image.format)
        return response


# vim:expandtab:tabstop=4:softtabstop=4:shiftwidth=4:<|MERGE_RESOLUTION|>--- conflicted
+++ resolved
@@ -315,17 +315,11 @@
                 # just in case we have a timestamp without microseconds
                 response.last_modified = datetime.datetime.strptime(
                     record[concurrency], server_format)
-<<<<<<< HEAD
 
         if not record.get(field):
             # Field does not exist on model or field set to False
             # FIXME: maybe a field which does not exist should be a 404?
             return self.placeholder(response)
-=======
-        # FIXME: no field in record?
-        if not field in record or not record[field]:
-            return response
->>>>>>> 063a6983
 
         response.set_etag(hashlib.sha1(record[field]).hexdigest())
         response.make_conditional(request.httprequest)
