--- conflicted
+++ resolved
@@ -7,11 +7,7 @@
 msgstr ""
 "Project-Id-Version: Odoo 9.0\n"
 "Report-Msgid-Bugs-To: \n"
-<<<<<<< HEAD
-"POT-Creation-Date: 2016-08-19 10:24+0000\n"
-=======
 "POT-Creation-Date: 2016-08-18 14:06+0000\n"
->>>>>>> bc1a0a32
 "PO-Revision-Date: 2016-07-12 01:06+0000\n"
 "Last-Translator: Martin Trigaux\n"
 "Language-Team: Swedish (http://www.transifex.com/odoo/odoo-9/language/sv/)\n"
@@ -1253,10 +1249,6 @@
 
 #. module: website
 #. openerp-web
-<<<<<<< HEAD
-#: code:addons/website/static/src/js/website.backendDashboard.js:85
-=======
->>>>>>> bc1a0a32
 #: code:addons/website/static/src/xml/website.xml:63
 #: model:ir.ui.view,arch_db:website.500
 #: model:ir.ui.view,arch_db:website.view_website_config_settings
@@ -1586,11 +1578,6 @@
 msgstr "Anpassa banderollen"
 
 #. module: website
-#: model:ir.ui.menu,name:website.menu_dashboard
-msgid "Dashboard"
-msgstr ""
-
-#. module: website
 #: model:ir.model.fields,field_description:website.field_website_config_settings_default_lang_id
 #: model:ir.model.fields,field_description:website.field_website_default_lang_id
 msgid "Default language"
@@ -1784,13 +1771,6 @@
 #. module: website
 #: model:ir.ui.view,arch_db:website.publish_management
 msgid "Edit in backend"
-msgstr ""
-
-#. module: website
-#. openerp-web
-#: code:addons/website/static/src/xml/website.backend.xml:29
-#, python-format
-msgid "Edit my Analytics Client ID"
 msgstr ""
 
 #. module: website
@@ -1904,11 +1884,6 @@
 msgstr "Snabb"
 
 #. module: website
-#: model:ir.model.fields,field_description:website.field_website_config_settings_favicon
-msgid "Favicon"
-msgstr ""
-
-#. module: website
 #: model:ir.ui.view,arch_db:website.s_three_columns
 msgid "Feature One"
 msgstr "Funktion ett"
@@ -2069,13 +2044,6 @@
 msgstr "GitHub-konto"
 
 #. module: website
-#. openerp-web
-#: code:addons/website/static/src/xml/website.backend.xml:42
-#, python-format
-msgid "Go to our"
-msgstr ""
-
-#. module: website
 #: model:ir.ui.view,arch_db:website.website_planner
 msgid "Go to the page you want to translate"
 msgstr ""
@@ -2086,13 +2054,6 @@
 #, python-format
 msgid "Good Job!"
 msgstr "Bra jobbat!"
-
-#. module: website
-#. openerp-web
-#: code:addons/website/static/src/js/website.backendDashboard.js:72
-#, fuzzy, python-format
-msgid "Google Analytics"
-msgstr "Google Analytics-nyckel"
 
 #. module: website
 #: model:ir.model.fields,field_description:website.field_website_config_settings_google_analytics_key
@@ -2217,11 +2178,7 @@
 #. module: website
 #: model:ir.model.fields,field_description:website.field_website_config_settings_id
 #: model:ir.model.fields,field_description:website.field_website_id
-<<<<<<< HEAD
-#: model:ir.model.fields,field_description:website.field_website_menu_id_2037
-=======
 #: model:ir.model.fields,field_description:website.field_website_menu_id_2055
->>>>>>> bc1a0a32
 #: model:ir.model.fields,field_description:website.field_website_published_mixin_id
 #: model:ir.model.fields,field_description:website.field_website_seo_metadata_id
 msgid "ID"
@@ -2308,13 +2265,6 @@
 msgstr ""
 
 #. module: website
-#. openerp-web
-#: code:addons/website/static/src/js/website.backendDashboard.js:95
-#, python-format
-msgid "Incorrect Client ID"
-msgstr ""
-
-#. module: website
 #: model:ir.ui.view,arch_db:website.show_website_info
 msgid "Information about the"
 msgstr "Information om"
@@ -2328,12 +2278,6 @@
 #. module: website
 #: model:ir.model,name:website.model_base_language_install
 msgid "Install Language"
-msgstr "Installera språk"
-
-#. module: website
-#: model:ir.ui.view,arch_db:website.view_website_config_settings
-#, fuzzy
-msgid "Install a language"
 msgstr "Installera språk"
 
 #. module: website
@@ -2508,13 +2452,6 @@
 msgstr ""
 
 #. module: website
-#. openerp-web
-#: code:addons/website/static/src/xml/website.backend.xml:25
-#, fuzzy, python-format
-msgid "Link my Analytics Account"
-msgstr "LinkedIn-konto"
-
-#. module: website
 #: model:ir.model.fields,field_description:website.field_website_config_settings_social_linkedin
 #: model:ir.model.fields,field_description:website.field_website_social_linkedin
 msgid "LinkedIn Account"
@@ -2578,11 +2515,7 @@
 msgstr ""
 
 #. module: website
-<<<<<<< HEAD
-#: code:addons/website/models/website.py:321
-=======
 #: code:addons/website/models/website.py:320
->>>>>>> bc1a0a32
 #: model:ir.model.fields,field_description:website.field_website_menu_name
 #: model:ir.ui.view,arch_db:website.view_website_config_settings
 #, python-format
@@ -2590,11 +2523,7 @@
 msgstr "Meny"
 
 #. module: website
-<<<<<<< HEAD
-#: code:addons/website/models/website.py:325
-=======
 #: code:addons/website/models/website.py:324
->>>>>>> bc1a0a32
 #, python-format
 msgid "Menu <b>%s</b> seems to have a link to this page !"
 msgstr ""
@@ -2617,19 +2546,6 @@
 msgstr "Läge"
 
 #. module: website
-#. openerp-web
-#: code:addons/website/static/src/xml/website.backend.xml:48
-#, python-format
-msgid "Month"
-msgstr ""
-
-#. module: website
-#: model:ir.ui.view,arch_db:website.view_website_config_settings
-#, fuzzy
-msgid "More Info"
-msgstr "Övrig information"
-
-#. module: website
 #: model:ir.ui.view,arch_db:website.website_planner
 msgid "More info on pricing:"
 msgstr ""
@@ -2680,12 +2596,6 @@
 #: model:ir.ui.view,arch_db:website.snippet_options
 msgid "Narrow"
 msgstr "Smal"
-
-#. module: website
-#: model:ir.ui.view,arch_db:website.view_website_config_settings
-#, fuzzy
-msgid "New Language"
-msgstr "Språk"
 
 #. module: website
 #. openerp-web
@@ -2878,8 +2788,6 @@
 msgstr "fria e-handelssystemet"
 
 #. module: website
-<<<<<<< HEAD
-=======
 #: model:ir.ui.view,arch_db:website.view_website_config_settings
 msgid "Optimization"
 msgstr ""
@@ -2890,20 +2798,16 @@
 msgstr ""
 
 #. module: website
->>>>>>> bc1a0a32
 #: model:ir.ui.view,arch_db:website.user_navbar
 msgid "Optimize SEO"
 msgstr ""
 
 #. module: website
-<<<<<<< HEAD
-=======
 #: model:ir.ui.view,arch_db:website.user_navbar
 msgid "Optimize your AdWords account"
 msgstr ""
 
 #. module: website
->>>>>>> bc1a0a32
 #: model:ir.ui.view,arch_db:website.snippet_options
 msgid "Orange Red"
 msgstr "Orangeröd"
@@ -2965,22 +2869,14 @@
 
 #. module: website
 #. openerp-web
-<<<<<<< HEAD
-#: code:addons/website/models/website.py:299
-=======
 #: code:addons/website/models/website.py:298
->>>>>>> bc1a0a32
 #: code:addons/website/static/src/xml/website.editor.xml:11
 #, python-format
 msgid "Page"
 msgstr "Sida"
 
 #. module: website
-<<<<<<< HEAD
-#: code:addons/website/models/website.py:304
-=======
 #: code:addons/website/models/website.py:303
->>>>>>> bc1a0a32
 #, python-format
 msgid "Page <b>%s</b> seems to have a link to this page !"
 msgstr ""
@@ -3037,11 +2933,6 @@
 msgstr "Företag"
 
 #. module: website
-#: model:ir.ui.view,arch_db:website.view_website_config_settings
-msgid "Performance Optimization"
-msgstr ""
-
-#. module: website
 #: model:ir.ui.view,arch_db:website.website_planner
 msgid "Plan"
 msgstr ""
@@ -3267,10 +3158,6 @@
 
 #. module: website
 #. openerp-web
-<<<<<<< HEAD
-#: code:addons/website/static/src/js/website.backendDashboard.js:76
-=======
->>>>>>> bc1a0a32
 #: code:addons/website/static/src/js/website.seo.js:363
 #: code:addons/website/static/src/xml/website.ace.xml:12
 #, python-format
@@ -3379,12 +3266,6 @@
 #: model:ir.model.fields,field_description:website.field_website_menu_sequence
 msgid "Sequence"
 msgstr "Nummerserie"
-
-#. module: website
-#: model:ir.ui.menu,name:website.menu_website_website_settings
-#, fuzzy
-msgid "Settings"
-msgstr "Webbplatsinställningar"
 
 #. module: website
 #: model:ir.ui.view,arch_db:website.website_planner
@@ -3462,14 +3343,6 @@
 msgstr ""
 
 #. module: website
-<<<<<<< HEAD
-#: model:ir.ui.view,arch_db:website.view_website_config_settings
-msgid "Speed"
-msgstr ""
-
-#. module: website
-=======
->>>>>>> bc1a0a32
 #: model:ir.ui.view,arch_db:website.snippet_options
 msgid "Square"
 msgstr ""
@@ -3570,11 +3443,7 @@
 msgstr ""
 
 #. module: website
-<<<<<<< HEAD
-#: code:addons/website/models/website.py:309
-=======
 #: code:addons/website/models/website.py:308
->>>>>>> bc1a0a32
 #, python-format
 msgid "Template <b>%s (id:%s)</b> seems to have a link to this page !"
 msgstr ""
@@ -3615,14 +3484,6 @@
 #. module: website
 #: model:ir.ui.view,arch_db:website.website_planner
 msgid "The Banner or Big Picture building blocks are good choices for that."
-msgstr ""
-
-#. module: website
-<<<<<<< HEAD
-#. openerp-web
-#: code:addons/website/static/src/js/website.backendDashboard.js:95
-#, python-format
-msgid "The Google Analytics Client ID you have entered seems incorrect."
 msgstr ""
 
 #. module: website
@@ -3635,17 +3496,6 @@
 msgstr ""
 
 #. module: website
-=======
-#: model:ir.ui.view,arch_db:website.s_faq_collapse
-msgid ""
-"The Point of Sale works perfectly on any kind of touch enabled\n"
-"                                device, whether it's multi-touch tablets "
-"like an iPad or\n"
-"                                keyboardless resistive touchscreen terminals."
-msgstr ""
-
-#. module: website
->>>>>>> bc1a0a32
 #: model:ir.ui.view,arch_db:website.website_planner
 msgid ""
 "The best and simplest way to start is to create a few pages and link them "
@@ -3804,12 +3654,6 @@
 msgstr "Tredje funktionen"
 
 #. module: website
-#: model:ir.model.fields,help:website.field_website_config_settings_favicon
-#: model:ir.model.fields,help:website.field_website_favicon
-msgid "This field holds the image used to display a favicon on the website."
-msgstr ""
-
-#. module: website
 #: model:ir.ui.view,arch_db:website.page_404
 msgid ""
 "This page does not exists, but you can create it as you are administrator of "
@@ -4024,16 +3868,6 @@
 msgstr ""
 
 #. module: website
-<<<<<<< HEAD
-#. openerp-web
-#: code:addons/website/static/src/xml/website.backend.xml:42
-#, python-format
-msgid "User Documentation"
-msgstr ""
-
-#. module: website
-=======
->>>>>>> bc1a0a32
 #: model:ir.ui.view,arch_db:website.robots
 msgid ""
 "User-agent: *\n"
@@ -4062,10 +3896,7 @@
 
 #. module: website
 #: model:ir.model.fields,field_description:website.field_blog_post_website_published
-<<<<<<< HEAD
-=======
 #: model:ir.model.fields,field_description:website.field_delivery_carrier_website_published
->>>>>>> bc1a0a32
 #: model:ir.model.fields,field_description:website.field_event_track_website_published
 #: model:ir.model.fields,field_description:website.field_hr_employee_website_published
 #: model:ir.model.fields,field_description:website.field_hr_job_website_published
@@ -4091,13 +3922,6 @@
 msgstr ""
 
 #. module: website
-#. openerp-web
-#: code:addons/website/static/src/xml/website.backend.xml:16
-#, python-format
-msgid "Visits"
-msgstr ""
-
-#. module: website
 #: model:ir.ui.view,arch_db:website.aboutus
 msgid ""
 "We are a team of passionate people whose goal is to improve everyone's\n"
@@ -4161,21 +3985,9 @@
 msgstr "Webbplatsappar"
 
 #. module: website
-#: model:ir.actions.client,name:website.backend_dashboard
-#, fuzzy
-msgid "Website Dashboard"
-msgstr "Webbplatsens sökväg"
-
-#. module: website
 #: model:ir.model.fields,field_description:website.field_website_domain
 msgid "Website Domain"
 msgstr ""
-
-#. module: website
-#: model:ir.model.fields,field_description:website.field_website_favicon
-#, fuzzy
-msgid "Website Favicon"
-msgstr "Webbplatsens meny"
 
 #. module: website
 #: model:ir.actions.act_url,name:website.action_website_homepage
@@ -4203,6 +4015,11 @@
 #: model:ir.actions.server,name:website.action_partner_comment
 msgid "Website Partners Comment Form"
 msgstr ""
+
+#. module: website
+#: model:ir.model.fields,field_description:website.field_ir_act_server_website_path
+msgid "Website Path"
+msgstr "Webbplatsens sökväg"
 
 #. module: website
 #: model:crm.team,name:website.salesteam_website_sales
@@ -4228,10 +4045,7 @@
 #: model:ir.model.fields,field_description:website.field_hr_employee_website_url
 #: model:ir.model.fields,field_description:website.field_hr_job_website_url
 #: model:ir.model.fields,field_description:website.field_im_livechat_channel_website_url
-<<<<<<< HEAD
-=======
 #: model:ir.model.fields,field_description:website.field_ir_act_server_website_url
->>>>>>> bc1a0a32
 #: model:ir.model.fields,field_description:website.field_payment_acquirer_website_url
 #: model:ir.model.fields,field_description:website.field_product_template_website_url
 #: model:ir.model.fields,field_description:website.field_project_project_website_url
@@ -4323,18 +4137,6 @@
 msgstr "Webbplatsens metatitel"
 
 #. module: website
-#: model:ir.model.fields,field_description:website.field_ir_act_server_website_path
-#, fuzzy
-msgid "Website path"
-msgstr "Webbplatsens sökväg"
-
-#. module: website
-#: model:ir.model.fields,field_description:website.field_ir_act_server_website_url
-#, fuzzy
-msgid "Website url"
-msgstr "Webbplatsens meny"
-
-#. module: website
 #: model:ir.ui.view,arch_db:website.view_website_tree
 msgid "Websites"
 msgstr "Webbplatser"
@@ -4345,13 +4147,6 @@
 msgstr "Webbplatser att översätta"
 
 #. module: website
-#. openerp-web
-#: code:addons/website/static/src/xml/website.backend.xml:47
-#, python-format
-msgid "Week"
-msgstr ""
-
-#. module: website
 #: model:ir.ui.view,arch_db:website.website_planner
 msgid "Welcome"
 msgstr "Välkommen"
@@ -4462,13 +4257,6 @@
 #: model:ir.ui.view,arch_db:website.s_features
 msgid ""
 "Write what the customer would like to know,<br/>not what you want to show."
-msgstr ""
-
-#. module: website
-#. openerp-web
-#: code:addons/website/static/src/xml/website.backend.xml:49
-#, python-format
-msgid "Year"
 msgstr ""
 
 #. module: website
@@ -4535,16 +4323,6 @@
 "to put some thought into changing it\n"
 "                        for a proper domain, or change it to one you already "
 "own."
-<<<<<<< HEAD
-msgstr ""
-
-#. module: website
-#. openerp-web
-#: code:addons/website/static/src/xml/website.backend.xml:37
-#, python-format
-msgid "You do not seem to have access to this Analytics Account."
-=======
->>>>>>> bc1a0a32
 msgstr ""
 
 #. module: website
@@ -4552,13 +4330,6 @@
 msgid ""
 "You have a lot of choices for that: the References, Quotes Slider, Twitter "
 "Scroller,..."
-msgstr ""
-
-#. module: website
-#. openerp-web
-#: code:addons/website/static/src/xml/website.backend.xml:36
-#, python-format
-msgid "You need to log in to your Google Account before:"
 msgstr ""
 
 #. module: website
@@ -4591,13 +4362,6 @@
 #: model:ir.ui.view,arch_db:website.website_planner
 msgid "Your Footer"
 msgstr ""
-
-#. module: website
-#. openerp-web
-#: code:addons/website/static/src/xml/website.backend.xml:40
-#, fuzzy, python-format
-msgid "Your Google Analytic Client ID:"
-msgstr "Google Analytics-nyckel"
 
 #. module: website
 #: model:ir.ui.view,arch_db:website.website_planner
@@ -4878,13 +4642,6 @@
 msgstr ""
 
 #. module: website
-#. openerp-web
-#: code:addons/website/static/src/xml/website.backend.xml:42
-#, fuzzy, python-format
-msgid "to get more information."
-msgstr "Återställ omvandlingen"
-
-#. module: website
 #: model:ir.ui.view,arch_db:website.website_planner
 msgid "to get started."
 msgstr ""
@@ -4950,12 +4707,9 @@
 #~ msgid "Menu Label"
 #~ msgstr "Menyetikett"
 
-<<<<<<< HEAD
-=======
 #~ msgid "Reset Transformation"
 #~ msgstr "Återställ omvandlingen"
 
->>>>>>> bc1a0a32
 #~ msgid "Transform"
 #~ msgstr "Omvandla"
 
