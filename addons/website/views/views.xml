--- conflicted
+++ resolved
@@ -39,7 +39,7 @@
 
                             <script type="text/javascript" src="/website/static/lib/ckeditor/ckeditor.js"></script>
                             <script type="text/javascript" src="/website/static/lib/ckeditor.sharedspace/plugin.js"></script>
-                            <script type="text/javascript" src="/website/static/lib/ace/ace.js"></script>
+                            <script t-if="not translatable" type="text/javascript" src="/website/static/lib/ace/ace.js"></script>
                             <script type="text/javascript" src="/website/static/lib/vkbeautify/vkbeautify.0.99.00.beta.js"></script>
                             <script type="text/javascript" src="/web/static/lib/jquery.ui/js/jquery-ui-1.9.1.custom.js"></script>
                             <!-- mutation observers shim backed by mutation events (8 < IE < 11, Safari < 6, FF < 14, Chrome < 17) -->
@@ -49,125 +49,17 @@
                             <script type="text/javascript" src="/website/static/src/js/website.editor.js"></script>
                             <script type="text/javascript" src="/website/static/src/js/website.mobile.js"></script>
                             <script type="text/javascript" src="/website/static/src/js/website.seo.js"></script>
-                            <script type="text/javascript" src="/website/static/src/js/website.snippets.js"></script>
-                            <script type="text/javascript" src="/website/static/src/js/website.ace.js"></script>
+                            <script t-if="not translatable" type="text/javascript" src="/website/static/src/js/website.snippets.js"></script>
+                            <script t-if="not translatable" type="text/javascript" src="/website/static/src/js/website.ace.js"></script>
+                            <script t-if="translatable" type="text/javascript" src="/website/static/src/js/website.translator.js"></script>
                         </t>
 
-<<<<<<< HEAD
-                        <script type="text/javascript" src="/website/static/src/js/website.js"></script>
-
-                        <t t-if="editable">
-                            <script type="text/javascript" src="/website/static/src/js/website.editor.js"></script>
-                            <script type="text/javascript" src="/website/static/src/js/website.mobile.js"></script>
-                            <script type="text/javascript" src="/website/static/src/js/website.seo.js"></script>
-                            <t t-if="not translatable">
-                                <script type="text/javascript" src="/website/static/src/js/website.snippets.js"></script>
-                                <script type="text/javascript" src="/website/static/src/js/website.ace.js"></script>
-                            </t>
-                            <t t-if="translatable">
-                                <script type="text/javascript" src="/website/static/src/js/website.translator.js"></script>
-                            </t>
-                        </t>
-
-=======
->>>>>>> b0f8591e
                         <t t-raw="head or ''"/>
                         <t t-call="website.theme"/>
 
                         <link rel='stylesheet' href='/web/static/lib/fontawesome/css/font-awesome.css'/>
                     </head>
                     <body>
-<<<<<<< HEAD
-                        <header>
-                            <div class="navbar navbar-default navbar-static-top">
-                                <div class="container">
-                                    <div class="navbar-header">
-                                        <button type="button" class="navbar-toggle" data-toggle="collapse" data-target=".navbar-top-collapse">
-                                            <span class="sr-only">Toggle navigation</span>
-                                            <span class="icon-bar"></span>
-                                            <span class="icon-bar"></span>
-                                            <span class="icon-bar"></span>
-                                        </button>
-                                        <a class="navbar-brand" t-href="/page/website.homepage"><em>Your</em><b>Company</b></a>
-                                    </div>
-                                    <div class="collapse navbar-collapse navbar-top-collapse">
-                                        <ul class="nav navbar-nav navbar-right" id="top_menu">
-                                            <li><a t-href="/page/website.contactus">Contact us</a></li>
-                                            <li><a href="/admin">Sign in</a></li>
-                                            <li t-if="request.multilang and len(website.language_ids) &gt; 1" class="dropdown">
-                                                <!-- TODO: use flags for language selection -->
-                                                <t t-set="lang_selected" t-value="[lg for lg in website.language_ids if lg.code == lang]"/>
-                                                <a class="dropdown-toggle" data-toggle="dropdown" href="#">
-                                                    <t t-esc="lang_selected[0]['name']"/> <span class="caret"></span>
-                                                </a>
-                                                <ul class="dropdown-menu" role="menu">
-                                                    <li t-foreach="website.language_ids" t-as="lg">
-                                                        <a t-att-href="url_for('', lang=lg.code)" role="menuitem">
-                                                            <strong t-att-class="'icon-check' if lg.code == lang
-                                                                else 'icon-check-empty'"></strong>
-                                                            <t t-esc="lg.name"/>
-                                                        </a>
-                                                    </li>
-                                                </ul>
-                                            </li>
-                                        </ul>
-                                    </div>
-                                </div>
-                            </div>
-                        </header>
-                        <t t-raw="0"/>
-                        <footer>
-                            <div class="container" id="footer_container">
-                                <div class="row">
-                                    <div class="col-md-3" name="product">
-                                        <h4>Our products &amp; Services</h4>
-                                        <ul class="list-unstyled" name="products">
-                                            <li><a t-href="/">Home</a></li>
-                                        </ul>
-                                    </div>
-                                    <div class="col-md-3" name="info">
-                                        <h4 name="info_title">Connect with us</h4>
-                                        <ul class="list-unstyled">
-                                            <li><a t-href="/page/website.contactus">Contact us</a></li>
-                                        </ul>
-                                        <ul class="list-unstyled">
-                                            <li><i class="icon-phone"></i> <span t-field="res_company.phone"></span></li>
-                                            <li><i class="icon-envelope"></i>  <span t-field="res_company.email"></span></li>
-                                        </ul>
-                                        <h1>
-                                            <a href="http://twitter.com/openerp"><i class="icon-twitter-sign"></i></a>
-                                            <a href="http://facebook.com/OpenERP"><i class="icon-facebook-sign"></i></a>
-                                            <a href="https://plus.google.com/+openerp/posts"><i class="icon-google-plus-sign"></i></a>
-                                        </h1>
-                                    </div>
-                                    <div class="col-md-5 col-lg-offset-1" name="about_us">
-                                        <h4>
-                                            <span t-field="res_company.name">Your Company</span>
-                                            <small> - <a t-href="/page/website.aboutus">About us</a></small>
-                                        </h4>
-                                        <p>
-                                            We are a team of passionated people whose goal is to improve everyone's
-                                            life through disruptive products. We build great products to solve your
-                                            business problems.
-                                        </p>
-                                        <p>
-                                            Our products are designed for small to medium companies willing to optimize
-                                            their performance.
-                                        </p>
-                                    </div>
-                                </div>
-                            </div>
-                            <div class="container mt16">
-                                <div class="pull-right" t-ignore="1">
-                                    Create a <a href="http://openerp.com/apps/website">free website</a> with
-                                    <a class="label label-danger" href="https://openerp.com/apps/website">OpenERP</a>
-                                </div>
-                                <div class="pull-left text-muted">
-                                    Copyright &amp;copy; <span t-field="res_company.name">Company name</span> - <a t-href="/sitemap">Sitemap</a>
-                                </div>
-                            </div>
-                        </footer>
-=======
                         <div id="wrapwrap">
                             <header>
                                 <div class="navbar navbar-default navbar-static-top">
@@ -179,11 +71,11 @@
                                                 <span class="icon-bar"></span>
                                                 <span class="icon-bar"></span>
                                             </button>
-                                            <a class="navbar-brand" href="/page/website.homepage"><em>Your</em><b>Company</b></a>
+                                            <a class="navbar-brand" t-href="/page/website.homepage"><em>Your</em><b>Company</b></a>
                                         </div>
                                         <div class="collapse navbar-collapse navbar-top-collapse">
                                             <ul class="nav navbar-nav navbar-right" id="top_menu">
-                                                <li name="contactus"><a href="/page/website.contactus">Contact us</a></li>
+                                                <li name="contactus"><a t-href="/page/website.contactus">Contact us</a></li>
                                                 <li t-if="user_id.id == website.public_user.id"><a href="/admin">Sign in</a></li>
                                                 <li t-if="user_id.id != website.public_user.id"><a href="/admin"><t t-field="user_id.name"/></a></li>
                                                 <li t-if="len(website.language_ids) &gt; 1" class="dropdown">
@@ -194,7 +86,7 @@
                                                     </a>
                                                     <ul class="dropdown-menu" role="menu">
                                                         <li t-foreach="website.language_ids" t-as="lg">
-                                                            <a href="#" role="menuitem">
+                                                            <a t-att-href="url_for('', lang=lg.code)" role="menuitem">
                                                                 <strong t-att-class="'icon-check' if lg.code == lang
                                                                     else 'icon-check-empty'"></strong>
                                                                 <t t-esc="lg.name"/>
@@ -214,13 +106,13 @@
                                         <div class="col-md-3" name="product">
                                             <h4>Our products &amp; Services</h4>
                                             <ul class="list-unstyled" name="products">
-                                                <li><a href="/">Home</a></li>
+                                                <li><a t-href="/">Home</a></li>
                                             </ul>
                                         </div>
                                         <div class="col-md-3" name="info">
                                             <h4 name="info_title">Connect with us</h4>
                                             <ul class="list-unstyled">
-                                                <li><a href="/page/website.contactus">Contact us</a></li>
+                                                <li><a t-href="/page/website.contactus">Contact us</a></li>
                                             </ul>
                                             <ul class="list-unstyled">
                                                 <li><i class="icon-phone"></i> <span t-field="res_company.phone"></span></li>
@@ -235,7 +127,7 @@
                                         <div class="col-md-5 col-lg-offset-1" name="about_us">
                                             <h4>
                                                 <span t-field="res_company.name">Your Company</span>
-                                                <small> - <a href="/page/website.aboutus">About us</a></small>
+                                                <small> - <a t-href="/page/website.aboutus">About us</a></small>
                                             </h4>
                                             <p>
                                                 We are a team of passionated people whose goal is to improve everyone's
@@ -255,12 +147,11 @@
                                         <a class="label label-danger" href="https://openerp.com/apps/website">OpenERP</a>
                                     </div>
                                     <div class="pull-left text-muted">
-                                        Copyright &amp;copy; <span t-field="res_company.name">Company name</span> - <a href="/sitemap">Sitemap</a>
+                                        Copyright &amp;copy; <span t-field="res_company.name">Company name</span> - <a t-href="/sitemap">Sitemap</a>
                                     </div>
                                 </div>
                             </footer>
                         </div>
->>>>>>> b0f8591e
                     </body>
                 </html>
         </template>
