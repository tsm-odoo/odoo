# -*- coding: utf-8 -*-
# Part of Odoo. See LICENSE file for full copyright and licensing details.

# Copyright (c) 2005-2006 Axelor SARL. (http://www.axelor.com)

import logging

from datetime import datetime, time
from dateutil.relativedelta import relativedelta

from odoo import api, fields, models
from odoo.addons.resource.models.resource import HOURS_PER_DAY
from odoo.exceptions import AccessError, UserError
from odoo.tools.translate import _
from odoo.tools.float_utils import float_round

_logger = logging.getLogger(__name__)


class HolidaysAllocation(models.Model):
    """ Allocation Requests Access specifications: similar to leave requests """
    _name = "hr.leave.allocation"
    _description = "Time Off Allocation"
    _inherit = ['mail.thread', 'mail.activity.mixin']
    _mail_post_access = 'read'

    def _default_employee(self):
        return self.env.context.get('default_employee_id') or self.env['hr.employee'].search([('user_id', '=', self.env.uid)], limit=1)

    def _default_holiday_status_id(self):
        if self.user_has_groups('hr_holidays.group_hr_holidays_user'):
            domain = [('valid', '=', True)]
        else:
            domain = [('valid', '=', True), ('allocation_type', '=', 'fixed_allocation')]
        return self.env['hr.leave.type'].search(domain, limit=1)

    name = fields.Char('Description')
    state = fields.Selection([
        ('draft', 'To Submit'),
        ('cancel', 'Cancelled'),
        ('confirm', 'To Approve'),
        ('refuse', 'Refused'),
        ('validate1', 'Second Approval'),
        ('validate', 'Approved')
        ], string='Status', readonly=True, tracking=True, copy=False, default='confirm',
        help="The status is set to 'To Submit', when a time off request is created." +
        "\nThe status is 'To Approve', when time off request is confirmed by user." +
        "\nThe status is 'Refused', when time off request is refused by manager." +
        "\nThe status is 'Approved', when time off request is approved by manager.")
    date_from = fields.Datetime(
        'Start Date', readonly=True, index=True, copy=False,
        states={'draft': [('readonly', False)], 'confirm': [('readonly', False)]}, tracking=True)
    date_to = fields.Datetime(
        'End Date', readonly=True, copy=False,
        states={'draft': [('readonly', False)], 'confirm': [('readonly', False)]}, tracking=True)
    holiday_status_id = fields.Many2one(
        "hr.leave.type", string="Time Off Type", required=True, readonly=True,
        states={'draft': [('readonly', False)], 'confirm': [('readonly', False)]},
        domain=[('valid', '=', True), ('allocation_type', '!=', 'no')], default=_default_holiday_status_id)
    employee_id = fields.Many2one(
        'hr.employee', string='Employee', index=True, readonly=True,
        states={'draft': [('readonly', False)], 'confirm': [('readonly', False)]}, default=_default_employee, tracking=True)
    manager_id = fields.Many2one('hr.employee', string='Manager', readonly=True)
    notes = fields.Text('Reasons', readonly=True, states={'draft': [('readonly', False)], 'confirm': [('readonly', False)]})
    # duration
    number_of_days = fields.Float(
        'Number of Days', tracking=True, default=1,
        help='Duration in days. Reference field to use when necessary.')
    number_of_days_display = fields.Float(
        'Duration (days)', compute='_compute_number_of_days_display',
        states={'draft': [('readonly', False)], 'confirm': [('readonly', False)]},
        help="UX field allowing to see and modify the allocation duration, computed in days.")
    number_of_hours_display = fields.Float(
        'Duration (hours)', compute='_compute_number_of_hours_display',
        help="UX field allowing to see and modify the allocation duration, computed in hours.")
    duration_display = fields.Char('Allocated (Days/Hours)', compute='_compute_duration_display',
        help="Field allowing to see the allocation duration in days or hours depending on the type_request_unit")
    # details
    parent_id = fields.Many2one('hr.leave.allocation', string='Parent')
    linked_request_ids = fields.One2many('hr.leave.allocation', 'parent_id', string='Linked Requests')
    first_approver_id = fields.Many2one(
        'hr.employee', string='First Approval', readonly=True, copy=False,
        help='This area is automatically filled by the user who validate the time off', oldname='manager_id')
    second_approver_id = fields.Many2one(
        'hr.employee', string='Second Approval', readonly=True, copy=False, oldname='manager_id2',
        help='This area is automaticly filled by the user who validate the time off with second level (If time off type need second validation)')
    validation_type = fields.Selection('Validation Type', related='holiday_status_id.validation_type', readonly=True)
    can_reset = fields.Boolean('Can reset', compute='_compute_can_reset')
    can_approve = fields.Boolean('Can Approve', compute='_compute_can_approve')
    type_request_unit = fields.Selection(related='holiday_status_id.request_unit', readonly=True)
    # mode
    holiday_type = fields.Selection([
        ('employee', 'By Employee'),
        ('company', 'By Company'),
        ('department', 'By Department'),
        ('category', 'By Employee Tag')],
        string='Allocation Mode', readonly=True, required=True, default='employee',
        states={'draft': [('readonly', False)], 'confirm': [('readonly', False)]},
        help="Allow to create requests in batchs:\n- By Employee: for a specific employee"
             "\n- By Company: all employees of the specified company"
             "\n- By Department: all employees of the specified department"
             "\n- By Employee Tag: all employees of the specific employee group category")
    mode_company_id = fields.Many2one(
        'res.company', string='Company', readonly=True,
        states={'draft': [('readonly', False)], 'confirm': [('readonly', False)]})
    department_id = fields.Many2one(
        'hr.department', string='Department', readonly=True,
        states={'draft': [('readonly', False)], 'confirm': [('readonly', False)]})
    category_id = fields.Many2one(
        'hr.employee.category', string='Employee Tag', readonly=True,
        states={'draft': [('readonly', False)], 'confirm': [('readonly', False)]})
    # accrual configuration
    accrual = fields.Boolean(
        "Accrual", readonly=True,
        states={'draft': [('readonly', False)], 'confirm': [('readonly', False)]})
    accrual_limit = fields.Integer('Balance limit', default=0, help="Maximum of allocation for accrual; 0 means no maximum.")
    number_per_interval = fields.Float("Number of unit per interval", readonly=True, states={'draft': [('readonly', False)], 'confirm': [('readonly', False)]}, default=1)
    interval_number = fields.Integer("Number of unit between two intervals", readonly=True, states={'draft': [('readonly', False)], 'confirm': [('readonly', False)]}, default=1)
    unit_per_interval = fields.Selection([
        ('hours', 'Hour(s)'),
        ('days', 'Day(s)')
        ], string="Unit of time added at each interval", default='hours', readonly=True, states={'draft': [('readonly', False)], 'confirm': [('readonly', False)]})
    interval_unit = fields.Selection([
        ('weeks', 'Week(s)'),
        ('months', 'Month(s)'),
        ('years', 'Year(s)')
        ], string="Unit of time between two intervals", default='weeks', readonly=True, states={'draft': [('readonly', False)], 'confirm': [('readonly', False)]})
    nextcall = fields.Date("Date of the next accrual allocation", default=False, readonly=True)

    _sql_constraints = [
        ('type_value',
         "CHECK( (holiday_type='employee' AND employee_id IS NOT NULL) or "
         "(holiday_type='category' AND category_id IS NOT NULL) or "
         "(holiday_type='department' AND department_id IS NOT NULL) or "
         "(holiday_type='company' AND mode_company_id IS NOT NULL))",
         "The employee, department, company or employee category of this request is missing. Please make sure that your user login is linked to an employee."),
        ('duration_check', "CHECK ( number_of_days >= 0 )", "The number of days must be greater than 0."),
        ('number_per_interval_check', "CHECK(number_per_interval > 0)", "The number per interval should be greater than 0"),
        ('interval_number_check', "CHECK(interval_number > 0)", "The interval number should be greater than 0"),
    ]

    @api.model
    def _update_accrual(self):
        """
            Method called by the cron task in order to increment the number_of_days when
            necessary.
        """
        today = fields.Date.from_string(fields.Date.today())

        holidays = self.search([('accrual', '=', True), ('state', '=', 'validate'), ('holiday_type', '=', 'employee'),
                                '|', ('date_to', '=', False), ('date_to', '>', fields.Datetime.now()),
                                '|', ('nextcall', '=', False), ('nextcall', '<=', today)])

        for holiday in holidays:
            values = {}

            delta = relativedelta(days=0)

            if holiday.interval_unit == 'weeks':
                delta = relativedelta(weeks=holiday.interval_number)
            if holiday.interval_unit == 'months':
                delta = relativedelta(months=holiday.interval_number)
            if holiday.interval_unit == 'years':
                delta = relativedelta(years=holiday.interval_number)

            values['nextcall'] = (holiday.nextcall if holiday.nextcall else today) + delta

            period_start = datetime.combine(today, time(0, 0, 0)) - delta
            period_end = datetime.combine(today, time(0, 0, 0))

            # We have to check when the employee has been created
            # in order to not allocate him/her too much leaves
            start_date = holiday.employee_id._get_date_start_work()
            # If employee is created after the period, we cancel the computation
            if period_end <= start_date:
                holiday.write(values)
                continue

            # If employee created during the period, taking the date at which he has been created
            if period_start <= start_date:
                period_start = start_date

            worked = holiday.employee_id._get_work_days_data(period_start, period_end, domain=[('holiday_id.holiday_status_id.unpaid', '=', True), ('time_type', '=', 'leave')])['days']
            left = holiday.employee_id._get_leave_days_data(period_start, period_end, domain=[('holiday_id.holiday_status_id.unpaid', '=', True), ('time_type', '=', 'leave')])['days']
            prorata = worked / (left + worked) if worked else 0

            days_to_give = holiday.number_per_interval
            if holiday.unit_per_interval == 'hours':
                # As we encode everything in days in the database we need to convert
                # the number of hours into days for this we use the
                # mean number of hours set on the employee's calendar
                days_to_give = days_to_give / (holiday.employee_id.resource_calendar_id.hours_per_day or HOURS_PER_DAY)

            values['number_of_days'] = holiday.number_of_days + days_to_give * prorata
            if holiday.accrual_limit > 0:
                values['number_of_days'] = min(values['number_of_days'], holiday.accrual_limit)

            holiday.write(values)

    @api.multi
    @api.depends('number_of_days')
    def _compute_number_of_days_display(self):
        for allocation in self:
            allocation.number_of_days_display = allocation.number_of_days

    @api.multi
    @api.depends('number_of_days', 'employee_id')
    def _compute_number_of_hours_display(self):
        for allocation in self:
            if allocation.parent_id and allocation.parent_id.type_request_unit == "hour":
                allocation.number_of_hours_display = allocation.number_of_days * HOURS_PER_DAY
            else:
                allocation.number_of_hours_display = allocation.number_of_days * (allocation.employee_id.resource_calendar_id.hours_per_day or HOURS_PER_DAY)

    @api.multi
    @api.depends('number_of_hours_display', 'number_of_days_display')
    def _compute_duration_display(self):
        for allocation in self:
            allocation.duration_display = '%g %s' % (
                (float_round(allocation.number_of_hours_display, precision_digits=2)
                if allocation.type_request_unit == 'hour'
                else float_round(allocation.number_of_days_display, precision_digits=2)),
                _('hours') if allocation.type_request_unit == 'hour' else _('days'))

    @api.multi
    @api.depends('state', 'employee_id', 'department_id')
    def _compute_can_reset(self):
        for allocation in self:
            try:
                allocation._check_approval_update('draft')
            except (AccessError, UserError):
                allocation.can_reset = False
            else:
                allocation.can_reset = True

    @api.depends('state', 'employee_id', 'department_id')
    def _compute_can_approve(self):
        for allocation in self:
            try:
                if allocation.state == 'confirm' and allocation.holiday_status_id.validation_type == 'both':
                    allocation._check_approval_update('validate1')
                else:
                    allocation._check_approval_update('validate')
            except (AccessError, UserError):
                allocation.can_approve = False
            else:
                allocation.can_approve = True

    @api.multi
    @api.onchange('number_of_hours_display')
    def _onchange_number_of_hours_display(self):
        for allocation in self:
            allocation.number_of_days = allocation.number_of_hours_display / (allocation.employee_id.resource_calendar_id.hours_per_day or HOURS_PER_DAY)

    @api.multi
    @api.onchange('number_of_days_display')
    def _onchange_number_of_days_display(self):
        for allocation in self:
            allocation.number_of_days = allocation.number_of_days_display

    @api.onchange('holiday_type')
    def _onchange_type(self):
        if self.holiday_type == 'employee':
            if not self.employee_id:
                self.employee_id = self.env.user.employee_ids[:1].id
            self.mode_company_id = False
            self.category_id = False
        elif self.holiday_type == 'company':
            self.employee_id = False
            if not self.mode_company_id:
                self.mode_company_id = self.env.user.company_id.id
            self.category_id = False
        elif self.holiday_type == 'department':
            self.employee_id = False
            self.mode_company_id = False
            self.category_id = False
            if not self.department_id:
                self.department_id = self.env.user.employee_ids[:1].department_id.id
        elif self.holiday_type == 'category':
            self.employee_id = False
            self.mode_company_id = False
            self.department_id = False

    @api.onchange('employee_id')
    def _onchange_employee(self):
        self.manager_id = self.employee_id and self.employee_id.parent_id
        if self.holiday_type == 'employee':
            self.department_id = self.employee_id.department_id

    @api.onchange('holiday_status_id')
    def _onchange_holiday_status_id(self):
        if self.holiday_status_id.validity_stop and self.date_to:
            new_date_to = datetime.combine(self.holiday_status_id.validity_stop, time.max)
            if new_date_to < self.date_to:
                self.date_to = new_date_to

        if self.accrual:
            self.number_of_days = 0

            if self.holiday_status_id.request_unit == 'hour':
                self.unit_per_interval = 'hours'
            else:
                self.unit_per_interval = 'days'
        else:
            self.interval_number = 1
            self.interval_unit = 'weeks'
            self.number_per_interval = 1
            self.unit_per_interval = 'hours'

    ####################################################
    # ORM Overrides methods
    ####################################################

    @api.multi
    def name_get(self):
        res = []
        for allocation in self:
            if allocation.holiday_type == 'company':
                target = allocation.mode_company_id.name
            elif allocation.holiday_type == 'department':
                target = allocation.department_id.name
            elif allocation.holiday_type == 'category':
                target = allocation.category_id.name
            else:
                target = allocation.employee_id.name

            res.append(
                (allocation.id,
                 _("Allocation of %s : %.2f %s to %s") %
                 (allocation.holiday_status_id.name,
                  allocation.number_of_hours_display if allocation.type_request_unit == 'hour' else allocation.number_of_days,
                  'hours' if allocation.type_request_unit == 'hour' else 'days',
                  target))
            )
        return res

    @api.multi
    def add_follower(self, employee_id):
        employee = self.env['hr.employee'].browse(employee_id)
        if employee.user_id:
            self.message_subscribe(partner_ids=employee.user_id.partner_id.ids)

    @api.multi
    @api.constrains('holiday_status_id')
    def _check_leave_type_validity(self):
        for allocation in self:
            if allocation.holiday_status_id.validity_start and allocation.holiday_status_id.validity_stop:
                vstart = allocation.holiday_status_id.validity_start
                vstop = allocation.holiday_status_id.validity_stop
                today = fields.Date.today()

                if vstart > today or vstop < today:
                    raise UserError(_('You can allocate %s only between %s and %s') % (allocation.holiday_status_id.display_name,
                                                                                  allocation.holiday_status_id.validity_start, allocation.holiday_status_id.validity_stop))

    @api.model
    def create(self, values):
        """ Override to avoid automatic logging of creation """
        if values.get('accrual', False):
            values['date_from'] = fields.Datetime.now()
        employee_id = values.get('employee_id', False)
        if not values.get('department_id'):
            values.update({'department_id': self.env['hr.employee'].browse(employee_id).department_id.id})
        holiday = super(HolidaysAllocation, self.with_context(mail_create_nosubscribe=True)).create(values)
        holiday.add_follower(employee_id)
        if holiday.validation_type == 'hr':
            holiday.message_subscribe(partner_ids=(holiday.employee_id.parent_id.user_id.partner_id | holiday.employee_id.leave_manager_id.partner_id).ids)
        if 'employee_id' in values:
            holiday._onchange_employee()
        holiday.activity_update()
        return holiday

    @api.multi
    def write(self, values):
        employee_id = values.get('employee_id', False)
        if values.get('state'):
            self._check_approval_update(values['state'])
        result = super(HolidaysAllocation, self).write(values)
        self.add_follower(employee_id)
        if 'employee_id' in values:
            self._onchange_employee()
        return result

    @api.multi
    def unlink(self):
        for holiday in self.filtered(lambda holiday: holiday.state not in ['draft', 'cancel', 'confirm']):
            raise UserError(_('You cannot delete a time off which is in %s state.') % (holiday.state,))
        return super(HolidaysAllocation, self).unlink()

    @api.multi
    def copy_data(self, default=None):
        raise UserError(_('A time off cannot be duplicated.'))

    ####################################################
    # Business methods
    ####################################################

    @api.multi
    def _prepare_holiday_values(self, employee):
        self.ensure_one()
        values = {
            'name': self.name,
            'holiday_type': 'employee',
            'holiday_status_id': self.holiday_status_id.id,
            'notes': self.notes,
            'number_of_days': self.number_of_days,
            'parent_id': self.id,
            'employee_id': employee.id,
            'accrual': self.accrual,
            'date_to': self.date_to,
            'interval_unit': self.interval_unit,
            'interval_number': self.interval_number,
            'number_per_interval': self.number_per_interval,
            'unit_per_interval': self.unit_per_interval,
        }
        return values

    @api.multi
    def action_draft(self):
        for holiday in self:
            if holiday.state not in ['confirm', 'refuse']:
                raise UserError(_('Time off request state must be "Refused" or "To Approve" in order to reset to Draft.'))
            holiday.write({
                'state': 'draft',
                'first_approver_id': False,
                'second_approver_id': False,
            })
            linked_requests = holiday.mapped('linked_request_ids')
            for linked_request in linked_requests:
                linked_request.action_draft()
            linked_requests.unlink()
        self.activity_update()
        return True

    @api.multi
    def action_confirm(self):
        if self.filtered(lambda holiday: holiday.state != 'draft'):
            raise UserError(_('Time off request must be in Draft state ("To Submit") in order to confirm it.'))
        res = self.write({'state': 'confirm'})
        self.activity_update()
        return res

    @api.multi
    def action_approve(self):
        # if validation_type == 'both': this method is the first approval approval
        # if validation_type != 'both': this method calls action_validate() below
        if any(holiday.state != 'confirm' for holiday in self):
            raise UserError(_('Time off request must be confirmed ("To Approve") in order to approve it.'))

        current_employee = self.env['hr.employee'].search([('user_id', '=', self.env.uid)], limit=1)

        self.filtered(lambda hol: hol.validation_type == 'both').write({'state': 'validate1', 'first_approver_id': current_employee.id})
        self.filtered(lambda hol: not hol.validation_type == 'both').action_validate()
        self.activity_update()
        return True

    @api.multi
    def action_validate(self):
        current_employee = self.env['hr.employee'].search([('user_id', '=', self.env.uid)], limit=1)
        for holiday in self:
            if holiday.state not in ['confirm', 'validate1']:
                raise UserError(_('Time off request must be confirmed in order to approve it.'))

            holiday.write({'state': 'validate'})
            if holiday.validation_type == 'both':
                holiday.write({'second_approver_id': current_employee.id})
            else:
                holiday.write({'first_approver_id': current_employee.id})

            holiday._action_validate_create_childs()
        self.activity_update()
        return True

    def _action_validate_create_childs(self):
        childs = self.env['hr.leave.allocation']
        if self.state == 'validate' and self.holiday_type in ['category', 'department', 'company']:
            if self.holiday_type == 'category':
                employees = self.category_id.employee_ids
            elif self.holiday_type == 'department':
                employees = self.department_id.member_ids
            else:
                employees = self.env['hr.employee'].search([('company_id', '=', self.mode_company_id.id)])

            for employee in employees:
                childs += self.with_context(
                    mail_notify_force_send=False,
                    mail_activity_automation_skip=True
                ).create(self._prepare_holiday_values(employee))
            # TODO is it necessary to interleave the calls?
            childs.action_approve()
            if childs and self.holiday_status_id.validation_type == 'both':
                childs.action_validate()
        return childs

    @api.multi
    def action_refuse(self):
        current_employee = self.env['hr.employee'].search([('user_id', '=', self.env.uid)], limit=1)
        for holiday in self:
            if holiday.state not in ['confirm', 'validate', 'validate1']:
                raise UserError(_('Time off request must be confirmed or validated in order to refuse it.'))

            if holiday.state == 'validate1':
                holiday.write({'state': 'refuse', 'first_approver_id': current_employee.id})
            else:
                holiday.write({'state': 'refuse', 'second_approver_id': current_employee.id})
            # If a category that created several holidays, cancel all related
            holiday.linked_request_ids.action_refuse()
        self.activity_update()
        return True

    def _check_approval_update(self, state):
        """ Check if target state is achievable. """
        current_employee = self.env['hr.employee'].search([('user_id', '=', self.env.uid)], limit=1)
        if not current_employee:
            return
        is_officer = self.env.user.has_group('hr_holidays.group_hr_holidays_user')
        is_manager = self.env.user.has_group('hr_holidays.group_hr_holidays_manager')
        for holiday in self:
            val_type = holiday.holiday_status_id.validation_type
            if state == 'confirm':
                continue

            if state == 'draft':
                if holiday.employee_id != current_employee and not is_manager:
                    raise UserError(_('Only a time off Manager can reset other people time off.'))
                continue

            if not is_officer:
                raise UserError(_('Only a time off Officer or Manager can approve or refuse time off requests.'))

            if is_officer:
                # use ir.rule based first access check: department, members, ... (see security.xml)
                holiday.check_access_rule('write')

            if holiday.employee_id == current_employee and not is_manager:
                raise UserError(_('Only a time off Manager can approve its own requests.'))

            if (state == 'validate1' and val_type == 'both') or (state == 'validate' and val_type == 'manager'):
                manager = holiday.employee_id.parent_id or holiday.employee_id.department_id.manager_id
                if (manager and manager != current_employee) and not self.env.user.has_group('hr_holidays.group_hr_holidays_manager'):
                    raise UserError(_('You must be either %s\'s manager or time off manager to approve this time off') % (holiday.employee_id.name))

            if state == 'validate' and val_type == 'both':
                if not self.env.user.has_group('hr_holidays.group_hr_holidays_manager'):
                    raise UserError(_('Only an time off Manager can apply the second approval on time off requests.'))

    # ------------------------------------------------------------
    # Activity methods
    # ------------------------------------------------------------

    def _get_responsible_for_approval(self):
        self.ensure_one()
        responsible = self.env.user

        if self.validation_type == 'hr' or (self.validation_type == 'both' and self.state == 'validate1'):
            if self.holiday_status_id.responsible_id:
                responsible = self.holiday_status_id.responsible_id
        if self.state == 'confirm' and self.employee_id.parent_id.user_id:
            responsible = self.employee_id.parent_id.user_id
        elif self.department_id.manager_id.user_id:
<<<<<<< HEAD
            responsible = self.department_id.manager_id.user_id

        return responsible
=======
            return self.department_id.manager_id.user_id
        return self.env['res.users']
>>>>>>> 498b4b43

    def activity_update(self):
        to_clean, to_do = self.env['hr.leave.allocation'], self.env['hr.leave.allocation']
        for allocation in self:
            if allocation.state == 'draft':
                to_clean |= allocation
            elif allocation.state == 'confirm':
                allocation.activity_schedule(
                    'hr_holidays.mail_act_leave_allocation_approval',
                    user_id=allocation.sudo()._get_responsible_for_approval().id or self.env.user.id)
            elif allocation.state == 'validate1':
                allocation.activity_feedback(['hr_holidays.mail_act_leave_allocation_approval'])
                allocation.activity_schedule(
                    'hr_holidays.mail_act_leave_allocation_second_approval',
                    user_id=allocation.sudo()._get_responsible_for_approval().id or self.env.user.id)
            elif allocation.state == 'validate':
                to_do |= allocation
            elif allocation.state == 'refuse':
                to_clean |= allocation
        if to_clean:
            to_clean.activity_unlink(['hr_holidays.mail_act_leave_allocation_approval', 'hr_holidays.mail_act_leave_allocation_second_approval'])
        if to_do:
            to_do.activity_feedback(['hr_holidays.mail_act_leave_allocation_approval', 'hr_holidays.mail_act_leave_allocation_second_approval'])

    ####################################################
    # Messaging methods
    ####################################################

    @api.multi
    def _track_subtype(self, init_values):
        if 'state' in init_values and self.state == 'validate':
            allocation_notif_subtype_id = self.holiday_status_id.allocation_notif_subtype_id
            return allocation_notif_subtype_id or self.env.ref('hr_holidays.mt_leave_allocation')
        return super(HolidaysAllocation, self)._track_subtype(init_values)

    @api.multi
    def _notify_get_groups(self, message, groups):
        """ Handle HR users and officers recipients that can validate or refuse holidays
        directly from email. """
        groups = super(HolidaysAllocation, self)._notify_get_groups(message, groups)

        self.ensure_one()
        hr_actions = []
        if self.state == 'confirm':
            app_action = self._notify_get_action_link('controller', controller='/allocation/validate')
            hr_actions += [{'url': app_action, 'title': _('Approve')}]
        if self.state in ['confirm', 'validate', 'validate1']:
            ref_action = self._notify_get_action_link('controller', controller='/allocation/refuse')
            hr_actions += [{'url': ref_action, 'title': _('Refuse')}]

        holiday_user_group_id = self.env.ref('hr_holidays.group_hr_holidays_user').id
        new_group = (
            'group_hr_holidays_user', lambda pdata: pdata['type'] == 'user' and holiday_user_group_id in pdata['groups'], {
                'actions': hr_actions,
            })

        return [new_group] + groups

    @api.multi
    def message_subscribe(self, partner_ids=None, channel_ids=None, subtype_ids=None):
        # due to record rule can not allow to add follower and mention on validated leave so subscribe through sudo
        if self.state in ['validate', 'validate1']:
            self.check_access_rights('read')
            self.check_access_rule('read')
            return super(HolidaysAllocation, self.sudo()).message_subscribe(partner_ids=partner_ids, channel_ids=channel_ids, subtype_ids=subtype_ids)
        return super(HolidaysAllocation, self).message_subscribe(partner_ids=partner_ids, channel_ids=channel_ids, subtype_ids=subtype_ids)<|MERGE_RESOLUTION|>--- conflicted
+++ resolved
@@ -550,7 +550,7 @@
 
     def _get_responsible_for_approval(self):
         self.ensure_one()
-        responsible = self.env.user
+        responsible = self.env['res.users']
 
         if self.validation_type == 'hr' or (self.validation_type == 'both' and self.state == 'validate1'):
             if self.holiday_status_id.responsible_id:
@@ -558,14 +558,9 @@
         if self.state == 'confirm' and self.employee_id.parent_id.user_id:
             responsible = self.employee_id.parent_id.user_id
         elif self.department_id.manager_id.user_id:
-<<<<<<< HEAD
             responsible = self.department_id.manager_id.user_id
 
         return responsible
-=======
-            return self.department_id.manager_id.user_id
-        return self.env['res.users']
->>>>>>> 498b4b43
 
     def activity_update(self):
         to_clean, to_do = self.env['hr.leave.allocation'], self.env['hr.leave.allocation']
