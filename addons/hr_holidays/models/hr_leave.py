# -*- coding: utf-8 -*-
# Part of Odoo. See LICENSE file for full copyright and licensing details.

# Copyright (c) 2005-2006 Axelor SARL. (http://www.axelor.com)

import logging
import math

from datetime import timedelta, datetime, time
from pytz import timezone, UTC

from odoo import api, fields, models
from odoo.exceptions import UserError, ValidationError
from odoo.tools import float_compare
from odoo.tools.translate import _

from odoo.addons.resource.models.resource import float_to_time

_logger = logging.getLogger(__name__)

class HolidaysRequest(models.Model):
    """
        Here are the rights associated with the flow of leave requests

        State       Groups              Restriction
        ============================================================================================================
        Draft       Anybody             Own Request only and state in [confirm, refuse]
                    Holiday Manager     State in [confirm, refuse]
        Confirm     All                 State = draft
        Validate1   Holiday Officer     Not his own Request and state = confirm
                    Holiday Manager     Not his own Request or has no manager and State = confirm
        Validate    Holiday Officer     Not his own Request and state = confirm
                    Holiday Manager     Not his own Request or has no manager and State in [validate1, confirm]
        Refuse      Holiday Officer     State in [confirm, validate, validate1]
                    Holiday Manager     State in [confirm, validate, validate1]
        ============================================================================================================
    """
    _name = "hr.leave"
    _description = "Leave"
    _order = "date_from desc"
    _inherit = ['mail.thread', 'mail.activity.mixin']

    def _default_domain_holiday_status(self):
        if self.user_has_groups('hr_holidays.group_hr_holidays_manager'):
            return [('valid', '=', True)]
        return [('valid', '=', True), ('employee_applicability', 'in', ['leave', 'both'])]

    @api.model
    def default_get(self, fields_list):
        defaults = super(HolidaysRequest, self).default_get(fields_list)

        LeaveType = self.env['hr.leave.type'].with_context(employee_id=defaults.get('employee_id'), default_date_from=defaults.get('date_from', fields.Datetime.now()))
        lt = LeaveType.search(self._default_domain_holiday_status())

        defaults['holiday_status_id'] = lt[0].id if len(lt) > 0 else defaults.get('holiday_status_id')
        return defaults

    def _default_employee(self):
        return self.env.context.get('default_employee_id') or self.env['hr.employee'].search([('user_id', '=', self.env.uid)], limit=1)


    name = fields.Char('Description')
    state = fields.Selection([
        ('draft', 'To Submit'),
        ('cancel', 'Cancelled'),
        ('confirm', 'To Approve'),
        ('refuse', 'Refused'),
        ('validate1', 'Second Approval'),
        ('validate', 'Approved')
        ], string='Status', readonly=True, track_visibility='onchange', copy=False, default='confirm',
            help="The status is set to 'To Submit', when a leave request is created." +
            "\nThe status is 'To Approve', when leave request is confirmed by user." +
            "\nThe status is 'Refused', when leave request is refused by manager." +
            "\nThe status is 'Approved', when leave request is approved by manager.")
    payslip_status = fields.Boolean('Reported in last payslips',
        help='Green this button when the leave has been taken into account in the payslip.')
    report_note = fields.Text('HR Comments')
    user_id = fields.Many2one('res.users', string='User', related='employee_id.user_id', related_sudo=True, store=True, default=lambda self: self.env.uid, readonly=True)
    date_from = fields.Datetime('Start Date', readonly=True, index=True, copy=False, required=True,
        states={'draft': [('readonly', False)], 'confirm': [('readonly', False)]}, track_visibility='onchange')
    date_to = fields.Datetime('End Date', readonly=True, copy=False, required=True,
        states={'draft': [('readonly', False)], 'confirm': [('readonly', False)]}, track_visibility='onchange')
    holiday_status_id = fields.Many2one("hr.leave.type", string="Leave Type", required=True, readonly=True,
        states={'draft': [('readonly', False)], 'confirm': [('readonly', False)]},
        domain=lambda self: self._default_domain_holiday_status())
    employee_id = fields.Many2one('hr.employee', string='Employee', index=True, readonly=True,
        states={'draft': [('readonly', False)], 'confirm': [('readonly', False)]}, default=_default_employee, track_visibility='onchange')
    manager_id = fields.Many2one('hr.employee', string='Manager', readonly=True)
    notes = fields.Text('Reasons', readonly=True, states={'draft': [('readonly', False)], 'confirm': [('readonly', False)]})
    number_of_days_temp = fields.Float(
        'Duration (Days)', copy=False, readonly=True,
        states={'draft': [('readonly', False)], 'confirm': [('readonly', False)]},
        help='Number of days of the leave request according to your working schedule.')
    number_of_days = fields.Float('Number of Days', compute='_compute_number_of_days', store=True, track_visibility='onchange')
    number_of_hours = fields.Float(
        'Duration (Hours)', copy=False, readonly=True, compute='_compute_number_of_hours',
        help='Number of hours of the leave request according to your working schedule.')
    meeting_id = fields.Many2one('calendar.event', string='Meeting')

    parent_id = fields.Many2one('hr.leave', string='Parent', copy=False)
    linked_request_ids = fields.One2many('hr.leave', 'parent_id', string='Linked Requests')
    department_id = fields.Many2one('hr.department', string='Department', readonly=True, states={'draft': [('readonly', False)], 'confirm': [('readonly', False)]})
    category_id = fields.Many2one('hr.employee.category', string='Employee Tag', readonly=True,
        states={'draft': [('readonly', False)], 'confirm': [('readonly', False)]}, help='Category of Employee')
    holiday_type = fields.Selection([
        ('employee', 'By Employee'),
        ('department', 'By Department'),
        ('category', 'By Employee Tag')
    ], string='Allocation Mode', readonly=True, required=True, default='employee',
        states={'draft': [('readonly', False)], 'confirm': [('readonly', False)]},
        help='By Employee: Allocation/Request for individual Employee, By Employee Tag: Allocation/Request for group of employees in category')
    first_approver_id = fields.Many2one('hr.employee', string='First Approval', readonly=True, copy=False,
        help='This area is automatically filled by the user who validate the leave', oldname='manager_id')
    second_approver_id = fields.Many2one('hr.employee', string='Second Approval', readonly=True, copy=False, oldname='manager_id2',
        help='This area is automaticly filled by the user who validate the leave with second level (If Leave type need second validation)')
    validation_type = fields.Selection('Validation Type', related='holiday_status_id.validation_type')
    can_reset = fields.Boolean('Can reset', compute='_compute_can_reset')
    can_approve = fields.Boolean('Can Approve', compute='_compute_can_approve')

    # Those fields are mostly for the interface only

    # Interface fields used when not using hour-based computation
    request_date_from = fields.Date('Request Start Date')
    request_date_to = fields.Date('Request End Date')

    leave_type_request_unit = fields.Selection(related='holiday_status_id.request_unit', readonly=True)

    # These fields are only used only when the leave is taken in half days
    request_date_from_period = fields.Selection([('am', 'Morning'),
                                                 ('pm', 'Afternoon')], string="Date Period Start", default='am')
    request_date_to_period = fields.Selection([('am', 'Morning'),
                                               ('pm', 'Afternoon')], string="Date Period End", default='pm')

    request_unit_all = fields.Selection([('half', 'Half-day'),
                             ('day', '1 Day'),
                             ('period', 'Period')])
    # Duplicate field because we cannot hide some entries of a selection field
    request_unit_day = fields.Selection([('day', '1 Day'),
                                         ('period', 'Period')], default='day')

    _sql_constraints = [
        ('type_value', "CHECK( (holiday_type='employee' AND employee_id IS NOT NULL) or (holiday_type='category' AND category_id IS NOT NULL) or (holiday_type='department' AND department_id IS NOT NULL) )",
         "The employee, department or employee category of this request is missing. Please make sure that your user login is linked to an employee."),
        ('date_check2', "CHECK ((date_from <= date_to))", "The start date must be anterior to the end date."),
        ('date_check', "CHECK ( number_of_days_temp >= 0 )", "If you want to change the number of days you should use the 'period' mode"),
    ]

    @api.onchange('request_unit_all', 'request_date_from_period', 'request_date_to_period',
                  'holiday_status_id', 'request_date_from', 'request_date_to', 'employee_id')
    def _onchange_request_parameters(self):
        date_from = False
        date_to = False

        if not self.employee_id:
            return

        if self.request_date_from:
            if self.date_from:
                date_from = fields.Datetime.to_string(datetime.combine(fields.Date.from_string(self.request_date_from), fields.Datetime.from_string(self.date_from).time()))
            else:
                date_from = datetime.combine(self.request_date_from, time.min)

        if self.request_date_to:
            if self.date_to:
                date_to = fields.Datetime.to_string(datetime.combine(fields.Date.from_string(self.request_date_to), fields.Datetime.from_string(self.date_to).time()))
            else:
                date_to = datetime.combine(self.request_date_to, time.max)

        if not self.request_date_from or not self.request_date_to:
            if date_from:
                self.date_from = date_from
            if date_to:
                self.date_to = date_to
            self.number_of_days_temp = 0
            return

        domain = [('calendar_id', '=', self.employee_id.resource_calendar_id.id)]
        attendances = self.env['resource.calendar.attendance'].search(domain, order='dayofweek, day_period DESC')

        first_day = fields.Date.from_string(date_from)
        last_day = fields.Date.from_string(date_to)

        if self.request_unit_all in ['day', 'half']:
            last_day = first_day

        # find first attendance coming after first_day
        attendance_from = next((att for att in attendances if int(att.dayofweek) >= first_day.weekday()), attendances[0])
        # find last attendance coming before last_day
        attendance_to = next((att for att in reversed(attendances) if int(att.dayofweek) <= last_day.weekday()), attendances[-1])

        if self.request_unit_all == 'day' or (self.request_unit_all == 'period' and self.leave_type_request_unit == 'day'):
            hour_from = float_to_time(attendance_from.hour_from)
            hour_to = float_to_time(attendance_to.hour_to)

        elif self.request_unit_all == 'half':
            hour_from = float_to_time(attendance_from.hour_from if self.request_date_from_period == 'am' else attendance_to.hour_from)
            hour_to = float_to_time(attendance_from.hour_to if self.request_date_from_period == 'am' else attendance_to.hour_to)

        elif self.request_unit_all == 'period' and self.leave_type_request_unit == 'half':
            hour_from = float_to_time(attendance_from.hour_from if self.request_date_from_period == 'am' else attendance_from.hour_to)
            hour_to = float_to_time(attendance_to.hour_from if self.request_date_to_period == 'am' else attendance_to.hour_to)

        if self.leave_type_request_unit == 'hour' and self.request_unit_all == 'period':
            date_from = fields.Datetime.from_string(date_from)
            date_to = fields.Datetime.from_string(date_to)
        else:
            tz = self.env.user.tz or 'UTC'
            date_from = timezone(tz).localize(datetime.combine(first_day, hour_from)).astimezone(UTC)
            date_to = timezone(tz).localize(datetime.combine(last_day, hour_to)).astimezone(UTC)

        self.date_from = date_from
        self.date_to = date_to

        if not (self.leave_type_request_unit == 'hour' and self.request_unit_all == 'period'):
            date_from = date_from
            date_to = date_to

        self.number_of_days_temp = self._get_number_of_days(date_from, date_to, self.employee_id.id)

    @api.onchange('request_unit_day')
    def _onchange_request_unit_day(self):
        self.request_unit_all = self.request_unit_day

    @api.onchange('holiday_type')
    def _onchange_type(self):
        if self.holiday_type == 'employee' and not self.employee_id:
            if self.env.user.employee_ids:
                self.employee_id = self.env.user.employee_ids[0]
        elif self.holiday_type == 'department':
            if self.env.user.employee_ids:
                self.department_id = self.department_id or self.env.user.employee_ids[0].department_id
            self.employee_id = None
        elif self.holiday_type == 'category':
            self.employee_id = None
            self.department_id = None

    @api.onchange('date_from')
    def _onchange_date_from(self):
        """ If there are no date set for date_to, automatically set one 8 hours later than
            the date_from. Also update the number_of_days.
        """
        date_from = fields.Datetime.from_string(self.date_from)
        date_to = fields.Datetime.from_string(self.date_to)

        # No date_to set so far: automatically compute one 8 hours later
        if date_from and not date_to:
            date_to = date_from + timedelta(hours=self.employee_id.resource_calendar_id.hours_per_day)
            self.date_to = date_to

        self.request_date_from = date_from.date() if date_from else False
        self.request_date_to = date_to.date() if date_to else False

        if (date_from and date_to) and (date_from.day < date_to.day):
            self.request_unit_all = 'period'
            self.request_unit_day = 'period'

        # Compute and update the number of days
        if (date_to and date_from) and (date_from <= date_to):
            self.number_of_days_temp = self._get_number_of_days(date_from, date_to, self.employee_id.id)
        else:
            self.number_of_days_temp = 0

    @api.onchange('date_to')
    def _onchange_date_to(self):
        """ Update the number_of_days. """
        date_from = fields.Datetime.from_string(self.date_from)
        date_to = fields.Datetime.from_string(self.date_to)

        self.request_date_from = date_from.date() if date_from else False
        self.request_date_to = date_to.date() if date_to else False

        if (date_from and date_to) and (date_from.day < date_to.day):
            self.request_unit_all = 'period'
            self.request_unit_day = 'period'

        # Compute and update the number of days
        if (date_to and date_from) and (date_from <= date_to):
            self.number_of_days_temp = self._get_number_of_days(date_from, date_to, self.employee_id.id)
        else:
            self.number_of_days_temp = 0

    @api.onchange('employee_id')
    def _onchange_employee_id(self):
        self.manager_id = self.employee_id and self.employee_id.parent_id
        self.department_id = self.employee_id.department_id

    @api.multi
    @api.depends('number_of_days_temp')
    def _compute_number_of_days(self):
        for holiday in self:
            holiday.number_of_days = -holiday.number_of_days_temp

    @api.multi
    @api.depends('number_of_days_temp')
    def _compute_number_of_hours(self):
        for holiday in self:
            holiday.number_of_hours = holiday.number_of_days_temp * self.employee_id.resource_calendar_id.hours_per_day

    @api.multi
    def _compute_can_reset(self):
        """ User can reset a leave request if it is its own leave request
            or if he is an Hr Manager.
        """
        user = self.env.user
        group_hr_manager = self.env.ref('hr_holidays.group_hr_holidays_manager')
        for holiday in self:
            if group_hr_manager in user.groups_id or holiday.employee_id and holiday.employee_id.user_id == user:
                holiday.can_reset = True

    @api.depends('employee_id', 'department_id')
    def _compute_can_approve(self):
        """ User can only approve a leave request if it is not his own
            Exception : User is holiday manager and has no manager
        """
        for holiday in self:
            # User is holiday manager and has no manager
            manager = self.user_has_groups('hr_holidays.group_hr_holidays_manager')
            holiday.can_approve = (holiday.employee_id.user_id.id != self.env.uid) or manager

    @api.constrains('date_from', 'date_to')
    def _check_date(self):
        for holiday in self:
            domain = [
                ('date_from', '<=', holiday.date_to),
                ('date_to', '>=', holiday.date_from),
                ('employee_id', '=', holiday.employee_id.id),
                ('id', '!=', holiday.id),
                ('state', 'not in', ['cancel', 'refuse']),
            ]
            nholidays = self.search_count(domain)
            if nholidays:
                raise ValidationError(_('You can not have 2 leaves that overlaps on the same day.'))

    @api.constrains('state', 'number_of_days_temp', 'holiday_status_id')
    def _check_holidays(self):
        for holiday in self:
            if holiday.holiday_type != 'employee' or not holiday.employee_id or holiday.holiday_status_id.limit or holiday.holiday_status_id.negative:
                continue
            leave_days = holiday.holiday_status_id.get_days(holiday.employee_id.id)[holiday.holiday_status_id.id]
            if float_compare(leave_days['remaining_leaves'], 0, precision_digits=2) == -1 or \
              float_compare(leave_days['virtual_remaining_leaves'], 0, precision_digits=2) == -1:
                raise ValidationError(_('The number of remaining leaves is not sufficient for this leave type.\n'
                                        'Please also check the leaves waiting for validation.'))

    def _get_number_of_days(self, date_from, date_to, employee_id):
        """ Returns a float equals to the timedelta between two dates given as string."""
        if employee_id:
            employee = self.env['hr.employee'].browse(employee_id)
            return employee.get_work_days_data(date_from, date_to)['days']

        time_delta = date_to - date_from
        return math.ceil(time_delta.days + float(time_delta.seconds) / 86400)

    ####################################################
    # ORM Overrides methods
    ####################################################

    @api.multi
    def name_get(self):
        res = []
        for leave in self:
            if self.env.context.get('short_name'):
                res.append((leave.id, _("%s : %.2f day(s)") % (leave.name or leave.holiday_status_id.name, leave.number_of_days_temp)))
            else:
                res.append((leave.id, _("%s on %s : %.2f day(s)") % (leave.employee_id.name or leave.category_id.name, leave.holiday_status_id.name, leave.number_of_days_temp)))
        return res

    @api.multi
    def add_follower(self, employee_id):
        employee = self.env['hr.employee'].browse(employee_id)
        if employee.user_id:
            self.message_subscribe(partner_ids=employee.user_id.partner_id.ids)

    @api.multi
    @api.constrains('holiday_status_id')
    def _check_leave_type_validity(self):
        for leave in self:
            if leave.holiday_status_id.validity_start and leave.holiday_status_id.validity_stop:
                vstart = leave.holiday_status_id.validity_start
                vstop  = leave.holiday_status_id.validity_stop
                dfrom  = leave.date_from
                dto    = leave.date_to

                if dfrom and dto and (dfrom.date() < vstart or dto.date() > vstop):
                    raise UserError(_('You can take %s only between %s and %s') % (leave.holiday_status_id.display_name, \
                                                                                  leave.holiday_status_id.validity_start, leave.holiday_status_id.validity_stop))

    @api.model
    def create(self, values):
        """ Override to avoid automatic logging of creation """
        employee_id = values.get('employee_id', False)
        if not values.get('department_id'):
            values.update({'department_id': self.env['hr.employee'].browse(employee_id).department_id.id})
        holiday = super(HolidaysRequest, self.with_context(mail_create_nolog=True, mail_create_nosubscribe=True)).create(values)
        holiday.add_follower(employee_id)
        if 'employee_id' in values:
            holiday._onchange_employee_id()
        holiday.activity_update()
        return holiday

    @api.multi
    def write(self, values):
        employee_id = values.get('employee_id', False)
        result = super(HolidaysRequest, self).write(values)
        self.add_follower(employee_id)
        if 'employee_id' in values:
            self._onchange_employee_id()
        return result

    @api.multi
    def unlink(self):
        for holiday in self.filtered(lambda holiday: holiday.state not in ['draft', 'cancel', 'confirm']):
            raise UserError(_('You cannot delete a leave which is in %s state.') % (holiday.state,))
        return super(HolidaysRequest, self).unlink()

    @api.multi
    def copy_data(self, default=None):
        raise UserError(_('A leave cannot be duplicated.'))

    ####################################################
    # Business methods
    ####################################################

    @api.multi
    def _create_resource_leave(self):
        """ This method will create entry in resource calendar leave object at the time of holidays validated """
        for leave in self:
            date_from = fields.Datetime.from_string(leave.date_from)
            date_to = fields.Datetime.from_string(leave.date_to)

            self.env['resource.calendar.leaves'].create({
                'name': leave.name,
                'date_from': fields.Datetime.to_string(date_from),
                'holiday_id': leave.id,
                'date_to': fields.Datetime.to_string(date_to),
                'resource_id': leave.employee_id.resource_id.id,
                'calendar_id': leave.employee_id.resource_calendar_id.id,
                'time_type': leave.holiday_status_id.time_type,
            })
        return True

    @api.multi
    def _remove_resource_leave(self):
        """ This method will create entry in resource calendar leave object at the time of holidays cancel/removed """
        return self.env['resource.calendar.leaves'].search([('holiday_id', 'in', self.ids)]).unlink()

    def _validate_leave_request(self):
        """ Validate leave requests (holiday_type='employee')
        by creating a calendar event and a resource leaves. """
        for holiday in self.filtered(lambda request: request.holiday_type == 'employee'):
            meeting_values = holiday._prepare_holidays_meeting_values()
            meeting = self.env['calendar.event'].with_context(no_mail_to_attendees=True).create(meeting_values)
            holiday.write({'meeting_id': meeting.id})
            holiday._create_resource_leave()

    @api.multi
    def _prepare_holidays_meeting_values(self):
        self.ensure_one()
        meeting_values = {
            'name': self.display_name,
            'categ_ids': [(6, 0, [
                self.holiday_status_id.categ_id.id])] if self.holiday_status_id.categ_id else [],
            'duration': self.number_of_days_temp * self.employee_id.resource_calendar_id.hours_per_day,
            'description': self.notes,
            'user_id': self.user_id.id,
            'start': self.date_from,
            'stop': self.date_to,
            'allday': False,
            'state': 'open',  # to block that meeting date in the calendar
            'privacy': 'confidential'
        }
        # Add the partner_id (if exist) as an attendee
        if self.user_id and self.user_id.partner_id:
            meeting_values['partner_ids'] = [
                (4, self.user_id.partner_id.id)]
        return meeting_values

    @api.multi
    def _prepare_holiday_values(self, employee):
        self.ensure_one()
        values = {
            'name': self.name,
            'holiday_type': 'employee',
            'holiday_status_id': self.holiday_status_id.id,
            'date_from': self.date_from,
            'date_to': self.date_to,
            'notes': self.notes,
            'number_of_days_temp': self.number_of_days_temp,
            'parent_id': self.id,
            'employee_id': employee.id
        }
        return values

    @api.multi
    def action_draft(self):
        for holiday in self:
            if not holiday.can_reset:
                raise UserError(_('Only an HR Manager or the concerned employee can reset the leave request to draft.'))
            if holiday.state not in ['confirm', 'refuse']:
                raise UserError(_('Leave request state must be "Refused" or "To Approve" in order to be reset to draft.'))
            holiday.write({
                'state': 'draft',
                'first_approver_id': False,
                'second_approver_id': False,
            })
            linked_requests = holiday.mapped('linked_request_ids')
            for linked_request in linked_requests:
                linked_request.action_draft()
            linked_requests.unlink()
        self.activity_update()
        return True

    @api.multi
    def action_confirm(self):
        if self.filtered(lambda holiday: holiday.state != 'draft'):
            raise UserError(_('Leave request must be in Draft state ("To Submit") in order to confirm it.'))
        self.write({'state': 'confirm'})
        self.activity_update()
        return True

    @api.multi
    def action_approve(self):
        # if validation_type == 'both': this method is the first approval approval
        # if validation_type != 'both': this method calls action_validate() below
        if not self.env.user.has_group('hr_holidays.group_hr_holidays_user'):
            raise UserError(_('Only an HR Officer or Manager can approve leave requests.'))

        current_employee = self.env['hr.employee'].search([('user_id', '=', self.env.uid)], limit=1)
        if any(holiday.state != 'confirm' for holiday in self):
            raise UserError(_('Leave request must be confirmed ("To Approve") in order to approve it.'))

        for holiday in self:
            validation_type = holiday.holiday_status_id.validation_type
            manager = holiday.employee_id.parent_id or holiday.employee_id.department_id.manager_id
            if (validation_type in ['hr', 'both']) and (manager and manager != current_employee)\
              and not self.env.user.has_group('hr_holidays.group_hr_holidays_manager'):
                raise UserError(_('You must be %s manager to approve this leave') % (holiday.employee_id.name))
            elif validation_type == 'manager' and not self.env.user.has_group('hr_holidays.group_hr_holidays_manager'):
                raise UserError(_('You must be a Human Resource Manager to approve this leave.'))

        self.filtered(lambda hol: hol.validation_type == 'both').write({'state': 'validate1', 'first_approver_id': current_employee.id})
        self.filtered(lambda hol: not hol.validation_type == 'both').action_validate()
        self.activity_update()
        return True

    @api.multi
    def action_validate(self):
        if not self.env.user.has_group('hr_holidays.group_hr_holidays_user'):
            raise UserError(_('Only an HR Officer or Manager can approve leave requests.'))

        if any(not holiday.can_approve for holiday in self):
            raise UserError(_('Only your manager can approve your leave requests'))

        current_employee = self.env['hr.employee'].search([('user_id', '=', self.env.uid)], limit=1)
        for holiday in self:
            if holiday.state not in ['confirm', 'validate1']:
                raise UserError(_('Leave request must be confirmed in order to approve it.'))
            if holiday.state == 'validate1' and not holiday.env.user.has_group('hr_holidays.group_hr_holidays_manager'):
                raise UserError(_('Only an HR Manager can apply the second approval on leave requests.'))

            holiday.write({'state': 'validate'})
            if holiday.validation_type == 'both':
                holiday.write({'second_approver_id': current_employee.id})
            else:
                holiday.write({'first_approver_id': current_employee.id})
            if holiday.holiday_type == 'employee':
                holiday._validate_leave_request()
            elif holiday.holiday_type in ['category', 'department']:
                leaves = self.env['hr.leave']
                employees = holiday.category_id.employee_ids if holiday.holiday_type == 'category' else holiday.department_id.member_ids
                for employee in employees:
                    values = holiday._prepare_holiday_values(employee)
                    leaves += self.with_context(mail_notify_force_send=False).create(values)
                # TODO is it necessary to interleave the calls?
                leaves.action_approve()
                if leaves and leaves[0].validation_type == 'both':
                    leaves.action_validate()
        self.activity_update()
        return True

    @api.multi
    def action_refuse(self):
        if not self.env.user.has_group('hr_holidays.group_hr_holidays_user'):
            raise UserError(_('Only an HR Officer or Manager can refuse leave requests.'))

        current_employee = self.env['hr.employee'].search([('user_id', '=', self.env.uid)], limit=1)
        for holiday in self:
            if holiday.state not in ['confirm', 'validate', 'validate1']:
                raise UserError(_('Leave request must be confirmed or validated in order to refuse it.'))

            if holiday.state == 'validate1':
                holiday.write({'state': 'refuse', 'first_approver_id': current_employee.id})
            else:
                holiday.write({'state': 'refuse', 'second_approver_id': current_employee.id})
            # Delete the meeting
            if holiday.meeting_id:
                holiday.meeting_id.unlink()
            # If a category that created several holidays, cancel all related
            holiday.linked_request_ids.action_refuse()
        self._remove_resource_leave()
        self.activity_update()
        return True

    # ------------------------------------------------------------
    # Activity methods
    # ------------------------------------------------------------

    def _get_responsible_for_approval(self):
        if self.state == 'confirm' and self.manager_id.user_id:
            return self.manager_id.user_id
        elif self.state == 'confirm' and self.employee_id.parent_id.user_id:
            return self.employee_id.parent_id.user_id
        elif self.department_id.manager_id.user_id:
            return self.department_id.manager_id.user_id
        return self.env.user

    def activity_update(self):
        to_clean, to_do = self.env['hr.leave'], self.env['hr.leave']
        for holiday in self:
            if holiday.state == 'draft':
                to_clean |= holiday
            elif holiday.state == 'confirm':
                holiday.activity_schedule(
<<<<<<< HEAD
                    'hr_holidays.mail_act_leave_approval',
                    user_id=holiday._get_responsible_for_approval().id)
            elif holiday.state == 'validate1':
                holiday.activity_feedback(['hr_holidays.mail_act_leave_approval'])
                holiday.activity_schedule(
                    'hr_holidays.mail_act_leave_second_approval',
                    user_id=holiday._get_responsible_for_approval().id)
=======
                    'hr_holidays.mail_act_leave_approval', fields.Date.today(),
                    user_id=holiday.sudo()._get_responsible_for_approval().id)
            elif holiday.state == 'validate1':
                holiday.activity_feedback(['hr_holidays.mail_act_leave_approval'])
                holiday.activity_schedule(
                    'hr_holidays.mail_act_leave_second_approval', fields.Date.today(),
                    user_id=holiday.sudo()._get_responsible_for_approval().id)
>>>>>>> ef6b574e
            elif holiday.state == 'validate':
                to_do |= holiday
            elif holiday.state == 'refuse':
                to_clean |= holiday
        if to_clean:
            to_clean.activity_unlink(['hr_holidays.mail_act_leave_approval', 'hr_holidays.mail_act_leave_second_approval'])
        if to_do:
            to_do.activity_feedback(['hr_holidays.mail_act_leave_approval', 'hr_holidays.mail_act_leave_second_approval'])

    ####################################################
    # Messaging methods
    ####################################################

    @api.multi
    def _track_subtype(self, init_values):
        if 'state' in init_values and self.state == 'validate':
            return 'hr_holidays.mt_leave_approved'
        elif 'state' in init_values and self.state == 'refuse':
            return 'hr_holidays.mt_leave_refused'
        return super(HolidaysRequest, self)._track_subtype(init_values)

    @api.multi
    def _notify_get_groups(self, message, groups):
        """ Handle HR users and officers recipients that can validate or refuse holidays
        directly from email. """
        groups = super(HolidaysRequest, self)._notify_get_groups(message, groups)

        self.ensure_one()
        hr_actions = []
        if self.state == 'confirm':
            app_action = self._notify_get_action_link('controller', controller='/leave/validate')
            hr_actions += [{'url': app_action, 'title': _('Approve')}]
        if self.state in ['confirm', 'validate', 'validate1']:
            ref_action = self._notify_get_action_link('controller', controller='/leave/refuse')
            hr_actions += [{'url': ref_action, 'title': _('Refuse')}]

        holiday_user_group_id = self.env.ref('hr_holidays.group_hr_holidays_user').id
        new_group = (
            'group_hr_holidays_user', lambda pdata: pdata['type'] == 'user' and holiday_user_group_id in pdata['groups'], {
                'actions': hr_actions,
            })

        return [new_group] + groups

    @api.multi
    def message_subscribe(self, partner_ids=None, channel_ids=None, subtype_ids=None):
        # due to record rule can not allow to add follower and mention on validated leave so subscribe through sudo
        if self.state in ['validate', 'validate1']:
            self.check_access_rights('read')
            self.check_access_rule('read')
            return super(HolidaysRequest, self.sudo()).message_subscribe(partner_ids=partner_ids, channel_ids=channel_ids, subtype_ids=subtype_ids)
        return super(HolidaysRequest, self).message_subscribe(partner_ids=partner_ids, channel_ids=channel_ids, subtype_ids=subtype_ids)<|MERGE_RESOLUTION|>--- conflicted
+++ resolved
@@ -621,23 +621,13 @@
                 to_clean |= holiday
             elif holiday.state == 'confirm':
                 holiday.activity_schedule(
-<<<<<<< HEAD
                     'hr_holidays.mail_act_leave_approval',
-                    user_id=holiday._get_responsible_for_approval().id)
+                    user_id=holiday.sudo()._get_responsible_for_approval().id)
             elif holiday.state == 'validate1':
                 holiday.activity_feedback(['hr_holidays.mail_act_leave_approval'])
                 holiday.activity_schedule(
                     'hr_holidays.mail_act_leave_second_approval',
-                    user_id=holiday._get_responsible_for_approval().id)
-=======
-                    'hr_holidays.mail_act_leave_approval', fields.Date.today(),
                     user_id=holiday.sudo()._get_responsible_for_approval().id)
-            elif holiday.state == 'validate1':
-                holiday.activity_feedback(['hr_holidays.mail_act_leave_approval'])
-                holiday.activity_schedule(
-                    'hr_holidays.mail_act_leave_second_approval', fields.Date.today(),
-                    user_id=holiday.sudo()._get_responsible_for_approval().id)
->>>>>>> ef6b574e
             elif holiday.state == 'validate':
                 to_do |= holiday
             elif holiday.state == 'refuse':
