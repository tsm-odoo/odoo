# -*- coding: utf-8 -*-
# Part of Odoo. See LICENSE file for full copyright and licensing details.

# Copyright (c) 2005-2006 Axelor SARL. (http://www.axelor.com)

import logging
import math

from datetime import datetime, time
from pytz import timezone, UTC

from odoo import api, fields, models, tools, SUPERUSER_ID
from odoo.addons.resource.models.resource import float_to_time, HOURS_PER_DAY
from odoo.exceptions import AccessError, UserError, ValidationError
from odoo.tools import float_compare
from odoo.tools.translate import _

_logger = logging.getLogger(__name__)


class HolidaysRequest(models.Model):
    """ Leave Requests Access specifications

     - a regular employee / user
      - can see all leaves;
      - cannot see name field of leaves belonging to other user as it may contain
        private information that we don't want to share to other people than
        HR people;
      - can modify only its own not validated leaves (except writing on state to
        bypass approval);
      - can discuss on its leave requests;
      - can reset only its own leaves;
      - cannot validate any leaves;
     - a Team Leader
      - has same rights as a regular employee
      - but is able to approve employees' leaves who are in his/her team (see Employee.leave_manager_id in hr_holidays/hr.py)
     - an Officer
      - can see all leaves;
      - can validate "HR" single validation leaves from people if
       - he is the employee manager;
       - he is the department manager;
       - he is member of the same department;
       - target employee has no manager and no department manager;
      - can validate "Manager" single validation leaves from people if
       - he is the employee manager;
       - he is the department manager;
       - target employee has no manager and no department manager;
      - can first validate "Both" double validation leaves from people like "HR"
        single validation, moving the leaves to validate1 state;
      - cannot validate its own leaves;
      - can reset only its own leaves;
      - can refuse all leaves;
     - a Manager
      - can do everything he wants

    On top of that multicompany rules apply based on company defined on the
    leave request leave type.
    """
    _name = "hr.leave"
    _description = "Time Off"
    _order = "date_from desc"
    _inherit = ['mail.thread', 'mail.activity.mixin']
    _mail_post_access = 'read'

    @api.model
    def default_get(self, fields_list):
        defaults = super(HolidaysRequest, self).default_get(fields_list)
        defaults = self._default_get_request_parameters(defaults)

        LeaveType = self.env['hr.leave.type'].with_context(employee_id=defaults.get('employee_id'), default_date_from=defaults.get('date_from', fields.Datetime.now()))
        lt = LeaveType.search([('valid', '=', True)])

        defaults['holiday_status_id'] = lt[0].id if len(lt) > 0 else defaults.get('holiday_status_id')
        return defaults

    def _default_employee(self):
        return self.env.context.get('default_employee_id') or self.env['hr.employee'].search([('user_id', '=', self.env.uid)], limit=1)

    def _default_get_request_parameters(self, values):
        new_values = dict(values)
        global_from, global_to = False, False
        # TDE FIXME: consider a mapping on several days that is not the standard
        # calendar widget 7-19 in user's TZ is some custom input
        if values.get('date_from'):
            user_tz = self.env.user.tz or 'UTC'
            localized_dt = timezone('UTC').localize(values['date_from']).astimezone(timezone(user_tz))
            global_from = localized_dt.time().hour == 7 and localized_dt.time().minute == 0
            new_values['request_date_from'] = values['date_from'].date()
        if values.get('date_to'):
            user_tz = self.env.user.tz or 'UTC'
            localized_dt = timezone('UTC').localize(values['date_to']).astimezone(timezone(user_tz))
            global_to = localized_dt.time().hour == 19 and localized_dt.time().minute == 0
            new_values['request_date_to'] = values['date_to'].date()
        if global_from and global_to:
            new_values['request_unit_custom'] = True
        return new_values

    # description
    name = fields.Char('Description')
    state = fields.Selection([
        ('draft', 'To Submit'),
        ('cancel', 'Cancelled'),
        ('confirm', 'To Approve'),
        ('refuse', 'Refused'),
        ('validate1', 'Second Approval'),
        ('validate', 'Approved')
        ], string='Status', readonly=True, tracking=True, copy=False, default='confirm',
        help="The status is set to 'To Submit', when a time off request is created." +
        "\nThe status is 'To Approve', when time off request is confirmed by user." +
        "\nThe status is 'Refused', when time off request is refused by manager." +
        "\nThe status is 'Approved', when time off request is approved by manager.")
    payslip_status = fields.Boolean('Reported in last payslips', help='Green this button when the time off has been taken into account in the payslip.')
    report_note = fields.Text('HR Comments')
    user_id = fields.Many2one('res.users', string='User', related='employee_id.user_id', related_sudo=True, compute_sudo=True, store=True, default=lambda self: self.env.uid, readonly=True)
    # leave type configuration
    holiday_status_id = fields.Many2one(
        "hr.leave.type", string="Time Off Type", required=True, readonly=True,
        states={'draft': [('readonly', False)], 'confirm': [('readonly', False)]},
        domain=[('valid', '=', True)])
    validation_type = fields.Selection('Validation Type', related='holiday_status_id.validation_type', readonly=False)
    # HR data
    employee_id = fields.Many2one(
        'hr.employee', string='Employee', index=True, readonly=True,
        states={'draft': [('readonly', False)], 'confirm': [('readonly', False)]}, default=_default_employee, tracking=True)
    manager_id = fields.Many2one('hr.employee', string='Manager', readonly=True)
    department_id = fields.Many2one(
        'hr.department', string='Department', readonly=True,
        states={'draft': [('readonly', False)], 'confirm': [('readonly', False)]})
    notes = fields.Text('Reasons', readonly=True, states={'draft': [('readonly', False)], 'confirm': [('readonly', False)]})
    out_of_office_message = fields.Char(string='Out of Office Message')
    # duration
    date_from = fields.Datetime(
        'Start Date', readonly=True, index=True, copy=False, required=True,
        default=fields.Datetime.now,
        states={'draft': [('readonly', False)], 'confirm': [('readonly', False)]}, tracking=True)
    date_to = fields.Datetime(
        'End Date', readonly=True, copy=False, required=True,
        default=fields.Datetime.now,
        states={'draft': [('readonly', False)], 'confirm': [('readonly', False)]}, tracking=True)
    number_of_days = fields.Float(
        'Duration (Days)', copy=False, readonly=True, tracking=True,
        states={'draft': [('readonly', False)], 'confirm': [('readonly', False)]},
        help='Number of days of the time off request. Used in the calculation. To manually correct the duration, use this field.')
    number_of_days_display = fields.Float(
        'Duration in days', compute='_compute_number_of_days_display', copy=False, readonly=True,
        help='Number of days of the time off request according to your working schedule. Used for interface.')
    number_of_hours_display = fields.Float(
        'Duration in hours', compute='_compute_number_of_hours_display', copy=False, readonly=True,
        help='Number of hours of the time off request according to your working schedule. Used for interface.')
    # details
    meeting_id = fields.Many2one('calendar.event', string='Meeting')
    parent_id = fields.Many2one('hr.leave', string='Parent', copy=False)
    linked_request_ids = fields.One2many('hr.leave', 'parent_id', string='Linked Requests')
    holiday_type = fields.Selection([
        ('employee', 'By Employee'),
        ('company', 'By Company'),
        ('department', 'By Department'),
        ('category', 'By Employee Tag')],
        string='Allocation Mode', readonly=True, required=True, default='employee',
        states={'draft': [('readonly', False)], 'confirm': [('readonly', False)]},
        help='By Employee: Allocation/Request for individual Employee, By Employee Tag: Allocation/Request for group of employees in category')
    category_id = fields.Many2one(
        'hr.employee.category', string='Employee Tag', readonly=True,
        states={'draft': [('readonly', False)], 'confirm': [('readonly', False)]}, help='Category of Employee')
    mode_company_id = fields.Many2one(
        'res.company', string='Company', readonly=True,
        states={'draft': [('readonly', False)], 'confirm': [('readonly', False)]})
    first_approver_id = fields.Many2one(
        'hr.employee', string='First Approval', readonly=True, copy=False,
        help='This area is automatically filled by the user who validate the time off', oldname='manager_id')
    second_approver_id = fields.Many2one(
        'hr.employee', string='Second Approval', readonly=True, copy=False, oldname='manager_id2',
        help='This area is automaticly filled by the user who validate the time off with second level (If time off type need second validation)')
    can_reset = fields.Boolean('Can reset', compute='_compute_can_reset')
    can_approve = fields.Boolean('Can Approve', compute='_compute_can_approve')

    # UX fields
    leave_type_request_unit = fields.Selection(related='holiday_status_id.request_unit', readonly=True)
    # Interface fields used when not using hour-based computation
    request_date_from = fields.Date('Request Start Date')
    request_date_to = fields.Date('Request End Date')
    # Interface fields used when using hour-based computation
    request_hour_from = fields.Selection([
        ('0', '12:00 PM'), ('0.5', '0:30 AM'),
        ('1', '1:00 AM'), ('1.5', '1:30 AM'),
        ('2', '2:00 AM'), ('2.5', '2:30 AM'),
        ('3', '3:00 AM'), ('3.5', '3:30 AM'),
        ('4', '4:00 AM'), ('4.5', '4:30 AM'),
        ('5', '5:00 AM'), ('5.5', '5:30 AM'),
        ('6', '6:00 AM'), ('6.5', '6:30 AM'),
        ('7', '7:00 AM'), ('7.5', '7:30 AM'),
        ('8', '8:00 AM'), ('8.5', '8:30 AM'),
        ('9', '9:00 AM'), ('9.5', '9:30 AM'),
        ('10', '10:00 AM'), ('10.5', '10:30 AM'),
        ('11', '11:00 AM'), ('11.5', '11:30 AM'),
        ('12', '12:00 AM'), ('12.5', '0:30 PM'),
        ('13', '1:00 PM'), ('13.5', '1:30 PM'),
        ('14', '2:00 PM'), ('14.5', '2:30 PM'),
        ('15', '3:00 PM'), ('15.5', '3:30 PM'),
        ('16', '4:00 PM'), ('16.5', '4:30 PM'),
        ('17', '5:00 PM'), ('17.5', '5:30 PM'),
        ('18', '6:00 PM'), ('18.5', '6:30 PM'),
        ('19', '7:00 PM'), ('19.5', '7:30 PM'),
        ('20', '8:00 PM'), ('20.5', '8:30 PM'),
        ('21', '9:00 PM'), ('21.5', '9:30 PM'),
        ('22', '10:00 PM'), ('22.5', '10:30 PM'),
        ('23', '11:00 PM'), ('23.5', '11:30 PM')], string='Hour from')
    request_hour_to = fields.Selection([
        ('0', '12:00 PM'), ('0.5', '0:30 AM'),
        ('1', '1:00 AM'), ('1.5', '1:30 AM'),
        ('2', '2:00 AM'), ('2.5', '2:30 AM'),
        ('3', '3:00 AM'), ('3.5', '3:30 AM'),
        ('4', '4:00 AM'), ('4.5', '4:30 AM'),
        ('5', '5:00 AM'), ('5.5', '5:30 AM'),
        ('6', '6:00 AM'), ('6.5', '6:30 AM'),
        ('7', '7:00 AM'), ('7.5', '7:30 AM'),
        ('8', '8:00 AM'), ('8.5', '8:30 AM'),
        ('9', '9:00 AM'), ('9.5', '9:30 AM'),
        ('10', '10:00 AM'), ('10.5', '10:30 AM'),
        ('11', '11:00 AM'), ('11.5', '11:30 AM'),
        ('12', '12:00 AM'), ('12.5', '0:30 PM'),
        ('13', '1:00 PM'), ('13.5', '1:30 PM'),
        ('14', '2:00 PM'), ('14.5', '2:30 PM'),
        ('15', '3:00 PM'), ('15.5', '3:30 PM'),
        ('16', '4:00 PM'), ('16.5', '4:30 PM'),
        ('17', '5:00 PM'), ('17.5', '5:30 PM'),
        ('18', '6:00 PM'), ('18.5', '6:30 PM'),
        ('19', '7:00 PM'), ('19.5', '7:30 PM'),
        ('20', '8:00 PM'), ('20.5', '8:30 PM'),
        ('21', '9:00 PM'), ('21.5', '9:30 PM'),
        ('22', '10:00 PM'), ('22.5', '10:30 PM'),
        ('23', '11:00 PM'), ('23.5', '11:30 PM')], string='Hour to')
    # used only when the leave is taken in half days
    request_date_from_period = fields.Selection([
        ('am', 'Morning'), ('pm', 'Afternoon')],
        string="Date Period Start", default='am')
    # request type
    request_unit_half = fields.Boolean('Half Day')
    request_unit_hours = fields.Boolean('Custom Hours')
    request_unit_custom = fields.Boolean('Days-long custom hours')

    _sql_constraints = [
        ('type_value',
         "CHECK((holiday_type='employee' AND employee_id IS NOT NULL) or "
         "(holiday_type='company' AND mode_company_id IS NOT NULL) or "
         "(holiday_type='category' AND category_id IS NOT NULL) or "
         "(holiday_type='department' AND department_id IS NOT NULL) )",
         "The employee, department, company or employee category of this request is missing. Please make sure that your user login is linked to an employee."),
        ('date_check2', "CHECK ((date_from <= date_to))", "The start date must be anterior to the end date."),
        ('duration_check', "CHECK ( number_of_days >= 0 )", "If you want to change the number of days you should use the 'period' mode"),
    ]

    @api.model_cr_context
    def _auto_init(self):
        res = super(HolidaysRequest, self)._auto_init()
        tools.create_index(self._cr, 'hr_leave_date_to_date_from_index',
                           self._table, ['date_to', 'date_from'])
        return res

    @api.onchange('holiday_status_id')
    def _onchange_holiday_status_id(self):
        self.request_unit_half = False
        self.request_unit_hours = False
        self.request_unit_custom = False

    @api.onchange('request_date_from_period', 'request_hour_from', 'request_hour_to',
                  'request_date_from', 'request_date_to',
                  'employee_id')
    def _onchange_request_parameters(self):
        if not self.request_date_from:
            self.date_from = False
            return

        if self.request_unit_half or self.request_unit_hours:
            self.request_date_to = self.request_date_from

        if not self.request_date_to:
            self.date_to = False
            return

        domain = [('calendar_id', '=', self.employee_id.resource_calendar_id.id or self.env.user.company_id.resource_calendar_id.id)]
        attendances = self.env['resource.calendar.attendance'].search(domain, order='dayofweek, day_period DESC')

        # find first attendance coming after first_day
        attendance_from = next((att for att in attendances if int(att.dayofweek) >= self.request_date_from.weekday()), attendances[0])
        # find last attendance coming before last_day
        attendance_to = next((att for att in reversed(attendances) if int(att.dayofweek) <= self.request_date_to.weekday()), attendances[-1])

        if self.request_unit_half:
            if self.request_date_from_period == 'am':
                hour_from = float_to_time(attendance_from.hour_from)
                hour_to = float_to_time(attendance_from.hour_to)
            else:
                hour_from = float_to_time(attendance_to.hour_from)
                hour_to = float_to_time(attendance_to.hour_to)
        elif self.request_unit_hours:
            hour_from = float_to_time(float(self.request_hour_from))
            hour_to = float_to_time(float(self.request_hour_to))
        elif self.request_unit_custom:
            hour_from = self.date_from.time()
            hour_to = self.date_to.time()
        else:
            hour_from = float_to_time(attendance_from.hour_from)
            hour_to = float_to_time(attendance_to.hour_to)

        tz = self.env.user.tz if self.env.user.tz and not self.request_unit_custom else 'UTC'  # custom -> already in UTC
        self.date_from = timezone(tz).localize(datetime.combine(self.request_date_from, hour_from)).astimezone(UTC).replace(tzinfo=None)
        self.date_to = timezone(tz).localize(datetime.combine(self.request_date_to, hour_to)).astimezone(UTC).replace(tzinfo=None)
        self._onchange_leave_dates()

    @api.onchange('holiday_status_id')
    def _onchange_holiday_status_id(self):
        self.request_unit_half = False

    @api.onchange('request_unit_half')
    def _onchange_request_unit_half(self):
        if self.request_unit_half:
            self.request_unit_hours = False
            self.request_unit_custom = False
        self._onchange_request_parameters()

    @api.onchange('request_unit_hours')
    def _onchange_request_unit_hours(self):
        if self.request_unit_hours:
            self.request_unit_half = False
            self.request_unit_custom = False
        self._onchange_request_parameters()

    @api.onchange('request_unit_custom')
    def _onchange_request_unit_custom(self):
        if self.request_unit_custom:
            self.request_unit_half = False
            self.request_unit_hours = False
        self._onchange_request_parameters()

    @api.onchange('holiday_type')
    def _onchange_type(self):
        if self.holiday_type == 'employee':
            if not self.employee_id:
                self.employee_id = self.env.user.employee_ids[:1].id
            self.mode_company_id = False
            self.category_id = False
        elif self.holiday_type == 'company':
            self.employee_id = False
            if not self.mode_company_id:
                self.mode_company_id = self.env.user.company_id.id
            self.category_id = False
        elif self.holiday_type == 'department':
            self.employee_id = False
            self.mode_company_id = False
            self.category_id = False
            if not self.department_id:
                self.department_id = self.env.user.employee_ids[:1].department_id.id
        elif self.holiday_type == 'category':
            self.employee_id = False
            self.mode_company_id = False
            self.department_id = False

    @api.onchange('employee_id')
    def _onchange_employee_id(self):
        self.manager_id = self.employee_id.parent_id.id
        if self.employee_id:
            self.department_id = self.employee_id.department_id

    @api.onchange('date_from', 'date_to', 'employee_id')
    def _onchange_leave_dates(self):
        if self.date_from and self.date_to:
            self.number_of_days = self._get_number_of_days(self.date_from, self.date_to, self.employee_id.id)
        else:
            self.number_of_days = 0

    @api.multi
    @api.depends('number_of_days')
    def _compute_number_of_days_display(self):
        for holiday in self:
            holiday.number_of_days_display = holiday.number_of_days

    @api.multi
    @api.depends('number_of_days')
    def _compute_number_of_hours_display(self):
        for holiday in self:
            calendar = holiday.employee_id.resource_calendar_id or self.env.user.company_id.resource_calendar_id
            if holiday.date_from and holiday.date_to:
                number_of_hours = calendar.get_work_hours_count(holiday.date_from, holiday.date_to)
                holiday.number_of_hours_display = number_of_hours or (holiday.number_of_days * HOURS_PER_DAY)
            else:
                holiday.number_of_hours_display = 0

    @api.multi
    @api.depends('state', 'employee_id', 'department_id')
    def _compute_can_reset(self):
        for holiday in self:
            try:
                holiday._check_approval_update('draft')
            except (AccessError, UserError):
                holiday.can_reset = False
            else:
                holiday.can_reset = True

    @api.depends('state', 'employee_id', 'department_id')
    def _compute_can_approve(self):
        for holiday in self:
            try:
                if holiday.state == 'confirm' and holiday.holiday_status_id.validation_type == 'both':
                    holiday._check_approval_update('validate1')
                else:
                    holiday._check_approval_update('validate')
            except (AccessError, UserError):
                holiday.can_approve = False
            else:
                holiday.can_approve = True

    @api.constrains('date_from', 'date_to', 'state', 'employee_id')
    def _check_date(self):
        for holiday in self:
            domain = [
                ('date_from', '<=', holiday.date_to),
                ('date_to', '>', holiday.date_from),
                ('employee_id', '=', holiday.employee_id.id),
                ('id', '!=', holiday.id),
                ('state', 'not in', ['cancel', 'refuse']),
            ]
            nholidays = self.search_count(domain)
            if nholidays:
                raise ValidationError(_('You can not set 2 times off that overlaps on the same day for the same employee.'))

    @api.constrains('state', 'number_of_days', 'holiday_status_id')
    def _check_holidays(self):
        for holiday in self:
            if holiday.holiday_type != 'employee' or not holiday.employee_id or holiday.holiday_status_id.allocation_type == 'no':
                continue
            leave_days = holiday.holiday_status_id.get_days(holiday.employee_id.id)[holiday.holiday_status_id.id]
            if float_compare(leave_days['remaining_leaves'], 0, precision_digits=2) == -1 or \
              float_compare(leave_days['virtual_remaining_leaves'], 0, precision_digits=2) == -1:
                raise ValidationError(_('The number of remaining time off is not sufficient for this time off type.\n'
                                        'Please also check the time off waiting for validation.'))

    def _get_number_of_days(self, date_from, date_to, employee_id):
        """ Returns a float equals to the timedelta between two dates given as string."""
        if employee_id:
            employee = self.env['hr.employee'].browse(employee_id)
            return employee._get_work_days_data(date_from, date_to)['days']

        today_hours = self.env.user.company_id.resource_calendar_id.get_work_hours_count(
            datetime.combine(date_from.date(), time.min),
            datetime.combine(date_from.date(), time.max),
            False)

        return self.env.user.company_id.resource_calendar_id.get_work_hours_count(date_from, date_to) / (today_hours or HOURS_PER_DAY)

    ####################################################
    # ORM Overrides methods
    ####################################################

    @api.multi
    def name_get(self):
        res = []
        for leave in self:
            if self.env.context.get('short_name'):
                res.append((leave.id, _("%s : %.2f day(s)") % (leave.name or leave.holiday_status_id.name, leave.number_of_days)))
            else:
                if leave.holiday_type == 'company':
                    target = leave.mode_company_id.name
                elif leave.holiday_type == 'department':
                    target = leave.department_id.name
                elif leave.holiday_type == 'category':
                    target = leave.category_id.name
                else:
                    target = leave.employee_id.name
                res.append(
                    (leave.id,
                     _("%s on %s :%.2f day(s)") %
                     (target, leave.holiday_status_id.name, leave.number_of_days))
                )
        return res

    @api.multi
    def add_follower(self, employee_id):
        employee = self.env['hr.employee'].browse(employee_id)
        if employee.user_id:
            self.message_subscribe(partner_ids=employee.user_id.partner_id.ids)

    @api.multi
    @api.constrains('holiday_status_id', 'date_to', 'date_from')
    def _check_leave_type_validity(self):
        for leave in self:
            if leave.holiday_status_id.validity_start and leave.holiday_status_id.validity_stop:
                vstart = leave.holiday_status_id.validity_start
                vstop  = leave.holiday_status_id.validity_stop
                dfrom  = leave.date_from
                dto    = leave.date_to

                if dfrom and dto and (dfrom.date() < vstart or dto.date() > vstop):
                    raise UserError(
                        _('You can take %s only between %s and %s') % (
                            leave.holiday_status_id.display_name, leave.holiday_status_id.validity_start, leave.holiday_status_id.validity_stop))

    @api.model
    def create(self, values):
        """ Override to avoid automatic logging of creation """
        employee_id = values.get('employee_id', False)
        leave_type_id = values.get('holiday_status_id')
        leave_type = self.env['hr.leave.type'].browse(leave_type_id)
        if leave_type.validation_type == 'no_validation':
            values.update({'state': 'confirm'})

        if not values.get('department_id'):
            values.update({'department_id': self.env['hr.employee'].browse(employee_id).department_id.id})
        holiday = super(HolidaysRequest, self.with_context(mail_create_nosubscribe=True)).create(values)
        if not self._context.get('leave_fast_create'):
            holiday.add_follower(employee_id)
            if holiday.validation_type == 'hr':
                holiday.message_subscribe(partner_ids=(holiday.employee_id.parent_id.user_id.partner_id | holiday.employee_id.leave_manager_id.partner_id).ids)
            if employee_id:
                holiday._onchange_employee_id()
            if 'number_of_days' not in values and ('date_from' in values or 'date_to' in values):
                holiday._onchange_leave_dates()
            if leave_type.validation_type == 'no_validation':
                holiday.sudo().action_validate()
                holiday.message_subscribe(partner_ids=[holiday._get_responsible_for_approval().partner_id.id])
                holiday.sudo().message_post(body=_("The time off has been automatically approved"), subtype="mt_comment") # Message from OdooBot (sudo)
            elif not self._context.get('import_file'):
                holiday.activity_update()
        return holiday

    def _read_from_database(self, field_names, inherited_field_names=[]):
        if 'name' in field_names and 'employee_id' not in field_names:
            field_names.append('employee_id')
        super(HolidaysRequest, self)._read_from_database(field_names, inherited_field_names)
        if 'name' in field_names:
            if self.user_has_groups('hr_holidays.group_hr_holidays_user'):
                return
            current_employee = self.env['hr.employee'].sudo().search([('user_id', '=', self.env.uid)], limit=1)
            for record in self:
                emp_id = record._cache.get('employee_id', [False])[0]
                if emp_id != current_employee.id:
                    try:
                        record._cache['name']
                        record._cache['name'] = '*****'
                    except Exception:
                        # skip SpecialValue (e.g. for missing record or access right)
                        pass

    @api.multi
    def write(self, values):
        employee_id = values.get('employee_id', False)
        if not self.env.context.get('leave_fast_create') and values.get('state'):
            self._check_approval_update(values['state'])
        result = super(HolidaysRequest, self).write(values)
        if not self.env.context.get('leave_fast_create'):
            for holiday in self:
                if employee_id:
                    holiday.add_follower(employee_id)
                    holiday._onchange_employee_id()
                if 'number_of_days' not in values and ('date_from' in values or 'date_to' in values):
                    holiday._onchange_leave_dates()
        return result

    @api.multi
    def unlink(self):
        for holiday in self.filtered(lambda holiday: holiday.state not in ['draft', 'cancel', 'confirm']):
            raise UserError(_('You cannot delete a time off which is in %s state.') % (holiday.state,))
        return super(HolidaysRequest, self).unlink()

    @api.multi
    def copy_data(self, default=None):
        raise UserError(_('A leave cannot be duplicated.'))

    ####################################################
    # Business methods
    ####################################################

    @api.multi
    def _create_resource_leave(self):
        """ This method will create entry in resource calendar time off object at the time of holidays validated
        :returns: created `resource.calendar.leaves`
        """
        vals_list = []
        for leave in self:
            date_from = fields.Datetime.from_string(leave.date_from)
            date_to = fields.Datetime.from_string(leave.date_to)

            vals_list.append({
                'name': leave.name,
                'date_from': fields.Datetime.to_string(date_from),
                'holiday_id': leave.id,
                'date_to': fields.Datetime.to_string(date_to),
                'resource_id': leave.employee_id.resource_id.id,
                'calendar_id': leave.employee_id.resource_calendar_id.id,
                'time_type': leave.holiday_status_id.time_type,
            })
        return self.env['resource.calendar.leaves'].create(vals_list)

    @api.multi
    def _remove_resource_leave(self):
        """ This method will create entry in resource calendar time off object at the time of holidays cancel/removed """
        return self.env['resource.calendar.leaves'].search([('holiday_id', 'in', self.ids)]).unlink()

    def _validate_leave_request(self):
        """ Validate time off requests (holiday_type='employee')
        by creating a calendar event and a resource time off. """
        holidays = self.filtered(lambda request: request.holiday_type == 'employee')
        holidays._create_resource_leave()
        for holiday in holidays:
            meeting_values = holiday._prepare_holidays_meeting_values()
            meeting = self.env['calendar.event'].with_context(no_mail_to_attendees=True).create(meeting_values)
            holiday.write({'meeting_id': meeting.id})

    @api.multi
    def _prepare_holidays_meeting_values(self):
        self.ensure_one()
        calendar = self.employee_id.resource_calendar_id or self.env.user.company_id.resource_calendar_id
        meeting_values = {
            'name': self.display_name,
            'categ_ids': [(6, 0, [
                self.holiday_status_id.categ_id.id])] if self.holiday_status_id.categ_id else [],
            'duration': self.number_of_days * (calendar.hours_per_day or HOURS_PER_DAY),
            'description': self.notes,
            'user_id': self.user_id.id,
            'start': self.date_from,
            'stop': self.date_to,
            'allday': False,
            'state': 'open',  # to block that meeting date in the calendar
            'privacy': 'confidential'
        }
        # Add the partner_id (if exist) as an attendee
        if self.user_id and self.user_id.partner_id:
            meeting_values['partner_ids'] = [
                (4, self.user_id.partner_id.id)]
        return meeting_values

    @api.multi
    def _prepare_holiday_values(self, employee):
        self.ensure_one()
        values = {
            'name': self.name,
            'holiday_type': 'employee',
            'holiday_status_id': self.holiday_status_id.id,
            'date_from': self.date_from,
            'date_to': self.date_to,
            'request_date_from': self.date_from,
            'request_date_to': self.date_to,
            'notes': self.notes,
            'number_of_days': employee._get_work_days_data(self.date_from, self.date_to)['days'],
            'parent_id': self.id,
            'employee_id': employee.id
        }
        return values

    @api.multi
    def action_draft(self):
        for holiday in self:
            if holiday.state not in ['confirm', 'refuse']:
                raise UserError(_('Time off request state must be "Refused" or "To Approve" in order to be reset to draft.'))
            holiday.write({
                'state': 'draft',
                'first_approver_id': False,
                'second_approver_id': False,
            })
            linked_requests = holiday.mapped('linked_request_ids')
            for linked_request in linked_requests:
                linked_request.action_draft()
            linked_requests.unlink()
        self.activity_update()
        return True

    @api.multi
    def action_confirm(self):
        if self.filtered(lambda holiday: holiday.state != 'draft'):
            raise UserError(_('Time off request must be in Draft state ("To Submit") in order to confirm it.'))
        self.write({'state': 'confirm'})
        self.activity_update()
        return True

    @api.multi
    def action_approve(self):
        # if validation_type == 'both': this method is the first approval approval
        # if validation_type != 'both': this method calls action_validate() below
        if any(holiday.state != 'confirm' for holiday in self):
            raise UserError(_('Time off request must be confirmed ("To Approve") in order to approve it.'))

        current_employee = self.env['hr.employee'].search([('user_id', '=', self.env.uid)], limit=1)
        self.filtered(lambda hol: hol.validation_type == 'both').write({'state': 'validate1', 'first_approver_id': current_employee.id})
        self.filtered(lambda hol: not hol.validation_type == 'both').action_validate()
        if not self.env.context.get('leave_fast_create'):
            self.activity_update()
        return True

    @api.multi
    def action_validate(self):
        current_employee = self.env['hr.employee'].search([('user_id', '=', self.env.uid)], limit=1)
        if any(holiday.state not in ['confirm', 'validate1'] for holiday in self):
            raise UserError(_('Time off request must be confirmed in order to approve it.'))

        self.write({'state': 'validate'})
        self.filtered(lambda holiday: holiday.validation_type == 'both').write({'second_approver_id': current_employee.id})
        self.filtered(lambda holiday: holiday.validation_type != 'both').write({'first_approver_id': current_employee.id})

        for holiday in self.filtered(lambda holiday: holiday.holiday_type != 'employee'):
            if holiday.holiday_type == 'category':
                employees = holiday.category_id.employee_ids
            elif holiday.holiday_type == 'company':
                employees = self.env['hr.employee'].search([('company_id', '=', holiday.mode_company_id.id)])
            else:
                employees = holiday.department_id.member_ids

            if self.env['hr.leave'].search_count([('date_from', '<=', holiday.date_to), ('date_to', '>', holiday.date_from),
                               ('state', 'not in', ['cancel', 'refuse']), ('holiday_type', '=', 'employee'),
                               ('employee_id', 'in', employees.ids)]):
                raise ValidationError(_('You can not have 2 leaves that overlaps on the same day.'))

            values = [holiday._prepare_holiday_values(employee) for employee in employees]
            leaves = self.env['hr.leave'].with_context(
                tracking_disable=True,
                mail_activity_automation_skip=True,
                leave_fast_create=True,
            ).create(values)
            leaves.action_approve()
            # FIXME RLi: This does not make sense, only the parent should be in validation_type both
            if leaves and leaves[0].validation_type == 'both':
                leaves.action_validate()

        employee_requests = self.filtered(lambda hol: hol.holiday_type == 'employee')
        employee_requests._validate_leave_request()
        if not self.env.context.get('leave_fast_create'):
            employee_requests.filtered(lambda holiday: holiday.validation_type != 'no_validation').activity_update()
        return True

    @api.multi
    def action_refuse(self):
        current_employee = self.env['hr.employee'].search([('user_id', '=', self.env.uid)], limit=1)
        for holiday in self:
            if holiday.state not in ['confirm', 'validate', 'validate1']:
                raise UserError(_('Time off request must be confirmed or validated in order to refuse it.'))

            if holiday.state == 'validate1':
                holiday.write({'state': 'refuse', 'first_approver_id': current_employee.id})
            else:
                holiday.write({'state': 'refuse', 'second_approver_id': current_employee.id})
            # Delete the meeting
            if holiday.meeting_id:
                holiday.meeting_id.unlink()
            # If a category that created several holidays, cancel all related
            holiday.linked_request_ids.action_refuse()
        self._remove_resource_leave()
        self.activity_update()
        return True

    def _check_approval_update(self, state):
        """ Check if target state is achievable. """
        if self.env.user.id == SUPERUSER_ID:
            return

        current_employee = self.env['hr.employee'].search([('user_id', '=', self.env.uid)], limit=1)
        is_officer = self.env.user.has_group('hr_holidays.group_hr_holidays_user')
        is_manager = self.env.user.has_group('hr_holidays.group_hr_holidays_manager')
        if self.env.in_onchange:
            return
        for holiday in self:
            val_type = holiday.holiday_status_id.validation_type

            if not is_manager and state != 'confirm':
                if state == 'draft':
                    if holiday.employee_id != current_employee:
                        raise UserError(_('Only a Leave Manager can reset other people leaves.'))
                else:
                    if val_type == 'no_validation' and current_employee == holiday.employee_id:
                        continue
                    # use ir.rule based first access check: department, members, ... (see security.xml)
                    holiday.check_access_rule('write')

                    # This handles states validate1 validate and refuse
                    if holiday.employee_id == current_employee:
                        raise UserError(_('Only a Leave Manager can approve its own requests.'))

                    if (state == 'validate1' and val_type == 'both') or (state == 'validate' and val_type == 'manager') and holiday.holiday_type == 'employee':
                        manager = holiday.employee_id.parent_id or holiday.employee_id.department_id.manager_id
                        team_leader = holiday.employee_id.leave_manager_id
                        error = False

                        if not manager and not team_leader:
                            error = not is_officer
                        else:
                            error = (not (manager and manager == current_employee) and not (team_leader and team_leader == self.env.user))

                        if error:
                            raise UserError(_('You must be either %s\'s manager or Leave manager to approve this leave') % (holiday.employee_id.name))

                    if state == 'validate' and val_type == 'both':
                        raise UserError(_('Only an Leave Manager can apply the second approval on leave requests.'))

    # ------------------------------------------------------------
    # Activity methods
    # ------------------------------------------------------------

    def _get_responsible_for_approval(self):
        self.ensure_one()
        responsible = self.env.user

        if self.validation_type == 'hr' or (self.validation_type == 'both' and self.state == 'validate1'):
<<<<<<< HEAD
            if self.holiday_status_id.responsible_id:
                responsible = self.holiday_status_id.responsible_id
=======
            company = self.department_id.company_id if self.holiday_type == 'department' else self.employee_id.company_id
            responsible = self.env['res.users'].search([
                ('company_id', '=', company.id),
                ('groups_id', 'in', self.env.ref('hr_holidays.group_hr_holidays_user').id)
            ], limit=1)
>>>>>>> 78b3b650
        elif self.state == 'confirm' or (self.state == 'validate' and self.validation_type == 'no_validation'):
            if self.employee_id.leave_manager_id and self.employee_id.leave_manager_id.has_group('hr_holidays.group_hr_holidays_team_leader'):
                responsible = self.employee_id.leave_manager_id
            elif self.employee_id.parent_id.user_id and self.employee_id.parent_id.user_id.has_group('hr_holidays.group_hr_holidays_team_leader'):
                responsible = self.employee_id.parent_id.user_id
            elif self.department_id.manager_id.user_id:
                responsible = self.department_id.manager_id.user_id

        return responsible

    def activity_update(self):
        to_clean, to_do = self.env['hr.leave'], self.env['hr.leave']
        for holiday in self:
            if holiday.state == 'draft':
                to_clean |= holiday
            elif holiday.state == 'confirm':
                holiday.activity_schedule(
                    'hr_holidays.mail_act_leave_approval',
                    user_id=holiday.sudo()._get_responsible_for_approval().id)
            elif holiday.state == 'validate1':
                holiday.activity_feedback(['hr_holidays.mail_act_leave_approval'])
                holiday.activity_schedule(
                    'hr_holidays.mail_act_leave_second_approval',
                    user_id=holiday.sudo()._get_responsible_for_approval().id)
            elif holiday.state == 'validate':
                to_do |= holiday
            elif holiday.state == 'refuse':
                to_clean |= holiday
        if to_clean:
            to_clean.activity_unlink(['hr_holidays.mail_act_leave_approval', 'hr_holidays.mail_act_leave_second_approval'])
        if to_do:
            to_do.activity_feedback(['hr_holidays.mail_act_leave_approval', 'hr_holidays.mail_act_leave_second_approval'])

    ####################################################
    # Messaging methods
    ####################################################

    @api.multi
    def _track_subtype(self, init_values):
        if 'state' in init_values and self.state == 'validate':
            leave_notif_subtype = self.holiday_status_id.leave_notif_subtype_id
            return leave_notif_subtype or self.env.ref('hr_holidays.mt_leave')
        return super(HolidaysRequest, self)._track_subtype(init_values)

    @api.multi
    def _notify_get_groups(self, message, groups):
        """ Handle HR users and officers recipients that can validate or refuse holidays
        directly from email. """
        groups = super(HolidaysRequest, self)._notify_get_groups(message, groups)

        self.ensure_one()
        hr_actions = []
        if self.state == 'confirm':
            app_action = self._notify_get_action_link('controller', controller='/leave/validate')
            hr_actions += [{'url': app_action, 'title': _('Approve')}]
        if self.state in ['confirm', 'validate', 'validate1']:
            ref_action = self._notify_get_action_link('controller', controller='/leave/refuse')
            hr_actions += [{'url': ref_action, 'title': _('Refuse')}]

        holiday_user_group_id = self.env.ref('hr_holidays.group_hr_holidays_team_leader').id
        new_group = (
            'group_hr_holidays_user', lambda pdata: pdata['type'] == 'user' and holiday_user_group_id in pdata['groups'], {
                'actions': hr_actions,
            })

        return [new_group] + groups

    @api.multi
    def message_subscribe(self, partner_ids=None, channel_ids=None, subtype_ids=None):
        # due to record rule can not allow to add follower and mention on validated leave so subscribe through sudo
        if self.state in ['validate', 'validate1']:
            self.check_access_rights('read')
            self.check_access_rule('read')
            return super(HolidaysRequest, self.sudo()).message_subscribe(partner_ids=partner_ids, channel_ids=channel_ids, subtype_ids=subtype_ids)
        return super(HolidaysRequest, self).message_subscribe(partner_ids=partner_ids, channel_ids=channel_ids, subtype_ids=subtype_ids)<|MERGE_RESOLUTION|>--- conflicted
+++ resolved
@@ -798,16 +798,8 @@
         responsible = self.env.user
 
         if self.validation_type == 'hr' or (self.validation_type == 'both' and self.state == 'validate1'):
-<<<<<<< HEAD
             if self.holiday_status_id.responsible_id:
                 responsible = self.holiday_status_id.responsible_id
-=======
-            company = self.department_id.company_id if self.holiday_type == 'department' else self.employee_id.company_id
-            responsible = self.env['res.users'].search([
-                ('company_id', '=', company.id),
-                ('groups_id', 'in', self.env.ref('hr_holidays.group_hr_holidays_user').id)
-            ], limit=1)
->>>>>>> 78b3b650
         elif self.state == 'confirm' or (self.state == 'validate' and self.validation_type == 'no_validation'):
             if self.employee_id.leave_manager_id and self.employee_id.leave_manager_id.has_group('hr_holidays.group_hr_holidays_team_leader'):
                 responsible = self.employee_id.leave_manager_id
