<openerp>
    <data>

        <record id="view_hr_holidays_filter" model="ir.ui.view">
            <field name="name">hr.holidays.filter</field>
            <field name="model">hr.holidays</field>
            <field name="type">search</field>
            <field name="arch" type="xml">
                <search string="Search Leave">
                    <group>
<<<<<<< HEAD
                        <filter icon="terp-mail-message-new"
                            string="Inbox" help="Unread messages"
                            name="needaction_pending"
                            domain="[('needaction_pending','=',True)]"/>
                        <separator orientation="vertical"/>
=======
                        <field name="date_from"/>
                        <separator orientation="vertical"/>
                        <filter string="My Leaves" icon="terp-personal" name="my_leaves" domain="[('employee_id.user_id','=', uid)]" help="My Leaves"/>
                        <filter string="My Department Leaves" icon="terp-personal+" help="My Department Leaves" domain="[('department_id.manager_id','=',uid)]"/>
>>>>>>> 0a22debf
                        <filter icon="terp-check" domain="[('state','=','draft')]" string="To Confirm"/>
                        <filter icon="terp-camera_test" domain="[('state','=','confirm')]" string="To Approve" name="approve"/>
                        <filter icon="terp-camera_test" domain="[('state','=','validate')]" string="Validated" name="validated"/>
                        <filter icon="terp-go-year" name="year" string="Year" domain="[('holiday_status_id.active','=',True)]" help="Filters only on allocations and requests that belong to an holiday type that is 'active' (active field is True)"/>
                        <separator orientation="vertical"/>
                        <field name="employee_id"/>
                        <field name="department_id" widget="selection"/>
                        <field name="holiday_status_id" widget="selection"/>
                    </group>
                    <newline/>
                    <group expand="0" string="Group By...">
                        <filter name="group_date_from" string="Start Date" icon="terp-personal" domain="[]" context="{'group_by':'date_from'}"/>
                        <separator orientation="vertical"/>
                        <filter name="group_employee" string="Employee" icon="terp-personal" domain="[]" context="{'group_by':'employee_id'}"/>
                        <filter name="group_category" string="Category" icon="terp-stock_symbol-selection" domain="[]" context="{'group_by':'category_id'}"/>
                        <filter string="Manager" icon="terp-personal" domain="[]" context="{'group_by':'manager_id'}"/>
                        <filter string="Department" icon="terp-personal+" domain="[]" context="{'group_by':'department_id','set_visible':True}"/>
                        <separator orientation="vertical"/>
                        <filter name="group_type" string="Type" icon="terp-stock_symbol-selection" domain="[]" context="{'group_by':'holiday_status_id'}"/>
                        <separator orientation="vertical"/>
                        <filter string="Status" icon="terp-stock_effects-object-colorize" domain="[]" context="{'group_by':'state'}"/>
                    </group>
                </search>
            </field>
        </record>

        <!-- Holidays: Leave Request -->

        <record id="view_holiday_new_calendar" model="ir.ui.view">
            <field name="name">Leave Request</field>
            <field name="model">hr.holidays</field>
            <field name="type">calendar</field>
            <field name="arch" type="xml">
                <calendar string="Leave Request" color="user_id" date_start="date_from" date_stop="date_to">
                    <field name="user_id"/>
                    <field name="holiday_status_id"/>
                </calendar>
            </field>
        </record>

        <record model="ir.ui.view" id="edit_holiday_new">
            <field name="name">Leave Request</field>
            <field name="model">hr.holidays</field>
            <field name="type">form</field>
            <field name="priority">1</field>
            <field name="arch" type="xml">
                <form version="7.0">
                <header>
                    <button string="Submit to Manager" name="confirm" states="draft" type="workflow"/>
                    <button string="Approve" name="validate" states="confirm" type="workflow" groups="base.group_hr_user"/>
                    <button string="Validate" name="second_validate" states="validate1" type="workflow" groups="base.group_hr_user"/>
                    <button string="Refuse" name="refuse" states="confirm,validate1" type="workflow" groups="base.group_hr_user,base.group_hr_manager"/>
                    <button string="Reset to New" name="set_to_draft" states="refuse,validate" type="object" groups="base.group_hr_user"/>
                    <field name="state" widget="statusbar" statusbar_visible="draft,confirm,validate" statusbar_colors='{"confirm":"blue","validate1":"blue","refuse":"red"}'/>
                </header>
                <sheet string="Leave Request" layout="auto">
                    <group col="8" colspan="4">
                    <field name="name" attrs="{'readonly':[('state','!=','draft'),('state','!=','confirm')]}"/>
                    <field name="holiday_type" on_change="onchange_type(holiday_type)" attrs="{'readonly':[('state','!=','draft')]}" width="130" string="Mode" groups="base.group_hr_user"/>
                    <group attrs="{'invisible':[('holiday_type','=','employee')]}">
                        <field name="category_id" attrs="{'required':[('holiday_type','=','category')], 'readonly':[('state','!=','draft'), ('state','!=','confirm')]}"/>
                        </group>
                        <group attrs="{'invisible':[('holiday_type','=','category')]}">
                        <field name="employee_id" attrs="{'required':[('holiday_type','=','employee')]}" groups="base.group_hr_user"/>
                        </group>
                    </group>
                    <notebook colspan="4">
                        <page string="General">
                            <field name="holiday_status_id" on_change="onchange_sec_id(holiday_status_id)" context="{'employee_id':employee_id}"/>
                            <field name="department_id" attrs="{'readonly':[('holiday_type','=','category')]}" groups="base.group_hr_user"/>
                            <field name="date_from" on_change="onchange_date_from(date_to, date_from)" required="1"/>
                            <field name="date_to" on_change="onchange_date_from(date_to, date_from)" required="1"/>
                            <field name="number_of_days_temp"/>
                            <field name="double_validation" invisible="1"/>
                            <newline/>
                            <field name="manager_id" groups="base.group_no_one"/>
                            <field name="manager_id2" attrs="{'invisible':[('double_validation', '!=', True)]}" groups="base.group_no_one"/>
                            <separator string="Reasons" colspan="4"/>
                            <field name="notes" nolabel="1" colspan="4"/>
                        </page>
                    </notebook>
                </sheet>
                <div class="oe_sheet_width">
                    <field name="message_ids" colspan="4" widget="ThreadView" nolabel="1"/>
                </div>
                </form>
            </field>
        </record>

        <!-- Holidays: Allocation Request -->
        <record model="ir.ui.view" id="allocation_leave_new">
            <field name="name">Allocation Request</field>
            <field name="model">hr.holidays</field>
            <field name="type">form</field>
            <field name="arch" type="xml">
                <form string="Allocation Request" version="7.0">
                <header>
                    <button string="Submit to Manager" name="confirm" states="draft" type="workflow"/>
                    <button string="Approve" name="validate" states="confirm" type="workflow" groups="base.group_hr_user"/>
                    <button string="Validate" name="second_validate" states="validate1" type="workflow" groups="base.group_hr_user"/>
                    <button string="Refuse" name="refuse" states="confirm,validate1" type="workflow" groups="base.group_hr_user"/>
                    <button string="Reset to New" name="set_to_draft" states="cancel,validate,refuse" type="object" groups="base.group_hr_user"/>
                    <field name="state" widget="statusbar" statusbar_visible="draft,confirm,validate" statusbar_colors='{"confirm":"blue","validate1":"blue","refuse":"red"}'/>
                </header>
                <sheet>
                <group>
                    <field name="name"/>
                    <field name="holiday_type" on_change="onchange_type(holiday_type)" attrs="{'readonly':[('state','!=','draft')]}" string="Allocation Mode" groups="base.group_hr_manager"/>
                    <field name="employee_id" attrs="{'required':[('holiday_type','=','employee')], 'invisible':[('holiday_type','=','category')]}"/>
                    <field name="category_id" attrs="{'required':[('holiday_type','=','category')], 'readonly':[('state','!=','draft')], 'invisible':[('holiday_type','=','employee')]}"/>
                </group>
                <notebook>
                    <page string="General">
                        <group col="4">
                            <field name="holiday_status_id" on_change="onchange_sec_id(holiday_status_id)" context="{'employee_id':employee_id}"/>
                            <field name="department_id" attrs="{'readonly':['|', ('holiday_type','=','category'), ('state','not in' ,('draft', 'confirm'))]}"/>
                            <field name="number_of_days_temp"/>
                            <field name="double_validation" invisible="1"/>
                            <field name="manager_id"/>
                            <field name="manager_id2" attrs="{'invisible':[('double_validation', '!=', True)]}"/>
                        </group>
                        <separator string="Reasons"/>
                        <field name="notes"/>
                    </page>
                </notebook>
            </sheet>
            <div class="oe_sheet_width">
                <field name="message_ids" colspan="4" widget="ThreadView" nolabel="1"/>
            </div>
            </form>
            </field>
        </record>

        <record model="ir.ui.view" id="view_holiday_allocation_tree">
            <field name="name">hr.holidays.allocation.tree</field>
            <field name="model">hr.holidays</field>
            <field name="type">tree</field>
            <field name="arch" type="xml">
                <tree fonts="bold:needaction_pending==True" colors="red:state == 'refuse';blue:state == 'draft';black:state in ('confirm','validate','validate1')" string="Allocation Requests">
                    <field name="needaction_pending" invisible="1"/>
                    <field name="employee_id"/>
                    <field name="holiday_type"/>
                    <field name="category_id"/>
                    <field name="department_id" invisible="1"/>
                    <field name="holiday_status_id"/>
                    <field name="name"/>
                    <field name="number_of_days" string="Number of Days" sum="Remaining Days"/>
                    <field name="manager_id" invisible="1"/>
                    <field name="user_id" invisible="1"/>
                    <!--field name="type"/-->
                    <field name="state"/>
                </tree>
            </field>
        </record>

        <!-- Holidays: Leaves Management -->
        <record model="ir.ui.view" id="allocation_company_new">
            <field name="name">Leaves Management</field>
            <field name="model">hr.holidays</field>
            <field name="type">form</field>
            <field name="arch" type="xml">
                <form string="Leaves Management" version="7.0">
                    <header>
                        <button string="Submit to Manager" name="confirm" states="draft" type="workflow" icon="gtk-yes"/>
                        <button string="Approve" name="validate" states="confirm" type="workflow" icon="gtk-apply"/>
                        <button string="Refuse" name="refuse" states="confirm,validate,draft" type="workflow" icon="gtk-no"/>
                        <button string="Reset to New" name="set_to_draft" states="cancel" type="object" icon="gtk-convert"/>
                        <field name="state"/>
                    </header>
                    <group col="4">
                        <field name="name"/>
                        <field name="holiday_status_id"/>
                        <field name="type"/>
                        <field name="date_from" on_change="onchange_date_from(date_to, date_from)" attrs="{'readonly':[('type','=','add')], 'required':[('type','=','remove')]}"/>
                        <field name="date_to" on_change="onchange_date_from(date_to, date_from)" attrs="{'readonly':[('type','=','add')], 'required':[('type','=','remove')]}"/>
                        <field name="number_of_days_temp"/>
                        <field name="manager_id"/>
                    </group>
                    <field name="notes"/>
                </form>
            </field>
        </record>

        <record model="ir.ui.view" id="view_holiday_simple">
            <field name="name">hr.holidays.report_tree</field>
            <field name="model">hr.holidays</field>
            <field name="type">tree</field>
            <field name="priority">20</field>
            <field name="arch" type="xml">
                <tree fonts="bold:needaction_pending==True" colors="red:state == 'refuse';blue:state == ' draft';black:state in ('confirm','validate','validate1')" string="Leaves Summary">
                    <field name="needaction_pending" invisible="1"/>
                    <field name="employee_id"/>
                    <field name="category_id" invisible="1"/>
                    <field name="department_id" invisible="1"/>
                    <field name="type"/>
                    <field name="name"/>
                    <field name="number_of_days" string="Number of Days" sum="Remaining Days"/>
                    <field name="date_from"/>
                    <field name="date_to"/>
                    <field name="holiday_status_id"/>
                    <field name="manager_id" invisible="1"/>
                    <field name="user_id" invisible="1"/>
                    <field name="state"/>
                </tree>
            </field>
        </record>


        <record model="ir.ui.view" id="view_holiday">
            <field name="name">hr.holidays.tree</field>
            <field name="model">hr.holidays</field>
            <field name="type">tree</field>
            <field name="arch" type="xml">
                <tree fonts="bold:needaction_pending==True" colors="red:state == 'refuse';blue:state == ' draft';black:state in ('confirm','validate','validate1')" string="Leave Requests">
                    <field name="needaction_pending" invisible="1"/>
                    <field name="employee_id"/>
                    <field name="holiday_type" string="Mode" groups="base.group_hr_user"/>
                    <field name="name"/>
                    <field name="date_from"/>
                    <field name="date_to"/>
                    <field name="number_of_days" string="Number of Days" sum="Remaining Days"/>
                    <field name="state"/>
                    <field name="category_id" invisible="1"/>
                    <field name="department_id" invisible="not context.get('set_visible',False)"/>
                    <field name="holiday_status_id" invisible="1"/>
                    <field name="manager_id" invisible="1"/>
                    <field name="user_id" invisible="1"/>
                    <!--field name="type"/-->
                </tree>
            </field>
        </record>

        <menuitem name="Leaves" parent="hr.menu_hr_root" id="menu_open_ask_holidays" sequence="20"/>

        <record model="ir.actions.act_window" id="open_ask_holidays">
            <field name="name">Leave Requests</field>
            <field name="res_model">hr.holidays</field>
            <field name="view_type">form</field>
            <field name="view_id" ref="edit_holiday_new"/>
            <field name="context">{}</field>
            <field name="domain">[('type','=','remove')]</field>
            <field name="search_view_id" ref="view_hr_holidays_filter"/>
            <field name="help">Leave requests can be recorded by employees and validated by their managers. Once a leave request is validated, it appears automatically in the agenda of the employee. You can define several allowance types (paid holidays, sickness, etc.) and manage allowances per type.</field>
        </record>

        <record model="ir.actions.act_window.view" id="action_open_ask_holidays_tree">
            <field name="sequence" eval="2"/>
            <field name="view_mode">tree</field>
            <field name="view_id" ref="view_holiday"/>
            <field name="act_window_id" ref="open_ask_holidays"/>
        </record>

        <record model="ir.actions.act_window.view" id="action_open_ask_holidays_form">
            <field name="sequence" eval="3"/>
            <field name="view_mode">form</field>
            <field name="view_id" ref="edit_holiday_new"/>
            <field name="act_window_id" ref="open_ask_holidays"/>
        </record>

        <record model="ir.actions.act_window.view" id="action_open_ask_holidays_calendar">
            <field name="sequence" eval="1"/>
            <field name="view_mode">calendar</field>
            <field name="view_id" ref="view_holiday_new_calendar"/>
            <field name="act_window_id" ref="open_ask_holidays"/>
        </record>

        <menuitem name="My Leave Requests" parent="menu_open_ask_holidays" id="menu_open_ask_holidays_new" action="open_ask_holidays"/>

        <record model="ir.actions.act_window" id="request_approve_holidays">
            <field name="name">Requests Approve</field>
            <field name="res_model">hr.holidays</field>
            <field name="view_type">form</field>
            <field name="context">{'default_type': 'add', 'search_default_approve':1}</field>
            <field name="domain">[('type','=','remove')]</field>
            <field name="view_id" ref="edit_holiday_new"/>
            <field name="search_view_id" ref="view_hr_holidays_filter"/>
        </record>

        <record model="ir.actions.act_window.view" id="action_request_approve_holidays_tree">
            <field name="sequence" eval="1"/>
            <field name="view_mode">tree</field>
            <field name="view_id" ref="view_holiday"/>
            <field name="act_window_id" ref="request_approve_holidays"/>
        </record>

        <record model="ir.actions.act_window.view" id="action_request_approve_holidays_form">
            <field name="sequence" eval="2"/>
            <field name="view_mode">form</field>
            <field name="view_id" ref="allocation_leave_new"/>
            <field name="act_window_id" ref="request_approve_holidays"/>
        </record>

        <menuitem name="Leave Requests to Approve" parent="menu_open_ask_holidays" id="menu_request_approve_holidays" action="request_approve_holidays" groups="base.group_hr_user"/>

        <record model="ir.actions.act_window" id="open_allocation_holidays">
            <field name="name">Allocation Requests</field>
            <field name="res_model">hr.holidays</field>
            <field name="view_type">form</field>
            <field name="context">{'default_type':'add'}</field>
            <field name="domain">[('type','=','add')]</field>
            <field name="view_id" ref="allocation_leave_new"/>
            <field name="search_view_id" ref="view_hr_holidays_filter"/>
        </record>

        <record model="ir.actions.act_window.view" id="action_open_allocation_holidays_tree">
            <field name="sequence" eval="1"/>
            <field name="view_mode">tree</field>
            <field name="view_id" ref="view_holiday_allocation_tree"/>
            <field name="act_window_id" ref="open_allocation_holidays"/>
        </record>

        <record model="ir.actions.act_window.view" id="action_open_allocation_holidays_form">
            <field name="sequence" eval="2"/>
            <field name="view_mode">form</field>
            <field name="view_id" ref="allocation_leave_new"/>
            <field name="act_window_id" ref="open_allocation_holidays"/>
        </record>

        <menuitem name="Allocation Requests" parent="menu_open_ask_holidays" id="menu_open_allocation_holidays" action="open_allocation_holidays"/>

        <record model="ir.actions.act_window" id="open_company_allocation">
            <field name="name">Leaves Summary</field>
            <field name="res_model">hr.holidays</field>
            <field name="view_type">form</field>
            <field name="view_mode">tree,form</field>
            <field name="view_id" eval="view_holiday_simple"/>
            <field name="context">{'search_default_group_type': 1, 'search_default_validated': 1}</field>
            <field name="domain">[('holiday_type','=','employee')]</field>
            <field name="search_view_id" ref="view_hr_holidays_filter"/>
        </record>

        <menuitem name="Leaves Summary" parent="menu_open_ask_holidays" id="menu_open_company_allocation" action="open_company_allocation" sequence="40"/>

        <!-- holidays status -->
        <record id="view_holidays_status_filter" model="ir.ui.view">
            <field name="name">hr.holidays.status.filter</field>
            <field name="model">hr.holidays.status</field>
            <field name="type">search</field>
            <field name="arch" type="xml">
                <search string="Search Leave Type">
                    <field name="name" string="Leave Types"/>
                    <separator orientation="vertical"/>
                    <field name="categ_id" widget="selection"/>
                </search>
            </field>
        </record>

        <record model="ir.ui.view" id="edit_holiday_status_form">
            <field name="name">hr.holidays.status.form</field>
            <field name="model">hr.holidays.status</field>
            <field name="type">form</field>
            <field name="arch" type="xml">
                <form string="Leave Type" version="7.0">
                    <group col="4">
                        <field name="name"/>
                        <field name="color_name"/>
                        <field name="categ_id" widget="selection"/>
                    </group>
                    <notebook>
                      <page string="Details">
                          <group>
                              <group name="selection" string="Validation">
                                  <field name="double_validation"/>
                                  <field name="limit"/>
                              </group>
                              <group name="second" string="Misc">
                                  <field name="active"/>
                              </group>
                          </group>
                      </page>
                    </notebook>
                </form>
            </field>
        </record>

        <record model="ir.ui.view" id="view_holiday_status_tree">
            <field name="name">hr.holidays.status.tree</field>
            <field name="model">hr.holidays.status</field>
            <field name="type">tree</field>
            <field name="arch" type="xml">
                <tree string="Leave Type">
                    <field name="name"/>
                    <field name="max_leaves"/>
                    <field name="leaves_taken"/>
                    <field name="remaining_leaves"/>
                </tree>
            </field>
        </record>
        <record model="ir.ui.view" id="view_holiday_status_normal_tree">
            <field name="name">hr.holidays.status.normal.tree</field>
            <field name="model">hr.holidays.status</field>
            <field name="type">tree</field>
            <field name="priority">35</field>
            <field name="arch" type="xml">
                <tree string="Leave Type">
                    <field name="name"/>
                    <field name="limit"/>
                </tree>
            </field>
        </record>

        <record id="view_hr_holidays_status_search" model="ir.ui.view">
            <field name="name">hr.holidays.status.search</field>
            <field name="model">hr.holidays.status</field>
            <field name="type">search</field>
            <field name="arch" type="xml">
                <search string="Leave Type">
                    <field name="name" string="Leave Types"/>
                    <separator orientation="vertical"/>
                    <field name="categ_id" widget="selection"/>
                </search>
            </field>
        </record>

        <record id="open_view_holiday_status" model="ir.actions.act_window">
            <field name="name">Leave Type</field>
            <field name="type">ir.actions.act_window</field>
            <field name="res_model">hr.holidays.status</field>
            <field name="view_type">form</field>
            <field name="view_mode">tree,form</field>
            <field name="view_id" eval="view_holiday_status_normal_tree"/>
            <field name="search_view_id" ref="view_hr_holidays_status_search"/>
        </record>

        <menuitem sequence="3" id="hr.menu_open_view_attendance_reason_config" parent="hr.menu_hr_configuration" name="Leaves"/>
        <menuitem name="Leave Type" action="open_view_holiday_status" id="menu_open_view_holiday_status" parent="hr.menu_hr_configuration" sequence="10" />

    <!-- holiday on resource leave -->
        <record id="resource_calendar_leave_form_inherit" model="ir.ui.view">
            <field name="name">resource.calendar.leaves.form.inherit</field>
            <field name="model">resource.calendar.leaves</field>
            <field name="type">form</field>
            <field name="inherit_id" ref="resource.resource_calendar_leave_form"/>
            <field name="arch" type="xml">
                <field name="date_to" position="after">
                    <field name="holiday_id"/>
                </field>
            </field>
        </record>

    <!--  Shortcuts -->
        <act_window name="Leaves" domain="[('type','=','remove')]" context="{'search_default_employee_id': [active_id], 'default_employee_id': active_id}" res_model="hr.holidays" src_model="hr.employee" view_id="view_holiday" id="act_hr_employee_holiday_request"/>

       <!--  Assing leave       -->

        <record id="hr_holidays_leaves_assign_tree_view" model="ir.ui.view">
            <field name="name">hr.employee.leave.tree</field>
            <field name="model">hr.employee</field>
            <field name="type">tree</field>
            <field name="arch" type="xml">
                <tree string="Assign Leaves" editable="bottom">
                    <field name="name" string="Employee"/>
                    <field name="remaining_leaves" string="Remaining Legal Leaves"/>
                </tree>
            </field>
        </record>

        <record model="ir.actions.act_window" id="hr_holidays_leaves_assign_legal">
           <field name="name">Allocate Leaves for Employees</field>
           <field name="type">ir.actions.act_window</field>
           <field name="res_model">hr.employee</field>
           <field name="view_type">form</field>
           <field name="view_mode">tree,form</field>
           <field name="view_id" ref="hr_holidays_leaves_assign_tree_view"/>
           <field name="help">You can assign remaining Legal Leaves for each employee, OpenERP will automatically create and validate allocation requests.</field>
       </record>

        <!-- Hr employee inherit Legal Leaves -->

        <record id="view_employee_form_leave_inherit" model="ir.ui.view">
            <field name="name">hr.employee.leave.form.inherit</field>
            <field name="model">hr.employee</field>
            <field name="type">form</field>
            <field name="inherit_id" ref="hr.view_employee_form"/>
            <field name="arch" type="xml">
                <field name="coach_id" position="after">
                    <field name="remaining_leaves"/>
                </field>
            </field>
        </record>

        <record model="ir.ui.view" id="hr_kanban_view_employees_kanban">
            <field name="name">HR - Employees Kanban with leave status</field>
            <field name="model">hr.employee</field>
            <field name="inherit_id" ref="hr.hr_kanban_view_employees"/>
            <field name="arch" type="xml">
                <xpath expr="//templates" position="before">
                    <field name="current_leave_id"/>
                    <field name="current_leave_state"/>
                    <field name="leave_date_from"/>
                    <field name="leave_date_to"/>
                </xpath>
                <xpath expr="//div[@class='oe_employee_details']/ul/li[@id='last_login']" position="inside">
                    <span t-if="record.current_leave_id.raw_value" style="font-size: 100%%"
                            t-att-class="record.current_leave_state.raw_value=='validate'?'oe_kanban_button oe_kanban_color_3':'oe_kanban_button oe_kanban_color_2'"
                            t-att-title="record.leave_date_from.raw_value.toString('ddd dS MMM') + ' - ' + record.leave_date_to.raw_value.toString('ddd dS MMM')">
                        <field name="current_leave_id"/>
                    </span>
                </xpath>
            </field>
        </record>

        <act_window
            id="act_hr_leave_request_to_meeting"
            name="Leave Meetings"
            src_model="hr.holidays"
            res_model="crm.meeting"
            domain="[('leave_id', '=', active_id)]"
            view_mode="tree,form,calendar,gantt"
            view_type="form"/>

    </data>
</openerp><|MERGE_RESOLUTION|>--- conflicted
+++ resolved
@@ -8,18 +8,15 @@
             <field name="arch" type="xml">
                 <search string="Search Leave">
                     <group>
-<<<<<<< HEAD
+                        <field name="date_from"/>
+                        <separator orientation="vertical"/>
                         <filter icon="terp-mail-message-new"
                             string="Inbox" help="Unread messages"
                             name="needaction_pending"
                             domain="[('needaction_pending','=',True)]"/>
                         <separator orientation="vertical"/>
-=======
-                        <field name="date_from"/>
-                        <separator orientation="vertical"/>
                         <filter string="My Leaves" icon="terp-personal" name="my_leaves" domain="[('employee_id.user_id','=', uid)]" help="My Leaves"/>
                         <filter string="My Department Leaves" icon="terp-personal+" help="My Department Leaves" domain="[('department_id.manager_id','=',uid)]"/>
->>>>>>> 0a22debf
                         <filter icon="terp-check" domain="[('state','=','draft')]" string="To Confirm"/>
                         <filter icon="terp-camera_test" domain="[('state','=','confirm')]" string="To Approve" name="approve"/>
                         <filter icon="terp-camera_test" domain="[('state','=','validate')]" string="Validated" name="validated"/>
