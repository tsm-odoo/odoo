--- conflicted
+++ resolved
@@ -83,13 +83,6 @@
                         <field name="move_id" groups="base.group_extended"/>
                         <field name="date_close"/>
                         <field name="close_move" groups="base.group_extended"/>
-<<<<<<< HEAD
-						<group colspan="4"  groups="base.group_extended" expand="1">
-	                    	<separator colspan="4" string="Properties" />
-	                        <field colspan="4" name="property_ids" nolabel="1"/>
-	                    </group>
-=======
->>>>>>> bbbcdbdb
                     </page>
                     <page string="Notes">
                         <separator colspan="4" string="Note" />
