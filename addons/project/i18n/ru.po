# Russian translation for openobject-addons
# Copyright (c) 2012 Rosetta Contributors and Canonical Ltd 2012
# This file is distributed under the same license as the openobject-addons package.
# FIRST AUTHOR <EMAIL@ADDRESS>, 2012.
#
msgid ""
msgstr ""
"Project-Id-Version: openobject-addons\n"
"Report-Msgid-Bugs-To: FULL NAME <EMAIL@ADDRESS>\n"
"POT-Creation-Date: 2013-06-07 19:36+0000\n"
"PO-Revision-Date: 2013-01-22 15:37+0000\n"
"Last-Translator: Denis Karataev <dskarataev@gmail.com>\n"
"Language-Team: Russian <ru@li.org>\n"
"MIME-Version: 1.0\n"
"Content-Type: text/plain; charset=UTF-8\n"
"Content-Transfer-Encoding: 8bit\n"
<<<<<<< HEAD
"X-Launchpad-Export-Date: 2013-07-11 06:17+0000\n"
"X-Generator: Launchpad (build 16696)\n"
=======
"X-Launchpad-Export-Date: 2013-11-21 06:28+0000\n"
"X-Generator: Launchpad (build 16831)\n"
>>>>>>> 94b4618c

#. module: project
#: view:project.project:0
msgid "Email Interface"
msgstr "Email интерфейс"

#. module: project
#: help:account.analytic.account,use_tasks:0
msgid ""
"If checked, this contract will be available in the project menu and you will "
"be able to manage tasks or track issues"
msgstr ""
"Если выбрано, этот контракт станет активным в меню проекта, и вы сможете "
"редактировать задачи или отслеживать проблемы"

#. module: project
#: field:project.project,progress_rate:0
#: view:report.project.task.user:0
#: field:report.project.task.user,progress:0
msgid "Progress"
msgstr "Выполнение"

#. module: project
#: model:process.node,name:project.process_node_taskbydelegate0
msgid "Task by delegate"
msgstr "Задания по назначенным"

#. module: project
#: view:project.project:0
msgid "Parent"
msgstr "Материнский"

#. module: project
#: model:ir.actions.act_window,name:project.dblc_proj
msgid "Project's tasks"
msgstr "Задания проекта"

#. module: project
#: field:project.task.type,name:0
msgid "Stage Name"
msgstr "Название этапа"

#. module: project
#: model:process.transition.action,name:project.process_transition_action_openpendingtask0
msgid "Set pending"
msgstr "Поставить в ожидание"

#. module: project
#: view:project.project:0
msgid "New Project Based on Template"
msgstr "Новый проект на основе шаблона"

#. module: project
#: view:report.project.task.user:0
#: field:report.project.task.user,day:0
msgid "Day"
msgstr "День"

#. module: project
#: model:project.task.type,name:project.project_tt_merge
msgid "Merge"
msgstr "Объединить"

#. module: project
#: view:res.partner:0
msgid "Start Task"
msgstr "Запуск задания"

#. module: project
#: code:addons/project/project.py:944
#, python-format
msgid "Warning !"
msgstr "Внимание!"

#. module: project
#: help:project.project,message_unread:0
#: help:project.task,message_unread:0
msgid "If checked new messages require your attention."
msgstr "Если отмечено, новые сообщения требуют вашего внимания."

#. module: project
#: model:process.node,name:project.process_node_donetask0
msgid "Done task"
msgstr "Выполненное задание"

#. module: project
#: model:process.node,note:project.process_node_donetask0
msgid "Task is Completed"
msgstr "Задание завершено"

#. module: project
#: view:res.partner:0
msgid "False"
msgstr ""

#. module: project
#: model:project.task.type,name:project.project_tt_testing
msgid "Testing"
msgstr "Тестирование"

#. module: project
#: model:ir.model,name:project.model_account_analytic_account
msgid "Analytic Account"
msgstr "Счет аналитики"

#. module: project
#: field:project.config.settings,group_time_work_estimation_tasks:0
msgid "Manage time estimation on tasks"
msgstr "Управление оценкой времени по задачам"

#. module: project
#: help:project.project,message_summary:0
#: help:project.task,message_summary:0
msgid ""
"Holds the Chatter summary (number of messages, ...). This summary is "
"directly in html format in order to be inserted in kanban views."
msgstr ""

#. module: project
#: code:addons/project/project.py:444
#: code:addons/project/project.py:1332
#, python-format
msgid "Warning!"
msgstr "Внимание!"

#. module: project
#: model:ir.model,name:project.model_res_partner
msgid "Partner"
msgstr "Партнер"

#. module: project
#: field:project.config.settings,group_manage_delegation_task:0
msgid "Allow task delegation"
msgstr "Разрешить делегировать задание"

#. module: project
#: field:project.task.delegate,planned_hours:0
#: view:report.project.task.user:0
#: field:report.project.task.user,hours_planned:0
msgid "Planned Hours"
msgstr "Запланированные часы"

#. module: project
#: view:project.project:0
msgid "Reset as Project"
msgstr "Сбросить как проект"

#. module: project
#: view:report.project.task.user:0
msgid "In progress tasks"
msgstr "Задачи в работе"

#. module: project
#: help:project.project,progress_rate:0
msgid "Percent of tasks closed according to the total of tasks todo."
msgstr "Процент закрытых заданий в соответствии с общем количеством заданий."

#. module: project
#: model:ir.actions.client,name:project.action_client_project_menu
msgid "Open Project Menu"
msgstr "Открыть меню проекта"

#. module: project
#: model:ir.actions.act_window,help:project.action_project_task_user_tree
msgid ""
"This report allows you to analyse the performance of your projects and "
"users. You can analyse the quantities of tasks, the hours spent compared to "
"the planned hours, the average number of days to open or close a task, etc."
msgstr ""
"Этот отчет позволяет вам анализировать производительность ваших проектов и "
"пользователей. Вы можете анализировать количество задач, затраченное время "
"по сравнению с планируемым, среднее число дней для того чтобы открыть или "
"закрыть задачу."

#. module: project
#: view:project.task.delegate:0
msgid "Validation Task Title"
msgstr "Название проверочного задания"

#. module: project
#: model:res.groups,name:project.group_delegate_task
msgid "Task Delegation"
msgstr "Делегирование задачи"

#. module: project
#: field:project.project,planned_hours:0
#: field:project.task.history,planned_hours:0
#: field:project.task.history.cumulative,planned_hours:0
msgid "Planned Time"
msgstr "Запланированное время"

#. module: project
#: view:project.task:0
#: selection:project.task,state:0
#: selection:project.task.delegate,state:0
#: selection:project.task.history,state:0
#: selection:project.task.history.cumulative,state:0
#: model:project.task.type,name:project.project_tt_deployment
#: selection:project.task.type,state:0
#: view:report.project.task.user:0
#: selection:report.project.task.user,state:0
#: view:res.partner:0
msgid "Done"
msgstr "Выполнено"

#. module: project
#: model:project.category,name:project.project_category_01
msgid "Contact's suggestion"
msgstr "Предложение контакта"

#. module: project
#: help:project.config.settings,group_time_work_estimation_tasks:0
msgid "Allows you to compute Time Estimation on tasks."
msgstr "Позволяет вычислить расход времени на задачи."

#. module: project
#: field:report.project.task.user,user_id:0
msgid "Assigned To"
msgstr "Назначено"

#. module: project
#: model:mail.message.subtype,name:project.mt_project_task_closed
#: model:mail.message.subtype,name:project.mt_task_closed
msgid "Task Done"
msgstr "Задача выполнена"

#. module: project
#: view:project.project:0
#: view:report.project.task.user:0
#: field:report.project.task.user,partner_id:0
msgid "Contact"
msgstr "Контакт"

#. module: project
#: model:process.transition,name:project.process_transition_delegate0
#: view:project.task:0
msgid "Delegate"
msgstr "Поручить"

#. module: project
#: model:ir.actions.act_window,name:project.open_view_template_project
#: view:project.project:0
msgid "Templates of Projects"
msgstr "Шаблоны Проектов"

#. module: project
#: field:project.project,analytic_account_id:0
msgid "Contract/Analytic"
msgstr "Контракт/Анализ"

#. module: project
#: view:project.config.settings:0
msgid "Project Management"
msgstr "Управление проектами"

#. module: project
#: model:ir.actions.act_window,name:project.action_project_task_delegate
#: view:project.task.delegate:0
msgid "Project Task Delegate"
msgstr "Назначить задание"

#. module: project
#: model:mail.message.subtype,name:project.mt_project_task_started
#: model:mail.message.subtype,name:project.mt_task_started
msgid "Task Started"
msgstr "Задача запущена"

#. module: project
#: view:project.task:0
msgid "Very Important"
msgstr "Очень важно"

#. module: project
#: view:project.config.settings:0
msgid "Support"
msgstr "Поддержка"

#. module: project
#: view:project.project:0
msgid "Member"
msgstr "Мои"

#. module: project
#: view:project.task:0
msgid "Cancel Task"
msgstr "Отмена задачи"

#. module: project
#: help:project.project,members:0
msgid ""
"Project's members are users who can have an access to the tasks related to "
"this project."
msgstr ""
"Участники проекта это пользователи, которые имеют доступ к задачам, "
"связанным с этим проектом."

#. module: project
#: view:project.project:0
#: field:project.task,manager_id:0
msgid "Project Manager"
msgstr "Руководитель проекта"

#. module: project
#: field:project.project,state:0
#: field:project.task,state:0
#: field:project.task.history,state:0
#: field:project.task.history.cumulative,state:0
#: field:report.project.task.user,state:0
msgid "Status"
msgstr "Статус"

#. module: project
#: selection:report.project.task.user,month:0
msgid "August"
msgstr "Август"

#. module: project
#: view:project.project:0
#: field:project.project,complete_name:0
msgid "Project Name"
msgstr "Наименование проекта"

#. module: project
#: selection:report.project.task.user,month:0
msgid "June"
msgstr "Июнь"

#. module: project
#: view:project.task:0
msgid "Gantt View"
msgstr ""

#. module: project
#: selection:report.project.task.user,month:0
msgid "October"
msgstr "Октябрь"

#. module: project
#: help:project.project,total_hours:0
msgid ""
"Sum of total hours of all tasks related to this project and its child "
"projects."
msgstr "Сумма часов всех заданий и дочерних проектов данного проекта."

#. module: project
#: help:project.project,active:0
msgid ""
"If the active field is set to False, it will allow you to hide the project "
"without removing it."
msgstr ""
"Если активное поле установлено в False, это позволяет вам скрыть проект без "
"его удаления."

#. module: project
#: model:process.transition,note:project.process_transition_opendonetask0
msgid "When task is completed, it will come into the done state."
msgstr "После завершения задания установить для него статус \"Выполнено\"."

#. module: project
#: field:project.project,message_summary:0
#: field:project.task,message_summary:0
msgid "Summary"
msgstr "Сводка"

#. module: project
#: view:project.task:0
msgid "Task summary..."
msgstr ""

#. module: project
#: view:project.project:0
msgid "Append this project to another one using analytic accounts hierarchy"
msgstr ""
"Добавление этого проекта к другому с использованием иерархии аналитических "
"счетов"

#. module: project
#: view:project.task:0
#: view:project.task.history.cumulative:0
msgid "In Progress Tasks"
msgstr "Задания в работе"

#. module: project
#: help:res.company,project_time_mode_id:0
msgid ""
"This will set the unit of measure used in projects and tasks.\n"
"If you use the timesheet linked to projects (project_timesheet module), "
"don't forget to setup the right unit of measure in your employees."
msgstr ""
"Это установит единицу измерения, используемую в проектах и задачах. Если вы "
"используете расписание, ссылающееся на проекты (модуль project_timesheet), "
"не забудьте установить правильную единицу измерения для ваших сотрудников."

#. module: project
#: field:project.task,user_id:0
#: view:report.project.task.user:0
msgid "Assigned to"
msgstr "Исполнитель"

#. module: project
#: code:addons/project/project.py:1033
#, python-format
msgid "Delegated User should be specified"
msgstr "Делегированный Пользователь должен быть определен"

#. module: project
#: view:project.project:0
msgid "Project(s) Manager"
msgstr "Управление проектом(ами)"

#. module: project
#: selection:project.project,state:0
#: view:project.task:0
#: selection:project.task,state:0
#: selection:project.task.history,state:0
#: selection:project.task.history.cumulative,state:0
#: selection:project.task.type,state:0
#: selection:report.project.task.user,state:0
msgid "In Progress"
msgstr "В работе"

#. module: project
#: view:project.task:0
msgid "Reactivate"
msgstr "Возобновить"

#. module: project
#: field:project.project,resource_calendar_id:0
msgid "Working Time"
msgstr "Рабочее время"

#. module: project
#: model:ir.actions.act_window,name:project.action_project_task_reevaluate
msgid "Re-evaluate Task"
msgstr "Пересмотреть задачу"

#. module: project
#: view:project.task:0
msgid "Validate planned time"
msgstr "Подтвердить запланированное время"

#. module: project
#: field:project.config.settings,module_pad:0
msgid "Use integrated collaborative note pads on task"
msgstr "Использование интегрированных совместных  заметок по задаче"

#. module: project
#: model:mail.message.subtype,name:project.mt_project_task_blocked
#: model:mail.message.subtype,name:project.mt_task_blocked
msgid "Task Blocked"
msgstr "Задание заблокировано"

#. module: project
#: model:process.node,note:project.process_node_opentask0
msgid "Encode your working hours."
msgstr "Расшифруйте ваши рабочие часы"

#. module: project
#: field:project.project,alias_id:0
msgid "Alias"
msgstr "Псевдоним"

#. module: project
#: view:project.task:0
msgid "oe_kanban_text_red"
msgstr ""

#. module: project
#: model:mail.message.subtype,description:project.mt_task_blocked
msgid "Task blocked"
msgstr "Задание заблокировано"

#. module: project
#: view:project.task:0
msgid "Delegation"
msgstr "Делегирование"

#. module: project
#: field:project.task,create_date:0
msgid "Create Date"
msgstr "Дата создания"

#. module: project
#: view:project.task:0
msgid "Add a Description..."
msgstr ""

#. module: project
#: view:res.partner:0
msgid "For changing to open state"
msgstr "Для открытия статуса"

#. module: project
#: view:project.config.settings:0
msgid "Apply"
msgstr "Применить"

#. module: project
#: model:ir.model,name:project.model_project_task_delegate
msgid "Task Delegate"
msgstr "Задача поручена"

#. module: project
#: help:project.task.delegate,new_task_description:0
msgid "Reinclude the description of the task in the task of the user"
msgstr "Включить описание задания в задание пользователя"

#. module: project
#: view:project.project:0
msgid "Project Settings"
msgstr "Настройки проекта"

#. module: project
#: view:report.project.task.user:0
msgid "My tasks"
msgstr "Мои задачи"

#. module: project
#: model:process.transition,name:project.process_transition_opendonetask0
msgid "Open Done Task"
msgstr "Открыть выполненные задания"

#. module: project
#: field:project.task.delegate,planned_hours_me:0
msgid "Hours to Validate"
msgstr "Часов на проверку"

#. module: project
#: help:project.task,remaining_hours:0
msgid ""
"Total remaining time, can be re-estimated periodically by the assignee of "
"the task."
msgstr ""
"Общее количество требуемого времени может быть изменено сотрудником, "
"назначенным на задание."

#. module: project
#: selection:report.project.task.user,month:0
msgid "March"
msgstr "Март"

#. module: project
#: view:board.board:0
#: model:ir.actions.act_window,name:project.my_open_tasks_action
#: view:project.task:0
#: view:project.task.history.cumulative:0
msgid "My Tasks"
msgstr "Мои задания"

#. module: project
#: constraint:project.task:0
msgid "Error ! You cannot create recursive tasks."
msgstr "Ошибка! Вы не можете создавать рекурсивные задания."

#. module: project
#: view:report.project.task.user:0
msgid "Pending tasks"
msgstr "Задачи в ожидании"

#. module: project
#: view:project.task.reevaluate:0
msgid "_Evaluate"
msgstr "_Оценить"

#. module: project
#: view:report.project.task.user:0
#: field:report.project.task.user,opening_days:0
msgid "Days to Open"
msgstr "Дней до открытия"

#. module: project
#: selection:report.project.task.user,priority:0
msgid "Very urgent"
msgstr "Очень срочно"

#. module: project
#: help:project.task.delegate,project_id:0
#: help:project.task.delegate,user_id:0
msgid "User you want to delegate this task to"
msgstr "Пользователь, которому вы хотите поручить это задание"

#. module: project
#: view:project.project:0
msgid "Set as Template"
msgstr "Установить как Шаблон"

#. module: project
#: model:ir.model,name:project.model_project_task
#: view:project.config.settings:0
#: view:project.project:0
#: view:project.task:0
#: field:project.task.history,task_id:0
#: field:project.task.history.cumulative,task_id:0
#: field:project.task.work,task_id:0
#: view:report.project.task.user:0
msgid "Task"
msgstr "Задание"

#. module: project
#: help:project.config.settings,group_tasks_work_on_tasks:0
msgid "Allows you to compute work on tasks."
msgstr "Позволяет вычислять работу по задачам."

#. module: project
#: view:project.project:0
msgid "Administration"
msgstr "Администрирование"

#. module: project
#: field:project.config.settings,group_tasks_work_on_tasks:0
msgid "Log work activities on tasks"
msgstr "Отображать ход работ по задачам"

#. module: project
#: model:project.task.type,name:project.project_tt_analysis
msgid "Analysis"
msgstr "Анализ"

#. module: project
#: field:project.task,name:0
#: field:report.project.task.user,name:0
msgid "Task Summary"
msgstr "Описание задания"

#. module: project
#: field:project.task,active:0
msgid "Not a Template Task"
msgstr "Не шаблон задания"

#. module: project
#: field:project.task,planned_hours:0
msgid "Initially Planned Hours"
msgstr ""

#. module: project
#: model:process.transition,note:project.process_transition_delegate0
msgid "Delegates tasks to the other user"
msgstr "Поручить задания другому пользователю"

#. module: project
#: help:project.task,effective_hours:0
msgid "Computed using the sum of the task work done."
msgstr "Рассчитывается на основе объёма выполненных заданий."

#. module: project
#: model:ir.actions.act_window,help:project.open_view_project_all
msgid ""
"<p class=\"oe_view_nocontent_create\">\n"
"                  Click to start a new project.\n"
"                </p><p>\n"
"                  Projects are used to organize your activities; plan\n"
"                  tasks, track issues, invoice timesheets. You can define\n"
"                  internal projects (R&amp;D, Improve Sales Process),\n"
"                  private projects (My Todos) or customer ones.\n"
"                </p><p>\n"
"                  You will be able collaborate with internal users on\n"
"                  projects or invite customers to share your activities.\n"
"                </p>\n"
"            "
msgstr ""
"<p class=\"oe_view_nocontent_create\">\n"
"                  Нажмите для создания нового проекта.\n"
"                </p><p>\n"
"                  Проекты используются для организации вашей деятельности; "
"планирования\n"
"                  задач, отслеживания проблем,планирования расписаний. Вы "
"можете разделить \n"
"                  проекты на внутренние (R&amp;D, Improve Sales Process),\n"
"                  частные (My Todos) or customer ones.\n"
"                </p><p>\n"
"                  Вы сможете сотрудничать с внутренним пользователями по\n"
"                  проектам или предложить клиентам поделиться своими "
"предложениями.\n"
"                </p>\n"
"            "

#. module: project
#: view:project.config.settings:0
msgid "Planning"
msgstr "Планирование"

#. module: project
#: view:project.task:0
#: field:project.task,date_deadline:0
#: field:report.project.task.user,date_deadline:0
msgid "Deadline"
msgstr "Срок"

#. module: project
#: view:project.task.history.cumulative:0
msgid "Ready"
msgstr "Готово"

#. module: project
#: view:project.task:0
msgid "New Tasks"
msgstr "Новые Задачи"

#. module: project
#: field:project.config.settings,module_project_issue_sheet:0
msgid "Invoice working time on issues"
msgstr ""

#. module: project
#: view:project.project:0
#: view:project.task:0
#: field:project.task.history,end_date:0
#: field:project.task.history.cumulative,end_date:0
msgid "End Date"
msgstr "Дата окончания"

#. module: project
#: model:project.task.type,name:project.project_tt_specification
msgid "Specification"
msgstr "Спецификация"

#. module: project
#: model:process.transition,note:project.process_transition_draftopentask0
msgid "From draft state, it will come into the open state."
msgstr ""
"Задание будет переведено из статуса \"Черновик\" в статус \"Открытое\"."

#. module: project
#: view:project.task.history.cumulative:0
msgid "Task's Analysis"
msgstr "Анализ заданий"

#. module: project
#: view:project.task.delegate:0
#: field:project.task.delegate,new_task_description:0
msgid "New Task Description"
msgstr "Новое описание задания"

#. module: project
#: field:report.project.task.user,delay_endings_days:0
msgid "Overpassed Deadline"
msgstr "Просрочено"

#. module: project
#: view:report.project.task.user:0
msgid "New tasks"
msgstr "Новые задачи"

#. module: project
#: selection:project.task,priority:0
#: selection:report.project.task.user,priority:0
msgid "Medium"
msgstr "Средний"

#. module: project
#: field:project.project,total_hours:0
msgid "Total Time"
msgstr "Всего времени"

#. module: project
#: view:report.project.task.user:0
msgid "Creation Date"
msgstr "Дата создания"

#. module: project
#: view:project.project:0
msgid "Miscellaneous"
msgstr "Разное"

#. module: project
#: view:project.task:0
#: field:project.task,stage_id:0
#: field:project.task.history,type_id:0
#: field:project.task.history.cumulative,type_id:0
msgid "Stage"
msgstr "Стадия"

#. module: project
#: model:process.transition,name:project.process_transition_draftopentask0
msgid "Draft Open task"
msgstr "Открыть черновик задания"

#. module: project
#: field:project.project,alias_model:0
msgid "Alias Model"
msgstr "Модель псевдонима"

#. module: project
#: help:report.project.task.user,closing_days:0
msgid "Number of Days to close the task"
msgstr "Количество дней для завершения задания"

#. module: project
#: view:board.board:0
msgid "My Board"
msgstr "Моя панель"

#. module: project
#: model:ir.actions.act_window,name:project.open_task_type_form
msgid "Stages"
msgstr "Стадии"

#. module: project
#: view:project.project:0
#: view:project.task:0
msgid "Delete"
msgstr "Удалить"

#. module: project
#: view:report.project.task.user:0
msgid "In progress"
msgstr "Выполняется"

#. module: project
#: selection:report.project.task.user,month:0
msgid "September"
msgstr "Сентябрь"

#. module: project
#: selection:report.project.task.user,priority:0
msgid "Urgent"
msgstr "Срочно"

#. module: project
#: model:project.category,name:project.project_category_02
msgid "Feature request"
msgstr "Запрос функционала"

#. module: project
#: view:project.task:0
msgid "Delegated tasks"
msgstr "Порученные задания"

#. module: project
#: model:ir.model,name:project.model_project_task_work
msgid "Project Task Work"
msgstr "Работа по заданию"

#. module: project
#: code:addons/project/wizard/project_task_delegate.py:81
#, python-format
msgid "CHECK: %s"
msgstr "ПРОВЕРЬ: %s"

#. module: project
#: view:project.project:0
msgid "Close Project"
msgstr "Закрыть проект"

#. module: project
#: field:project.project,tasks:0
msgid "Task Activities"
msgstr "Активность по задаче"

#. module: project
#: field:project.project,effective_hours:0
#: field:project.task.work,hours:0
msgid "Time Spent"
msgstr "Затраченное время"

#. module: project
#: view:project.project:0
#: view:project.task:0
msgid "í"
msgstr "í"

#. module: project
#: field:account.analytic.account,company_uom_id:0
msgid "unknown"
msgstr "неизв."

#. module: project
#: field:project.project,message_is_follower:0
#: field:project.task,message_is_follower:0
msgid "Is a Follower"
msgstr "Подписан"

#. module: project
#: field:project.task,work_ids:0
msgid "Work done"
msgstr "Работа выполнена"

#. module: project
#: view:report.project.task.user:0
msgid "Extended Filters..."
msgstr "Расширенные фильтры..."

#. module: project
#: model:ir.ui.menu,name:project.menu_tasks_config
msgid "GTD"
msgstr "GTD"

#. module: project
#: view:project.project:0
msgid "Project Stages"
msgstr ""

#. module: project
#: help:project.task,state:0
msgid ""
"The status is set to 'Draft', when a case is created.                      "
"If the case is in progress the status is set to 'Open'.                      "
"When the case is over, the status is set to 'Done'.                      If "
"the case needs to be reviewed then the status is                       set "
"to 'Pending'."
msgstr ""
"Статус устанавливается в \"Черновик\", при создании  дела. Если дело в "
"процессе, то статус - «Открыт». Когда дело закончено, устанавливается статус "
"\"Готово\". Если дело должно быть пересмотрено то статус установлен в "
"'Ожидание'."

#. module: project
#: model:ir.model,name:project.model_res_company
msgid "Companies"
msgstr "Организации"

#. module: project
#: field:project.task.type,fold:0
msgid "Folded by Default"
msgstr ""

#. module: project
#: field:project.task.history,date:0
#: field:project.task.history.cumulative,date:0
#: field:project.task.work,date:0
msgid "Date"
msgstr "Дата"

#. module: project
#: help:project.config.settings,module_project_issue:0
msgid ""
"Provides management of issues/bugs in projects.\n"
"                This installs the module project_issue."
msgstr ""
"Обеспечивает управление проблем / ошибок в проектах.\n"
"                 Устанавливает модуль project_issue."

#. module: project
#: help:project.task,kanban_state:0
msgid ""
"A task's kanban state indicates special situations affecting it:\n"
" * Normal is the default situation\n"
" * Blocked indicates something is preventing the progress of this task\n"
" * Ready for next stage indicates the task is ready to be pulled to the next "
"stage"
msgstr ""

#. module: project
#: view:project.task:0
msgid "10"
msgstr "10"

#. module: project
#: view:project.project:0
msgid "Cancel Project"
msgstr ""

#. module: project
#: help:project.project,analytic_account_id:0
msgid ""
"Link this project to an analytic account if you need financial management on "
"projects. It enables you to connect projects with budgets, planning, cost "
"and revenue analysis, timesheets on projects, etc."
msgstr ""
"Свяжите этот проект с аналитическим счетом, если Вы нуждаетесь в управлении "
"финансовой деятельностью на проектах. Это позволяет Вам соединить проект с "
"бюджетами, планированием, стоимостью и анализом дохода, табели на проектах, "
"и т.д."

#. module: project
#: model:process.transition.action,name:project.process_transition_action_draftcanceltask0
#: model:process.transition.action,name:project.process_transition_action_opencanceltask0
#: view:project.config.settings:0
#: view:project.task.delegate:0
#: view:project.task.reevaluate:0
msgid "Cancel"
msgstr "Отменить"

#. module: project
#: view:project.project:0
msgid "Other Info"
msgstr "Прочая информация"

#. module: project
#: view:project.task.delegate:0
msgid "_Delegate"
msgstr "_Назначить"

#. module: project
#: selection:project.task,priority:0
#: selection:report.project.task.user,priority:0
msgid "Very Low"
msgstr "Очень низкий"

#. module: project
#: help:project.project,effective_hours:0
msgid ""
"Sum of spent hours of all tasks related to this project and its child "
"projects."
msgstr ""
"Сумма затраченного времени на все задачи, связанные с этим проектом и его "
"подпроектами."

#. module: project
#: view:project.project:0
msgid ""
"Follow this project to automatically track the events associated to tasks "
"and issues of this project."
msgstr ""
"Позволяет проекту автоматически отслеживать события, связанные с задачами и "
"проблемами этого проекта."

#. module: project
#: view:project.task:0
msgid "Users"
msgstr "Исполнитель"

#. module: project
#: model:mail.message.subtype,name:project.mt_task_stage
msgid "Stage Changed"
msgstr "Стадия изменена"

#. module: project
#: view:project.project:0
#: model:res.groups,name:project.group_project_manager
msgid "Manager"
msgstr "Руководитель"

#. module: project
#: model:ir.actions.act_window,help:project.project_category_action
msgid ""
"<p class=\"oe_view_nocontent_create\">\n"
"                Click to add a new tag.\n"
"              </p>\n"
"            "
msgstr ""

#. module: project
#: model:ir.ui.menu,name:project.menu_task_types_view
msgid "Task Stages"
msgstr "Этапы задач"

#. module: project
#: field:project.category,name:0
msgid "Name"
msgstr "Название"

#. module: project
#: selection:report.project.task.user,month:0
msgid "November"
msgstr "Ноябрь"

#. module: project
#: view:project.task.reevaluate:0
msgid "Reevaluate Task"
msgstr "Пересмотреть Задачу"

#. module: project
#: model:ir.model,name:project.model_project_task_type
#: view:project.task.type:0
msgid "Task Stage"
msgstr "Стадия Задачи"

#. module: project
#: view:project.task.type:0
msgid "Common"
msgstr "Общие"

#. module: project
#: help:project.project,message_ids:0
#: help:project.task,message_ids:0
msgid "Messages and communication history"
msgstr "Сообщения и история общения"

#. module: project
#: view:project.project:0
msgid ""
"To invoice or setup invoicing and renewal options, go to the related "
"contract:"
msgstr ""
"Для выставления счета или изменения счета и обновления вариантов, перейти к "
"соответствующему контракту:"

#. module: project
#: field:project.task.delegate,state:0
msgid "Validation State"
msgstr "Состояние проверки"

#. module: project
#: field:project.task.work,name:0
msgid "Work summary"
msgstr "Обзор работы"

#. module: project
#: view:project.project:0
#: view:project.task:0
#: view:report.project.task.user:0
msgid "Group By..."
msgstr "Группировать по ..."

#. module: project
#: view:project.project:0
#: selection:project.project,state:0
msgid "Template"
msgstr "Шаблон"

#. module: project
#: view:project.project:0
msgid "Re-open project"
msgstr "Возобновить проект"

#. module: project
#: help:project.project,priority:0
msgid "Gives the sequence order when displaying the list of projects"
msgstr "Устанавливает очередность при отображении списка проектов"

#. module: project
#: constraint:project.project:0
msgid "Error! project start-date must be lower then project end-date."
msgstr ""
"Ошибка! Дата начала проекта должна быть раньше даты окончания проекта"

#. module: project
#: field:project.project,members:0
msgid "Project Members"
msgstr "Участники проекта"

#. module: project
#: field:project.task,child_ids:0
msgid "Delegated Tasks"
msgstr "Порученные задания"

#. module: project
#: view:project.project:0
#: field:project.project,message_unread:0
#: view:project.task:0
#: field:project.task,message_unread:0
msgid "Unread Messages"
msgstr "Непрочитанные"

#. module: project
#: view:project.task:0
#: field:project.task,parent_ids:0
msgid "Parent Tasks"
msgstr "Родительские задания"

#. module: project
#: model:process.node,name:project.process_node_opentask0
msgid "Open task"
msgstr "Открыть задание"

#. module: project
#: view:project.task.type:0
msgid "Stages common to all projects"
msgstr "Стадии, общие для всех проектов"

#. module: project
#: model:process.node,name:project.process_node_drafttask0
msgid "Draft task"
msgstr "Черновик задания"

#. module: project
#: field:project.task,notes:0
msgid "Notes"
msgstr "Заметки"

#. module: project
#: view:project.task:0
#: view:project.task.history.cumulative:0
msgid "Pending Tasks"
msgstr "Задачи в ожидании"

#. module: project
#: view:project.task:0
msgid "Show only tasks having a deadline"
msgstr "Показывать только срочные задания"

#. module: project
#: model:project.category,name:project.project_category_04
msgid "Usability"
msgstr "Удобство использования"

#. module: project
#: view:report.project.task.user:0
#: field:report.project.task.user,hours_delay:0
msgid "Avg. Plan.-Eff."
msgstr "Ср. эфф. план."

#. module: project
#: field:project.task.work,user_id:0
msgid "Done by"
msgstr "Выполнил(а)"

#. module: project
#: code:addons/project/project.py:181
#, python-format
msgid "Invalid Action!"
msgstr "Неверное действие!"

#. module: project
#: help:project.task.type,state:0
msgid ""
"The status of your document is automatically changed regarding the selected "
"stage. For example, if a stage is related to the status 'Close', when your "
"document reaches this stage, it is automatically closed."
msgstr ""
"Статус документа автоматически изменяется по выбранному этапу. Например, "
"если стадия связана со статусом «Закрыть» , когда ваш документ достигает "
"этой стадии, оно автоматически закрывается."

#. module: project
#: view:project.task:0
msgid "Extra Info"
msgstr "Доп. информация"

#. module: project
#: view:project.task:0
msgid "Edit..."
msgstr "Изменить..."

#. module: project
#: view:report.project.task.user:0
#: field:report.project.task.user,nbr:0
msgid "# of tasks"
msgstr "№ задачи"

#. module: project
#: field:project.project,doc_count:0
msgid "Number of documents attached"
msgstr "Количество прикрепленных документов"

#. module: project
#: field:project.task,priority:0
#: field:report.project.task.user,priority:0
msgid "Priority"
msgstr "Важность"

#. module: project
#: view:project.project:0
msgid "Open Projects"
msgstr "Открытые проекты"

#. module: project
#: help:project.project,alias_id:0
msgid ""
"Internal email associated with this project. Incoming emails are "
"automatically synchronizedwith Tasks (or optionally Issues if the Issue "
"Tracker module is installed)."
msgstr ""
"Внутренние e-mail, связанный с этим проектом. Входящие письма автоматически "
"синхронизируются с заданиями (или проблемами, если модуль Issue Tracker "
"установлен)."

#. module: project
#: model:ir.actions.act_window,help:project.open_task_type_form
msgid ""
"<p class=\"oe_view_nocontent_create\">\n"
"                Click to add a stage in the task pipeline.\n"
"              </p><p>\n"
"                Define the steps that will be used in the project from the\n"
"                creation of the task, up to the closing of the task or "
"issue.\n"
"                You will use these stages in order to track the progress in\n"
"                solving a task or an issue.\n"
"              </p>\n"
"            "
msgstr ""

#. module: project
#: help:project.task,total_hours:0
msgid "Computed as: Time Spent + Remaining Time."
msgstr "Вычисляется по формуле: Затраченное время + Оставшееся время."

#. module: project
#: code:addons/project/project.py:368
#: code:addons/project/project.py:389
#: code:addons/project/project.py:721
#, python-format
msgid "%s (copy)"
msgstr "%s (копия)"

#. module: project
#: model:mail.message.subtype,name:project.mt_project_task_stage
msgid "Task Stage Changed"
msgstr "Этап задачи изменен"

#. module: project
#: view:project.task:0
#: field:project.task.history,remaining_hours:0
#: field:project.task.history.cumulative,remaining_hours:0
msgid "Remaining Time"
msgstr "Оставшееся время"

#. module: project
#: field:project.task.delegate,name:0
msgid "Delegated Title"
msgstr "Название поручения"

#. module: project
#: selection:report.project.task.user,month:0
msgid "July"
msgstr "Июль"

#. module: project
#: model:ir.model,name:project.model_project_task_reevaluate
msgid "project.task.reevaluate"
msgstr "project.task.reevaluate"

#. module: project
#: field:project.task,delay_hours:0
msgid "Delay Hours"
msgstr "Время отсрочки"

#. module: project
#: view:project.task.type:0
msgid "Add a description..."
msgstr ""

#. module: project
#: view:project.project:0
msgid "Team"
msgstr "Группа"

#. module: project
#: help:project.config.settings,time_unit:0
msgid "This will set the unit of measure used in projects and tasks."
msgstr "Установить единицу измерения, используемую в проектах и задачах."

#. module: project
#: selection:project.task,priority:0
msgid "Very important"
msgstr "Очень важно"

#. module: project
#: view:report.project.task.user:0
#: field:report.project.task.user,month:0
msgid "Month"
msgstr "Месяц"

#. module: project
#: model:project.task.type,name:project.project_tt_design
msgid "Design"
msgstr "Проектирование"

#. module: project
#: view:project.task:0
msgid "Start Date"
msgstr "Начальная дата"

#. module: project
#: view:project.task:0
#: selection:project.task,kanban_state:0
#: selection:project.task.history,kanban_state:0
#: view:project.task.history.cumulative:0
#: selection:project.task.history.cumulative,kanban_state:0
msgid "Blocked"
msgstr "Блокировано"

#. module: project
#: help:project.task,progress:0
msgid ""
"If the task has a progress of 99.99% you should close the task if it's "
"finished or reevaluate the time"
msgstr ""
"Если задача имеет прогресс 99.99% вы должны закрыть задачу если она "
"закончена, или пересмотреть время"

#. module: project
#: field:project.task,user_email:0
msgid "User Email"
msgstr "Email пользователя"

#. module: project
#: help:project.task.delegate,prefix:0
msgid "Title for your validation task"
msgstr "Заголовок вашего проверочного задания"

#. module: project
#: field:project.config.settings,time_unit:0
msgid "Working time unit"
msgstr "Единица рабочего времени"

#. module: project
#: view:project.project:0
msgid "Projects in which I am a member."
msgstr "Проекты с моим участием."

#. module: project
#: selection:project.task,priority:0
#: selection:report.project.task.user,priority:0
msgid "Low"
msgstr "Низкий"

#. module: project
#: selection:project.project,state:0
msgid "Closed"
msgstr "Закрыто"

#. module: project
#: view:project.project:0
#: selection:project.project,state:0
#: view:project.task:0
#: selection:project.task,state:0
#: selection:project.task.delegate,state:0
#: selection:project.task.history,state:0
#: selection:project.task.history.cumulative,state:0
#: selection:project.task.type,state:0
#: view:report.project.task.user:0
#: selection:report.project.task.user,state:0
msgid "Pending"
msgstr "В ожидании"

#. module: project
#: model:ir.actions.act_window,name:project.project_category_action
#: model:ir.ui.menu,name:project.menu_project_category_act
#: view:project.category:0
#: field:project.task,categ_ids:0
msgid "Tags"
msgstr "Теги"

#. module: project
#: model:ir.model,name:project.model_project_task_history
#: model:ir.model,name:project.model_project_task_history_cumulative
msgid "History of Tasks"
msgstr "История Задач"

#. module: project
#: help:project.task.delegate,state:0
msgid ""
"New state of your own task. Pending will be reopened automatically when the "
"delegated task is closed"
msgstr ""
"Новый статус вашего задания. Задание будет открыто автоматически, когда "
"назначенное задание будет выполнено."

#. module: project
#: help:project.config.settings,group_manage_delegation_task:0
msgid "Allows you to delegate tasks to other users."
msgstr "Позволяет делегировать задачи другим пользователям."

#. module: project
#: field:project.project,active:0
msgid "Active"
msgstr "Активен"

#. module: project
#: model:ir.model,name:project.model_project_category
msgid "Category of project's task, issue, ..."
msgstr ""

#. module: project
#: help:project.project,resource_calendar_id:0
msgid "Timetable working hours to adjust the gantt diagram report"
msgstr "Расписание работы для настройки отчета диаграммы Ганта"

#. module: project
#: help:project.task,delay_hours:0
msgid ""
"Computed as difference between planned hours by the project manager and the "
"total hours of the task."
msgstr ""
"Вычисляется как разность между запланированными менеджером проекта часами и "
"общими часами заданий."

#. module: project
#: view:project.config.settings:0
msgid "Helpdesk & Support"
msgstr "Поддержка"

#. module: project
#: help:report.project.task.user,opening_days:0
msgid "Number of Days to Open the task"
msgstr "Количество Дней для Открытия задачи"

#. module: project
#: field:project.task,delegated_user_id:0
msgid "Delegated To"
msgstr "Поручено"

#. module: project
#: help:project.task,planned_hours:0
msgid ""
"Estimated time to do the task, usually set by the project manager when the "
"task is in draft state."
msgstr ""
"Приблизительное время, необходимое для завершения задания. Обычно "
"устанавливается руководителем проекта, когда задание находится в статусе "
"\"Черновик\"."

#. module: project
#: code:addons/project/project.py:230
#, python-format
msgid "Attachments"
msgstr "Вложения"

#. module: project
#: view:project.category:0
msgid "Issue Version"
msgstr ""

#. module: project
#: code:addons/project/project.py:182
#, python-format
msgid ""
"You cannot delete a project containing tasks. You can either delete all the "
"project's tasks and then delete the project or simply deactivate the project."
msgstr ""
"Вы не можете удалить проект, содержащий задачи. Вы можете либо удалить все "
"задачи проекта, а затем удалить проект или просто сделать проект неактивным."

#. module: project
#: model:process.transition.action,name:project.process_transition_action_draftopentask0
#: view:project.project:0
msgid "Open"
msgstr "Открытые"

#. module: project
#: field:project.project,privacy_visibility:0
msgid "Privacy / Visibility"
msgstr "Безопасность/Видимость"

#. module: project
#: view:project.task:0
#: field:project.task,remaining_hours:0
#: field:project.task.reevaluate,remaining_hours:0
#: view:report.project.task.user:0
#: field:report.project.task.user,remaining_hours:0
msgid "Remaining Hours"
msgstr "Оставшееся время"

#. module: project
#: model:mail.message.subtype,description:project.mt_task_stage
msgid "Stage changed"
msgstr "Этап изменен"

#. module: project
#: constraint:project.task:0
msgid "Error ! Task end-date must be greater then task start-date"
msgstr ""
"Ошибка! Дата завершения задачи должна быть позднее чем дата начала задачи"

#. module: project
#: field:project.task.history,user_id:0
#: field:project.task.history.cumulative,user_id:0
msgid "Responsible"
msgstr "Ответственный"

#. module: project
#: view:project.project:0
msgid "Search Project"
msgstr "Поиск Проекта"

#. module: project
#: view:project.task.delegate:0
msgid "Delegated Task"
msgstr "Порученное задание"

#. module: project
#: view:report.project.task.user:0
#: field:report.project.task.user,total_hours:0
msgid "Total Hours"
msgstr "Общее время"

#. module: project
#: model:ir.model,name:project.model_project_config_settings
msgid "project.config.settings"
msgstr "project.config.settings"

#. module: project
#: model:project.task.type,name:project.project_tt_development
msgid "Development"
msgstr "Разработка"

#. module: project
#: help:project.task,active:0
msgid ""
"This field is computed automatically and have the same behavior than the "
"boolean 'active' field: if the task is linked to a template or unactivated "
"project, it will be hidden unless specifically asked."
msgstr ""
"Это поле вычислено автоматически и имеет примерно тоже значение, что и "
"булевое поле \"Активный\": если задача имеет ссылку на шаблон или не "
"активированный проект, оно будет скрыто, если не вызвано специально"

#. module: project
#: model:res.request.link,name:project.req_link_task
msgid "Project task"
msgstr "Задание проекта"

#. module: project
#: field:project.task,effective_hours:0
msgid "Hours Spent"
msgstr "Затраченное время"

#. module: project
#: help:project.config.settings,module_pad:0
msgid ""
"Lets the company customize which Pad installation should be used to link to "
"new pads\n"
"                (by default, http://ietherpad.com/).\n"
"                This installs the module pad."
msgstr ""

#. module: project
#: field:project.task,id:0
msgid "ID"
msgstr "ID"

#. module: project
#: model:ir.actions.act_window,name:project.action_view_task_overpassed_draft
msgid "Overpassed Tasks"
msgstr "Просроченные задания"

#. module: project
#: code:addons/project/project.py:944
#, python-format
msgid ""
"Child task still open.\n"
"Please cancel or complete child task first."
msgstr ""
"Подопечное задание по прежнему открыто.\n"
"Сначала завершите или отмените его."

#. module: project
#: field:project.task.delegate,user_id:0
msgid "Assign To"
msgstr "Назначить на"

#. module: project
#: model:res.groups,name:project.group_time_work_estimation_tasks
msgid "Time Estimation on Tasks"
msgstr "Оценка времени на задачи"

#. module: project
#: field:project.task,total_hours:0
msgid "Total"
msgstr "Всего"

#. module: project
#: model:process.node,note:project.process_node_taskbydelegate0
msgid "Delegate your task to the other user"
msgstr "Поручить ваше задание другому пользователю"

#. module: project
#: model:mail.message.subtype,description:project.mt_task_started
msgid "Task started"
msgstr "Задание начато"

#. module: project
#: help:project.task.reevaluate,remaining_hours:0
msgid "Put here the remaining hours required to close the task."
msgstr "Укажите здесь требуемое число часов для завершения задачи."

#. module: project
#: help:project.task.type,fold:0
msgid ""
"This stage is not visible, for example in status bar or kanban view, when "
"there are no records in that stage to display."
msgstr ""
"Эта стадия не видима, например в статус-баре или виде канбан, когда нет "
"записей на этой стадии для отображения."

#. module: project
#: view:project.task:0
msgid "Deadlines"
msgstr "Сроки"

#. module: project
#: code:addons/project/wizard/project_task_delegate.py:69
#: code:addons/project/wizard/project_task_delegate.py:70
#: code:addons/project/wizard/project_task_delegate.py:77
#: code:addons/project/wizard/project_task_delegate.py:78
#, python-format
msgid "CHECK: "
msgstr "ПРОВЕРКА: "

#. module: project
#: code:addons/project/project.py:444
#, python-format
msgid "You must assign members on the project '%s' !"
msgstr "Вы должны назначить участников проекту '%s' !"

#. module: project
#: view:project.project:0
msgid "Pending Projects"
msgstr "Проекты в ожидании"

#. module: project
#: view:project.task:0
msgid "Remaining"
msgstr "Осталось"

#. module: project
#: field:project.task,progress:0
msgid "Progress (%)"
msgstr "Выполнено (%)"

#. module: project
#: field:project.task,company_id:0
#: field:project.task.work,company_id:0
#: view:report.project.task.user:0
#: field:report.project.task.user,company_id:0
msgid "Company"
msgstr "Организация"

#. module: project
#: help:project.config.settings,module_project_timesheet:0
msgid ""
"This allows you to transfer the entries under tasks defined for Project "
"Management to\n"
"                the timesheet line entries for particular date and user, "
"with the effect of creating,\n"
"                editing and deleting either ways.\n"
"                This installs the module project_timesheet."
msgstr ""

#. module: project
#: field:project.config.settings,module_project_issue:0
msgid "Track issues and bugs"
msgstr "Отслеживание проблем и ошибок"

#. module: project
#: field:project.config.settings,module_project_mrp:0
msgid "Generate tasks from sale orders"
msgstr "Создание задач из заказов"

#. module: project
#: selection:project.task,priority:0
msgid "Important"
msgstr "Важное"

#. module: project
#: model:process.node,note:project.process_node_drafttask0
msgid "Define the Requirements and Set Planned Hours."
msgstr "Определить требования и установить запланированное время."

#. module: project
#: field:project.project,message_ids:0
#: field:project.task,message_ids:0
msgid "Messages"
msgstr "Сообщения"

#. module: project
#: field:project.project,color:0
#: field:project.task,color:0
msgid "Color Index"
msgstr "Цветовая палитра"

#. module: project
#: model:ir.actions.act_window,name:project.open_board_project
#: model:ir.model,name:project.model_project_project
#: model:ir.ui.menu,name:project.menu_project_dashboard
#: model:ir.ui.menu,name:project.menu_project_management
#: view:project.project:0
#: view:project.task:0
#: field:project.task,project_id:0
#: field:project.task.delegate,project_id:0
#: field:project.task.history.cumulative,project_id:0
#: view:report.project.task.user:0
#: field:report.project.task.user,project_id:0
#: model:res.request.link,name:project.req_link_project
msgid "Project"
msgstr "Проект"

#. module: project
#: selection:project.project,state:0
#: selection:project.task,state:0
#: selection:project.task.history,state:0
#: selection:project.task.history.cumulative,state:0
#: model:project.task.type,name:project.project_tt_cancel
#: selection:project.task.type,state:0
#: selection:report.project.task.user,state:0
msgid "Cancelled"
msgstr "Отменено"

#. module: project
#: model:ir.actions.act_window,help:project.act_project_project_2_project_task_all
#: model:ir.actions.act_window,help:project.action_view_task
msgid ""
"<p class=\"oe_view_nocontent_create\">\n"
"                Click to create a new task.\n"
"              </p><p>\n"
"                OpenERP's project management allows you to manage the "
"pipeline\n"
"                of tasks in order to get things done efficiently. You can\n"
"                track progress, discuss on tasks, attach documents, etc.\n"
"              </p>\n"
"            "
msgstr ""

#. module: project
#: field:project.task,date_end:0
#: field:report.project.task.user,date_end:0
msgid "Ending Date"
msgstr "Дата окончания"

#. module: project
#: field:project.task.type,state:0
msgid "Related Status"
msgstr "Связанный статус"

#. module: project
#: view:project.project:0
msgid "Documents"
msgstr "Документы"

#. module: project
#: model:mail.message.subtype,description:project.mt_task_new
msgid "Task created"
msgstr "Задача создана"

#. module: project
#: view:report.project.task.user:0
#: field:report.project.task.user,no_of_days:0
msgid "# of Days"
msgstr "# дней"

#. module: project
#: field:project.project,message_follower_ids:0
#: field:project.task,message_follower_ids:0
msgid "Followers"
msgstr "Подписчики"

#. module: project
#: selection:project.project,state:0
#: view:project.task:0
#: selection:project.task,state:0
#: selection:project.task.history,state:0
#: selection:project.task.history.cumulative,state:0
#: selection:project.task.type,state:0
#: view:report.project.task.user:0
msgid "New"
msgstr "Новые"

#. module: project
#: model:ir.actions.act_window,name:project.action_view_task_history_cumulative
#: model:ir.ui.menu,name:project.menu_action_view_task_history_cumulative
msgid "Cumulative Flow"
msgstr "Совокупный поток"

#. module: project
#: view:report.project.task.user:0
#: field:report.project.task.user,hours_effective:0
msgid "Effective Hours"
msgstr "Эффективных часов"

#. module: project
#: view:report.project.task.user:0
msgid "OverPass delay"
msgstr "Задержка завершения"

#. module: project
#: view:project.task.delegate:0
msgid "Validation Task"
msgstr "Проверка задания"

#. module: project
#: field:project.config.settings,module_project_long_term:0
msgid "Manage resources planning on gantt view"
msgstr "Управление планированием ресурсов на диаграмме Ганта"

#. module: project
#: view:project.task:0
#: view:project.task.history.cumulative:0
msgid "Unassigned Tasks"
msgstr "Неназначенные задания"

#. module: project
#: help:project.project,planned_hours:0
msgid ""
"Sum of planned hours of all tasks related to this project and its child "
"projects."
msgstr ""
"Сумма планируемых часов на все задачи, связанные с этим проектом и его "
"подпроектами."

#. module: project
#: view:res.partner:0
msgid "For changing to done state"
msgstr "Для смены в состояние \"Сделано\""

#. module: project
#: view:report.project.task.user:0
msgid "My Task"
msgstr "Мои задачи"

#. module: project
#: view:project.task:0
#: view:project.task.history.cumulative:0
#: view:report.project.task.user:0
msgid "My Projects"
msgstr "Мои проекты"

#. module: project
#: help:project.task,sequence:0
msgid "Gives the sequence order when displaying a list of tasks."
msgstr "Позволяет отображать задания в списке задач последовательно."

#. module: project
#: field:project.task,date_start:0
#: field:report.project.task.user,date_start:0
msgid "Starting Date"
msgstr "Дата начала"

#. module: project
#: code:addons/project/project.py:410
#: model:ir.actions.act_window,name:project.open_view_project_all
#: model:ir.ui.menu,name:project.menu_projects
#: view:project.project:0
#: field:project.task.type,project_ids:0
#: view:res.company:0
#, python-format
msgid "Projects"
msgstr "Проекты"

#. module: project
#: model:res.groups,name:project.group_tasks_work_on_tasks
msgid "Task's Work on Tasks"
msgstr "Задачи, работающие на задачи"

#. module: project
#: help:project.task.delegate,name:0
msgid "New title of the task delegated to the user"
msgstr "Новый заголовок порученной задачи"

#. module: project
#: model:ir.actions.act_window,name:project.action_project_task_user_tree
#: model:ir.ui.menu,name:project.menu_project_task_user_tree
#: view:report.project.task.user:0
msgid "Tasks Analysis"
msgstr "Анализ задач"

#. module: project
#: view:project.task:0
#: view:project.task.history.cumulative:0
msgid "Project Tasks"
msgstr "Задания проекта"

#. module: project
#: field:account.analytic.account,use_tasks:0
#: model:ir.actions.act_window,name:project.act_project_project_2_project_task_all
#: model:ir.actions.act_window,name:project.action_view_task
#: model:ir.ui.menu,name:project.menu_action_view_task
#: model:process.process,name:project.process_process_tasksprocess0
#: view:project.project:0
#: view:project.task:0
#: view:res.partner:0
#: field:res.partner,task_ids:0
msgid "Tasks"
msgstr "Задания"

#. module: project
#: selection:report.project.task.user,month:0
msgid "December"
msgstr "Декабрь"

#. module: project
#: view:project.config.settings:0
#: view:project.task.delegate:0
#: view:project.task.reevaluate:0
msgid "or"
msgstr "или"

#. module: project
#: help:project.config.settings,module_project_mrp:0
msgid ""
"This feature automatically creates project tasks from service products in "
"sale orders.\n"
"                More precisely, tasks are created for procurement lines with "
"product of type 'Service',\n"
"                procurement method 'Make to Order', and supply method "
"'Manufacture'.\n"
"                This installs the module project_mrp."
msgstr ""

#. module: project
#: help:project.task.delegate,planned_hours:0
msgid "Estimated time to close this task by the delegated user"
msgstr ""
"Предполагаемое время на выполнение этой задачи пользователем, которому она "
"поручена"

#. module: project
#: model:project.category,name:project.project_category_03
msgid "Experiment"
msgstr "Эксперимент"

#. module: project
#: model:process.transition.action,name:project.process_transition_action_opendrafttask0
#: selection:report.project.task.user,state:0
msgid "Draft"
msgstr "Черновик"

#. module: project
#: field:project.task,kanban_state:0
#: field:project.task.history,kanban_state:0
#: field:project.task.history.cumulative,kanban_state:0
msgid "Kanban State"
msgstr "Канбан статус"

#. module: project
#: field:project.config.settings,module_project_timesheet:0
msgid "Record timesheet lines per tasks"
msgstr ""

#. module: project
#: model:ir.model,name:project.model_report_project_task_user
msgid "Tasks by user and project"
msgstr "Задачи по пользователю и проекту"

#. module: project
#: field:res.company,project_time_mode_id:0
msgid "Project Time Unit"
msgstr "Единица времени в проекте"

#. module: project
#: view:project.task:0
#: selection:project.task,kanban_state:0
#: selection:project.task.history,kanban_state:0
#: selection:project.task.history.cumulative,kanban_state:0
msgid "Normal"
msgstr "В норме"

#. module: project
#: view:report.project.task.user:0
#: field:report.project.task.user,closing_days:0
msgid "Days to Close"
msgstr "Дней до закрытия"

#. module: project
#: model:res.groups,name:project.group_project_user
msgid "User"
msgstr "Пользователь"

#. module: project
#: help:project.project,alias_model:0
msgid ""
"The kind of document created when an email is received on this project's "
"email alias"
msgstr ""

#. module: project
#: model:ir.actions.act_window,name:project.action_config_settings
#: view:project.config.settings:0
msgid "Configure Project"
msgstr "Настроить проект"

#. module: project
#: view:project.task.history.cumulative:0
msgid "Tasks's Cumulative Flow"
msgstr "Совокупный поток"

#. module: project
#: selection:report.project.task.user,month:0
msgid "January"
msgstr "Январь"

#. module: project
#: field:project.task.delegate,prefix:0
msgid "Your Task Title"
msgstr "Название вашего задания"

#. module: project
#: view:project.task.reevaluate:0
msgid "Reevaluation Task"
msgstr "Переоценка задачи"

#. module: project
#: code:addons/project/project.py:1332
#, python-format
msgid "Please delete the project linked with this account first."
msgstr "Пожалуйста, сначала удалите проект, ссылающийся на этот счет."

#. module: project
#: model:mail.message.subtype,name:project.mt_project_task_new
#: model:mail.message.subtype,name:project.mt_task_new
msgid "Task Created"
msgstr "Задание создано"

#. module: project
#: view:report.project.task.user:0
msgid "Non Assigned Tasks to users"
msgstr "Не назначенные пользователям задачи"

#. module: project
#: view:project.project:0
msgid "Projects in which I am a manager"
msgstr "Проекты, в которых я менеджер"

#. module: project
#: view:project.task:0
#: selection:project.task,kanban_state:0
#: selection:project.task.history,kanban_state:0
#: selection:project.task.history.cumulative,kanban_state:0
msgid "Ready for next stage"
msgstr "Готово к следующей стадии"

#. module: project
#: field:project.task.type,case_default:0
msgid "Default for New Projects"
msgstr "По умолчанию для нового проекта"

#. module: project
#: view:project.task:0
#: field:project.task,description:0
#: field:project.task.type,description:0
msgid "Description"
msgstr "Описание"

#. module: project
#: selection:report.project.task.user,month:0
msgid "May"
msgstr "Май"

#. module: project
#: help:project.task.type,case_default:0
msgid ""
"If you check this field, this stage will be proposed by default on each new "
"project. It will not assign this stage to existing projects."
msgstr ""
"Если вы отметили это поле, эта стадия будет предложена по умолчанию для "
"каждого нового проекта. В существующих проектах эта стадия затронута не "
"будет."

#. module: project
#: field:project.task,partner_id:0
msgid "Customer"
msgstr "Заказчик"

#. module: project
#: selection:report.project.task.user,month:0
msgid "February"
msgstr "Февраль"

#. module: project
#: help:project.config.settings,module_project_long_term:0
msgid ""
"A long term project management module that tracks planning, scheduling, and "
"resource allocation.\n"
"                This installs the module project_long_term."
msgstr ""

#. module: project
#: model:mail.message.subtype,description:project.mt_task_closed
msgid "Task closed"
msgstr "Задание закрыто"

#. module: project
#: selection:report.project.task.user,month:0
msgid "April"
msgstr "Апрель"

#. module: project
#: view:project.task:0
msgid "Spent Hours"
msgstr "Затраченные часы"

#. module: project
#: help:project.project,sequence:0
msgid "Gives the sequence order when displaying a list of Projects."
msgstr "Позволяет отображать упорядоченный список проектов."

#. module: project
#: model:ir.actions.act_window,name:project.act_res_users_2_project_task_opened
msgid "Assigned Tasks"
msgstr "Назначенные задания"

#. module: project
#: help:project.config.settings,module_project_issue_sheet:0
msgid ""
"Provides timesheet support for the issues/bugs management in project.\n"
"                This installs the module project_issue_sheet."
msgstr ""

#. module: project
#: view:board.board:0
#: field:project.project,task_count:0
msgid "Open Tasks"
msgstr "Открытые задачи"

#. module: project
#: field:project.project,priority:0
#: field:project.project,sequence:0
#: field:project.task,sequence:0
#: field:project.task.type,sequence:0
msgid "Sequence"
msgstr "Последовательность"

#. module: project
#: view:project.task:0
#: view:project.task.work:0
msgid "Task Work"
msgstr "Работа по заданию"

#. module: project
#: help:project.task.delegate,planned_hours_me:0
msgid ""
"Estimated time for you to validate the work done by the user to whom you "
"delegate this task"
msgstr ""
"Время, оставшееся вам для проверки законченной работы пользователем, "
"которому вы назначали задание."

#. module: project
#: view:report.project.task.user:0
#: field:report.project.task.user,year:0
msgid "Year"
msgstr "Год"

#. module: project
#: field:project.project,type_ids:0
#: view:project.task.type:0
msgid "Tasks Stages"
msgstr "Шаги задания"

#~ msgid "Public"
#~ msgstr "Общий"

#~ msgid "Followers Only"
#~ msgstr "Только для подписчиков"<|MERGE_RESOLUTION|>--- conflicted
+++ resolved
@@ -8,19 +8,14 @@
 "Project-Id-Version: openobject-addons\n"
 "Report-Msgid-Bugs-To: FULL NAME <EMAIL@ADDRESS>\n"
 "POT-Creation-Date: 2013-06-07 19:36+0000\n"
-"PO-Revision-Date: 2013-01-22 15:37+0000\n"
-"Last-Translator: Denis Karataev <dskarataev@gmail.com>\n"
+"PO-Revision-Date: 2013-11-12 14:40+0000\n"
+"Last-Translator: Mihail Markov <markov-1810@ya.ru>\n"
 "Language-Team: Russian <ru@li.org>\n"
 "MIME-Version: 1.0\n"
 "Content-Type: text/plain; charset=UTF-8\n"
 "Content-Transfer-Encoding: 8bit\n"
-<<<<<<< HEAD
-"X-Launchpad-Export-Date: 2013-07-11 06:17+0000\n"
-"X-Generator: Launchpad (build 16696)\n"
-=======
 "X-Launchpad-Export-Date: 2013-11-21 06:28+0000\n"
 "X-Generator: Launchpad (build 16831)\n"
->>>>>>> 94b4618c
 
 #. module: project
 #: view:project.project:0
@@ -911,7 +906,7 @@
 #. module: project
 #: view:project.project:0
 msgid "Project Stages"
-msgstr ""
+msgstr "Стадии проекта"
 
 #. module: project
 #: help:project.task,state:0
@@ -935,7 +930,7 @@
 #. module: project
 #: field:project.task.type,fold:0
 msgid "Folded by Default"
-msgstr ""
+msgstr "Папка по умолчанию"
 
 #. module: project
 #: field:project.task.history,date:0
@@ -971,7 +966,7 @@
 #. module: project
 #: view:project.project:0
 msgid "Cancel Project"
-msgstr ""
+msgstr "Отменить проект"
 
 #. module: project
 #: help:project.project,analytic_account_id:0
@@ -1332,7 +1327,7 @@
 #. module: project
 #: view:project.task.type:0
 msgid "Add a description..."
-msgstr ""
+msgstr "Добавить описание..."
 
 #. module: project
 #: view:project.project:0
@@ -2056,6 +2051,8 @@
 "The kind of document created when an email is received on this project's "
 "email alias"
 msgstr ""
+"Вид документа, который создается, когда e-mail получен на адрес псевдонима "
+"поекта"
 
 #. module: project
 #: model:ir.actions.act_window,name:project.action_config_settings
