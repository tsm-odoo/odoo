--- conflicted
+++ resolved
@@ -13,11 +13,7 @@
 msgstr ""
 "Project-Id-Version: Odoo 9.0\n"
 "Report-Msgid-Bugs-To: \n"
-<<<<<<< HEAD
-"POT-Creation-Date: 2016-08-19 10:24+0000\n"
-=======
 "POT-Creation-Date: 2016-08-18 14:06+0000\n"
->>>>>>> bc1a0a32
 "PO-Revision-Date: 2016-04-18 07:16+0000\n"
 "Last-Translator: Erwin van der Ploeg <erwin@odooexperts.nl>\n"
 "Language-Team: Dutch (http://www.transifex.com/odoo/odoo-9/language/nl/)\n"
@@ -221,11 +217,7 @@
 
 #. module: project
 #: code:addons/project/project.py:273 code:addons/project/project.py:294
-<<<<<<< HEAD
-#: code:addons/project/project.py:438
-=======
 #: code:addons/project/project.py:446
->>>>>>> bc1a0a32
 #, python-format
 msgid "%s (copy)"
 msgstr "%s (kopie)"
@@ -1259,15 +1251,9 @@
 
 #. module: project
 #: code:addons/project/project.py:133
-<<<<<<< HEAD
-#, fuzzy, python-format
-msgid "All employees"
-msgstr "Voor werknemers, de"
-=======
 #, python-format
 msgid "All Employees Project: all employees can access"
 msgstr "Project voor alle werknemers: Alle werknemers hebben toegang"
->>>>>>> bc1a0a32
 
 #. module: project
 #: selection:project.config.settings,module_rating_project:0
@@ -1529,11 +1515,7 @@
 msgstr "Vink deze optie aan om interne activiteiten te beheren via dit project"
 
 #. module: project
-<<<<<<< HEAD
-#: code:addons/project/project.py:640
-=======
 #: code:addons/project/project.py:648
->>>>>>> bc1a0a32
 #, python-format
 msgid ""
 "Child task still open.\n"
@@ -1765,11 +1747,7 @@
 msgstr "Huidige urenstaat"
 
 #. module: project
-<<<<<<< HEAD
-#: code:addons/project/project.py:860
-=======
 #: code:addons/project/project.py:868
->>>>>>> bc1a0a32
 #: model:ir.model.fields,field_description:project.field_project_project_partner_id
 #: model:ir.model.fields,field_description:project.field_project_task_partner_id
 #: model:ir.ui.view,arch_db:project.edit_project
@@ -1778,25 +1756,18 @@
 msgstr "Klant"
 
 #. module: project
-<<<<<<< HEAD
-#: code:addons/project/project.py:860
-=======
 #: code:addons/project/project.py:868
->>>>>>> bc1a0a32
 #, python-format
 msgid "Customer Email"
 msgstr "Klant email"
 
 #. module: project
-<<<<<<< HEAD
-=======
 #: code:addons/project/project.py:132
 #, python-format
 msgid "Customer Project: visible in portal if the customer is a follower"
 msgstr "Klantproject: zichtbaar in portaal als de klant een volger is"
 
 #. module: project
->>>>>>> bc1a0a32
 #: model:ir.ui.view,arch_db:project.project_planner
 msgid "Customer Service"
 msgstr "Klantendienst"
@@ -1821,12 +1792,6 @@
 #, python-format
 msgid "Customer has reported new issue"
 msgstr "Klant heeft een nieuwe issue gerapportreerd"
-
-#. module: project
-#: code:addons/project/project.py:132
-#, fuzzy, python-format
-msgid "Customer project"
-msgstr "Klantendienst"
 
 #. module: project
 #. openerp-web
@@ -2417,11 +2382,7 @@
 "is geactiveerd zullen portaalgebruikers de gevolgde taken of issues zien."
 
 #. module: project
-<<<<<<< HEAD
-#: code:addons/project/project.py:791
-=======
 #: code:addons/project/project.py:799
->>>>>>> bc1a0a32
 #, python-format
 msgid "I take it"
 msgstr "Ik neem het"
@@ -2886,12 +2847,6 @@
 msgstr "Meer <i class=\"fa fa-caret-down\"/>"
 
 #. module: project
-#: model:ir.ui.view,arch_db:project.view_config_settings
-#, fuzzy
-msgid "More Info"
-msgstr "Extra info"
-
-#. module: project
 #: model:ir.ui.view,arch_db:project.project_planner
 msgid "More efficient communication between employees"
 msgstr "Meer efficiënte communicatie tussen werknemers"
@@ -2931,11 +2886,7 @@
 msgstr "Nieuw"
 
 #. module: project
-<<<<<<< HEAD
-#: code:addons/project/project.py:793
-=======
 #: code:addons/project/project.py:801
->>>>>>> bc1a0a32
 #, python-format
 msgid "New Task"
 msgstr "Nieuwe taak"
@@ -3187,11 +3138,7 @@
 msgstr "Planner"
 
 #. module: project
-<<<<<<< HEAD
-#: code:addons/project/project.py:953
-=======
 #: code:addons/project/project.py:961
->>>>>>> bc1a0a32
 #, python-format
 msgid ""
 "Please remove existing tasks in the project linked to the accounts you want "
@@ -3239,13 +3186,8 @@
 
 #. module: project
 #: code:addons/project/project.py:134
-<<<<<<< HEAD
-#, fuzzy, python-format
-msgid "Private: followers only"
-=======
 #, python-format
 msgid "Private Project: followers only"
->>>>>>> bc1a0a32
 msgstr "Privé project: Alleen voor volgers"
 
 #. module: project
@@ -3338,12 +3280,6 @@
 msgstr "Projecten"
 
 #. module: project
-#: model:mail.channel,name:project.mail_channel_project_task
-#, fuzzy
-msgid "Projects & Tasks"
-msgstr "Project taken"
-
-#. module: project
 #: model:ir.ui.view,arch_db:project.task_type_edit
 msgid "Projects using this stage"
 msgstr "Projecten welke deze fase gebruiken"
@@ -3695,6 +3631,11 @@
 #: model:ir.model.fields,field_description:project.field_project_task_date_start
 msgid "Starting Date"
 msgstr "Startdatum"
+
+#. module: project
+#: model:ir.model.fields,field_description:project.field_project_project_account_type
+msgid "State"
+msgstr "Status"
 
 #. module: project
 #: model:ir.model.fields,field_description:project.field_project_project_state
@@ -4541,11 +4482,7 @@
 msgstr "stuur ons een e-mail"
 
 #. module: project
-<<<<<<< HEAD
-#: code:addons/project/project.py:597
-=======
 #: code:addons/project/project.py:605
->>>>>>> bc1a0a32
 #, python-format
 msgid "tasks"
 msgstr "taken"
@@ -4602,24 +4539,12 @@
 #~ msgid "Action Needed"
 #~ msgstr "Vereist actie"
 
-<<<<<<< HEAD
-#~ msgid "All Employees Project: all employees can access"
-#~ msgstr "Project voor alle werknemers: Alle werknemers hebben toegang"
-
-=======
->>>>>>> bc1a0a32
 #~ msgid "Check this field if this project manages timesheets"
 #~ msgstr "Vink dit aan als er uren worden geschreven op dit project"
 
 #~ msgid "Close"
 #~ msgstr "Afsluiten"
 
-<<<<<<< HEAD
-#~ msgid "Customer Project: visible in portal if the customer is a follower"
-#~ msgstr "Klantproject: zichtbaar in portaal als de klant een volger is"
-
-=======
->>>>>>> bc1a0a32
 #~ msgid "Date of the last message posted on the record."
 #~ msgstr "Datum van het laatste bericht verstuurt op deze regel."
 
@@ -4674,12 +4599,6 @@
 #~ msgid "Record timesheet lines per tasks"
 #~ msgstr "Registreer urenstaat regels per taak"
 
-<<<<<<< HEAD
-#~ msgid "State"
-#~ msgstr "Status"
-
-=======
->>>>>>> bc1a0a32
 #~ msgid "Subscriptions"
 #~ msgstr "Abonnementen"
 
