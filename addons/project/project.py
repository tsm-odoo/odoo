# -*- coding: utf-8 -*-
##############################################################################
#
#    OpenERP, Open Source Management Solution
#    Copyright (C) 2004-today OpenERP SA (<http://www.openerp.com>)
#
#    This program is free software: you can redistribute it and/or modify
#    it under the terms of the GNU Affero General Public License as
#    published by the Free Software Foundation, either version 3 of the
#    License, or (at your option) any later version.
#
#    This program is distributed in the hope that it will be useful,
#    but WITHOUT ANY WARRANTY; without even the implied warranty of
#    MERCHANTABILITY or FITNESS FOR A PARTICULAR PURPOSE.  See the
#    GNU Affero General Public License for more details.
#
#    You should have received a copy of the GNU Affero General Public License
#    along with this program.  If not, see <http://www.gnu.org/licenses/>.
#
##############################################################################

from datetime import datetime, date
from lxml import etree
import time

from openerp import SUPERUSER_ID
from openerp import tools
from openerp.addons.resource.faces import task as Task
from openerp.osv import fields, osv
from openerp.tools.translate import _


class project_task_type(osv.osv):
    _name = 'project.task.type'
    _description = 'Task Stage'
    _order = 'sequence'
    _columns = {
        'name': fields.char('Stage Name', required=True, size=64, translate=True),
        'description': fields.text('Description'),
        'sequence': fields.integer('Sequence'),
        'case_default': fields.boolean('Default for New Projects',
                        help="If you check this field, this stage will be proposed by default on each new project. It will not assign this stage to existing projects."),
        'project_ids': fields.many2many('project.project', 'project_task_type_rel', 'type_id', 'project_id', 'Projects'),
        'fold': fields.boolean('Folded in Kanban View',
                               help='This stage is folded in the kanban view when'
                               'there are no records in that stage to display.'),
    }

    def _get_default_project_ids(self, cr, uid, ctx={}):
        project_id = self.pool['project.task']._get_default_project_id(cr, uid, context=ctx)
        if project_id:
            return [project_id]
        return None

    _defaults = {
        'sequence': 1,
        'project_ids': _get_default_project_ids,
    }
    _order = 'sequence'


class project(osv.osv):
    _name = "project.project"
    _description = "Project"
    _inherits = {'account.analytic.account': "analytic_account_id",
                 "mail.alias": "alias_id"}
    _inherit = ['mail.thread', 'ir.needaction_mixin']

    def _auto_init(self, cr, context=None):
        """ Installation hook: aliases, project.project """
        # create aliases for all projects and avoid constraint errors
        alias_context = dict(context, alias_model_name='project.task')
        return self.pool.get('mail.alias').migrate_to_alias(cr, self._name, self._table, super(project, self)._auto_init,
            'project.task', self._columns['alias_id'], 'id', alias_prefix='project+', alias_defaults={'project_id':'id'}, context=alias_context)

    def search(self, cr, user, args, offset=0, limit=None, order=None, context=None, count=False):
        if user == 1:
            return super(project, self).search(cr, user, args, offset=offset, limit=limit, order=order, context=context, count=count)
        if context and context.get('user_preference'):
                cr.execute("""SELECT project.id FROM project_project project
                           LEFT JOIN account_analytic_account account ON account.id = project.analytic_account_id
                           LEFT JOIN project_user_rel rel ON rel.project_id = project.id
                           WHERE (account.user_id = %s or rel.uid = %s)"""%(user, user))
                return [(r[0]) for r in cr.fetchall()]
        return super(project, self).search(cr, user, args, offset=offset, limit=limit, order=order,
            context=context, count=count)

    def onchange_partner_id(self, cr, uid, ids, part=False, context=None):
        partner_obj = self.pool.get('res.partner')
        val = {}
        if not part:
            return {'value': val}
        if 'pricelist_id' in self.fields_get(cr, uid, context=context):
            pricelist = partner_obj.read(cr, uid, part, ['property_product_pricelist'], context=context)
            pricelist_id = pricelist.get('property_product_pricelist', False) and pricelist.get('property_product_pricelist')[0] or False
            val['pricelist_id'] = pricelist_id
        return {'value': val}

    def _get_projects_from_tasks(self, cr, uid, task_ids, context=None):
        tasks = self.pool.get('project.task').browse(cr, uid, task_ids, context=context)
        project_ids = [task.project_id.id for task in tasks if task.project_id]
        return self.pool.get('project.project')._get_project_and_parents(cr, uid, project_ids, context)

    def _get_project_and_parents(self, cr, uid, ids, context=None):
        """ return the project ids and all their parent projects """
        res = set(ids)
        while ids:
            cr.execute("""
                SELECT DISTINCT parent.id
                FROM project_project project, project_project parent, account_analytic_account account
                WHERE project.analytic_account_id = account.id
                AND parent.analytic_account_id = account.parent_id
                AND project.id IN %s
                """, (tuple(ids),))
            ids = [t[0] for t in cr.fetchall()]
            res.update(ids)
        return list(res)

    def _get_project_and_children(self, cr, uid, ids, context=None):
        """ retrieve all children projects of project ids;
            return a dictionary mapping each project to its parent project (or None)
        """
        res = dict.fromkeys(ids, None)
        while ids:
            cr.execute("""
                SELECT project.id, parent.id
                FROM project_project project, project_project parent, account_analytic_account account
                WHERE project.analytic_account_id = account.id
                AND parent.analytic_account_id = account.parent_id
                AND parent.id IN %s
                """, (tuple(ids),))
            dic = dict(cr.fetchall())
            res.update(dic)
            ids = dic.keys()
        return res

    def _progress_rate(self, cr, uid, ids, names, arg, context=None):
        child_parent = self._get_project_and_children(cr, uid, ids, context)
        # compute planned_hours, total_hours, effective_hours specific to each project
        cr.execute("""
            SELECT project_id, COALESCE(SUM(planned_hours), 0.0),
                COALESCE(SUM(total_hours), 0.0), COALESCE(SUM(effective_hours), 0.0)
            FROM project_task
            LEFT JOIN project_task_type ON project_task.stage_id = project_task_type.id
            WHERE project_task.project_id IN %s AND project_task_type.fold = False
            GROUP BY project_id
            """, (tuple(child_parent.keys()),))
        # aggregate results into res
        res = dict([(id, {'planned_hours':0.0, 'total_hours':0.0, 'effective_hours':0.0}) for id in ids])
        for id, planned, total, effective in cr.fetchall():
            # add the values specific to id to all parent projects of id in the result
            while id:
                if id in ids:
                    res[id]['planned_hours'] += planned
                    res[id]['total_hours'] += total
                    res[id]['effective_hours'] += effective
                id = child_parent[id]
        # compute progress rates
        for id in ids:
            if res[id]['total_hours']:
                res[id]['progress_rate'] = round(100.0 * res[id]['effective_hours'] / res[id]['total_hours'], 2)
            else:
                res[id]['progress_rate'] = 0.0
        return res

    def unlink(self, cr, uid, ids, context=None):
        alias_ids = []
        mail_alias = self.pool.get('mail.alias')
        for proj in self.browse(cr, uid, ids, context=context):
            if proj.tasks:
                raise osv.except_osv(_('Invalid Action!'),
                                     _('You cannot delete a project containing tasks. You can either delete all the project\'s tasks and then delete the project or simply deactivate the project.'))
            elif proj.alias_id:
                alias_ids.append(proj.alias_id.id)
        res = super(project, self).unlink(cr, uid, ids, context=context)
        mail_alias.unlink(cr, uid, alias_ids, context=context)
        return res

    def _get_attached_docs(self, cr, uid, ids, field_name, arg, context):
        res = {}
        attachment = self.pool.get('ir.attachment')
        task = self.pool.get('project.task')
        for id in ids:
            project_attachments = attachment.search(cr, uid, [('res_model', '=', 'project.project'), ('res_id', '=', id)], context=context, count=True)
            task_ids = task.search(cr, uid, [('project_id', '=', id)], context=context)
            task_attachments = attachment.search(cr, uid, [('res_model', '=', 'project.task'), ('res_id', 'in', task_ids)], context=context, count=True)
            res[id] = (project_attachments or 0) + (task_attachments or 0)
        return res

    def _task_count(self, cr, uid, ids, field_name, arg, context=None):
        """ :deprecated: this method will be removed with OpenERP v8. Use task_ids
                         fields instead. """
        if context is None:
            context = {}
        res = dict.fromkeys(ids, 0)
        ctx = context.copy()
        ctx['active_test'] = False
        task_ids = self.pool.get('project.task').search(cr, uid, [('project_id', 'in', ids)], context=ctx)
        for task in self.pool.get('project.task').browse(cr, uid, task_ids, context):
            res[task.project_id.id] += 1
        return res

    def _get_alias_models(self, cr, uid, context=None):
        """ Overriden in project_issue to offer more options """
        return [('project.task', "Tasks")]

    def _get_visibility_selection(self, cr, uid, context=None):
        """ Overriden in portal_project to offer more options """
        return [('public', 'Public project'),
                ('employees', 'Internal project: all employees can access'),
                ('followers', 'Private project: followers Only')]

    def attachment_tree_view(self, cr, uid, ids, context):
        task_ids = self.pool.get('project.task').search(cr, uid, [('project_id', 'in', ids)])
        domain = [
             '|',
             '&', ('res_model', '=', 'project.project'), ('res_id', 'in', ids),
             '&', ('res_model', '=', 'project.task'), ('res_id', 'in', task_ids)]
        res_id = ids and ids[0] or False
        return {
            'name': _('Attachments'),
            'domain': domain,
            'res_model': 'ir.attachment',
            'type': 'ir.actions.act_window',
            'view_id': False,
            'view_mode': 'tree,form',
            'view_type': 'form',
            'limit': 80,
            'context': "{'default_res_model': '%s','default_res_id': %d}" % (self._name, res_id)
        }

    # Lambda indirection method to avoid passing a copy of the overridable method when declaring the field
    _alias_models = lambda self, *args, **kwargs: self._get_alias_models(*args, **kwargs)
    _visibility_selection = lambda self, *args, **kwargs: self._get_visibility_selection(*args, **kwargs)

    _columns = {
        'active': fields.boolean('Active', help="If the active field is set to False, it will allow you to hide the project without removing it."),
        'sequence': fields.integer('Sequence', help="Gives the sequence order when displaying a list of Projects."),
        'analytic_account_id': fields.many2one('account.analytic.account', 'Contract/Analytic', help="Link this project to an analytic account if you need financial management on projects. It enables you to connect projects with budgets, planning, cost and revenue analysis, timesheets on projects, etc.", ondelete="cascade", required=True),
        'priority': fields.integer('Sequence (deprecated)',
            deprecated='Will be removed with OpenERP v8; use sequence field instead',
            help="Gives the sequence order when displaying the list of projects"),
        'members': fields.many2many('res.users', 'project_user_rel', 'project_id', 'uid', 'Project Members',
            help="Project's members are users who can have an access to the tasks related to this project.", states={'close':[('readonly',True)], 'cancelled':[('readonly',True)]}),
        'tasks': fields.one2many('project.task', 'project_id', "Task Activities"),
        'planned_hours': fields.function(_progress_rate, multi="progress", string='Planned Time', help="Sum of planned hours of all tasks related to this project and its child projects.",
            store = {
                'project.project': (_get_project_and_parents, ['tasks', 'parent_id', 'child_ids'], 10),
                'project.task': (_get_projects_from_tasks, ['planned_hours', 'remaining_hours', 'work_ids', 'stage_id'], 20),
            }),
        'effective_hours': fields.function(_progress_rate, multi="progress", string='Time Spent', help="Sum of spent hours of all tasks related to this project and its child projects.",
            store = {
                'project.project': (_get_project_and_parents, ['tasks', 'parent_id', 'child_ids'], 10),
                'project.task': (_get_projects_from_tasks, ['planned_hours', 'remaining_hours', 'work_ids', 'stage_id'], 20),
            }),
        'total_hours': fields.function(_progress_rate, multi="progress", string='Total Time', help="Sum of total hours of all tasks related to this project and its child projects.",
            store = {
                'project.project': (_get_project_and_parents, ['tasks', 'parent_id', 'child_ids'], 10),
                'project.task': (_get_projects_from_tasks, ['planned_hours', 'remaining_hours', 'work_ids', 'stage_id'], 20),
            }),
        'progress_rate': fields.function(_progress_rate, multi="progress", string='Progress', type='float', group_operator="avg", help="Percent of tasks closed according to the total of tasks todo.",
            store = {
                'project.project': (_get_project_and_parents, ['tasks', 'parent_id', 'child_ids'], 10),
                'project.task': (_get_projects_from_tasks, ['planned_hours', 'remaining_hours', 'work_ids', 'stage_id'], 20),
            }),
        'resource_calendar_id': fields.many2one('resource.calendar', 'Working Time', help="Timetable working hours to adjust the gantt diagram report", states={'close':[('readonly',True)]} ),
        'type_ids': fields.many2many('project.task.type', 'project_task_type_rel', 'project_id', 'type_id', 'Tasks Stages', states={'close':[('readonly',True)], 'cancelled':[('readonly',True)]}),
        'task_count': fields.function(_task_count, type='integer', string="Open Tasks",
                                      deprecated="This field will be removed in OpenERP v8. Use task_ids one2many field instead."),
        'task_ids': fields.one2many('project.task', 'project_id',
                                    domain=[('stage_id.fold', '=', False)]),
        'color': fields.integer('Color Index'),
        'alias_id': fields.many2one('mail.alias', 'Alias', ondelete="restrict", required=True,
                                    help="Internal email associated with this project. Incoming emails are automatically synchronized"
                                         "with Tasks (or optionally Issues if the Issue Tracker module is installed)."),
        'alias_model': fields.selection(_alias_models, "Alias Model", select=True, required=True,
                                        help="The kind of document created when an email is received on this project's email alias"),
        'privacy_visibility': fields.selection(_visibility_selection, 'Privacy / Visibility', required=True,
            help="Holds visibility of the tasks or issues that belong to the current project:\n"
                    "- Public: everybody sees everything; if portal is activated, portal users\n"
                    "   see all tasks or issues; if anonymous portal is activated, visitors\n"
                    "   see all tasks or issues\n"
                    "- Portal (only available if Portal is installed): employees see everything;\n"
                    "   if portal is activated, portal users see the tasks or issues followed by\n"
                    "   them or by someone of their company\n"
                    "- Employees Only: employees see all tasks or issues\n"
                    "- Followers Only: employees see only the followed tasks or issues; if portal\n"
                    "   is activated, portal users see the followed tasks or issues."),
        'state': fields.selection([('template', 'Template'),('draft','New'),('open','In Progress'), ('cancelled', 'Cancelled'),('pending','Pending'),('close','Closed')], 'Status', required=True,),
        'doc_count': fields.function(
            _get_attached_docs, string="Number of documents attached", type='integer'
        )
     }

    def _get_type_common(self, cr, uid, context):
        ids = self.pool.get('project.task.type').search(cr, uid, [('case_default','=',1)], context=context)
        return ids

    _order = "sequence, id"
    _defaults = {
        'active': True,
        'type': 'contract',
        'state': 'open',
        'sequence': 10,
        'type_ids': _get_type_common,
        'alias_model': 'project.task',
        'privacy_visibility': 'employees',
    }

    # TODO: Why not using a SQL contraints ?
    def _check_dates(self, cr, uid, ids, context=None):
        for leave in self.read(cr, uid, ids, ['date_start', 'date'], context=context):
            if leave['date_start'] and leave['date']:
                if leave['date_start'] > leave['date']:
                    return False
        return True

    _constraints = [
        (_check_dates, 'Error! project start-date must be lower than project end-date.', ['date_start', 'date'])
    ]

    def set_template(self, cr, uid, ids, context=None):
        return self.setActive(cr, uid, ids, value=False, context=context)

    def set_done(self, cr, uid, ids, context=None):
        return self.write(cr, uid, ids, {'state': 'close'}, context=context)

    def set_cancel(self, cr, uid, ids, context=None):
        return self.write(cr, uid, ids, {'state': 'cancelled'}, context=context)

    def set_pending(self, cr, uid, ids, context=None):
        return self.write(cr, uid, ids, {'state': 'pending'}, context=context)

    def set_open(self, cr, uid, ids, context=None):
        return self.write(cr, uid, ids, {'state': 'open'}, context=context)

    def reset_project(self, cr, uid, ids, context=None):
        return self.setActive(cr, uid, ids, value=True, context=context)

    def map_tasks(self, cr, uid, old_project_id, new_project_id, context=None):
        """ copy and map tasks from old to new project """
        if context is None:
            context = {}
        map_task_id = {}
        task_obj = self.pool.get('project.task')
        proj = self.browse(cr, uid, old_project_id, context=context)
        for task in proj.tasks:
            map_task_id[task.id] =  task_obj.copy(cr, uid, task.id, {}, context=context)
        self.write(cr, uid, [new_project_id], {'tasks':[(6,0, map_task_id.values())]})
        task_obj.duplicate_task(cr, uid, map_task_id, context=context)
        return True

    def copy(self, cr, uid, id, default=None, context=None):
        if context is None:
            context = {}
        if default is None:
            default = {}

        context['active_test'] = False
        default['state'] = 'open'
        default['line_ids'] = []
        default['tasks'] = []

        # Don't prepare (expensive) data to copy children (analytic accounts),
        # they are discarded in analytic.copy(), and handled in duplicate_template() 
        default['child_ids'] = []

        proj = self.browse(cr, uid, id, context=context)
        if not default.get('name', False):
            default.update(name=_("%s (copy)") % (proj.name))
        res = super(project, self).copy(cr, uid, id, default, context)
        self.map_tasks(cr, uid, id, res, context=context)
        return res

    def duplicate_template(self, cr, uid, ids, context=None):
        if context is None:
            context = {}
        data_obj = self.pool.get('ir.model.data')
        result = []
        for proj in self.browse(cr, uid, ids, context=context):
            parent_id = context.get('parent_id', False)
            context.update({'analytic_project_copy': True})
            new_date_start = time.strftime('%Y-%m-%d')
            new_date_end = False
            if proj.date_start and proj.date:
                start_date = date(*time.strptime(proj.date_start,'%Y-%m-%d')[:3])
                end_date = date(*time.strptime(proj.date,'%Y-%m-%d')[:3])
                new_date_end = (datetime(*time.strptime(new_date_start,'%Y-%m-%d')[:3])+(end_date-start_date)).strftime('%Y-%m-%d')
            context.update({'copy':True})
            new_id = self.copy(cr, uid, proj.id, default = {
                                    'name':_("%s (copy)") % (proj.name),
                                    'state':'open',
                                    'date_start':new_date_start,
                                    'date':new_date_end,
                                    'parent_id':parent_id}, context=context)
            result.append(new_id)

            child_ids = self.search(cr, uid, [('parent_id','=', proj.analytic_account_id.id)], context=context)
            parent_id = self.read(cr, uid, new_id, ['analytic_account_id'])['analytic_account_id'][0]
            if child_ids:
                self.duplicate_template(cr, uid, child_ids, context={'parent_id': parent_id})

        if result and len(result):
            res_id = result[0]
            form_view_id = data_obj._get_id(cr, uid, 'project', 'edit_project')
            form_view = data_obj.read(cr, uid, form_view_id, ['res_id'])
            tree_view_id = data_obj._get_id(cr, uid, 'project', 'view_project')
            tree_view = data_obj.read(cr, uid, tree_view_id, ['res_id'])
            search_view_id = data_obj._get_id(cr, uid, 'project', 'view_project_project_filter')
            search_view = data_obj.read(cr, uid, search_view_id, ['res_id'])
            return {
                'name': _('Projects'),
                'view_type': 'form',
                'view_mode': 'form,tree',
                'res_model': 'project.project',
                'view_id': False,
                'res_id': res_id,
                'views': [(form_view['res_id'],'form'),(tree_view['res_id'],'tree')],
                'type': 'ir.actions.act_window',
                'search_view_id': search_view['res_id'],
                'nodestroy': True
            }

    # set active value for a project, its sub projects and its tasks
    def setActive(self, cr, uid, ids, value=True, context=None):
        task_obj = self.pool.get('project.task')
        for proj in self.browse(cr, uid, ids, context=None):
            self.write(cr, uid, [proj.id], {'state': value and 'open' or 'template'}, context)
            cr.execute('select id from project_task where project_id=%s', (proj.id,))
            tasks_id = [x[0] for x in cr.fetchall()]
            if tasks_id:
                task_obj.write(cr, uid, tasks_id, {'active': value}, context=context)
            child_ids = self.search(cr, uid, [('parent_id','=', proj.analytic_account_id.id)])
            if child_ids:
                self.setActive(cr, uid, child_ids, value, context=None)
        return True

    def _schedule_header(self, cr, uid, ids, force_members=True, context=None):
        context = context or {}
        if type(ids) in (long, int,):
            ids = [ids]
        projects = self.browse(cr, uid, ids, context=context)

        for project in projects:
            if (not project.members) and force_members:
                raise osv.except_osv(_('Warning!'),_("You must assign members on the project '%s'!") % (project.name,))

        resource_pool = self.pool.get('resource.resource')

        result = "from openerp.addons.resource.faces import *\n"
        result += "import datetime\n"
        for project in self.browse(cr, uid, ids, context=context):
            u_ids = [i.id for i in project.members]
            if project.user_id and (project.user_id.id not in u_ids):
                u_ids.append(project.user_id.id)
            for task in project.tasks:
                if task.user_id and (task.user_id.id not in u_ids):
                    u_ids.append(task.user_id.id)
            calendar_id = project.resource_calendar_id and project.resource_calendar_id.id or False
            resource_objs = resource_pool.generate_resources(cr, uid, u_ids, calendar_id, context=context)
            for key, vals in resource_objs.items():
                result +='''
class User_%s(Resource):
    efficiency = %s
''' % (key,  vals.get('efficiency', False))

        result += '''
def Project():
        '''
        return result

    def _schedule_project(self, cr, uid, project, context=None):
        resource_pool = self.pool.get('resource.resource')
        calendar_id = project.resource_calendar_id and project.resource_calendar_id.id or False
        working_days = resource_pool.compute_working_calendar(cr, uid, calendar_id, context=context)
        # TODO: check if we need working_..., default values are ok.
        puids = [x.id for x in project.members]
        if project.user_id:
            puids.append(project.user_id.id)
        result = """
  def Project_%d():
    start = \'%s\'
    working_days = %s
    resource = %s
"""       % (
            project.id,
            project.date_start or time.strftime('%Y-%m-%d'), working_days,
            '|'.join(['User_'+str(x) for x in puids]) or 'None'
        )
        vacation = calendar_id and tuple(resource_pool.compute_vacation(cr, uid, calendar_id, context=context)) or False
        if vacation:
            result+= """
    vacation = %s
""" %   ( vacation, )
        return result

    #TODO: DO Resource allocation and compute availability
    def compute_allocation(self, rc, uid, ids, start_date, end_date, context=None):
        if context ==  None:
            context = {}
        allocation = {}
        return allocation

    def schedule_tasks(self, cr, uid, ids, context=None):
        context = context or {}
        if type(ids) in (long, int,):
            ids = [ids]
        projects = self.browse(cr, uid, ids, context=context)
        result = self._schedule_header(cr, uid, ids, False, context=context)
        for project in projects:
            result += self._schedule_project(cr, uid, project, context=context)
            result += self.pool.get('project.task')._generate_task(cr, uid, project.tasks, ident=4, context=context)

        local_dict = {}
        exec result in local_dict
        projects_gantt = Task.BalancedProject(local_dict['Project'])

        for project in projects:
            project_gantt = getattr(projects_gantt, 'Project_%d' % (project.id,))
            for task in project.tasks:
                if task.stage_id and task.stage_id.fold:
                    continue

                p = getattr(project_gantt, 'Task_%d' % (task.id,))

                self.pool.get('project.task').write(cr, uid, [task.id], {
                    'date_start': p.start.strftime('%Y-%m-%d %H:%M:%S'),
                    'date_end': p.end.strftime('%Y-%m-%d %H:%M:%S')
                }, context=context)
                if (not task.user_id) and (p.booked_resource):
                    self.pool.get('project.task').write(cr, uid, [task.id], {
                        'user_id': int(p.booked_resource[0].name[5:]),
                    }, context=context)
        return True

    def create(self, cr, uid, vals, context=None):
        if context is None:
            context = {}
        # Prevent double project creation when 'use_tasks' is checked + alias management
        create_context = dict(context, project_creation_in_progress=True,
                              alias_model_name=vals.get('alias_model', 'project.task'),
                              alias_parent_model_name=self._name)

        if vals.get('type', False) not in ('template', 'contract'):
            vals['type'] = 'contract'

        project_id = super(project, self).create(cr, uid, vals, context=create_context)
        project_rec = self.browse(cr, uid, project_id, context=context)
        self.pool.get('mail.alias').write(cr, uid, [project_rec.alias_id.id], {'alias_parent_thread_id': project_id, 'alias_defaults': {'project_id': project_id}}, context)
        return project_id

    def write(self, cr, uid, ids, vals, context=None):
        # if alias_model has been changed, update alias_model_id accordingly
        if vals.get('alias_model'):
            model_ids = self.pool.get('ir.model').search(cr, uid, [('model', '=', vals.get('alias_model', 'project.task'))])
            vals.update(alias_model_id=model_ids[0])
        return super(project, self).write(cr, uid, ids, vals, context=context)


class task(osv.osv):
    _name = "project.task"
    _description = "Task"
    _date_name = "date_start"
    _inherit = ['mail.thread', 'ir.needaction_mixin']

    _mail_post_access = 'read'
    _track = {
        'stage_id': {
            # this is only an heuristics; depending on your particular stage configuration it may not match all 'new' stages
            'project.mt_task_new': lambda self, cr, uid, obj, ctx=None: obj.stage_id and obj.stage_id.sequence <= 1,
            'project.mt_task_stage': lambda self, cr, uid, obj, ctx=None: obj.stage_id.sequence > 1,
        },
        'user_id': {
            'project.mt_task_assigned': lambda self, cr, uid, obj, ctx=None: obj.user_id and obj.user_id.id,
        },
        'kanban_state': {
            'project.mt_task_blocked': lambda self, cr, uid, obj, ctx=None: obj.kanban_state == 'blocked',
        },
    }

    def _get_default_partner(self, cr, uid, context=None):
        project_id = self._get_default_project_id(cr, uid, context)
        if project_id:
            project = self.pool.get('project.project').browse(cr, uid, project_id, context=context)
            if project and project.partner_id:
                return project.partner_id.id
        return False

    def _get_default_project_id(self, cr, uid, context=None):
        """ Gives default section by checking if present in the context """
        return (self._resolve_project_id_from_context(cr, uid, context=context) or False)

    def _get_default_stage_id(self, cr, uid, context=None):
        """ Gives default stage_id """
        project_id = self._get_default_project_id(cr, uid, context=context)
        return self.stage_find(cr, uid, [], project_id, [('fold', '=', False)], context=context)

    def _resolve_project_id_from_context(self, cr, uid, context=None):
        """ Returns ID of project based on the value of 'default_project_id'
            context key, or None if it cannot be resolved to a single
            project.
        """
        if context is None:
            context = {}
        if type(context.get('default_project_id')) in (int, long):
            return context['default_project_id']
        if isinstance(context.get('default_project_id'), basestring):
            project_name = context['default_project_id']
            project_ids = self.pool.get('project.project').name_search(cr, uid, name=project_name, context=context)
            if len(project_ids) == 1:
                return project_ids[0][0]
        return None

    def _read_group_stage_ids(self, cr, uid, ids, domain, read_group_order=None, access_rights_uid=None, context=None):
        stage_obj = self.pool.get('project.task.type')
        order = stage_obj._order
        access_rights_uid = access_rights_uid or uid
        if read_group_order == 'stage_id desc':
            order = '%s desc' % order
        search_domain = []
        project_id = self._resolve_project_id_from_context(cr, uid, context=context)
        if project_id:
            search_domain += ['|', ('project_ids', '=', project_id)]
        search_domain += [('id', 'in', ids)]
        stage_ids = stage_obj._search(cr, uid, search_domain, order=order, access_rights_uid=access_rights_uid, context=context)
        result = stage_obj.name_get(cr, access_rights_uid, stage_ids, context=context)
        # restore order of the search
        result.sort(lambda x,y: cmp(stage_ids.index(x[0]), stage_ids.index(y[0])))

        fold = {}
        for stage in stage_obj.browse(cr, access_rights_uid, stage_ids, context=context):
            fold[stage.id] = stage.fold or False
        return result, fold

    def _read_group_user_id(self, cr, uid, ids, domain, read_group_order=None, access_rights_uid=None, context=None):
        res_users = self.pool.get('res.users')
        project_id = self._resolve_project_id_from_context(cr, uid, context=context)
        access_rights_uid = access_rights_uid or uid
        if project_id:
            ids += self.pool.get('project.project').read(cr, access_rights_uid, project_id, ['members'], context=context)['members']
            order = res_users._order
            # lame way to allow reverting search, should just work in the trivial case
            if read_group_order == 'user_id desc':
                order = '%s desc' % order
            # de-duplicate and apply search order
            ids = res_users._search(cr, uid, [('id','in',ids)], order=order, access_rights_uid=access_rights_uid, context=context)
        result = res_users.name_get(cr, access_rights_uid, ids, context=context)
        # restore order of the search
        result.sort(lambda x,y: cmp(ids.index(x[0]), ids.index(y[0])))
        return result, {}

    _group_by_full = {
        'stage_id': _read_group_stage_ids,
        'user_id': _read_group_user_id,
    }

    def _str_get(self, task, level=0, border='***', context=None):
        return border+' '+(task.user_id and task.user_id.name.upper() or '')+(level and (': L'+str(level)) or '')+(' - %.1fh / %.1fh'%(task.effective_hours or 0.0,task.planned_hours))+' '+border+'\n'+ \
            border[0]+' '+(task.name or '')+'\n'+ \
            (task.description or '')+'\n\n'

    # Compute: effective_hours, total_hours, progress
    def _hours_get(self, cr, uid, ids, field_names, args, context=None):
        res = {}
        cr.execute("SELECT task_id, COALESCE(SUM(hours),0) FROM project_task_work WHERE task_id IN %s GROUP BY task_id",(tuple(ids),))
        hours = dict(cr.fetchall())
        for task in self.browse(cr, uid, ids, context=context):
            res[task.id] = {'effective_hours': hours.get(task.id, 0.0), 'total_hours': (task.remaining_hours or 0.0) + hours.get(task.id, 0.0)}
            res[task.id]['delay_hours'] = res[task.id]['total_hours'] - task.planned_hours
            res[task.id]['progress'] = 0.0
            if (task.remaining_hours + hours.get(task.id, 0.0)):
                res[task.id]['progress'] = round(min(100.0 * hours.get(task.id, 0.0) / res[task.id]['total_hours'], 99.99),2)
<<<<<<< HEAD
            # TDE CHECK: if task.state in ('done','cancelled'):
=======
>>>>>>> 35077af5
            if task.stage_id and task.stage_id.fold:
                res[task.id]['progress'] = 100.0
        return res

    def onchange_remaining(self, cr, uid, ids, remaining=0.0, planned=0.0):
        if remaining and not planned:
            return {'value': {'planned_hours': remaining}}
        return {}

    def onchange_planned(self, cr, uid, ids, planned=0.0, effective=0.0):
        return {'value': {'remaining_hours': planned - effective}}

    def onchange_project(self, cr, uid, id, project_id, context=None):
        if project_id:
            project = self.pool.get('project.project').browse(cr, uid, project_id, context=context)
            if project and project.partner_id:
                return {'value': {'partner_id': project.partner_id.id}}
        return {}

    def onchange_user_id(self, cr, uid, ids, user_id, context=None):
        vals = {}
        if user_id:
            vals['date_start'] = fields.datetime.now()
        return {'value': vals}

    def duplicate_task(self, cr, uid, map_ids, context=None):
        mapper = lambda t: map_ids.get(t.id, t.id)
        for task in self.browse(cr, uid, map_ids.values(), context):
            new_child_ids = set(map(mapper, task.child_ids))
            new_parent_ids = set(map(mapper, task.parent_ids))
            if new_child_ids or new_parent_ids:
                task.write({'parent_ids': [(6,0,list(new_parent_ids))],
                            'child_ids':  [(6,0,list(new_child_ids))]})

    def copy_data(self, cr, uid, id, default=None, context=None):
        if default is None:
            default = {}
        default = default or {}
        default.update({'work_ids':[], 'date_start': False, 'date_end': False, 'date_deadline': False})
        if not default.get('remaining_hours', False):
            default['remaining_hours'] = float(self.read(cr, uid, id, ['planned_hours'])['planned_hours'])
        default['active'] = True
        if not default.get('name', False):
            default['name'] = self.browse(cr, uid, id, context=context).name or ''
            if not context.get('copy',False):
                new_name = _("%s (copy)") % (default.get('name', ''))
                default.update({'name':new_name})
        return super(task, self).copy_data(cr, uid, id, default, context)
    
    def copy(self, cr, uid, id, default=None, context=None):
        if context is None:
            context = {}
        if default is None:
            default = {}
        if not context.get('copy', False):
            stage = self._get_default_stage_id(cr, uid, context=context)
            if stage:
                default['stage_id'] = stage
        return super(task, self).copy(cr, uid, id, default, context)

    def _is_template(self, cr, uid, ids, field_name, arg, context=None):
        res = {}
        for task in self.browse(cr, uid, ids, context=context):
            res[task.id] = True
            if task.project_id:
                if task.project_id.active == False or task.project_id.state == 'template':
                    res[task.id] = False
        return res

    def _get_task(self, cr, uid, ids, context=None):
        result = {}
        for work in self.pool.get('project.task.work').browse(cr, uid, ids, context=context):
            if work.task_id: result[work.task_id.id] = True
        return result.keys()

    _columns = {
        'active': fields.function(_is_template, store=True, string='Not a Template Task', type='boolean', help="This field is computed automatically and have the same behavior than the boolean 'active' field: if the task is linked to a template or unactivated project, it will be hidden unless specifically asked."),
        'name': fields.char('Task Summary', track_visibility='onchange', size=128, required=True, select=True),
        'description': fields.text('Description'),
        'priority': fields.selection([('4','Very Low'), ('3','Low'), ('2','Medium'), ('1','Important'), ('0','Very important')], 'Priority', select=True),
        'sequence': fields.integer('Sequence', select=True, help="Gives the sequence order when displaying a list of tasks."),
        'stage_id': fields.many2one('project.task.type', 'Stage', track_visibility='onchange', select=True,
                        domain="[('project_ids', '=', project_id)]"),
        'categ_ids': fields.many2many('project.category', string='Tags'),
        'kanban_state': fields.selection([('normal', 'Normal'),('blocked', 'Blocked'),('done', 'Ready for next stage')], 'Kanban State',
                                         track_visibility='onchange',
                                         help="A task's kanban state indicates special situations affecting it:\n"
                                              " * Normal is the default situation\n"
                                              " * Blocked indicates something is preventing the progress of this task\n"
                                              " * Ready for next stage indicates the task is ready to be pulled to the next stage",
                                         readonly=True, required=False),
        'create_date': fields.datetime('Create Date', readonly=True, select=True),
        'write_date': fields.datetime('Last Modification Date', readonly=True, select=True), #not displayed in the view but it might be useful with base_action_rule module (and it needs to be defined first for that)
        'date_start': fields.datetime('Starting Date',select=True),
        'date_end': fields.datetime('Ending Date',select=True),
        'date_deadline': fields.date('Deadline',select=True),
        'date_last_stage_update': fields.datetime('Last Stage Update', select=True),
        'project_id': fields.many2one('project.project', 'Project', ondelete='set null', select=True, track_visibility='onchange', change_default=True),
        'parent_ids': fields.many2many('project.task', 'project_task_parent_rel', 'task_id', 'parent_id', 'Parent Tasks'),
        'child_ids': fields.many2many('project.task', 'project_task_parent_rel', 'parent_id', 'task_id', 'Delegated Tasks'),
        'notes': fields.text('Notes'),
        'planned_hours': fields.float('Initially Planned Hours', help='Estimated time to do the task, usually set by the project manager when the task is in draft state.'),
        'effective_hours': fields.function(_hours_get, string='Hours Spent', multi='hours', help="Computed using the sum of the task work done.",
            store = {
                'project.task': (lambda self, cr, uid, ids, c={}: ids, ['work_ids', 'remaining_hours', 'planned_hours'], 10),
                'project.task.work': (_get_task, ['hours'], 10),
            }),
        'remaining_hours': fields.float('Remaining Hours', digits=(16,2), help="Total remaining time, can be re-estimated periodically by the assignee of the task."),
        'total_hours': fields.function(_hours_get, string='Total', multi='hours', help="Computed as: Time Spent + Remaining Time.",
            store = {
                'project.task': (lambda self, cr, uid, ids, c={}: ids, ['work_ids', 'remaining_hours', 'planned_hours'], 10),
                'project.task.work': (_get_task, ['hours'], 10),
            }),
        'progress': fields.function(_hours_get, string='Working Time Progress (%)', multi='hours', group_operator="avg", help="If the task has a progress of 99.99% you should close the task if it's finished or reevaluate the time",
            store = {
                'project.task': (lambda self, cr, uid, ids, c={}: ids, ['work_ids', 'remaining_hours', 'planned_hours', 'state', 'stage_id'], 10),
                'project.task.work': (_get_task, ['hours'], 10),
            }),
        'delay_hours': fields.function(_hours_get, string='Delay Hours', multi='hours', help="Computed as difference between planned hours by the project manager and the total hours of the task.",
            store = {
                'project.task': (lambda self, cr, uid, ids, c={}: ids, ['work_ids', 'remaining_hours', 'planned_hours'], 10),
                'project.task.work': (_get_task, ['hours'], 10),
            }),
        'user_id': fields.many2one('res.users', 'Assigned to', select=True, track_visibility='onchange'),
        'delegated_user_id': fields.related('child_ids', 'user_id', type='many2one', relation='res.users', string='Delegated To'),
        'partner_id': fields.many2one('res.partner', 'Customer'),
        'work_ids': fields.one2many('project.task.work', 'task_id', 'Work done'),
        'manager_id': fields.related('project_id', 'analytic_account_id', 'user_id', type='many2one', relation='res.users', string='Project Manager'),
        'company_id': fields.many2one('res.company', 'Company'),
        'id': fields.integer('ID', readonly=True),
        'color': fields.integer('Color Index'),
        'user_email': fields.related('user_id', 'email', type='char', string='User Email', readonly=True),
    }
    _defaults = {
        'stage_id': _get_default_stage_id,
        'project_id': _get_default_project_id,
        'date_last_stage_update': fields.datetime.now,
        'kanban_state': 'normal',
        'priority': '2',
        'progress': 0,
        'sequence': 10,
        'active': True,
        'user_id': lambda obj, cr, uid, ctx=None: uid,
        'company_id': lambda self, cr, uid, ctx=None: self.pool.get('res.company')._company_default_get(cr, uid, 'project.task', context=ctx),
        'partner_id': lambda self, cr, uid, ctx=None: self._get_default_partner(cr, uid, context=ctx),
    }
    _order = "priority, sequence, date_start, name, id"

    def set_high_priority(self, cr, uid, ids, *args):
        """Set task priority to high
        """
        return self.write(cr, uid, ids, {'priority' : '0'})

    def set_normal_priority(self, cr, uid, ids, *args):
        """Set task priority to normal
        """
        return self.write(cr, uid, ids, {'priority' : '2'})

    def _check_recursion(self, cr, uid, ids, context=None):
        for id in ids:
            visited_branch = set()
            visited_node = set()
            res = self._check_cycle(cr, uid, id, visited_branch, visited_node, context=context)
            if not res:
                return False

        return True

    def _check_cycle(self, cr, uid, id, visited_branch, visited_node, context=None):
        if id in visited_branch: #Cycle
            return False

        if id in visited_node: #Already tested don't work one more time for nothing
            return True

        visited_branch.add(id)
        visited_node.add(id)

        #visit child using DFS
        task = self.browse(cr, uid, id, context=context)
        for child in task.child_ids:
            res = self._check_cycle(cr, uid, child.id, visited_branch, visited_node, context=context)
            if not res:
                return False

        visited_branch.remove(id)
        return True

    def _check_dates(self, cr, uid, ids, context=None):
        if context == None:
            context = {}
        obj_task = self.browse(cr, uid, ids[0], context=context)
        start = obj_task.date_start or False
        end = obj_task.date_end or False
        if start and end :
            if start > end:
                return False
        return True

    _constraints = [
        (_check_recursion, 'Error ! You cannot create recursive tasks.', ['parent_ids']),
        (_check_dates, 'Error ! Task end-date must be greater than task start-date', ['date_start','date_end'])
    ]

    # Override view according to the company definition
    def fields_view_get(self, cr, uid, view_id=None, view_type='form', context=None, toolbar=False, submenu=False):
        users_obj = self.pool.get('res.users')
        if context is None: context = {}

        res = super(task, self).fields_view_get(cr, uid, view_id, view_type, context, toolbar, submenu=submenu)

        # read uom as admin to avoid access rights issues, e.g. for portal/share users,
        # this should be safe (no context passed to avoid side-effects)
        obj_tm = users_obj.browse(cr, SUPERUSER_ID, uid, context=context).company_id.project_time_mode_id
        try:
            # using get_object to get translation value
            uom_hour = self.pool['ir.model.data'].get_object(cr, uid, 'product', 'product_uom_hour', context=context)
        except ValueError:
            uom_hour = False
        if not obj_tm or not uom_hour or obj_tm.id == uom_hour.id:
            return res

        eview = etree.fromstring(res['arch'])

        # if the project_time_mode_id is not in hours (so in days), display it as a float field
        def _check_rec(eview):
            if eview.attrib.get('widget','') == 'float_time':
                eview.set('widget','float')
            for child in eview:
                _check_rec(child)
            return True

        _check_rec(eview)

        res['arch'] = etree.tostring(eview)

        # replace reference of 'Hours' to 'Day(s)'
        for f in res['fields']:
            # TODO this NOT work in different language than english
            # the field 'Initially Planned Hours' should be replaced by 'Initially Planned Days'
            # but string 'Initially Planned Days' is not available in translation
            if 'Hours' in res['fields'][f]['string']:
                res['fields'][f]['string'] = res['fields'][f]['string'].replace('Hours', obj_tm.name)
        return res

    def get_empty_list_help(self, cr, uid, help, context=None):
        context['empty_list_help_id'] = context.get('default_project_id')
        context['empty_list_help_model'] = 'project.project'
        context['empty_list_help_document_name'] = _("tasks")
        return super(task, self).get_empty_list_help(cr, uid, help, context=context)

    # ----------------------------------------
    # Case management
    # ----------------------------------------

    def stage_find(self, cr, uid, cases, section_id, domain=[], order='sequence', context=None):
        """ Override of the base.stage method
            Parameter of the stage search taken from the lead:
            - section_id: if set, stages must belong to this section or
              be a default stage; if not set, stages must be default
              stages
        """
        if isinstance(cases, (int, long)):
            cases = self.browse(cr, uid, cases, context=context)
        # collect all section_ids
        section_ids = []
        if section_id:
            section_ids.append(section_id)
        for task in cases:
            if task.project_id:
                section_ids.append(task.project_id.id)
        search_domain = []
        if section_ids:
            search_domain = [('|')] * (len(section_ids) - 1)
            for section_id in section_ids:
                search_domain.append(('project_ids', '=', section_id))
        search_domain += list(domain)
        # perform search, return the first found
        stage_ids = self.pool.get('project.task.type').search(cr, uid, search_domain, order=order, context=context)
        if stage_ids:
            return stage_ids[0]
        return False

    def _check_child_task(self, cr, uid, ids, context=None):
        if context == None:
            context = {}
        tasks = self.browse(cr, uid, ids, context=context)
        for task in tasks:
            if task.child_ids:
                for child in task.child_ids:
                    if child.stage_id and not child.stage_id.fold:
                        raise osv.except_osv(_("Warning!"), _("Child task still open.\nPlease cancel or complete child task first."))
        return True

    def _delegate_task_attachments(self, cr, uid, task_id, delegated_task_id, context=None):
        attachment = self.pool.get('ir.attachment')
        attachment_ids = attachment.search(cr, uid, [('res_model', '=', self._name), ('res_id', '=', task_id)], context=context)
        new_attachment_ids = []
        for attachment_id in attachment_ids:
            new_attachment_ids.append(attachment.copy(cr, uid, attachment_id, default={'res_id': delegated_task_id}, context=context))
        return new_attachment_ids

    def do_delegate(self, cr, uid, ids, delegate_data=None, context=None):
        """
        Delegate Task to another users.
        """
        if delegate_data is None:
            delegate_data = {}
        assert delegate_data['user_id'], _("Delegated User should be specified")
        delegated_tasks = {}
        for task in self.browse(cr, uid, ids, context=context):
            delegated_task_id = self.copy(cr, uid, task.id, {
                'name': delegate_data['name'],
                'project_id': delegate_data['project_id'] and delegate_data['project_id'][0] or False,
                'stage_id': delegate_data.get('stage_id') and delegate_data.get('stage_id')[0] or False,
                'user_id': delegate_data['user_id'] and delegate_data['user_id'][0] or False,
                'planned_hours': delegate_data['planned_hours'] or 0.0,
                'parent_ids': [(6, 0, [task.id])],
                'description': delegate_data['new_task_description'] or '',
                'child_ids': [],
                'work_ids': []
            }, context=context)
            self._delegate_task_attachments(cr, uid, task.id, delegated_task_id, context=context)
            newname = delegate_data['prefix'] or ''
            task.write({
                'remaining_hours': delegate_data['planned_hours_me'],
                'planned_hours': delegate_data['planned_hours_me'] + (task.effective_hours or 0.0),
                'name': newname,
            }, context=context)
            delegated_tasks[task.id] = delegated_task_id
        return delegated_tasks

    def set_remaining_time(self, cr, uid, ids, remaining_time=1.0, context=None):
        for task in self.browse(cr, uid, ids, context=context):
            if (task.stage_id and task.stage_id.sequence <= 1) or (task.planned_hours == 0.0):
                self.write(cr, uid, [task.id], {'planned_hours': remaining_time}, context=context)
        self.write(cr, uid, ids, {'remaining_hours': remaining_time}, context=context)
        return True

    def set_remaining_time_1(self, cr, uid, ids, context=None):
        return self.set_remaining_time(cr, uid, ids, 1.0, context)

    def set_remaining_time_2(self, cr, uid, ids, context=None):
        return self.set_remaining_time(cr, uid, ids, 2.0, context)

    def set_remaining_time_5(self, cr, uid, ids, context=None):
        return self.set_remaining_time(cr, uid, ids, 5.0, context)

    def set_remaining_time_10(self, cr, uid, ids, context=None):
        return self.set_remaining_time(cr, uid, ids, 10.0, context)

    def set_kanban_state_blocked(self, cr, uid, ids, context=None):
        return self.write(cr, uid, ids, {'kanban_state': 'blocked'}, context=context)

    def set_kanban_state_normal(self, cr, uid, ids, context=None):
        return self.write(cr, uid, ids, {'kanban_state': 'normal'}, context=context)

    def set_kanban_state_done(self, cr, uid, ids, context=None):
        self.write(cr, uid, ids, {'kanban_state': 'done'}, context=context)
        return False

    def _store_history(self, cr, uid, ids, context=None):
        for task in self.browse(cr, uid, ids, context=context):
            self.pool.get('project.task.history').create(cr, uid, {
                'task_id': task.id,
                'remaining_hours': task.remaining_hours,
                'planned_hours': task.planned_hours,
                'kanban_state': task.kanban_state,
                'type_id': task.stage_id.id,
                'user_id': task.user_id.id

            }, context=context)
        return True

    # ------------------------------------------------
    # CRUD overrides
    # ------------------------------------------------

    def create(self, cr, uid, vals, context=None):
        if context is None:
            context = {}

        # for default stage
        if vals.get('project_id') and not context.get('default_project_id'):
            context['default_project_id'] = vals.get('project_id')
        # user_id change: update date_start
        if vals.get('user_id') and not vals.get('date_start'):
            vals['date_start'] = fields.datetime.now()

        # context: no_log, because subtype already handle this
        create_context = dict(context, mail_create_nolog=True)
        task_id = super(task, self).create(cr, uid, vals, context=create_context)
        self._store_history(cr, uid, [task_id], context=context)
        return task_id

    def write(self, cr, uid, ids, vals, context=None):
        if isinstance(ids, (int, long)):
            ids = [ids]

        # stage change: update date_last_stage_update
        if 'stage_id' in vals:
            vals['date_last_stage_update'] = fields.datetime.now()
        # user_id change: update date_start
        if vals.get('user_id') and 'date_start' not in vals:
            vals['date_start'] = fields.datetime.now()

        # Overridden to reset the kanban_state to normal whenever
        # the stage (stage_id) of the task changes.
        if vals and not 'kanban_state' in vals and 'stage_id' in vals:
            new_stage = vals.get('stage_id')
            vals_reset_kstate = dict(vals, kanban_state='normal')
            for t in self.browse(cr, uid, ids, context=context):
                write_vals = vals_reset_kstate if t.stage_id != new_stage else vals
                super(task, self).write(cr, uid, [t.id], write_vals, context=context)
            result = True
        else:
            result = super(task, self).write(cr, uid, ids, vals, context=context)

        if any(item in vals for item in ['stage_id', 'remaining_hours', 'user_id', 'kanban_state']):
            self._store_history(cr, uid, ids, context=context)
        return result

    def unlink(self, cr, uid, ids, context=None):
        if context == None:
            context = {}
        self._check_child_task(cr, uid, ids, context=context)
        res = super(task, self).unlink(cr, uid, ids, context)
        return res

    def _generate_task(self, cr, uid, tasks, ident=4, context=None):
        context = context or {}
        result = ""
        ident = ' '*ident
        for task in tasks:
            if task.stage_id and task.stage_id.fold:
                continue
            result += '''
%sdef Task_%s():
%s  todo = \"%.2fH\"
%s  effort = \"%.2fH\"''' % (ident,task.id, ident,task.remaining_hours, ident,task.total_hours)
            start = []
            for t2 in task.parent_ids:
                start.append("up.Task_%s.end" % (t2.id,))
            if start:
                result += '''
%s  start = max(%s)
''' % (ident,','.join(start))

            if task.user_id:
                result += '''
%s  resource = %s
''' % (ident, 'User_'+str(task.user_id.id))

        result += "\n"
        return result

    # ---------------------------------------------------
    # Mail gateway
    # ---------------------------------------------------

    def message_get_reply_to(self, cr, uid, ids, context=None):
        """ Override to get the reply_to of the parent project. """
        return [task.project_id.message_get_reply_to()[0] if task.project_id else False
                    for task in self.browse(cr, uid, ids, context=context)]

    def message_new(self, cr, uid, msg, custom_values=None, context=None):
        """ Override to updates the document according to the email. """
        if custom_values is None:
            custom_values = {}
        defaults = {
            'name': msg.get('subject'),
            'planned_hours': 0.0,
        }
        defaults.update(custom_values)
        return super(task, self).message_new(cr, uid, msg, custom_values=defaults, context=context)

    def message_update(self, cr, uid, ids, msg, update_vals=None, context=None):
        """ Override to update the task according to the email. """
        if update_vals is None:
            update_vals = {}
        maps = {
            'cost': 'planned_hours',
        }
        for line in msg['body'].split('\n'):
            line = line.strip()
            res = tools.command_re.match(line)
            if res:
                match = res.group(1).lower()
                field = maps.get(match)
                if field:
                    try:
                        update_vals[field] = float(res.group(2).lower())
                    except (ValueError, TypeError):
                        pass
        return super(task, self).message_update(cr, uid, ids, msg, update_vals=update_vals, context=context)

class project_work(osv.osv):
    _name = "project.task.work"
    _description = "Project Task Work"
    _columns = {
        'name': fields.char('Work summary', size=128),
        'date': fields.datetime('Date', select="1"),
        'task_id': fields.many2one('project.task', 'Task', ondelete='cascade', required=True, select="1"),
        'hours': fields.float('Time Spent'),
        'user_id': fields.many2one('res.users', 'Done by', required=True, select="1"),
        'company_id': fields.related('task_id', 'company_id', type='many2one', relation='res.company', string='Company', store=True, readonly=True)
    }

    _defaults = {
        'user_id': lambda obj, cr, uid, context: uid,
        'date': lambda *a: time.strftime('%Y-%m-%d %H:%M:%S')
    }

    _order = "date desc"
    def create(self, cr, uid, vals, *args, **kwargs):
        if 'hours' in vals and (not vals['hours']):
            vals['hours'] = 0.00
        if 'task_id' in vals:
            cr.execute('update project_task set remaining_hours=remaining_hours - %s where id=%s', (vals.get('hours',0.0), vals['task_id']))
        return super(project_work,self).create(cr, uid, vals, *args, **kwargs)

    def write(self, cr, uid, ids, vals, context=None):
        if 'hours' in vals and (not vals['hours']):
            vals['hours'] = 0.00
        if 'hours' in vals:
            for work in self.browse(cr, uid, ids, context=context):
                cr.execute('update project_task set remaining_hours=remaining_hours - %s + (%s) where id=%s', (vals.get('hours',0.0), work.hours, work.task_id.id))
        return super(project_work,self).write(cr, uid, ids, vals, context)

    def unlink(self, cr, uid, ids, *args, **kwargs):
        for work in self.browse(cr, uid, ids):
            cr.execute('update project_task set remaining_hours=remaining_hours + %s where id=%s', (work.hours, work.task_id.id))
        return super(project_work,self).unlink(cr, uid, ids,*args, **kwargs)


class account_analytic_account(osv.osv):
    _inherit = 'account.analytic.account'
    _description = 'Analytic Account'
    _columns = {
        'use_tasks': fields.boolean('Tasks',help="If checked, this contract will be available in the project menu and you will be able to manage tasks or track issues"),
        'company_uom_id': fields.related('company_id', 'project_time_mode_id', type='many2one', relation='product.uom'),
    }

    def on_change_template(self, cr, uid, ids, template_id, context=None):
        res = super(account_analytic_account, self).on_change_template(cr, uid, ids, template_id, context=context)
        if template_id and 'value' in res:
            template = self.browse(cr, uid, template_id, context=context)
            res['value']['use_tasks'] = template.use_tasks
        return res

    def _trigger_project_creation(self, cr, uid, vals, context=None):
        '''
        This function is used to decide if a project needs to be automatically created or not when an analytic account is created. It returns True if it needs to be so, False otherwise.
        '''
        if context is None: context = {}
        return vals.get('use_tasks') and not 'project_creation_in_progress' in context

    def project_create(self, cr, uid, analytic_account_id, vals, context=None):
        '''
        This function is called at the time of analytic account creation and is used to create a project automatically linked to it if the conditions are meet.
        '''
        project_pool = self.pool.get('project.project')
        project_id = project_pool.search(cr, uid, [('analytic_account_id','=', analytic_account_id)])
        if not project_id and self._trigger_project_creation(cr, uid, vals, context=context):
            project_values = {
                'name': vals.get('name'),
                'analytic_account_id': analytic_account_id,
                'type': vals.get('type','contract'),
            }
            return project_pool.create(cr, uid, project_values, context=context)
        return False

    def create(self, cr, uid, vals, context=None):
        if context is None:
            context = {}
        if vals.get('child_ids', False) and context.get('analytic_project_copy', False):
            vals['child_ids'] = []
        analytic_account_id = super(account_analytic_account, self).create(cr, uid, vals, context=context)
        self.project_create(cr, uid, analytic_account_id, vals, context=context)
        return analytic_account_id

    def write(self, cr, uid, ids, vals, context=None):
        if isinstance(ids, (int, long)):
            ids = [ids]
        vals_for_project = vals.copy()
        for account in self.browse(cr, uid, ids, context=context):
            if not vals.get('name'):
                vals_for_project['name'] = account.name
            if not vals.get('type'):
                vals_for_project['type'] = account.type
            self.project_create(cr, uid, account.id, vals_for_project, context=context)
        return super(account_analytic_account, self).write(cr, uid, ids, vals, context=context)

    def unlink(self, cr, uid, ids, *args, **kwargs):
        project_obj = self.pool.get('project.project')
        analytic_ids = project_obj.search(cr, uid, [('analytic_account_id','in',ids)])
        if analytic_ids:
            raise osv.except_osv(_('Warning!'), _('Please delete the project linked with this account first.'))
        return super(account_analytic_account, self).unlink(cr, uid, ids, *args, **kwargs)

    def name_search(self, cr, uid, name, args=None, operator='ilike', context=None, limit=100):
        if args is None:
            args = []
        if context is None:
            context={}
        if context.get('current_model') == 'project.project':
            project_ids = self.search(cr, uid, args + [('name', operator, name)], limit=limit, context=context)
            return self.name_get(cr, uid, project_ids, context=context)

        return super(account_analytic_account, self).name_search(cr, uid, name, args=args, operator=operator, context=context, limit=limit)


class project_project(osv.osv):
    _inherit = 'project.project'
    _defaults = {
        'use_tasks': True
    }

class project_task_history(osv.osv):
    """
    Tasks History, used for cumulative flow charts (Lean/Agile)
    """
    _name = 'project.task.history'
    _description = 'History of Tasks'
    _rec_name = 'task_id'
    _log_access = False

    def _get_date(self, cr, uid, ids, name, arg, context=None):
        result = {}
        for history in self.browse(cr, uid, ids, context=context):
            if history.type_id and history.type_id.fold:
                result[history.id] = history.date
                continue
            cr.execute('''select
                    date
                from
                    project_task_history
                where
                    task_id=%s and
                    id>%s
                order by id limit 1''', (history.task_id.id, history.id))
            res = cr.fetchone()
            result[history.id] = res and res[0] or False
        return result

    def _get_related_date(self, cr, uid, ids, context=None):
        result = []
        for history in self.browse(cr, uid, ids, context=context):
            cr.execute('''select
                    id
                from
                    project_task_history
                where
                    task_id=%s and
                    id<%s
                order by id desc limit 1''', (history.task_id.id, history.id))
            res = cr.fetchone()
            if res:
                result.append(res[0])
        return result

    _columns = {
        'task_id': fields.many2one('project.task', 'Task', ondelete='cascade', required=True, select=True),
        'type_id': fields.many2one('project.task.type', 'Stage'),
        'kanban_state': fields.selection([('normal', 'Normal'), ('blocked', 'Blocked'), ('done', 'Ready for next stage')], 'Kanban State', required=False),
        'date': fields.date('Date', select=True),
        'end_date': fields.function(_get_date, string='End Date', type="date", store={
            'project.task.history': (_get_related_date, None, 20)
        }),
        'remaining_hours': fields.float('Remaining Time', digits=(16, 2)),
        'planned_hours': fields.float('Planned Time', digits=(16, 2)),
        'user_id': fields.many2one('res.users', 'Responsible'),
    }
    _defaults = {
        'date': fields.date.context_today,
    }

class project_task_history_cumulative(osv.osv):
    _name = 'project.task.history.cumulative'
    _table = 'project_task_history_cumulative'
    _inherit = 'project.task.history'
    _auto = False

    _columns = {
        'end_date': fields.date('End Date'),
        'project_id': fields.many2one('project.project', 'Project'),
    }

    def init(self, cr):
        tools.drop_view_if_exists(cr, 'project_task_history_cumulative')

        cr.execute(""" CREATE VIEW project_task_history_cumulative AS (
            SELECT
                history.date::varchar||'-'||history.history_id::varchar AS id,
                history.date AS end_date,
                *
            FROM (
                SELECT
                    h.id AS history_id,
                    h.date+generate_series(0, CAST((coalesce(h.end_date, DATE 'tomorrow')::date - h.date) AS integer)-1) AS date,
                    h.task_id, h.type_id, h.user_id, h.kanban_state,
                    greatest(h.remaining_hours, 1) AS remaining_hours, greatest(h.planned_hours, 1) AS planned_hours,
                    t.project_id
                FROM
                    project_task_history AS h
                    JOIN project_task AS t ON (h.task_id = t.id)

            ) AS history
        )
        """)

class project_category(osv.osv):
    """ Category of project's task (or issue) """
    _name = "project.category"
    _description = "Category of project's task, issue, ..."
    _columns = {
        'name': fields.char('Name', size=64, required=True, translate=True),
    }
# vim:expandtab:smartindent:tabstop=4:softtabstop=4:shiftwidth=4:<|MERGE_RESOLUTION|>--- conflicted
+++ resolved
@@ -670,10 +670,6 @@
             res[task.id]['progress'] = 0.0
             if (task.remaining_hours + hours.get(task.id, 0.0)):
                 res[task.id]['progress'] = round(min(100.0 * hours.get(task.id, 0.0) / res[task.id]['total_hours'], 99.99),2)
-<<<<<<< HEAD
-            # TDE CHECK: if task.state in ('done','cancelled'):
-=======
->>>>>>> 35077af5
             if task.stage_id and task.stage_id.fold:
                 res[task.id]['progress'] = 100.0
         return res
