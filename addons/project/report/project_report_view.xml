<?xml version="1.0" encoding="utf-8"?>
<openerp>
    <data>

        <menuitem id="base.menu_project_report" name="Reporting" parent="base.menu_main_pm" sequence="50"/>

        <record id="view_task_project_user_tree" model="ir.ui.view">
            <field name="name">report.project.task.user.tree</field>
            <field name="model">report.project.task.user</field>
            <field name="type">tree</field>
            <field name="arch" type="xml">
                <tree string="Tasks Analysis">
                	<field name="name" invisible="1"/>
                    <field name="project_id" invisible="1"/>
                    <field name="user_id" invisible="1"/>
                    <field name="date_deadline" invisible="1"/>
                    <field name="state" invisible="1"/>
                    <field name="date_start" invisible="1"/>
                    <field name="date_end" invisible="1"/>
                    <field name="company_id" invisible="1" groups="base.group_multi_company"/>
                    <field name="partner_id" invisible="1"/>
                    <field name="type_id" invisible="1"/>
                    <field name="day" invisible="1"/>
                    <field name="month" invisible="1"/>
                    <field name="year" invisible="1"/>
                    <field name="nbr" sum='# of tasks'/>
                    <field name="no_of_days" sum="# of Days"/>
                    <field name="total_hours" sum='Total Hours'/>
                    <field name="hours_planned" sum='Planned Hours'/>
                    <field name="remaining_hours" sum='Remaining Hours'/>
                    <field name="hours_effective" sum='Effective Hours'/>
                    <field name="hours_delay" sum='Avg. Plan.-Eff.'/>
                    <field name="opening_days" sum='Days to Open'/>
                    <field name="closing_days" sum='Days to Close'/>
                    <field name="delay_endings_days" sum='OverPass delay'/>
                    <field name="progress" sum='Progress' widget='progressbar'/>
                </tree>
            </field>
        </record>

        <record id="view_task_project_user_graph" model="ir.ui.view">
            <field name="name">report.project.task.user.graph</field>
            <field name="model">report.project.task.user</field>
            <field name="type">graph</field>
            <field name="arch" type="xml">
	            <graph string="Tasks Analysis" type="bar">
	                 <field name="name"/>
	                 <field name="state" group="True"/>
	                 <field name="no_of_days" operator="+"/>
	             </graph>
         	</field>
    	</record>

        <record id="view_task_project_user_search" model="ir.ui.view">
            <field name="name">report.project.task.user.search</field>
            <field name="model">report.project.task.user</field>
            <field name="type">search</field>
            <field name="arch" type="xml">
                <search string="Tasks Analysis">
                	<group colspan="10" col="12">
	                    <filter icon="terp-go-year" string="  Year  "
                                domain="[('date_start','&lt;=', time.strftime('%%Y-%%m-%%d')),('date_start','&gt;=',time.strftime('%%Y-01-01'))]"
	                    	    help="Current Year"/>
	                    <filter icon="terp-go-month" string="   Month   "
	                    		name="month"
	                    		domain="[('date_start','&lt;=', time.strftime('%%Y-%%m-%%d')),('date_start','&gt;=',time.strftime('%%Y-%%m-01'))]"
	                    		help="Current Month"/>
		                <filter icon="terp-go-week"
	                            string="    Month-1    "
	                            separator="1"
	                            domain="[('date_start','&lt;=', (datetime.date (int(time.strftime('%%Y')), datetime.date.today().month, 1) - datetime.timedelta (days = 1)).strftime('%%Y-%%m-%%d')),('date_start','&gt;',(datetime.date (int(time.strftime('%%Y')), datetime.date.today().month-1, 1)).strftime('%%Y-%%m-%%d'))]"
	                            help="Previous Month"/>
	                    <separator orientation="vertical"/>
	                    <filter string="Draft"
	                    		icon="terp-document-new"
	                    		domain="[('state','=','draft')]"
	                    		help = "Draft tasks"/>
		                <filter string="Current"
		                		icon="terp-check"
		                		domain="[('state', '=' ,'open')]"
		                		help = "In progress tasks"/>
	                   	<filter string="Pending"
	                   			icon="terp-gtk-media-pause"
	                   			domain="[('state','=','pending')]"
	                   			help = "Pending tasks"/>
                      	<filter string="Done"
                    			icon="terp-dialog-close"
                    			name="done"
                    			domain="[('state','=','done')]"/>
                       <separator orientation="vertical"/>
	                    <field name="project_id">
	                        <filter icon="terp-folder-blue"
	                        		string="My Projects"
	                        		help="My Projects" domain="[('project_id','=',uid)]"/>
                          </field>

                          <field name="user_id" widget="selection">
	                        <filter icon="terp-personal"
	                        		string="My Task"
	                        		help = "My tasks"
	                        		domain="[('user_id','=',uid)]" />
	                        <filter icon="terp-personal-"
	                        		string="Non Assigned Tasks to users"
	                        		help="Non Assigned Tasks to users"
	                        		domain="[('user_id','=',False)]"/>
                          </field>
                      <field name="partner_id" />
                    </group>
                    <newline/>
                    <group expand="0" string="Extended Filters..." colspan="10" col="12" groups="base.group_extended">
                        <field name="type_id" widget="selection"/>
                        <separator orientation="vertical"/>
                        <field name="date_start"/>
                        <field name="date_deadline"/>
                        <field name="date_end"/>
                        <separator orientation="vertical"/>
                        <field name="priority"/>
                        <field name="company_id" groups="base.group_multi_company" widget="selection"/>
                    </group>
                    <newline/>
                    <group expand="1" string="Group By..." colspan="10" col="12">
                        <filter string="Project" name="project" icon="terp-folder-blue" context="{'group_by':'project_id'}"/>
                        <filter string="Task" icon="terp-stock_align_left_24" context="{'group_by':'name'}" />
                        <separator orientation="vertical"/>
                        <filter string="Partner" icon="terp-partner" context="{'group_by':'partner_id'}" />
                        <filter string="Assigned to" name="User" icon="terp-personal" context="{'group_by':'user_id'}" />
                        <separator orientation="vertical"/>
                        <filter string="State" icon="terp-stock_effects-object-colorize" context="{'group_by':'state'}"/>
                        <filter string="Company" icon="terp-go-home" context="{'group_by':'company_id'}"  groups="base.group_multi_company"/>
                        <filter string="Stage" icon="terp-stage" context="{'group_by':'type_id'}" />
                        <separator orientation="vertical"/>
                        <filter string="Day" icon="terp-go-today" context="{'group_by':'day'}" help="Current Day"/>
                        <filter string="Month" icon="terp-go-month" context="{'group_by':'month'}" help="Current Month"/>
                        <filter string="Year" icon="terp-go-year" context="{'group_by':'year'}" help="Current Year"/>
                    </group>
<<<<<<< HEAD
                    <newline/>
	                <group expand="0" string="Extended Filters..." colspan="10" col="12" groups="base.group_extended">
	                	<field name="priority" string="Priority"/>
	                    <field name="type_id" widget="selection"/>
	                    <newline/>
                        <field name="date_start"/>
                        <field name="date_end"/>
                        <field name="date_deadline"/>
	                    <field name="company_id" groups="base.group_multi_company" widget="selection"/>
                    </group>
=======
>>>>>>> 772c9d7c
                </search>
            </field>
        </record>

       <record id="action_project_task_user_tree" model="ir.actions.act_window">
            <field name="name">Tasks Analysis</field>
            <field name="res_model">report.project.task.user</field>
            <field name="view_type">form</field>
            <field name="view_mode">tree,graph</field>
            <field name="search_view_id" ref="view_task_project_user_search"/>
            <field name="context">{'search_default_month':1,'search_default_project':1,'group_by_no_leaf':1,'group_by':[]}</field>
            <field name="help">Get detailed analysis by task</field>
        </record>

        <menuitem action="action_project_task_user_tree" id="menu_project_task_user_tree" parent="base.menu_project_report" groups="project.group_project_manager"/>

   <!-- Views and action for project dashboard -->
   <record id="view_project_vs_remaining_hours_tree" model="ir.ui.view">
        <field name="name">project.vs.remaining.hour.tree</field>
        <field name="model">project.vs.hours</field>
        <field name="type">tree</field>
        <field name="arch" type="xml">
            <tree string="Project and remaining hours" colors="pink:state=='draft';blue:state=='pending';black:state=='open';red:state=='cancelled';grey:state=='close';yellow:state=='template'">
                <field name="project"/>
                <field name="remaining_hours"/>
                <field name="state"/>
            </tree>
        </field>
    </record>

    <record id="view_project_vs_remaining_hours_graph" model="ir.ui.view">
         <field name="name">project.vs.remaining.hour.graph</field>
         <field name="model">project.vs.hours</field>
         <field name="type">graph</field>
         <field name="arch" type="xml">
             <graph string="Project vs remaining hours" type="bar">
                 <field name="project"/>
                 <field name="state" group="True"/>
                 <field name="remaining_hours" operator="+"/>
             </graph>
         </field>
    </record>

    <record id="action_project_vs_remaining_hours_graph" model="ir.actions.act_window">
        <field name="name">Project and remaining hours</field>
        <field name="res_model">project.vs.hours</field>
        <field name="view_type">form</field>
        <field name="view_mode">graph,tree</field>
        <field name="domain">[('uid','=',uid),('state','=','open')]</field>
        <field name="view_id" ref="view_project_vs_remaining_hours_graph"/>
    </record>

	<record id="open_view_project_vs_remaining_hours_tree" model="ir.actions.act_window.view">
            <field eval="1" name="sequence"/>
            <field name="view_mode">tree</field>
            <field name="view_id" ref="view_project_vs_remaining_hours_tree"/>
            <field name="act_window_id" ref="action_project_vs_remaining_hours_graph"/>
   </record>
   <record id="open_view_project_vs_remaining_hours_graph" model="ir.actions.act_window.view">
            <field eval="2" name="sequence"/>
            <field name="view_mode">graph</field>
            <field name="view_id" ref="view_project_vs_remaining_hours_graph"/>
            <field name="act_window_id" ref="action_project_vs_remaining_hours_graph"/>
   </record>
    <!-- Views and action for project issue dashboard -->
    <record id="view_task_by_days_tree" model="ir.ui.view">
        <field name="name">task.by.days.tree</field>
        <field name="model">task.by.days</field>
        <field name="type">tree</field>
        <field name="arch" type="xml">
            <tree string="Task By Days" >
                <field name="day"/>
                <field name="total_task"/>
                <field name="state"/>
            </tree>
        </field>
    </record>

    <record id="view_task_by_days_graph" model="ir.ui.view">
         <field name="name">task.by.days.graph</field>
         <field name="model">task.by.days</field>
         <field name="type">graph</field>
         <field name="arch" type="xml">
             <graph string="Task By Days" type="bar">
                 <field name="day"/>
                 <field name="state" group="True"/>
                 <field name="project_id" group="True"/>
                 <field name="total_task" operator="+"/>
             </graph>
         </field>
    </record>

    <record id="action_task_by_days_graph" model="ir.actions.act_window">
        <field name="name">Task By Days</field>
        <field name="res_model">task.by.days</field>
        <field name="view_type">form</field>
        <field name="view_mode">graph,tree</field>
        <field name="domain">[('day','&lt;=',time.strftime('%Y-%m-%d')),('day','&gt;=', time.strftime('%Y-%m-%d', time.localtime(time.time()-(15*24*3600))))]</field>
        <field name="view_id" ref="view_task_by_days_graph"/>
    </record>

    <!-- Views and action for project  dashboard -->
   <record id="view_project_vs_planned_total_hours_tree" model="ir.ui.view">
        <field name="name">project.vs.planned.total.hour.tree</field>
        <field name="model">project.vs.hours</field>
        <field name="type">tree</field>
        <field name="arch" type="xml">
            <tree string="Project Vs Planned and Total Hours" colors="pink:state=='draft';blue:state=='pending';black:state=='open';red:state=='cancelled';grey:state=='close';yellow:state=='template'">
                <field name="project"/>
                <field name="planned_hours"/>
                <field name="total_hours"/>
            </tree>
        </field>
    </record>

    <record id="view_project_vs_planned_total_hours_graph" model="ir.ui.view">
         <field name="name">project.vs.planned.total.hour.graph</field>
         <field name="model">project.vs.hours</field>
         <field name="type">graph</field>
         <field name="arch" type="xml">
             <graph string="Project Vs Planned and Total Hours" type="bar">
                 <field name="project"/>
                 <field name="planned_hours" operator="+"/>
                 <field name="total_hours" operator="+"/>
             </graph>
         </field>
    </record>

    <record id="action_project_vs_planned_total_hours_graph" model="ir.actions.act_window">
        <field name="name">My projects: Planned Vs Total hours</field>
        <field name="res_model">project.vs.hours</field>
        <field name="view_type">form</field>
        <field name="view_mode">graph,tree</field>
        <field name="domain">[('uid','=',uid),('state','=','open')]</field>
        <field name="view_id" ref="view_project_vs_planned_total_hours_graph"/>
    </record>

	<record id="open_view_project_vs_planned_total_hours_tree" model="ir.actions.act_window.view">
            <field eval="1" name="sequence"/>
            <field name="view_mode">tree</field>
            <field name="view_id" ref="view_project_vs_planned_total_hours_tree"/>
            <field name="act_window_id" ref="action_project_vs_planned_total_hours_graph"/>
    </record>
    <record id="open_view_project_vs_planned_total_hours_graph" model="ir.actions.act_window.view">
            <field eval="2" name="sequence"/>
            <field name="view_mode">graph</field>
            <field name="view_id" ref="view_project_vs_planned_total_hours_graph"/>
            <field name="act_window_id" ref="action_project_vs_planned_total_hours_graph"/>
    </record>
    </data>
</openerp><|MERGE_RESOLUTION|>--- conflicted
+++ resolved
@@ -133,19 +133,6 @@
                         <filter string="Month" icon="terp-go-month" context="{'group_by':'month'}" help="Current Month"/>
                         <filter string="Year" icon="terp-go-year" context="{'group_by':'year'}" help="Current Year"/>
                     </group>
-<<<<<<< HEAD
-                    <newline/>
-	                <group expand="0" string="Extended Filters..." colspan="10" col="12" groups="base.group_extended">
-	                	<field name="priority" string="Priority"/>
-	                    <field name="type_id" widget="selection"/>
-	                    <newline/>
-                        <field name="date_start"/>
-                        <field name="date_end"/>
-                        <field name="date_deadline"/>
-	                    <field name="company_id" groups="base.group_multi_company" widget="selection"/>
-                    </group>
-=======
->>>>>>> 772c9d7c
                 </search>
             </field>
         </record>
