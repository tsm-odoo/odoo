# -*- coding: utf-8 -*-
# Part of Odoo. See LICENSE file for full copyright and licensing details.

from datetime import timedelta

from odoo import api, fields, models, tools, SUPERUSER_ID, _
from odoo.exceptions import UserError, AccessError, ValidationError
from odoo.tools.safe_eval import safe_eval


class ProjectTaskType(models.Model):
    _name = 'project.task.type'
    _description = 'Task Stage'
    _order = 'sequence, id'

    def _get_default_project_ids(self):
        default_project_id = self.env.context.get('default_project_id')
        return [default_project_id] if default_project_id else None

    name = fields.Char(string='Stage Name', required=True, translate=True)
    description = fields.Text(translate=True)
    sequence = fields.Integer(default=1)
    project_ids = fields.Many2many('project.project', 'project_task_type_rel', 'type_id', 'project_id', string='Projects',
        default=_get_default_project_ids)
    legend_priority = fields.Char(
        string='Starred Explanation', translate=True,
        help='Explanation text to help users using the star on tasks or issues in this stage.')
    legend_blocked = fields.Char(
        'Red Kanban Label', default=lambda s: _('Blocked'), translate=True, required=True,
        help='Override the default value displayed for the blocked state for kanban selection, when the task or issue is in that stage.')
    legend_done = fields.Char(
        'Green Kanban Label', default=lambda s: _('Ready for Next Stage'), translate=True, required=True,
        help='Override the default value displayed for the done state for kanban selection, when the task or issue is in that stage.')
    legend_normal = fields.Char(
        'Grey Kanban Label', default=lambda s: _('In Progress'), translate=True, required=True,
        help='Override the default value displayed for the normal state for kanban selection, when the task or issue is in that stage.')
    mail_template_id = fields.Many2one(
        'mail.template',
        string='Email Template',
        domain=[('model', '=', 'project.task')],
        help="If set an email will be sent to the customer when the task or issue reaches this step.")
    fold = fields.Boolean(string='Folded in Kanban',
        help='This stage is folded in the kanban view when there are no records in that stage to display.')
    rating_template_id = fields.Many2one(
        'mail.template',
        string='Rating Email Template',
        domain=[('model', '=', 'project.task')],
        help="If set and if the project's rating configuration is 'Rating when changing stage', then an email will be sent to the customer when the task reaches this step.")
    auto_validation_kanban_state = fields.Boolean('Automatic kanban status', default=False,
        help="Automatically modify the kanban state when the customer replies to the feedback for this stage.\n"
            " * A good feedback from the customer will update the kanban state to 'ready for the new stage' (green bullet).\n"
            " * A medium or a bad feedback will set the kanban state to 'blocked' (red bullet).\n")

    @api.multi
    def unlink(self):
        stages = self
        default_project_id = self.env.context.get('default_project_id')
        if default_project_id:
            shared_stages = self.filtered(lambda x: len(x.project_ids) > 1 and default_project_id in x.project_ids.ids)
            tasks = self.env['project.task'].with_context(active_test=False).search([('project_id', '=', default_project_id), ('stage_id', 'in', self.ids)])
            if shared_stages and not tasks:
                shared_stages.write({'project_ids': [(3, default_project_id)]})
                stages = self.filtered(lambda x: x not in shared_stages)
        return super(ProjectTaskType, stages).unlink()


class Project(models.Model):
    _name = "project.project"
    _description = "Project"
    _inherit = ['portal.mixin', 'mail.alias.mixin', 'mail.thread']
    _order = "sequence, name, id"
    _period_number = 5

    def get_alias_model_name(self, vals):
        return vals.get('alias_model', 'project.task')

    def get_alias_values(self):
        values = super(Project, self).get_alias_values()
        values['alias_defaults'] = {'project_id': self.id}
        return values

    @api.multi
    def unlink(self):
        for project in self:
            if project.tasks:
                raise UserError(_('You cannot delete a project containing tasks. You can either archive it or first delete all of its tasks.'))
        return super(Project, self).unlink()

    def _compute_attached_docs_count(self):
        Attachment = self.env['ir.attachment']
        for project in self:
            project.doc_count = Attachment.search_count([
                '|',
                '&',
                ('res_model', '=', 'project.project'), ('res_id', '=', project.id),
                '&',
                ('res_model', '=', 'project.task'), ('res_id', 'in', project.task_ids.ids)
            ])

    def _compute_task_count(self):
        task_data = self.env['project.task'].read_group([('project_id', 'in', self.ids), '|', ('stage_id.fold', '=', False), ('stage_id', '=', False)], ['project_id'], ['project_id'])
        result = dict((data['project_id'][0], data['project_id_count']) for data in task_data)
        for project in self:
            project.task_count = result.get(project.id, 0)

    @api.multi
    def attachment_tree_view(self):
        self.ensure_one()
        domain = [
            '|',
            '&', ('res_model', '=', 'project.project'), ('res_id', 'in', self.ids),
            '&', ('res_model', '=', 'project.task'), ('res_id', 'in', self.task_ids.ids)]
        return {
            'name': _('Attachments'),
            'domain': domain,
            'res_model': 'ir.attachment',
            'type': 'ir.actions.act_window',
            'view_id': False,
            'view_mode': 'kanban,tree,form',
            'view_type': 'form',
            'help': _('''<p class="o_view_nocontent_smiling_face">
                        Documents are attached to the tasks and issues of your project.</p><p>
                        Send messages or log internal notes with attachments to link
                        documents to your project.
                    </p>'''),
            'limit': 80,
            'context': "{'default_res_model': '%s','default_res_id': %d}" % (self._name, self.id)
        }

    @api.model
    def activate_sample_project(self):
        """ Unarchives the sample project 'project.project_project_data' and
            reloads the project dashboard """
        # Unarchive sample project
        project = self.env.ref('project.project_project_data', False)
        if project:
            project.write({'active': True})

        cover_image = self.env.ref('project.msg_task_data_14_attach', False)
        cover_task = self.env.ref('project.project_task_data_14', False)
        if cover_image and cover_task:
            cover_task.write({'displayed_image_id': cover_image.id})

        # Change the help message on the action (no more activate project)
        action = self.env.ref('project.open_view_project_all', False)
        action_data = None
        if action:
            action.sudo().write({
                "help": _('''<p class="o_view_nocontent_smiling_face">
                    Create a new project</p>''')
            })
            action_data = action.read()[0]
        # Reload the dashboard
        return action_data

    def _compute_is_favorite(self):
        for project in self:
            project.is_favorite = self.env.user in project.favorite_user_ids

    def _inverse_is_favorite(self):
        favorite_projects = not_fav_projects = self.env['project.project'].sudo()
        for project in self:
            if self.env.user in project.favorite_user_ids:
                favorite_projects |= project
            else:
                not_fav_projects |= project

        # Project User has no write access for project.
        not_fav_projects.write({'favorite_user_ids': [(4, self.env.uid)]})
        favorite_projects.write({'favorite_user_ids': [(3, self.env.uid)]})

    def _get_default_favorite_user_ids(self):
        return [(6, 0, [self.env.uid])]

    name = fields.Char("Name", index=True, required=True, track_visibility='onchange')
    active = fields.Boolean(default=True,
        help="If the active field is set to False, it will allow you to hide the project without removing it.")
    sequence = fields.Integer(default=10, help="Gives the sequence order when displaying a list of Projects.")
    partner_id = fields.Many2one('res.partner', string='Customer', auto_join=True, track_visibility='onchange')
    company_id = fields.Many2one('res.company', string='Company', required=True, default=lambda self: self.env.user.company_id)
    currency_id = fields.Many2one('res.currency', related="company_id.currency_id", string="Currency", readonly=True)

    favorite_user_ids = fields.Many2many(
        'res.users', 'project_favorite_user_rel', 'project_id', 'user_id',
        default=_get_default_favorite_user_ids,
        string='Members')
    is_favorite = fields.Boolean(compute='_compute_is_favorite', inverse='_inverse_is_favorite', string='Show Project on dashboard',
        help="Whether this project should be displayed on the dashboard or not")
    label_tasks = fields.Char(string='Use Tasks as', default='Tasks', help="Gives label to tasks on project's kanban view.")
    tasks = fields.One2many('project.task', 'project_id', string="Task Activities")
    resource_calendar_id = fields.Many2one(
        'resource.calendar', string='Working Time',
        default=lambda self: self.env.user.company_id.resource_calendar_id.id,
        help="Timetable working hours to adjust the gantt diagram report")
    type_ids = fields.Many2many('project.task.type', 'project_task_type_rel', 'project_id', 'type_id', string='Tasks Stages')
    task_count = fields.Integer(compute='_compute_task_count', string="Task Count")
    task_ids = fields.One2many('project.task', 'project_id', string='Tasks',
                               domain=['|', ('stage_id.fold', '=', False), ('stage_id', '=', False)])
    color = fields.Integer(string='Color Index')
    user_id = fields.Many2one('res.users', string='Project Manager', default=lambda self: self.env.user, track_visibility="onchange")
    alias_id = fields.Many2one('mail.alias', string='Alias', ondelete="restrict", required=True,
        help="Internal email associated with this project. Incoming emails are automatically synchronized "
             "with Tasks (or optionally Issues if the Issue Tracker module is installed).")
    privacy_visibility = fields.Selection([
            ('followers', _('On invitation only')),
            ('employees', _('Visible by all employees')),
            ('portal', _('Visible by following customers')),
        ],
        string='Privacy', required=True,
        default='portal',
        help="Holds visibility of the tasks or issues that belong to the current project:\n"
                "- On invitation only: Employees may only see the followed project, tasks or issues\n"
                "- Visible by all employees: Employees may see all project, tasks or issues\n"
                "- Visible by following customers: employees see everything;\n"
                "   if website is activated, portal users may see project, tasks or issues followed by\n"
                "   them or by someone of their company\n")
    doc_count = fields.Integer(compute='_compute_attached_docs_count', string="Number of documents attached")
    date_start = fields.Date(string='Start Date')
    date = fields.Date(string='Expiration Date', index=True, track_visibility='onchange')
    subtask_project_id = fields.Many2one('project.project', string='Sub-task Project', ondelete="restrict",
        help="Choosing a sub-tasks project will both enable sub-tasks and set their default project (possibly the project itself)")

    # rating fields
    percentage_satisfaction_task = fields.Integer(
        compute='_compute_percentage_satisfaction_task', string="Happy % on Task", store=True, default=-1)
    percentage_satisfaction_project = fields.Integer(
        compute="_compute_percentage_satisfaction_project", string="Happy % on Project", store=True, default=-1)
    rating_request_deadline = fields.Datetime(compute='_compute_rating_request_deadline', store=True)
    rating_status = fields.Selection([('stage', 'Rating when changing stage'), ('periodic', 'Periodical Rating'), ('no','No rating')], 'Customer(s) Ratings', help="How to get the customer's feedbacks?\n"
                    "- Rating when changing stage: Email will be sent when a task/issue is pulled in another stage\n"
                    "- Periodical Rating: Email will be sent periodically\n\n"
                    "Don't forget to set up the mail templates on the stages for which you want to get the customer's feedbacks.", default="no", required=True)
    rating_status_period = fields.Selection([
        ('daily', 'Daily'), ('weekly', 'Weekly'), ('bimonthly', 'Twice a Month'),
        ('monthly', 'Once a Month'), ('quarterly', 'Quarterly'), ('yearly', 'Yearly')
    ], 'Rating Frequency')

    portal_show_rating = fields.Boolean('Rating visible publicly', copy=False, oldname='website_published')

    _sql_constraints = [
        ('project_date_greater', 'check(date >= date_start)', 'Error! project start-date must be lower than project end-date.')
    ]

    def _compute_access_url(self):
        super(Project, self)._compute_access_url()
        for project in self:
            project.access_url = '/my/project/%s' % project.id

    def _compute_access_warning(self):
        super(Project, self)._compute_access_warning()
        for project in self.filtered(lambda x: x.privacy_visibility != 'portal'):
            project.access_warning = _(
                "The project cannot be shared with the recipient(s) because the privacy of the project is too restricted. Set the privacy to 'Visible by following customers' in order to make it accessible by the recipient(s).")

    @api.depends('percentage_satisfaction_task')
    def _compute_percentage_satisfaction_project(self):
        domain = [('create_date', '>=', fields.Datetime.to_string(fields.datetime.now() - timedelta(days=30)))]
        for project in self:
            activity = project.tasks.rating_get_grades(domain)
            project.percentage_satisfaction_project = activity['great'] * 100 / sum(activity.values()) if sum(activity.values()) else -1

    #TODO JEM: Only one field can be kept since project only contains task
    @api.depends('tasks.rating_ids.rating')
    def _compute_percentage_satisfaction_task(self):
        for project in self:
            activity = project.tasks.rating_get_grades()
            project.percentage_satisfaction_task = activity['great'] * 100 / sum(activity.values()) if sum(activity.values()) else -1

    @api.depends('rating_status', 'rating_status_period')
    def _compute_rating_request_deadline(self):
        periods = {'daily': 1, 'weekly': 7, 'bimonthly': 15, 'monthly': 30, 'quarterly': 90, 'yearly': 365}
        for project in self:
            project.rating_request_deadline = fields.datetime.now() + timedelta(days=periods.get(project.rating_status_period, 0))

    @api.multi
    def map_tasks(self, new_project_id):
        """ copy and map tasks from old to new project """
        tasks = self.env['project.task']
        for task in self.tasks:
            # preserve task name and stage, normally altered during copy
            defaults = {'stage_id': task.stage_id.id,
                        'name': task.name}
            tasks += task.copy(defaults)
        return self.browse(new_project_id).write({'tasks': [(6, 0, tasks.ids)]})

    @api.multi
    @api.returns('self', lambda value: value.id)
    def copy(self, default=None):
        if default is None:
            default = {}
        self = self.with_context(active_test=False)
        if not default.get('name'):
            default['name'] = _("%s (copy)") % (self.name)
        project = super(Project, self).copy(default)
        for follower in self.message_follower_ids:
            project.message_subscribe(partner_ids=follower.partner_id.ids, subtype_ids=follower.subtype_ids.ids)
        if 'tasks' not in default:
            self.map_tasks(project.id)
        return project

    @api.model
    def create(self, vals):
        # Prevent double project creation
        self = self.with_context(mail_create_nosubscribe=True)
        project = super(Project, self).create(vals)
        if not vals.get('subtask_project_id'):
            project.subtask_project_id = project.id
        if project.privacy_visibility == 'portal' and project.partner_id:
            project.message_subscribe(project.partner_id.ids)
        return project

    @api.multi
    def write(self, vals):
        # directly compute is_favorite to dodge allow write access right
        if 'is_favorite' in vals:
            vals.pop('is_favorite')
            self._fields['is_favorite'].determine_inverse(self)
        res = super(Project, self).write(vals) if vals else True
        if 'active' in vals:
            # archiving/unarchiving a project does it on its tasks, too
            self.with_context(active_test=False).mapped('tasks').write({'active': vals['active']})
        if vals.get('partner_id') or vals.get('privacy_visibility'):
            for project in self.filtered(lambda project: project.privacy_visibility == 'portal'):
                project.message_subscribe(project.partner_id.ids)
        return res

    @api.multi
    def message_subscribe(self, partner_ids=None, channel_ids=None, subtype_ids=None):
        """ Subscribe to all existing active tasks when subscribing to a project """
        res = super(Project, self).message_subscribe(partner_ids=partner_ids, channel_ids=channel_ids, subtype_ids=subtype_ids)
        project_subtypes = self.env['mail.message.subtype'].browse(subtype_ids) if subtype_ids else None
        task_subtypes = project_subtypes.mapped('parent_id').ids if project_subtypes else None
        if not subtype_ids or task_subtypes:
            self.mapped('tasks').message_subscribe(
                partner_ids=partner_ids, channel_ids=channel_ids, subtype_ids=task_subtypes)
        return res

    @api.multi
    def message_unsubscribe(self, partner_ids=None, channel_ids=None):
        """ Unsubscribe from all tasks when unsubscribing from a project """
        self.mapped('tasks').message_unsubscribe(partner_ids=partner_ids, channel_ids=channel_ids)
        return super(Project, self).message_unsubscribe(partner_ids=partner_ids, channel_ids=channel_ids)

    # ---------------------------------------------------
    #  Actions
    # ---------------------------------------------------

    @api.multi
    def toggle_favorite(self):
        favorite_projects = not_fav_projects = self.env['project.project'].sudo()
        for project in self:
            if self.env.user in project.favorite_user_ids:
                favorite_projects |= project
            else:
                not_fav_projects |= project

        # Project User has no write access for project.
        not_fav_projects.write({'favorite_user_ids': [(4, self.env.uid)]})
        favorite_projects.write({'favorite_user_ids': [(3, self.env.uid)]})

    @api.multi
    def open_tasks(self):
        ctx = dict(self._context)
        ctx.update({'search_default_project_id': self.id})
        action = self.env['ir.actions.act_window'].for_xml_id('project', 'act_project_project_2_project_task_all')
        return dict(action, context=ctx)

    @api.multi
    def action_view_all_rating(self):
        """ return the action to see all the rating of the project, and activate default filters """
        if self.portal_show_rating:
            return {
                'type': 'ir.actions.act_url',
                'name': "Redirect to the Website Projcet Rating Page",
                'target': 'self',
                'url': "/project/rating/%s" % (self.id,)
            }
        action = self.env['ir.actions.act_window'].for_xml_id('project', 'rating_rating_action_view_project_rating')
        action['name'] = _('Ratings of %s') % (self.name,)
        action_context = safe_eval(action['context']) if action['context'] else {}
        action_context.update(self._context)
        action_context['search_default_parent_res_name'] = self.name
        return dict(action, context=action_context)

    # ---------------------------------------------------
    # Rating business
    # ---------------------------------------------------

    # This method should be called once a day by the scheduler
    @api.model
    def _send_rating_all(self):
        projects = self.search([('rating_status', '=', 'periodic'), ('rating_request_deadline', '<=', fields.Datetime.now())])
        projects.mapped('task_ids')._send_task_rating_mail()
        projects._compute_rating_request_deadline()


class Task(models.Model):
    _name = "project.task"
    _description = "Task"
    _date_name = "date_start"
    _inherit = ['portal.mixin', 'mail.thread', 'mail.activity.mixin', 'rating.mixin']
    _mail_post_access = 'read'
    _order = "priority desc, sequence, id desc"

    @api.model
    def default_get(self, fields_list):
        result = super(Task, self).default_get(fields_list)
        # force some parent values, if needed
        if 'parent_id' in result and result['parent_id']:
            result.update(self._subtask_values_from_parent(result['parent_id']))
        return result

    @api.model
    def _get_default_partner(self):
        if 'default_project_id' in self.env.context:
            default_project_id = self.env['project.project'].browse(self.env.context['default_project_id'])
            return default_project_id.exists().partner_id

    def _get_default_stage_id(self):
        """ Gives default stage_id """
        project_id = self.env.context.get('default_project_id')
        if not project_id:
            return False
        return self.stage_find(project_id, [('fold', '=', False)])

    @api.model
    def _read_group_stage_ids(self, stages, domain, order):
        search_domain = [('id', 'in', stages.ids)]
        if 'default_project_id' in self.env.context:
            search_domain = ['|', ('project_ids', '=', self.env.context['default_project_id'])] + search_domain

        stage_ids = stages._search(search_domain, order=order, access_rights_uid=SUPERUSER_ID)
        return stages.browse(stage_ids)

    active = fields.Boolean(default=True)
    name = fields.Char(string='Title', track_visibility='always', required=True, index=True)
    description = fields.Html(string='Description')
    priority = fields.Selection([
        ('0', 'Low'),
        ('1', 'Normal'),
        ], default='0', index=True, string="Priority")
    sequence = fields.Integer(string='Sequence', index=True, default=10,
        help="Gives the sequence order when displaying a list of tasks.")
    stage_id = fields.Many2one('project.task.type', string='Stage', ondelete='restrict', track_visibility='onchange', index=True,
        default=_get_default_stage_id, group_expand='_read_group_stage_ids',
        domain="[('project_ids', '=', project_id)]", copy=False)
    tag_ids = fields.Many2many('project.tags', string='Tags', oldname='categ_ids')
    kanban_state = fields.Selection([
        ('normal', 'Grey'),
        ('done', 'Green'),
        ('blocked', 'Red')], string='Kanban State',
        copy=False, default='normal', required=True)
    kanban_state_label = fields.Char(compute='_compute_kanban_state_label', string='Kanban State Label', track_visibility='onchange')
    create_date = fields.Datetime(index=True)
    write_date = fields.Datetime(index=True)  #not displayed in the view but it might be useful with base_automation module (and it needs to be defined first for that)
    date_start = fields.Datetime(string='Starting Date',
    default=fields.Datetime.now,
    index=True, copy=False)
    date_end = fields.Datetime(string='Ending Date', index=True, copy=False)
    date_assign = fields.Datetime(string='Assigning Date', index=True, copy=False, readonly=True)
    date_deadline = fields.Date(string='Deadline', index=True, copy=False, track_visibility='onchange')
    date_last_stage_update = fields.Datetime(string='Last Stage Update',
        default=fields.Datetime.now,
        index=True,
        copy=False,
        readonly=True)
    project_id = fields.Many2one('project.project',
        string='Project',
        default=lambda self: self.env.context.get('default_project_id'),
        index=True,
        track_visibility='onchange',
        change_default=True)
    notes = fields.Text(string='Notes')
    planned_hours = fields.Float("Planned Hours", help='It is the time planned to achieve the task. If this document has sub-tasks, it means the time needed to achieve this tasks and its childs.',track_visibility='onchange')
    subtask_planned_hours = fields.Float("Subtasks", compute='_compute_subtask_planned_hours', help="Computed using sum of hours planned of all subtasks created from main task. Usually these hours are less or equal to the Planned Hours (of main task).")
    user_id = fields.Many2one('res.users',
        string='Assigned to',
        default=lambda self: self.env.uid,
        index=True, track_visibility='always')
    partner_id = fields.Many2one('res.partner',
        string='Customer',
        default=lambda self: self._get_default_partner())
    manager_id = fields.Many2one('res.users', string='Project Manager', related='project_id.user_id', readonly=True, related_sudo=False)
    company_id = fields.Many2one('res.company',
        string='Company',
        default=lambda self: self.env['res.company']._company_default_get())
    color = fields.Integer(string='Color Index')
    user_email = fields.Char(related='user_id.email', string='User Email', readonly=True, related_sudo=False)
    attachment_ids = fields.One2many('ir.attachment', compute='_compute_attachment_ids', string="Main Attachments",
        help="Attachment that don't come from message.")
    # In the domain of displayed_image_id, we couln't use attachment_ids because a one2many is represented as a list of commands so we used res_model & res_id
    displayed_image_id = fields.Many2one('ir.attachment', domain="[('res_model', '=', 'project.task'), ('res_id', '=', id), ('mimetype', 'ilike', 'image')]", string='Cover Image')
    legend_blocked = fields.Char(related='stage_id.legend_blocked', string='Kanban Blocked Explanation', readonly=True, related_sudo=False)
    legend_done = fields.Char(related='stage_id.legend_done', string='Kanban Valid Explanation', readonly=True, related_sudo=False)
    legend_normal = fields.Char(related='stage_id.legend_normal', string='Kanban Ongoing Explanation', readonly=True, related_sudo=False)
    parent_id = fields.Many2one('project.task', string='Parent Task', index=True)
    child_ids = fields.One2many('project.task', 'parent_id', string="Sub-tasks", context={'active_test': False})
    subtask_project_id = fields.Many2one('project.project', related="project_id.subtask_project_id", string='Sub-task Project', readonly=True)
    subtask_count = fields.Integer("Sub-task count", compute='_compute_subtask_count')
    email_from = fields.Char(string='Email', help="These people will receive email.", index=True)
    email_cc = fields.Char(string='Watchers Emails', help="""These email addresses will be added to the CC field of all inbound
        and outbound emails for this record before being sent. Separate multiple email addresses with a comma""")
    # Computed field about working time elapsed between record creation and assignation/closing.
    working_hours_open = fields.Float(compute='_compute_elapsed', string='Working hours to assign', store=True, group_operator="avg")
    working_hours_close = fields.Float(compute='_compute_elapsed', string='Working hours to close', store=True, group_operator="avg")
    working_days_open = fields.Float(compute='_compute_elapsed', string='Working days to assign', store=True, group_operator="avg")
    working_days_close = fields.Float(compute='_compute_elapsed', string='Working days to close', store=True, group_operator="avg")
    # customer portal: include comment and incoming emails in communication history
    website_message_ids = fields.One2many(domain=lambda self: [('model', '=', self._name), ('message_type', 'in', ['email', 'comment'])])

    _constraints = [(models.BaseModel._check_recursion, 'Circular references are not permitted between tasks and sub-tasks', ['parent_id'])]

    def _compute_attachment_ids(self):
        for task in self:
            attachment_ids = self.env['ir.attachment'].search([('res_id', '=', task.id), ('res_model', '=', 'project.task')]).ids
            message_attachment_ids = self.mapped('message_ids.attachment_ids').ids  # from mail_thread
            task.attachment_ids = list(set(attachment_ids) - set(message_attachment_ids))

    @api.multi
    @api.depends('create_date', 'date_end', 'date_assign')
    def _compute_elapsed(self):
        task_linked_to_calendar = self.filtered(
            lambda task: task.project_id.resource_calendar_id and task.create_date
        )
        for task in task_linked_to_calendar:
            dt_create_date = fields.Datetime.from_string(task.create_date)

            if task.date_assign:
                dt_date_assign = fields.Datetime.from_string(task.date_assign)
                task.working_hours_open = task.project_id.resource_calendar_id.get_work_hours_count(
                        dt_create_date, dt_date_assign, compute_leaves=True)
                task.working_days_open = task.working_hours_open / 24.0

            if task.date_end:
                dt_date_end = fields.Datetime.from_string(task.date_end)
                task.working_hours_close = task.project_id.resource_calendar_id.get_work_hours_count(
                    dt_create_date, dt_date_end, compute_leaves=True)
                task.working_days_close = task.working_hours_close / 24.0

        (self - task_linked_to_calendar).update(dict.fromkeys(
            ['working_hours_open', 'working_hours_close', 'working_days_open', 'working_days_close'], 0.0))

    @api.depends('stage_id', 'kanban_state')
    def _compute_kanban_state_label(self):
        for task in self:
            if task.kanban_state == 'normal':
                task.kanban_state_label = task.legend_normal
            elif task.kanban_state == 'blocked':
                task.kanban_state_label = task.legend_blocked
            else:
                task.kanban_state_label = task.legend_done

    def _compute_access_url(self):
        super(Task, self)._compute_access_url()
        for task in self:
            task.access_url = '/my/task/%s' % task.id

    def _compute_access_warning(self):
        super(Task, self)._compute_access_warning()
        for task in self.filtered(lambda x: x.project_id.privacy_visibility != 'portal'):
            task.access_warning = _(
                "The task cannot be shared with the recipient(s) because the privacy of the project is too restricted. Set the privacy of the project to 'Visible by following customers' in order to make it accessible by the recipient(s).")

    @api.depends('child_ids.planned_hours')
    def _compute_subtask_planned_hours(self):
        for task in self:
            task.subtask_planned_hours = sum(task.child_ids.mapped('planned_hours'))

    @api.depends('child_ids')
    def _compute_subtask_count(self):
        """ Note: since we accept only one level subtask, we can use a read_group here """
        task_data = self.env['project.task'].read_group([('parent_id', 'in', self.ids)], ['parent_id'], ['parent_id'])
        mapping = dict((data['parent_id'][0], data['parent_id_count']) for data in task_data)
        for task in self:
            task.subtask_count = mapping.get(task.id, 0)

    @api.onchange('partner_id')
    def _onchange_partner_id(self):
        self.email_from = self.partner_id.email

    @api.onchange('parent_id')
    def _onchange_parent_id(self):
        if self.parent_id:
            for field_name in self._subtask_implied_fields():
                self[field_name] = self.parent_id[field_name]

    @api.onchange('project_id')
    def _onchange_project(self):
        if self.project_id:
            if not self.parent_id and self.project_id.partner_id:
                self.partner_id = self.project_id.partner_id
            if self.project_id not in self.stage_id.project_ids:
                self.stage_id = self.stage_find(self.project_id.id, [('fold', '=', False)])
        else:
            self.stage_id = False

    @api.onchange('user_id')
    def _onchange_user(self):
        if self.user_id:
            self.date_start = fields.Datetime.now()

    @api.constrains('parent_id', 'child_ids')
    def _check_subtask_level(self):
        for task in self:
            if task.parent_id and task.child_ids:
                raise ValidationError(_('Task %s cannot have several subtask levels.' % (task.name,)))

    @api.multi
    @api.returns('self', lambda value: value.id)
    def copy(self, default=None):
        if default is None:
            default = {}
        if not default.get('name'):
            default['name'] = _("%s (copy)") % self.name
        return super(Task, self).copy(default)

    @api.constrains('parent_id')
    def _check_parent_id(self):
        for task in self:
            if not task._check_recursion():
                raise ValidationError(_('Error! You cannot create recursive hierarchy of task(s).'))

    @api.model
    def get_empty_list_help(self, help):
        tname = _("task")
        project_id = self.env.context.get('default_project_id', False)
        if project_id:
            name = self.env['project.project'].browse(project_id).label_tasks
            if name: tname = name.lower()

        self = self.with_context(
            empty_list_help_id=self.env.context.get('default_project_id'),
            empty_list_help_model='project.project',
            empty_list_help_document_name=tname,
        )
        return super(Task, self).get_empty_list_help(help)

    # ----------------------------------------
    # Case management
    # ----------------------------------------

    def stage_find(self, section_id, domain=[], order='sequence'):
        """ Override of the base.stage method
            Parameter of the stage search taken from the lead:
            - section_id: if set, stages must belong to this section or
              be a default stage; if not set, stages must be default
              stages
        """
        # collect all section_ids
        section_ids = []
        if section_id:
            section_ids.append(section_id)
        section_ids.extend(self.mapped('project_id').ids)
        search_domain = []
        if section_ids:
            search_domain = [('|')] * (len(section_ids) - 1)
            for section_id in section_ids:
                search_domain.append(('project_ids', '=', section_id))
        search_domain += list(domain)
        # perform search, return the first found
        return self.env['project.task.type'].search(search_domain, order=order, limit=1).id

    # ------------------------------------------------
    # CRUD overrides
    # ------------------------------------------------

    @api.model
    def create(self, vals):
        # context: no_log, because subtype already handle this
        context = dict(self.env.context, mail_create_nolog=True)
        # force some parent values, if needed
        if 'parent_id' in vals and vals['parent_id']:
            vals.update(self._subtask_values_from_parent(vals['parent_id']))
        # for default stage
        if vals.get('project_id') and not context.get('default_project_id'):
            context['default_project_id'] = vals.get('project_id')
        # user_id change: update date_assign
        if vals.get('user_id'):
            vals['date_assign'] = fields.Datetime.now()
        # Stage change: Update date_end if folded stage
        if vals.get('stage_id'):
            vals.update(self.update_date_end(vals['stage_id']))
        task = super(Task, self.with_context(context)).create(vals)
        return task

    @api.multi
    def write(self, vals):
        now = fields.Datetime.now()
        # subtask: force some parent values, if needed
        if 'parent_id' in vals and vals['parent_id']:
            vals.update(self._subtask_values_from_parent(vals['parent_id']))
        # stage change: update date_last_stage_update
        if 'stage_id' in vals:
            vals.update(self.update_date_end(vals['stage_id']))
            vals['date_last_stage_update'] = now
            # reset kanban state when changing stage
            if 'kanban_state' not in vals:
                vals['kanban_state'] = 'normal'
        # user_id change: update date_assign
        if vals.get('user_id') and 'date_assign' not in vals:
            vals['date_assign'] = now

        result = super(Task, self).write(vals)
        # rating on stage
        if 'stage_id' in vals and vals.get('stage_id'):
            self.filtered(lambda x: x.project_id.rating_status == 'stage')._send_task_rating_mail(force_send=True)
        # subtask: update subtask according to parent values
        subtask_values_to_write = self._subtask_write_values(vals)
        if subtask_values_to_write:
            subtasks = self.filtered(lambda task: not task.parent_id).mapped('child_ids')
            if subtasks:
                subtasks.write(subtask_values_to_write)
        return result

    def update_date_end(self, stage_id):
        project_task_type = self.env['project.task.type'].browse(stage_id)
        if project_task_type.fold:
            return {'date_end': fields.Datetime.now()}
        return {'date_end': False}

    # ---------------------------------------------------
    # Subtasks
    # ---------------------------------------------------

    @api.model
    def _subtask_implied_fields(self):
        """ Return the list of field name to apply on subtask when changing parent_id or when updating parent task. """
        return ['partner_id', 'email_from']

    @api.multi
    def _subtask_write_values(self, values):
        """ Return the values to write on subtask when `values` is written on parent tasks
            :param values: dict of values to write on parent
        """
        result = {}
        for field_name in self._subtask_implied_fields():
            if field_name in values:
                result[field_name] = values[field_name]
        return result

    def _subtask_values_from_parent(self, parent_id):
        """ Get values for substask implied field of the given"""
        result = {}
        parent_task = self.env['project.task'].browse(parent_id)
        for field_name in self._subtask_implied_fields():
            result[field_name] = parent_task[field_name]
        return self._convert_to_write(result)

    # ---------------------------------------------------
    # Mail gateway
    # ---------------------------------------------------

    @api.multi
    def _track_template(self, tracking):
        res = super(Task, self)._track_template(tracking)
        test_task = self[0]
        changes, tracking_value_ids = tracking[test_task.id]
        if 'stage_id' in changes and test_task.stage_id.mail_template_id:
            res['stage_id'] = (test_task.stage_id.mail_template_id, {
                'auto_delete_message': True,
                'subtype_id': self.env['ir.model.data'].xmlid_to_res_id('mail.mt_note'),
                'notif_layout': 'mail.mail_notification_light'
            })
        return res

    @api.multi
    def _track_subtype(self, init_values):
        self.ensure_one()
        if 'kanban_state_label' in init_values and self.kanban_state == 'blocked':
            return 'project.mt_task_blocked'
        elif 'kanban_state_label' in init_values and self.kanban_state == 'done':
            return 'project.mt_task_ready'
        elif 'stage_id' in init_values and self.stage_id and self.stage_id.sequence <= 1:  # start stage -> new
            return 'project.mt_task_new'
        elif 'stage_id' in init_values:
            return 'project.mt_task_stage'
        return super(Task, self)._track_subtype(init_values)

    @api.multi
    def _notify_get_groups(self, message, groups):
        """ Handle project users and managers recipients that can assign
        tasks and create new one directly from notification emails. Also give
        access button to portal users and portal customers. If they are notified
        they should probably have access to the document. """
        groups = super(Task, self)._notify_get_groups(message, groups)

        self.ensure_one()

        new_group = (
            'group_project_user',
            lambda partner: bool(partner.user_ids) and any(user.has_group('project.group_project_user') for user in partner.user_ids),
            {},
        )

        if not self.user_id and not self.stage_id.fold:
            take_action = self._notify_get_action_link('assign')
            project_actions = [{'url': take_action, 'title': _('I take it')}]
<<<<<<< HEAD
            project_user_group_id = self.env.ref('project.group_project_user').id
            new_group = (
                'group_project_user', lambda pdata: pdata['type'] == 'user' and project_user_group_id in pdata['groups'], {
                    'actions': project_actions,
                })
            groups = [new_group] + groups
=======
            new_group[2]['actions'] = project_actions

        groups = [new_group] + groups
>>>>>>> ef6b574e

        for group_name, group_method, group_data in groups:
            if group_name == 'customer':
                continue
            group_data['has_button_access'] = True

        return groups

    @api.multi
    def _notify_get_reply_to(self, default=None, records=None, company=None, doc_names=None):
        """ Override to set alias of tasks to their project if any. """
        aliases = self.mapped('project_id')._notify_get_reply_to(default=default, records=None, company=company, doc_names=None)
        res = {task.id: aliases.get(task.project_id.id) for task in self}
        leftover = self.filtered(lambda rec: not rec.project_id)
        if leftover:
            res.update(super(Task, leftover)._notify_get_reply_to(default=default, records=None, company=company, doc_names=doc_names))
        return res

    @api.multi
    def email_split(self, msg):
        email_list = tools.email_split((msg.get('to') or '') + ',' + (msg.get('cc') or ''))
        # check left-part is not already an alias
        aliases = self.mapped('project_id.alias_name')
        return [x for x in email_list if x.split('@')[0] not in aliases]

    @api.model
    def message_new(self, msg, custom_values=None):
        """ Overrides mail_thread message_new that is called by the mailgateway
            through message_process.
            This override updates the document according to the email.
        """
        # remove default author when going through the mail gateway. Indeed we
        # do not want to explicitly set user_id to False; however we do not
        # want the gateway user to be responsible if no other responsible is
        # found.
        create_context = dict(self.env.context or {})
        create_context['default_user_id'] = False
        if custom_values is None:
            custom_values = {}
        defaults = {
            'name': msg.get('subject') or _("No Subject"),
            'email_from': msg.get('from'),
            'email_cc': msg.get('cc'),
            'planned_hours': 0.0,
            'partner_id': msg.get('author_id')
        }
        defaults.update(custom_values)

        task = super(Task, self.with_context(create_context)).message_new(msg, custom_values=defaults)
        email_list = task.email_split(msg)
        partner_ids = [p for p in task._find_partner_from_emails(email_list, force_create=False) if p]
        task.message_subscribe(partner_ids)
        return task

    @api.multi
    def message_update(self, msg, update_vals=None):
        """ Override to update the task according to the email. """
        email_list = self.email_split(msg)
        partner_ids = [p for p in self._find_partner_from_emails(email_list, force_create=False) if p]
        self.message_subscribe(partner_ids)
        return super(Task, self).message_update(msg, update_vals=update_vals)

    @api.multi
    def message_get_suggested_recipients(self):
        recipients = super(Task, self).message_get_suggested_recipients()
        for task in self:
            if task.partner_id:
                reason = _('Customer Email') if task.partner_id.email else _('Customer')
                task._message_add_suggested_recipient(recipients, partner=task.partner_id, reason=reason)
            elif task.email_from:
                task._message_add_suggested_recipient(recipients, email=task.email_from, reason=_('Customer Email'))
        return recipients

    @api.multi
    def _notify_specific_email_values(self, message):
        res = super(Task, self)._notify_specific_email_values(message)
        try:
            headers = safe_eval(res.get('headers', dict()))
        except Exception:
            headers = {}
        if self.project_id:
            current_objects = [h for h in headers.get('X-Odoo-Objects', '').split(',') if h]
            current_objects.insert(0, 'project.project-%s, ' % self.project_id.id)
            headers['X-Odoo-Objects'] = ','.join(current_objects)
        if self.tag_ids:
            headers['X-Odoo-Tags'] = ','.join(self.tag_ids.mapped('name'))
        res['headers'] = repr(headers)
        return res

    def _message_post_after_hook(self, message, *args, **kwargs):
        if self.email_from and not self.partner_id:
            # we consider that posting a message with a specified recipient (not a follower, a specific one)
            # on a document without customer means that it was created through the chatter using
            # suggested recipients. This heuristic allows to avoid ugly hacks in JS.
            new_partner = message.partner_ids.filtered(lambda partner: partner.email == self.email_from)
            if new_partner:
                self.search([
                    ('partner_id', '=', False),
                    ('email_from', '=', new_partner.email),
                    ('stage_id.fold', '=', False)]).write({'partner_id': new_partner.id})
        return super(Task, self)._message_post_after_hook(message, *args, **kwargs)

    def action_assign_to_me(self):
        self.write({'user_id': self.env.user.id})

    def action_open_parent_task(self):
        return {
            'name': _('Parent Task'),
            'view_type': 'form',
            'view_mode': 'form',
            'res_model': 'project.task',
            'res_id': self.parent_id.id,
            'type': 'ir.actions.act_window'
        }

    def action_subtask(self):
        action = self.env.ref('project.project_task_action_sub_task').read()[0]
        ctx = self.env.context.copy()
        ctx.update({
            'default_parent_id': self.id,
            'default_project_id': self.env.context.get('project_id', self.project_id.id),
            'default_name': self.env.context.get('name', self.name) + ':',
            'default_partner_id': self.env.context.get('partner_id', self.partner_id.id),
            'search_default_project_id': self.env.context.get('project_id', self.project_id.id),
        })
        action['context'] = ctx
        action['domain'] = [('id', 'child_of', self.id), ('id', '!=', self.id)]
        return action

    # ---------------------------------------------------
    # Rating business
    # ---------------------------------------------------

    def _send_task_rating_mail(self, force_send=False):
        for task in self:
            rating_template = task.stage_id.rating_template_id
            if rating_template:
                task.rating_send_request(rating_template, lang=task.partner_id.lang, force_send=force_send)

    def rating_get_partner_id(self):
        res = super(Task, self).rating_get_partner_id()
        if not res and self.project_id.partner_id:
            return self.project_id.partner_id
        return res

    @api.multi
    def rating_apply(self, rate, token=None, feedback=None, subtype=None):
        return super(Task, self).rating_apply(rate, token=token, feedback=feedback, subtype="project.mt_task_rating")

    def rating_get_parent(self):
        return 'project_id'


class ProjectTags(models.Model):
    """ Tags of project's tasks """
    _name = "project.tags"
    _description = "Tasks Tags"

    name = fields.Char(required=True)
    color = fields.Integer(string='Color Index')

    _sql_constraints = [
        ('name_uniq', 'unique (name)', "Tag name already exists!"),
    ]<|MERGE_RESOLUTION|>--- conflicted
+++ resolved
@@ -786,27 +786,19 @@
 
         self.ensure_one()
 
+        project_user_group_id = self.env.ref('project.group_project_user').id
         new_group = (
             'group_project_user',
-            lambda partner: bool(partner.user_ids) and any(user.has_group('project.group_project_user') for user in partner.user_ids),
+            lambda pdata: pdata['type'] == 'user' and project_user_group_id in pdata['groups']
             {},
         )
 
         if not self.user_id and not self.stage_id.fold:
             take_action = self._notify_get_action_link('assign')
             project_actions = [{'url': take_action, 'title': _('I take it')}]
-<<<<<<< HEAD
-            project_user_group_id = self.env.ref('project.group_project_user').id
-            new_group = (
-                'group_project_user', lambda pdata: pdata['type'] == 'user' and project_user_group_id in pdata['groups'], {
-                    'actions': project_actions,
-                })
-            groups = [new_group] + groups
-=======
             new_group[2]['actions'] = project_actions
 
         groups = [new_group] + groups
->>>>>>> ef6b574e
 
         for group_name, group_method, group_data in groups:
             if group_name == 'customer':
