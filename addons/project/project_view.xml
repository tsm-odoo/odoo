<?xml version="1.0" encoding="utf-8"?>
<openerp>
    <data>

        <menuitem
            icon="terp-project" id="base.menu_main_pm"
            name="Project" sequence="10"
            groups="group_project_manager,group_project_user"
            web_icon="images/project.png"
            web_icon_hover="images/project-hover.png"/>

        <menuitem id="menu_project_management" name="Project" parent="base.menu_main_pm" sequence="1"/>
        <menuitem id="menu_definitions" name="Configuration" parent="base.menu_main_pm" sequence="60"/>

        <!-- Project -->
        <record id="edit_project" model="ir.ui.view">
            <field name="name">project.project.form</field>
            <field name="model">project.project</field>
            <field name="type">form</field>
            <field name="arch" type="xml">
                <form string="Project" layout="manual">
                <div class="oe_form_topbar">
                    <button name="set_done" string="Done" type="object" states="open,pending"/>
                    <button name="set_open" string="Re-open project" type="object" states="pending,cancelled,close"/>
                    <button name="set_pending" string="Pending" type="object" states="open"/>
                    <button name="set_template" string="Set as Template" type="object" states="open"/>
                    <button string="New Project Based on Template" name="duplicate_template"  type="object" states="template" context="{'parent_id':parent_id}"/>
                    <button name="reset_project" string="Reset as Project" type="object" states="template"/>
                    <button name="set_cancel" string="Cancel" type="object" states="open,pending"/>
                    <div class="oe_right">
                        <field name="state" nolabel="1" widget="statusbar" statusbar_visible="open,close" statusbar_colors='{"pending":"blue"}' select="1" readonly="1"/>
                    </div>
                    <div class="oe_clear"/>
                </div>
                <sheet string="Project" layout="auto">
                    <group colspan="6" col="6">
                        <field name="name" string="Project Name" select="1"/>
                        <field name="analytic_account_id" invisible="1" required="0"/>
                        <field name="parent_id" string="Parent" domain="[('id','!=',analytic_account_id)]" context="{'current_model': 'project.project'}"/>
                        <field name="user_id" string="Project Manager" select="1" attrs="{'readonly':[('state','in',['close', 'cancelled'])]}"/>
                        <field name="date_start" string="Start Date" attrs="{'readonly':[('state','in',['close', 'cancelled'])]}"/>
                        <field name="date" string="End Date" attrs="{'readonly':[('state','in',['close', 'cancelled'])]}"/>
                        <field name="progress_rate" widget="progressbar"/>
                    </group>
                    <notebook colspan="4">
                        <page string="Administration">
                            <group col="2" colspan="2" name="kanban">
                                <separator colspan="2" string="Project Management"/>
                                    <field name="use_tasks"/>
                            </group>
                            <group col="2" colspan="2">
                                <separator colspan="4" string="Performance"/>
                                <field name="planned_hours" widget="float_time"/>
                                <field name="effective_hours" widget="float_time" />
                                <field name="resource_calendar_id"/>
                            </group>
                            <newline/>
                            <group col="2" colspan="2" name="misc">
                                <separator colspan="4" string="Miscellaneous"/>
                                <field name="company_id" select="1" groups="base.group_multi_company" widget="selection" required="1"/>
                                <field name="warn_manager"/>
                                <field name="priority"/>
                                <field name="active" attrs="{'invisible':[('state','in',['open', 'pending', 'template'])]}"/>
                            </group>
                        </page>
                        <page string="Members">
                            <field colspan="4" name="members" nolabel="1">
                                <tree string="Members">
                                    <field name="name"/>
                                    <field name="user_email"/>
                                </tree>
                            </field>
                        </page>
                        <page string="Billing" groups="account.group_account_invoice">
                            <field colspan="4" name="partner_id" on_change="onchange_partner_id(partner_id)" select="1" string="Customer"/>
                            <field name="warn_customer"/>
                            <field name="currency_id" select="1" groups="base.group_multi_company" required="1"/>
                            <newline/>
                            <group colspan="4" col="4">
                                <separator colspan="2" string="Mail Header"/>
                                <separator colspan="2" string="Mail Footer"/>
                                <field name="warn_header" nolabel="1" colspan="2"/>
                                <field name="warn_footer" nolabel="1" colspan="2"/>
                            </group>
                            <group col="3" colspan="4">
                                <separator string="Automatic variables for headers and footer. Use exactly the same notation." colspan="4"/>
                                <label string="Task: %%(name)s"/>
                                <label string="User: %%(user_id)s"/>
                                <label string="ID: %%(task_id)s"/>
                                <label string="Status: %%(state)s"/>
                                <label string="Date Start: %%(date_start)s"/>
                                <label string="Date Stop: %%(date)s"/>
                            </group>
                        </page>
                        <page string="Tasks Stages">
                           <field nolabel="1" name="type_ids" colspan="4"/>
                        </page>
                        <page string="Notes">
                            <field colspan="4" name="description" nolabel="1"/>
                        </page>
                    </notebook>
                    <newline/>
                </sheet>
                <div class="oe_form_bottom">
                    <field name="message_ids_social" colspan="4" widget="ThreadView" nolabel="1"/>
                </div>
                </form>
            </field>
        </record>

       <record id="view_project_project_filter" model="ir.ui.view">
            <field name="name">project.project.select</field>
            <field name="model">project.project</field>
            <field name="type">search</field>
            <field name="arch" type="xml">
                <search string="Search Project">
                   <group>
                       <filter icon="terp-check" string="Open" name="Current" domain="[('state', '=','open')]" help="Open Projects"/>
                       <filter icon="gtk-media-pause" string="Pending" name="Pending" domain="[('state', '=','pending')]" help="Pending Projects"/>
                       <filter icon="gtk-media-pause" string="Template"
                            name="Template" domain="[('state', '=','template')]" help="Templates of Projects"/>
                       <separator orientation="vertical"/>
                       <filter icon="terp-personal+" string="Member" domain="['|',('user_id', '=', uid),('members', '=', uid)]" help="Projects in which I am a member."/>
                       <separator orientation="vertical"/>
                       <field name="name" string="Project Name"/>
                       <field name="user_id" string="Project Manager">
                            <filter domain="[('user_id','=',uid)]" help="Projects in which I am a manager" icon="terp-personal"/>
                       </field>
                       <field name="partner_id" string="Partner"/>
                   </group>
                   <newline />
                    <group expand="0" string="Group By...">
                        <filter string="Manager" name="Manager"  icon="terp-personal" domain = "[]" context="{'group_by':'user_id'}"/>
                        <filter string="Partner" name="Partner" icon="terp-partner" domain = "[]" context="{'group_by':'partner_id'}"/>
                         <separator orientation="vertical"/>
                        <filter string="Parent" name="Parent"  help="Parent" icon="terp-folder-blue" domain = "[]" context="{'group_by':'parent_id'}"/>
                    </group>
               </search>
            </field>
        </record>

        <record id="view_project" model="ir.ui.view">
            <field name="name">project.project.tree</field>
            <field name="model">project.project</field>
            <field name="type">tree</field>
            <field name="field_parent">child_ids</field>
            <field name="arch" type="xml">
                <tree fonts="bold:needaction_pending==True" colors="red:date and (date&lt;current_date) and (state == 'open');blue:state in ('draft','pending');grey: state in ('close','cancelled')" string="Projects">
                    <field name="sequence" invisible="1"/>
                    <field name="needaction_pending" invisible="1"/>
                    <field name="date" invisible="1"/>
                    <field name="name" string="Project Name"/>
                    <field name="user_id" string="Project Manager"/>
                    <field name="partner_id" string="Partner"/>
                    <field name="parent_id" string="Parent" invisible="1"/>
                    <field name="planned_hours" widget="float_time"/>
                    <field name="total_hours" widget="float_time"/>
                    <field name="effective_hours" widget="float_time"/>
                    <field name="progress_rate" widget="progressbar"/>
                    <field name="state"/>
                </tree>
            </field>
        </record>

        <act_window
            context="{'search_default_project_id': [active_id], 'default_project_id': active_id}"
            id="act_project_project_2_project_task_all"
            name="Tasks"
            res_model="project.task"
            src_model="project.project"
            view_mode="kanban,tree,form,calendar,graph"
            view_type="form"/>

        <record model="ir.ui.view" id="view_project_kanban">
            <field name="name">project.project.kanban</field>
            <field name="model">project.project</field>
            <field name="type">kanban</field>
            <field name="arch" type="xml">
                <kanban>
                    <field name="effective_hours"/>
                    <field name="planned_hours"/>
                    <field name="name"/>
                    <field name="members"/>
                    <field name="use_tasks"/>
                    <field name="user_id"/>
                    <field name="date"/>
                    <field name="color"/>
                    <field name="task_count"/>
                    <templates>
                        <t t-name="kanban-box">
                            <div t-attf-class="oe_kanban_color_#{kanban_getcolor(record.color.raw_value)} oe_kanban_card oe_kanban_project oe_kanban_auto_height">
                                <a class="oe_kanban_menuaction oe_i">B</a>
                                <ul class="oe_kanban_menu">
                                    <li><a type="edit">Edit...</a></li>
                                    <li><a type="delete">Delete</a></li>
                                    <li><ul class="oe_kanban_colorpicker" data-field="color"/></li>
                                </ul>
                                <div class="oe_kanban_content">
                                    <a type="edit"><h3 class="oe_kanban_ellipsis"><field name="name"/></h3></a>

                                    <div class="oe_kanban_project_list">
                                        <a t-if="record.use_tasks.raw_value"
                                            name="%(act_project_project_2_project_task_all)d" type="action">
                                            Tasks(<field name="task_count"/>)</a>
                                    </div>

                                    <div class="oe_kanban_project_fields oe_kanban_project_deadline" t-if="record.date.raw_value">
                                        <div>Deadline</div>
                                        <div><field name="date"/></div>
                                    </div>

                                    <div class="oe_kanban_project_fields oe_kanban_project_progress">
                                        <div>Progress</div>
                                        <div><t t-esc="Math.round(record.effective_hours.raw_value)"/> / <t t-esc="Math.round(record.planned_hours.raw_value)"/> <field name="company_uom_id"/></div>
                                    </div>

                                    <div class="oe_kanban_project_avatars">
                                        <t t-foreach="record.members.raw_value" t-as="member">
                                            <img t-att-src="kanban_image('res.users', 'avatar', member)" t-att-data-member_id="member"/>
                                        </t>
                                    </div>
                                </div>
                            </div>
<<<<<<< HEAD
                            <script type="text/javascript">
                                //open dropdwon when click on the icon.
                                $('.dropdown-toggle').dropdown();

                                //show and hide the dropdown icon when mouseover and mouseour.
                                $('.oe_project_kanban_vignette').mouseover(function() {
                                    return $(this).find('.oe_project_kanban_action').show();
                                    }).mouseout(function() {
                                    return $(this).find('.oe_project_kanban_action').hide();
                                });
                            </script>
=======
>>>>>>> 6c2240c4
                        </t>
                    </templates>
                </kanban>
            </field>
        </record>

       <record id="view_project_project_gantt" model="ir.ui.view">
            <field name="name">project.project.gantt</field>
            <field name="model">project.project</field>
            <field name="type">gantt</field>
            <field name="arch" type="xml">
                <gantt date_delay="planned_hours" date_start="date_start" string="Projects">
                </gantt>
            </field>
        </record>

        <record id="open_view_project_all" model="ir.actions.act_window">
            <field name="name">Projects</field>
            <field name="res_model">project.project</field>
            <field name="view_type">form</field>
            <field name="domain">[]</field>
            <field name="view_mode">kanban,tree,form,gantt</field>
            <field name="view_id" ref="view_project_kanban"/>
            <field name="search_view_id" ref="view_project_project_filter"/>
            <field name="context">{}</field>
            <field name="help" type="xml">
                <p>Click <i>'Create'</i> to <b>start a new project</b>.</p>
                <p>Projects are used to organize your activities; plan tasks,
                track issues, invoice timesheets. You can define internal
                projects (R&amp;D, Improve Sales Process), private projects (My
                Todos) or customer ones.</p>
                <p>
                    You will be able collaborate with internal users on
                    projects or invite customers to share your activities.
                </p>
            </field>
        </record>

        <record id="open_view_template_project" model="ir.actions.act_window">
            <field name="name">Templates of Projects</field>
            <field name="res_model">project.project</field>
            <field name="view_type">form</field>
            <field name="domain">[('state','=','template')]</field>
            <field name="view_id" ref="view_project"/>
        </record>

        <record id="view_task_work_form" model="ir.ui.view">
            <field name="name">project.task.work.form</field>
            <field name="model">project.task.work</field>
            <field name="type">form</field>
            <field name="arch" type="xml">
                <form string="Task Work">
                    <field colspan="4" name="name" select="1"/>
                    <field name="hours" select="1" widget="float_time"/>
                    <field name="date" select="1"/>
                    <field name="user_id" select="1"/>
                    <field name="company_id" groups="base.group_multi_company" widget="selection"/>
                </form>
            </field>
        </record>

        <record id="view_task_work_tree" model="ir.ui.view">
            <field name="name">project.task.work.tree</field>
            <field name="model">project.task.work</field>
            <field name="type">tree</field>
            <field name="arch" type="xml">
                <tree editable="top" string="Task Work">
                    <field name="date"/>
                    <field name="name"/>
                    <field name="hours" widget="float_time"/>
                    <field name="user_id"/>
                </tree>
            </field>
        </record>

        <!-- Task -->
        <record id="view_task_form2" model="ir.ui.view">
            <field name="name">project.task.form</field>
            <field name="model">project.task</field>
            <field name="type">form</field>
            <field eval="2" name="priority"/>
            <field name="arch" type="xml">
                <form string="Project" layout="manual">
                    <div class="oe_form_topbar">
                        <button name="action_close" states="pending,open" string="Done" type="object"/>
                        <button name="do_open" states="pending,draft" string="Start Task" type="object"/>
                        <button name="%(action_project_task_reevaluate)d" states="done,cancelled" string="Reactivate" type="action" context="{'button_reactivate':True}" />
                        <button name="do_pending" states="open" string="Pending" type="object"/>
                        <button name="do_draft" states="open" string="Draft" type="object"/>
                        <button name="%(action_project_task_delegate)d" states="pending,open,draft" string="Delegate" type="action"/>
                        <button name="do_cancel" states="draft,open,pending" string="Cancel" type="object"/>
                        <div class="oe_right">
                            <field name="state" nolabel="1" widget="statusbar" statusbar_visible="draft,open,done" statusbar_colors='{"pending":"blue"}' select="1" groups="base.group_no_one"/>
                        </div>
                        <div class="oe_clear"/>
                    </div>
                    <sheet string="Task edition" layout="auto">
                    <group colspan="6" col="6">
                        <field name="name" select="1"/>
                        <field name="project_id" select="1"  on_change="onchange_project(project_id)"/>
                        <field name="total_hours" widget="float_time" groups="project.group_tasks_work_on_tasks"/>
                        <field name="date_deadline" attrs="{'readonly':[('state','in',['done', 'cancelled'])]}"/>
                        <field name="user_id" select="1" attrs="{'readonly':[('state','in',['done', 'cancelled'])]}"/>
                        <field name="progress" widget="progressbar" groups="project.group_tasks_work_on_tasks"/>
                    </group>
                    <notebook colspan="4">
                        <page string="Information">
                            <group col="2" colspan="2">
                                <field
                                    name="planned_hours"
                                    widget="float_time"
                                    attrs="{'readonly':[('state','!=','draft')]}"
                                    groups="project.group_time_work_estimation_tasks"									
                                    on_change="onchange_planned(planned_hours, effective_hours)"/>
                                <field
                                    name="effective_hours"
                                    widget="float_time" invisible="1" groups="project.group_tasks_work_on_tasks"/>
                            </group>
                            <group col="3" colspan="2">
                                <field name="remaining_hours" widget="float_time" attrs="{'readonly':[('state','!=','draft')]}" colspan="2" groups="project.group_time_work_estimation_tasks"/>
                                <button name="%(action_project_task_reevaluate)d" string="Reevaluate" type="action" colspan="1" target="new" states="open,pending" icon="gtk-edit"/>
                            </group>

                            <field colspan="4" name="description" nolabel="1"  attrs="{'readonly':[('state','=','done')]}"/>
                            <field colspan="4" name="work_ids" nolabel="1" attrs="{'readonly':[('state','in',['done','draft'])]}" groups="project.group_tasks_work_on_tasks">
                                <tree string="Task Work" editable="top">
                                    <field name="name" />
                                    <field name="hours" widget="float_time" sum="Spent Hours"/>
                                    <field name="user_id" />
                                    <field name="date" />
                                </tree>
                            </field>
                        </page>
                        <page string="Delegations History">
                            <separator string="Parent Tasks" colspan="4"/>
                            <field colspan="4" height="150" name="parent_ids" nolabel="1"/>
                            <separator string="Delegated tasks" colspan="4"/>
                            <field colspan="4" height="150" name="child_ids" nolabel="1">
                                <tree string="Delegated tasks">
                                    <field name="name"/>
                                    <field name="user_id"/>
                                    <field name="type_id"/>
                                    <field name="state" groups="base.group_no_one"/>
                                    <field name="effective_hours" widget="float_time"/>
                                    <field name="progress" widget="progressbar"/>
                                    <field name="remaining_hours" widget="float_time"/>
                                    <field name="date_deadline"/>
                                </tree>
                            </field>
                        </page>

                        <page string="Extra Info" attrs="{'readonly':[('state','=','done')]}">
                            <group colspan="2" col="2">
                                <separator string="Planning" colspan="2"/>
                                <field name="priority"/>
                                <field name="sequence"/>
                            </group>

                            <separator string="Miscellaneous" colspan="4"/>
                            <field name="partner_id" />
                            <field name="company_id" select="1" groups="base.group_multi_company" widget="selection"/>
                            <group col="4" colspan="2" attrs="{'invisible': ['|', ('project_id','=', False), ('type_id','=', False)]}">
                                <field name="type_id" widget="selection" readonly="1"/>
                                <button name="prev_type" string="Previous" type="object" icon="gtk-go-back" help="Change to Previous Stage"/>
                                <button name="next_type" string="Next" type="object" icon="gtk-go-forward" help="Change to Next Stage"/>
                            </group>
                            <separator colspan="4" string="Notes"/>
                            <field colspan="4" name="notes" nolabel="1"/>
                        </page>
                    </notebook>
                    </sheet>
                    <div class="oe_form_bottom">
                        <field name="message_ids_social" colspan="4" widget="ThreadView" nolabel="1"/>
                    </div>
                </form>
            </field>
        </record>

        <!-- Project Task Kanban View  -->
        <record model="ir.ui.view" id="view_task_kanban">
            <field name="name">project.task.kanban</field>
            <field name="model">project.task</field>
            <field name="type">kanban</field>
            <field name="arch" type="xml">
                <kanban default_group_by="type_id" >
                    <field name="color"/>
                    <field name="priority"/>
                    <field name="type_id"/>
                    <field name="user_id"/>
                    <field name="user_email"/>
                    <field name="description"/>
                    <field name="sequence"/>
                    <field name="state" groups="base.group_no_one"/>
                    <field name="kanban_state"/>
                    <field name="remaining_hours" sum="Remaining Time" groups="project.group_time_work_estimation_tasks"/>
                    <field name="date_deadline"/>
                    <templates>
                        <t t-name="task_details">
                            <ul class="oe_kanban_tooltip" t-if="record.project_id.raw_value">
                                <li><b>Project:</b> <field name="project_id"/></li>
                            </ul>
                        </t>
                        <t t-name="kanban-box">
                            <t t-set="pad_url">http://pad.openerp.com/<t t-raw="_.str.underscored(_.str.trim(record.name.raw_value))"/></t>
                            <t t-if="record.kanban_state.raw_value === 'blocked'" t-set="border">oe_kanban_color_red</t>
                            <t t-if="record.kanban_state.raw_value === 'done'" t-set="border">oe_kanban_color_green</t>
                            <div t-attf-class="#{kanban_color(record.color.raw_value)} #{border || ''}">
                                <div class="oe_kanban_box oe_kanban_color_border">
                                    <table class="oe_kanban_table oe_kanban_box_header oe_kanban_color_bgdark oe_kanban_color_border oe_kanban_draghandle">
                                    <tr>
                                        <td align="left" valign="middle" width="16">
                                            <a t-if="record.priority.raw_value == 1" icon="star-on" type="object" name="set_normal_priority"/>
                                            <a t-if="record.priority.raw_value != 1" icon="star-off" type="object" name="set_high_priority" style="opacity:0.6; filter:alpha(opacity=60);"/>
                                        </td>
                                        <td align="left" valign="middle" class="oe_kanban_title" tooltip="task_details">
                                            <field name="name"/>
                                        </td>
                                        <td valign="top" width="22">
                                            <img t-att-src="kanban_image('res.users', 'avatar', record.user_id.raw_value[0])"  t-att-title="record.user_id.value"
                                            width="22" height="22" class="oe_kanban_gravatar"/>
                                        </td>
                                    </tr>
                                    </table>
                                    <div class="oe_kanban_box_content oe_kanban_color_bglight oe_kanban_box_show_onclick_trigger">
                                        <div class="oe_kanban_description">
                                            <t t-esc="kanban_text_ellipsis(record.description.value, 160)"/>
                                            <i t-if="record.date_deadline.raw_value">
                                                <t t-if="record.description.raw_value">, </t>
                                                <field name="date_deadline"/>
                                            </i>
                                            <span class="oe_kanban_project_times" style="white-space: nowrap; padding-left: 5px;">
                                                <t t-set="hours" t-value="record.remaining_hours.raw_value"/>
                                                <t t-set="times" t-value="[
                                                     [1, (hours gte 1 and hours lt 2)]
                                                    ,[2, (hours gte 2 and hours lt 5)]
                                                    ,[5, (hours gte 5 and hours lt 10)]
                                                    ,[10, (hours gte 10)]
                                                ]"/>
                                                <t t-foreach="times" t-as="time"
                                                    ><a t-if="!time[1]" t-attf-data-name="set_remaining_time_#{time[0]}"
                                                        type="object" class="oe_kanban_button"><t t-esc="time[0]"/></a
                                                    ><b t-if="time[1]" class="oe_kanban_button oe_kanban_button_active"><t t-esc="Math.round(hours)"/></b
                                                ></t>
                                                <a name="do_open" states="draft" string="Validate planned time and open task" type="object" class="oe_kanban_button oe_kanban_button_active" groups="base.group_no_one">!</a>
                                            </span>
                                        </div>
                                        <div class="oe_kanban_clear"/>
                                    </div>
                                    <div class="oe_kanban_buttons_set oe_kanban_color_border oe_kanban_color_bglight oe_kanban_box_show_onclick">
                                        <div class="oe_kanban_left">
                                            <a string="Edit" icon="gtk-edit" type="edit"/>
                                            <a string="Change Color" icon="color-picker" type="color" name="color"/>
                                            <a name="%(action_project_task_delegate)d" states="pending,open,draft" string="Delegate" type="action" icon="terp-personal"/>
                                            <a name="action_close" states="draft,pending,open" string="Done" type="object" icon="terp-dialog-close" groups="base.group_no_one"/>
                                        </div>
                                        <div class="oe_kanban_right">
                                            <a name="set_kanban_state_blocked" string="Mark as Blocked" kanban_states="normal,done" type="object" icon="kanban-stop"/>
                                            <a name="set_kanban_state_normal" string="Normal" kanban_states="blocked,done" type="object" icon="gtk-media-play"/>
                                            <a name="set_kanban_state_done" string="Done" kanban_states="blocked,normal" type="object" icon="kanban-apply"/>
                                        </div>
                                        <div class="oe_kanban_clear"/>
                                    </div>
                                </div>
                            </div>
                        </t>
                    </templates>
                </kanban>
            </field>
         </record>

        <record id="view_task_tree2" model="ir.ui.view">
            <field name="name">project.task.tree</field>
            <field name="model">project.task</field>
            <field name="type">tree</field>
            <field eval="2" name="priority"/>
            <field name="arch" type="xml">
                <tree fonts="bold:needaction_pending==True" colors="grey:state in ('cancelled','done');blue:state == 'pending';red:date_deadline and (date_deadline&lt;current_date) and (state in ('draft','pending','open'))" string="Tasks">
                    <field name="needaction_pending" invisible="1"/>
                    <field name="sequence" invisible="not context.get('seq_visible', False)"/>
                    <field name="name"/>
                    <field name="project_id" icon="gtk-indent" invisible="context.get('user_invisible', False)"/>
                    <field name="user_id" invisible="context.get('user_invisible', False)"/>
                    <field name="delegated_user_id" invisible="context.get('show_delegated', True)"/>
                    <field name="total_hours" invisible="1"/>
                    <field name="planned_hours" invisible="context.get('set_visible',False)" groups="project.group_time_work_estimation_tasks"/>
                    <field name="effective_hours" widget="float_time" sum="Spent Hours" invisible="1"/>
                    <field name="remaining_hours" widget="float_time" sum="Remaining Hours" on_change="onchange_remaining(remaining_hours,planned_hours)" invisible="context.get('set_visible',False)" groups="project.group_time_work_estimation_tasks"/>
                    <field name="date_deadline" invisible="context.get('deadline_visible',True)"/>
                    <field name="type_id" invisible="context.get('set_visible',False)"/>
                    <button name="next_type" invisible="context.get('set_visible',False)"
                        states="open,pending"
                        string="Change Stage"
                        type="object"
                        icon="gtk-go-forward"
                        help="Change Type" attrs="{'invisible': [('type_id','=', False)]}"/>
                    <field name="date_start" invisible="1" groups="base.group_no_one"/>
                    <field name="date_end" invisible="1" groups="base.group_no_one"/>
                    <field name="progress" widget="progressbar" invisible="context.get('set_visible',False)"/>
                    <field name="state" invisible="context.get('set_visible',False)" groups="base.group_no_one"/>
                    <button name="do_open" states="pending,draft,done,cancelled" string="Start Task" type="object" icon="gtk-media-play" help="For changing to open state" invisible="context.get('set_visible',False)" groups="base.group_no_one"/>
                    <button name="%(action_project_task_delegate)d" states="pending,open,draft" string="Delegate" type="action" icon="terp-personal" help="For changing to delegate state"/>
                    <button name="action_close" states="draft,pending,open" string="Done" type="object" icon="terp-dialog-close" help="For changing to done state" groups="base.group_no_one"/>
                </tree>
            </field>
        </record>

        <record id="view_task_calendar" model="ir.ui.view">
            <field name="name">project.task.calendar</field>
            <field name="model">project.task</field>
            <field name="type">calendar</field>
            <field eval="2" name="priority"/>
            <field name="arch" type="xml">
                <calendar color="user_id" date_start="date_deadline" string="Tasks">
                    <field name="name"/>
                    <field name="project_id"/>
                </calendar>
            </field>
        </record>

        <record id="view_task_gantt" model="ir.ui.view">
            <field name="name">project.task.gantt</field>
            <field name="model">project.task</field>
            <field name="type">gantt</field>
            <field eval="2" name="priority"/>
            <field name="arch" type="xml">
                <gantt date_start="date_start" date_stop="date_end" string="Tasks" default_group_by="project_id">
                </gantt>
            </field>
        </record>

        <record id="view_project_task_graph" model="ir.ui.view">
            <field name="name">project.task.graph</field>
            <field name="model">project.task</field>
            <field name="type">graph</field>
            <field name="arch" type="xml">
                <graph string="Project Tasks" type="bar">
                    <field name="project_id"/>
                    <field name="planned_hours" operator="+"/>
                    <field name="delay_hours" operator="+"/>
                </graph>
            </field>
        </record>

        <record id="view_task_search_form" model="ir.ui.view">
            <field name="name">project.task.search.form</field>
            <field name="model">project.task</field>
            <field name="type">search</field>
            <field name="arch" type="xml">
               <search string="Tasks">
                    <group>
                        <filter icon="terp-check" name="inbox" string="Inbox" domain="[('message_state','=','unread')]"/>
                        <filter name="draft" string="New" domain="[('state','=','draft')]" help="New Tasks" icon="terp-check"/>
                        <filter name="open" string="In Progress" domain="[('state','=','open')]" help="In Progress Tasks" icon="terp-camera_test"/>
                        <filter string="Pending" domain="[('state','=','pending')]" context="{'show_delegated':False}" help="Pending Tasks" icon="terp-gtk-media-pause"/>
                        <separator orientation="vertical"/>
                        <filter string="Deadlines" context="{'deadline_visible': False}" domain="[('date_deadline','&lt;&gt;',False)]" help="Show only tasks having a deadline" icon="terp-gnome-cpu-frequency-applet+"/>
                        <separator orientation="vertical"/>
                        <field name="name"/>
                        <filter name="project" string="Project" domain="[('project_id.user_id','=',uid)]" help="My Projects" icon="terp-check"/>
                        <field name="user_id">
                            <filter string="My Tasks" domain="[('user_id','=',uid)]"  help="My Tasks" icon="terp-personal" />
                            <filter string="Unassigned Tasks" domain="[('user_id','=',False)]"  help="Unassigned Tasks" icon="terp-personal-" />
                        </field>
                    </group>
                    <newline/>
                    <group expand="0" string="Group By...">
                        <filter string="Users" name="group_user_id" icon="terp-personal" domain="[]"  context="{'group_by':'user_id'}"/>
                        <separator orientation="vertical"/>
                        <filter string="Project" name="group_project_id" icon="terp-folder-violet" domain="[]" context="{'group_by':'project_id'}"/>
                        <separator orientation="vertical"/>
                        <filter string="Stage" name="group_stage_id" icon="terp-stage" domain="[]" context="{'group_by':'type_id'}"/>
                        <filter string="Status" name="group_state" icon="terp-stock_effects-object-colorize" domain="[]" context="{'group_by':'state'}"/>
                        <separator orientation="vertical"/>
                        <filter string="Deadline" icon="terp-gnome-cpu-frequency-applet+" domain="[]" context="{'group_by':'date_deadline'}"/>
                        <separator orientation="vertical" groups="base.group_no_one"/>
                        <filter string="Start Date" icon="terp-go-month" domain="[]" context="{'group_by':'date_start'}" groups="base.group_no_one"/>
                        <filter string="End Date" icon="terp-go-month" domain="[]" context="{'group_by':'date_end'}" groups="base.group_no_one"/>
                    </group>
                </search>
            </field>
        </record>

        <record id="action_view_task" model="ir.actions.act_window">
            <field name="name">Tasks</field>
            <field name="res_model">project.task</field>
            <field name="view_type">form</field>
            <field name="view_mode">kanban,tree,form,calendar,gantt,graph</field>
            <field eval="False" name="filter"/>
            <field name="view_id" eval="False"/>
            <field name="context">{}</field>
            <field name="search_view_id" ref="view_task_search_form"/>
            <field name="help">Tasks allow you to organize your work into a project. Click on button "Create" to create a new task.</field>
        </record>
        <record id="open_view_task_list_kanban" model="ir.actions.act_window.view">
            <field name="sequence" eval="0"/>
            <field name="view_mode">kanban</field>
            <field name="act_window_id" ref="action_view_task"/>
        </record>
        <record id="open_view_task_list_tree" model="ir.actions.act_window.view">
            <field name="sequence" eval="1"/>
            <field name="view_mode">tree</field>
            <field name="act_window_id" ref="action_view_task"/>
        </record>

        <menuitem action="action_view_task" id="menu_action_view_task" parent="project.menu_project_management" sequence="5"/>

        <record id="action_view_task_overpassed_draft" model="ir.actions.act_window">
            <field name="name">Overpassed Tasks</field>
            <field name="res_model">project.task</field>
            <field name="view_type">form</field>
            <field name="view_mode">tree,form,calendar,graph,kanban</field>
            <field name="domain">[('date_deadline','&lt;',time.strftime('%Y-%m-%d')),('state','in',('draft','pending','open'))]</field>
            <field name="filter" eval="True"/>
            <field name="search_view_id" ref="view_task_search_form"/>
        </record>

        <!-- Opening task when double clicking on project -->
        <record id="dblc_proj" model="ir.actions.act_window">
            <field name="res_model">project.task</field>
            <field name="name">Project's tasks</field>
            <field name="view_type">form</field>
            <field name="view_mode">tree,form,calendar,graph,gantt,kanban</field>
            <field name="domain">[('project_id', 'child_of', [active_id])]</field>
            <field name="context">{'project_id':active_id, 'active_test':False}</field>
        </record>

        <record id="ir_project_task_open" model="ir.values">
            <field eval=" 'tree_but_open'" name="key2"/>
            <field eval="'project.project'" name="model"/>
            <field name="name">View project's tasks</field>
            <field eval="'ir.actions.act_window,'+str(dblc_proj)" name="value"/>
        </record>

        <!-- Task types -->
        <record id="task_type_search" model="ir.ui.view">
            <field name="name">project.task.type.search</field>
            <field name="model">project.task.type</field>
            <field name="type">search</field>
            <field name="arch" type="xml">
                <search string="Tasks Stages">
                   <group>
                       <filter icon="terp-check" string="Common" name="common" domain="[('project_default', '=', 1)]" help="Stages common to all projects"/>
                       <separator orientation="vertical"/>
                       <field name="name"/>
                   </group>
                </search>
            </field>
        </record>

        <record id="task_type_edit" model="ir.ui.view">
            <field name="name">project.task.type.form</field>
            <field name="model">project.task.type</field>
            <field name="type">form</field>
            <field name="arch" type="xml">
                <form string="Task Stage">
                    <group colspan="4" col="6">
                    <field name="name"/>
                    <field name="project_default"/>
                    <field name="sequence"/>
                    <field name="state"/>
                    </group>
                    <separator string="Description" colspan="4"/>
                    <field colspan="4" name="description" nolabel="1"/>
                </form>
            </field>
        </record>

        <record id="task_type_tree" model="ir.ui.view">
            <field name="name">project.task.type.tree</field>
            <field name="model">project.task.type</field>
            <field name="type">tree</field>
            <field name="arch" type="xml">
                <tree string="Task Stage">
                    <field name="sequence"/>
                    <field name="name"/>
                    <field name="state"/>
                </tree>
            </field>
        </record>

        <record id="open_task_type_form" model="ir.actions.act_window">
            <field name="name">Stages</field>
            <field name="res_model">project.task.type</field>
            <field name="view_type">form</field>
            <field name="view_id" ref="task_type_tree"/>
            <field name="help">Define the steps that will be used in the project from the creation of the task, up to the closing of the task or issue. You will use these stages in order to track the progress in solving a task or an issue.</field>
        </record>

        <menuitem id="menu_tasks_config" name="GTD" parent="project.menu_definitions" sequence="1"/>

        <menuitem id="menu_project_config_project" name="Stages" parent="menu_definitions" sequence="1"/>

        <menuitem action="open_task_type_form" id="menu_task_types_view" parent="menu_project_config_project" sequence="2"/>
        <menuitem action="open_view_project_all" id="menu_projects" name="Projects" parent="menu_project_management" sequence="1" groups="base.group_no_one"/>

        <act_window context="{'search_default_user_id': [active_id], 'default_user_id': active_id}" id="act_res_users_2_project_project" name="User's projects" res_model="project.project" src_model="res.users" view_mode="tree,form" view_type="form"/>

         <record id="task_company" model="ir.ui.view">
            <field name="name">res.company.task.config</field>
            <field name="model">res.company</field>
            <field name="type">form</field>
            <field name="inherit_id" ref="base.view_company_form"/>
            <field name="arch" type="xml">
                <page string="Configuration" position="inside">
                    <separator string="Project Management" colspan="4"/>
                    <field name="project_time_mode_id" domain="[('category_id','=','Working Time')]"/>
                    <newline/>
                </page>
            </field>
        </record>

      <!--     User Form-->
        <act_window context="{'search_default_user_id': [active_id], 'default_user_id': active_id}" domain="[('state', '&lt;&gt;', 'cancelled'),('state', '&lt;&gt;', 'done')]" id="act_res_users_2_project_task_opened" name="Assigned Tasks" res_model="project.task" src_model="res.users" view_mode="tree,form,gantt,calendar,graph" view_type="form"/>
    </data>
</openerp><|MERGE_RESOLUTION|>--- conflicted
+++ resolved
@@ -221,20 +221,6 @@
                                     </div>
                                 </div>
                             </div>
-<<<<<<< HEAD
-                            <script type="text/javascript">
-                                //open dropdwon when click on the icon.
-                                $('.dropdown-toggle').dropdown();
-
-                                //show and hide the dropdown icon when mouseover and mouseour.
-                                $('.oe_project_kanban_vignette').mouseover(function() {
-                                    return $(this).find('.oe_project_kanban_action').show();
-                                    }).mouseout(function() {
-                                    return $(this).find('.oe_project_kanban_action').hide();
-                                });
-                            </script>
-=======
->>>>>>> 6c2240c4
                         </t>
                     </templates>
                 </kanban>
