--- conflicted
+++ resolved
@@ -42,7 +42,6 @@
                     <div class="oe_clear"/>
                 </div>
                 <sheet string="Project" layout="auto">
-<<<<<<< HEAD
                     <group col="4" colspan="4">
                         <group col="2" colspan="2" class="oe_form_group_label_border">
                             <field name="name" string="Project Name" select="1"/>
@@ -50,6 +49,7 @@
                             <field name="user_id" string="Project Manager" select="1" attrs="{'readonly':[('state','in',['close', 'cancelled'])]}"/>
                             <field name="analytic_account_id" invisible="1" required="0"/>
                             <field name="parent_id" invisible="1" string="Parent" domain="[('id','!=',analytic_account_id)]" context="{'current_model': 'project.project'}"/>
+                            <field name="privacy_visility"/>
                             <!--<field name="date_start" string="Start Date" attrs="{'readonly':[('state','in',['close', 'cancelled'])]}"/>-->
                             <!--<field name="date" string="End Date" attrs="{'readonly':[('state','in',['close', 'cancelled'])]}"/>-->
                             <!--<field name="progress_rate" widget="progressbar"/>-->
@@ -63,17 +63,6 @@
                                 </tr>
                             </table>
                         </group>
-=======
-                    <group colspan="4" col="4">
-                        <field name="name" string="Project Name" select="1"/>
-                        <field name="analytic_account_id" invisible="1" required="0"/>
-                        <field name="parent_id" string="Parent" domain="[('id','!=',analytic_account_id)]" context="{'current_model': 'project.project'}"/>
-                        <field name="user_id" string="Project Manager" select="1" attrs="{'readonly':[('state','in',['close', 'cancelled'])]}"/>
-                        <field name="date_start" string="Start Date" attrs="{'readonly':[('state','in',['close', 'cancelled'])]}"/>
-                        <field name="date" string="End Date" attrs="{'readonly':[('state','in',['close', 'cancelled'])]}"/>
-                        <field name="progress_rate" widget="progressbar"/>
-                        <field name="privacy_visility"/>
->>>>>>> 29835b5e
                     </group>
                     <notebook colspan="4">
                         <page string="Administration">
