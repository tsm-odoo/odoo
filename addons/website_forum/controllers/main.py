# -*- coding: utf-8 -*-

import werkzeug.urls
import werkzeug.wrappers
import simplejson
import lxml
from urllib2 import urlopen

from openerp import tools
from openerp import SUPERUSER_ID
from openerp.addons.web import http
from openerp.addons.web.controllers.main import login_redirect
from openerp.addons.web.http import request
from openerp.addons.website.controllers.main import Website as controllers
from openerp.addons.website.models.website import slug

controllers = controllers()


class WebsiteForum(http.Controller):
    _post_per_page = 10
    _user_per_page = 30

    def _get_notifications(self):
        cr, uid, context = request.cr, request.uid, request.context
        Message = request.registry['mail.message']
        badge_st_id = request.registry['ir.model.data'].xmlid_to_res_id(cr, uid, 'gamification.mt_badge_granted')
        if badge_st_id:
            msg_ids = Message.search(cr, uid, [('subtype_id', '=', badge_st_id), ('to_read', '=', True)], context=context)
            msg = Message.browse(cr, uid, msg_ids, context=context)
        else:
            msg = list()
        return msg

    def _prepare_forum_values(self, forum=None, **kwargs):
        user = request.registry['res.users'].browse(request.cr, request.uid, request.uid, context=request.context)
<<<<<<< HEAD
        values = {'user': user,
                  'is_public_user': user.id == request.website.user_id.id,
                  'notifications': self._get_notifications(),
                  'header': kwargs.get('header', dict()),
                  'searches': kwargs.get('searches', dict()),
                  'no_introduction_message': request.httprequest.cookies.get('no_introduction_message', False),
                  }
=======
        values = {
            'user': user,
            'is_public_user': user.id == request.website.user_id.id,
            'notifications': self._get_notifications(),
            'header': kwargs.get('header', dict()),
            'searches': kwargs.get('searches', dict()),
            'validation_email_sent': request.session.get('validation_email_sent', False),
            'validation_email_done': request.session.get('validation_email_done', False),
        }
>>>>>>> ed925892
        if forum:
            values['forum'] = forum
        elif kwargs.get('forum_id'):
            values['forum'] = request.registry['forum.forum'].browse(request.cr, request.uid, kwargs.pop('forum_id'), context=request.context)
        values.update(kwargs)
        return values

    # User and validation
    # --------------------------------------------------

    @http.route('/forum/send_validation_email', type='json', auth='user', website=True)
    def send_validation_email(self, forum_id=None, **kwargs):
        request.registry['res.users'].send_forum_validation_email(request.cr, request.uid, request.uid, forum_id=forum_id, context=request.context)
        request.session['validation_email_sent'] = True
        return True

    @http.route('/forum/validate_email', type='http', auth='public', website=True)
    def validate_email(self, token, id, email, forum_id=None, **kwargs):
        if forum_id:
            try:
                forum_id = int(forum_id)
            except ValueError:
                forum_id = None
        done = request.registry['res.users'].process_forum_validation_token(request.cr, request.uid, token, int(id), email, forum_id=forum_id, context=request.context)
        if done:
            request.session['validation_email_done'] = True
        if forum_id:
            return request.redirect("/forum/%s" % int(forum_id))
        return request.redirect('/forum')

    @http.route('/forum/validate_email/close', type='json', auth='public', website=True)
    def validate_email_done(self):
        request.session['validation_email_done'] = False
        return True

    # Forum
    # --------------------------------------------------

    @http.route(['/forum'], type='http', auth="public", website=True)
    def forum(self, **kwargs):
        cr, uid, context = request.cr, request.uid, request.context
        Forum = request.registry['forum.forum']
        obj_ids = Forum.search(cr, uid, [], context=context)
        forums = Forum.browse(cr, uid, obj_ids, context=context)
        return request.website.render("website_forum.forum_all", {'forums': forums})

    @http.route('/forum/new', type='http', auth="user", methods=['POST'], website=True)
    def forum_create(self, forum_name="New Forum", **kwargs):
        forum_id = request.registry['forum.forum'].create(request.cr, request.uid, {
            'name': forum_name,
        }, context=request.context)
        return request.redirect("/forum/%s" % forum_id)

    @http.route('/forum/notification_read', type='json', auth="user", methods=['POST'], website=True)
    def notification_read(self, **kwargs):
        request.registry['mail.message'].set_message_read(request.cr, request.uid, [int(kwargs.get('notification_id'))], read=True, context=request.context)
        return True

    @http.route(['/forum/<model("forum.forum"):forum>',
                 '/forum/<model("forum.forum"):forum>/page/<int:page>',
                 '''/forum/<model("forum.forum"):forum>/tag/<model("forum.tag", "[('forum_id','=',forum[0])]"):tag>/questions''',
                 '''/forum/<model("forum.forum"):forum>/tag/<model("forum.tag", "[('forum_id','=',forum[0])]"):tag>/questions/page/<int:page>''',
                 ], type='http', auth="public", website=True)
    def questions(self, forum, tag=None, page=1, filters='all', sorting=None, search='', post_type=None, **post):
        cr, uid, context = request.cr, request.uid, request.context
        Post = request.registry['forum.post']
        user = request.registry['res.users'].browse(cr, uid, uid, context=context)

        domain = [('forum_id', '=', forum.id), ('parent_id', '=', False), ('state', '=', 'active')]
        if search:
            domain += ['|', ('name', 'ilike', search), ('content', 'ilike', search)]
        if tag:
            domain += [('tag_ids', 'in', tag.id)]
        if filters == 'unanswered':
            domain += [('child_ids', '=', False)]
        elif filters == 'followed':
            domain += [('message_follower_ids', '=', user.partner_id.id)]

        if post_type:
            domain += [('type', '=', post_type)]
        if not sorting:
            sorting = forum.default_order

        question_count = Post.search(cr, uid, domain, count=True, context=context)
        if tag:
            url = "/forum/%s/tag/%s/questions" % (slug(forum), slug(tag))
        else:
            url = "/forum/%s" % slug(forum)

        url_args = {
            'sorting': sorting
        }
        if search:
            url_args['search'] = search
        if filters:
            url_args['filters'] = filters
        pager = request.website.pager(url=url, total=question_count, page=page,
                                      step=self._post_per_page, scope=self._post_per_page,
                                      url_args=url_args)

        obj_ids = Post.search(cr, uid, domain, limit=self._post_per_page, offset=pager['offset'], order=sorting, context=context)
        question_ids = Post.browse(cr, uid, obj_ids, context=context)

        values = self._prepare_forum_values(forum=forum, searches=post)
        values.update({
            'main_object': tag or forum,
            'question_ids': question_ids,
            'question_count': question_count,
            'pager': pager,
            'tag': tag,
            'filters': filters,
            'sorting': sorting,
            'search': search,
            'post_type': post_type,
        })
        return request.website.render("website_forum.forum_index", values)

    @http.route(['/forum/<model("forum.forum"):forum>/faq'], type='http', auth="public", website=True)
    def forum_faq(self, forum, **post):
        values = self._prepare_forum_values(forum=forum, searches=dict(), header={'is_guidelines': True}, **post)
        return request.website.render("website_forum.faq", values)

    @http.route('/forum/get_tags', type='http', auth="public", methods=['GET'], website=True)
    def tag_read(self, **post):
        tags = request.registry['forum.tag'].search_read(request.cr, request.uid, [], ['name'], context=request.context)
        data = [tag['name'] for tag in tags]
        return simplejson.dumps(data)

    @http.route(['/forum/<model("forum.forum"):forum>/tag'], type='http', auth="public", website=True)
    def tags(self, forum, page=1, **post):
        cr, uid, context = request.cr, request.uid, request.context
        Tag = request.registry['forum.tag']
        obj_ids = Tag.search(cr, uid, [('forum_id', '=', forum.id), ('posts_count', '>', 0)], limit=None, order='posts_count DESC', context=context)
        tags = Tag.browse(cr, uid, obj_ids, context=context)
        values = self._prepare_forum_values(forum=forum, searches={'tags': True}, **post)
        values.update({
            'tags': tags,
            'main_object': forum,
        })
        return request.website.render("website_forum.tag", values)

    # Questions
    # --------------------------------------------------

    @http.route('/forum/get_url_title', type='json', auth="user", methods=['POST'], website=True)
    def get_url_title(self, **kwargs):
        arch = lxml.html.parse(urlopen(kwargs.get('url')))
        return arch.find(".//title").text

    @http.route(['''/forum/<model("forum.forum"):forum>/question/<model("forum.post", "[('forum_id','=',forum[0]),('parent_id','=',False)]"):question>'''], type='http', auth="public", website=True)
    def question(self, forum, question, **post):
        cr, uid, context = request.cr, request.uid, request.context
        # increment view counter
        request.registry['forum.post'].set_viewed(cr, SUPERUSER_ID, [question.id], context=context)

        if question.parent_id:
            redirect_url = "/forum/%s/question/%s" % (slug(forum), slug(question.parent_id))
            return werkzeug.utils.redirect(redirect_url, 301)

        filters = 'question'
        values = self._prepare_forum_values(forum=forum, searches=post)
        values.update({
            'main_object': question,
            'question': question,
            'header': {'question_data': True},
            'filters': filters,
            'reversed': reversed,
        })
        return request.website.render("website_forum.post_description_full", values)

    @http.route('/forum/<model("forum.forum"):forum>/question/<model("forum.post"):question>/toggle_favourite', type='json', auth="user", methods=['POST'], website=True)
    def question_toggle_favorite(self, forum, question, **post):
        if not request.session.uid:
            return {'error': 'anonymous_user'}
        # TDE: add check for not public
        favourite = False if question.user_favourite else True
        if favourite:
            favourite_ids = [(4, request.uid)]
        else:
            favourite_ids = [(3, request.uid)]
        request.registry['forum.post'].write(request.cr, request.uid, [question.id], {'favourite_ids': favourite_ids}, context=request.context)
        return favourite

    @http.route('/forum/<model("forum.forum"):forum>/question/<model("forum.post"):question>/ask_for_close', type='http', auth="user", methods=['POST'], website=True)
    def question_ask_for_close(self, forum, question, **post):
        cr, uid, context = request.cr, request.uid, request.context
        Reason = request.registry['forum.post.reason']
        reason_ids = Reason.search(cr, uid, [], context=context)
        reasons = Reason.browse(cr, uid, reason_ids, context)

        values = self._prepare_forum_values(**post)
        values.update({
            'question': question,
            'question': question,
            'forum': forum,
            'reasons': reasons,
        })
        return request.website.render("website_forum.close_post", values)

    @http.route('/forum/<model("forum.forum"):forum>/question/<model("forum.post"):question>/edit_answer', type='http', auth="user", website=True)
    def question_edit_answer(self, forum, question, **kwargs):
        for record in question.child_ids:
            if record.create_uid.id == request.uid:
                answer = record
                break
        return werkzeug.utils.redirect("/forum/%s/post/%s/edit" % (slug(forum), slug(answer)))

    @http.route('/forum/<model("forum.forum"):forum>/question/<model("forum.post"):question>/close', type='http', auth="user", methods=['POST'], website=True)
    def question_close(self, forum, question, **post):
        request.registry['forum.post'].close(request.cr, request.uid, [question.id], reason_id=int(post.get('reason_id', False)), context=request.context)
        return werkzeug.utils.redirect("/forum/%s/question/%s" % (slug(forum), slug(question)))

    @http.route('/forum/<model("forum.forum"):forum>/question/<model("forum.post"):question>/reopen', type='http', auth="user", methods=['POST'], website=True)
    def question_reopen(self, forum, question, **kwarg):
        request.registry['forum.post'].write(request.cr, request.uid, [question.id], {'state': 'active'}, context=request.context)
        return werkzeug.utils.redirect("/forum/%s/question/%s" % (slug(forum), slug(question)))

    @http.route('/forum/<model("forum.forum"):forum>/question/<model("forum.post"):question>/delete', type='http', auth="user", methods=['POST'], website=True)
    def question_delete(self, forum, question, **kwarg):
        request.registry['forum.post'].write(request.cr, request.uid, [question.id], {'active': False}, context=request.context)
        return werkzeug.utils.redirect("/forum/%s/question/%s" % (slug(forum), slug(question)))

    @http.route('/forum/<model("forum.forum"):forum>/question/<model("forum.post"):question>/undelete', type='http', auth="user", methods=['POST'], website=True)
    def question_undelete(self, forum, question, **kwarg):
        request.registry['forum.post'].write(request.cr, request.uid, [question.id], {'active': True}, context=request.context)
        return werkzeug.utils.redirect("/forum/%s/question/%s" % (slug(forum), slug(question)))

    # Post
    # --------------------------------------------------

    @http.route(['/forum/<model("forum.forum"):forum>/<post_type>'], type='http', auth="public", website=True)
    def forum_post(self, forum, post_type, **post):
        if not request.session.uid:
            return login_redirect()
        cr, uid, context = request.cr, request.uid, request.context
        user = request.registry['res.users'].browse(cr, SUPERUSER_ID, uid, context=context)
        if not user.email or not tools.single_email_re.match(user.email):
            return werkzeug.utils.redirect("/forum/%s/user/%s/edit?email_required=1" % (slug(forum), uid))
        values = self._prepare_forum_values(forum=forum, searches={},  header={'ask_hide': True})
        return request.website.render("website_forum.%s" % post_type, values)

    @http.route(['/forum/<model("forum.forum"):forum>/<post_type>/new',
                 '/forum/<model("forum.forum"):forum>/<model("forum.post"):post_parent>/reply']
                , type='http', auth="public", methods=['POST'], website=True)
    def post_create(self, forum, post_parent='', post_type='', **post):
        cr, uid, context = request.cr, request.uid, request.context
        if not request.session.uid:
            return login_redirect()

        post_tag_ids = []
        Tag = request.registry['forum.tag']
        if post.get('post_tags', False) and post.get('post_tags').strip('[]'):
            tags = post.get('post_tags').strip('[]').replace('"', '').split(",")
            for tag in tags:
                tag_ids = Tag.search(cr, uid, [('name', '=', tag)], context=context)
                if tag_ids:
                    post_tag_ids.append((4, tag_ids[0]))
                else:
                    post_tag_ids.append((0, 0, {'name': tag, 'forum_id': forum.id}))

        new_question_id = request.registry['forum.post'].create(cr, uid, {
                'forum_id': forum.id,
                'name': post.get('post_name', ''),
                'content': post.get('content', False),
                'content_link': post.get('content_link', False),
                'parent_id': post_parent and post_parent.id or False,
                'tag_ids': post_tag_ids,
                'type': post_parent and post_parent.type or post_type,
            }, context=context)
        return werkzeug.utils.redirect("/forum/%s/question/%s" % (slug(forum), post_parent and slug(post_parent) or new_question_id))

    @http.route('/forum/<model("forum.forum"):forum>/post/<model("forum.post"):post>/comment', type='http', auth="public", methods=['POST'], website=True)
    def post_comment(self, forum, post, **kwargs):
        if not request.session.uid:
            return login_redirect()
        question = post.parent_id if post.parent_id else post
        cr, uid, context = request.cr, request.uid, request.context
        if kwargs.get('comment') and post.forum_id.id == forum.id:
            # TDE FIXME: check that post_id is the question or one of its answers
            request.registry['forum.post'].message_post(
                cr, uid, post.id,
                body=kwargs.get('comment'),
                type='comment',
                subtype='mt_comment',
                context=dict(context, mail_create_nosubcribe=True))
        return werkzeug.utils.redirect("/forum/%s/question/%s" % (slug(forum), slug(question)))

    @http.route('/forum/<model("forum.forum"):forum>/post/<model("forum.post"):post>/toggle_correct', type='json', auth="public", website=True)
    def post_toggle_correct(self, forum, post, **kwargs):
        cr, uid, context = request.cr, request.uid, request.context
        if post.parent_id is False:
            return request.redirect('/')
        if not request.session.uid:
            return {'error': 'anonymous_user'}

        # set all answers to False, only one can be accepted
        request.registry['forum.post'].write(cr, uid, [c.id for c in post.parent_id.child_ids if not c.id == post.id], {'is_correct': False}, context=context)
        request.registry['forum.post'].write(cr, uid, [post.id], {'is_correct': not post.is_correct}, context=context)
        return post.is_correct

    @http.route('/forum/<model("forum.forum"):forum>/post/<model("forum.post"):post>/delete', type='http', auth="user", methods=['POST'], website=True)
    def post_delete(self, forum, post, **kwargs):
        question = post.parent_id
        request.registry['forum.post'].unlink(request.cr, request.uid, [post.id], context=request.context)
        if question:
            werkzeug.utils.redirect("/forum/%s/question/%s" % (slug(forum), slug(question)))
        return werkzeug.utils.redirect("/forum/%s" % slug(forum))

    @http.route('/forum/<model("forum.forum"):forum>/post/<model("forum.post"):post>/edit', type='http', auth="user", website=True)
    def post_edit(self, forum, post, **kwargs):
        tags = ""
        for tag_name in post.tag_ids:
            tags += tag_name.name + ","
        values = self._prepare_forum_values(forum=forum)
        values.update({
            'tags': tags,
            'post': post,
            'is_answer': bool(post.parent_id),
            'searches': kwargs
        })
        return request.website.render("website_forum.edit_post", values)

    @http.route('/forum/<model("forum.forum"):forum>/post/<model("forum.post"):post>/save', type='http', auth="user", methods=['POST'], website=True)
    def post_save(self, forum, post, **kwargs):
        cr, uid, context = request.cr, request.uid, request.context
        post_tags = []
        if kwargs.get('post_tag') and kwargs.get('post_tag').strip('[]'):
            Tag = request.registry['forum.tag']
            tags = kwargs.get('post_tag').strip('[]').replace('"', '').split(",")
            for tag in tags:
                tag_ids = Tag.search(cr, uid, [('name', '=', tag)], context=context)
                if tag_ids:
                    post_tags += tag_ids
                else:
                    new_tag = Tag.create(cr, uid, {'name': tag, 'forum_id': forum.id}, context=context)
                    post_tags.append(new_tag)
        vals = {
            'tag_ids': [(6, 0, post_tags)],
            'name': kwargs.get('post_name'),
            'content': kwargs.get('content'),
        }
        request.registry['forum.post'].write(cr, uid, [post.id], vals, context=context)
        question = post.parent_id if post.parent_id else post
        return werkzeug.utils.redirect("/forum/%s/question/%s" % (slug(forum), slug(question)))

    @http.route('/forum/<model("forum.forum"):forum>/post/<model("forum.post"):post>/upvote', type='json', auth="public", website=True)
    def post_upvote(self, forum, post, **kwargs):
        if not request.session.uid:
            return {'error': 'anonymous_user'}
        if request.uid == post.create_uid.id:
            return {'error': 'own_post'}
        upvote = True if not post.user_vote > 0 else False
        return request.registry['forum.post'].vote(request.cr, request.uid, [post.id], upvote=upvote, context=request.context)

    @http.route('/forum/<model("forum.forum"):forum>/post/<model("forum.post"):post>/downvote', type='json', auth="public", website=True)
    def post_downvote(self, forum, post, **kwargs):
        if not request.session.uid:
            return {'error': 'anonymous_user'}
        if request.uid == post.create_uid.id:
            return {'error': 'own_post'}
        upvote = True if post.user_vote < 0 else False
        return request.registry['forum.post'].vote(request.cr, request.uid, [post.id], upvote=upvote, context=request.context)

    # User
    # --------------------------------------------------

    @http.route(['/forum/<model("forum.forum"):forum>/users',
                 '/forum/<model("forum.forum"):forum>/users/page/<int:page>'],
                type='http', auth="public", website=True)
    def users(self, forum, page=1, **searches):
        cr, uid, context = request.cr, request.uid, request.context
        User = request.registry['res.users']

        step = 30
        tag_count = User.search(cr, SUPERUSER_ID, [('karma', '>', 1), ('website_published', '=', True)], count=True, context=context)
        pager = request.website.pager(url="/forum/%s/users" % slug(forum), total=tag_count, page=page, step=step, scope=30)

        obj_ids = User.search(cr, SUPERUSER_ID, [('karma', '>', 1), ('website_published', '=', True)], limit=step, offset=pager['offset'], order='karma DESC', context=context)
        # put the users in block of 3 to display them as a table
        users = [[] for i in range(len(obj_ids)/3+1)]
        for index, user in enumerate(User.browse(cr, SUPERUSER_ID, obj_ids, context=context)):
            users[index/3].append(user)
        searches['users'] = 'True'

        values = self._prepare_forum_values(forum=forum, searches=searches)
        values .update({
            'users': users,
            'main_object': forum,
            'notifications': self._get_notifications(),
            'pager': pager,
        })

        return request.website.render("website_forum.users", values)

    @http.route(['/forum/<model("forum.forum"):forum>/partner/<int:partner_id>'], type='http', auth="public", website=True)
    def open_partner(self, forum, partner_id=0, **post):
        cr, uid, context = request.cr, request.uid, request.context
        if partner_id:
            partner = request.registry['res.partner'].browse(cr, SUPERUSER_ID, partner_id, context=context)
            if partner.exists() and partner.user_ids:
                return werkzeug.utils.redirect("/forum/%s/user/%d" % (slug(forum), partner.user_ids[0].id))
        return werkzeug.utils.redirect("/forum/%s" % slug(forum))

    @http.route(['/forum/user/<int:user_id>/avatar'], type='http', auth="public", website=True)
    def user_avatar(self, user_id=0, **post):
        cr, uid, context = request.cr, request.uid, request.context
        response = werkzeug.wrappers.Response()
        User = request.registry['res.users']
        Website = request.registry['website']
        user = User.browse(cr, SUPERUSER_ID, user_id, context=context)
        if not user.exists() or (user_id != request.session.uid and user.karma < 1):
            return Website._image_placeholder(response)
        return Website._image(cr, SUPERUSER_ID, 'res.users', user.id, 'image', response)

    @http.route(['/forum/<model("forum.forum"):forum>/user/<int:user_id>'], type='http', auth="public", website=True)
    def open_user(self, forum, user_id=0, **post):
        cr, uid, context = request.cr, request.uid, request.context
        User = request.registry['res.users']
        Post = request.registry['forum.post']
        Vote = request.registry['forum.post.vote']
        Activity = request.registry['mail.message']
        Followers = request.registry['mail.followers']
        Data = request.registry["ir.model.data"]

        user = User.browse(cr, SUPERUSER_ID, user_id, context=context)
        if not user.exists() or user.karma < 1:
            return werkzeug.utils.redirect("/forum/%s" % slug(forum))
        values = self._prepare_forum_values(forum=forum, **post)
        if user_id != request.session.uid and not user.website_published:
            return request.website.render("website_forum.private_profile", values)
        # questions and answers by user
        user_questions, user_answers = [], []
        user_question_ids = Post.search(cr, uid, [
                ('parent_id', '=', False),
                ('forum_id', '=', forum.id), ('create_uid', '=', user.id),
            ], order='create_date desc', context=context)
        count_user_questions = len(user_question_ids)
        # displaying only the 20 most recent questions
        user_questions = Post.browse(cr, uid, user_question_ids[:20], context=context)

        user_answer_ids = Post.search(cr, uid, [
                ('parent_id', '!=', False),
                ('forum_id', '=', forum.id), ('create_uid', '=', user.id),
            ], order='create_date desc', context=context)
        count_user_answers = len(user_answer_ids)
        # displaying only the 20  most recent answers
        user_answers = Post.browse(cr, uid, user_answer_ids[:20], context=context)

        # showing questions which user following
        obj_ids = Followers.search(cr, SUPERUSER_ID, [('res_model', '=', 'forum.post'), ('partner_id', '=', user.partner_id.id)], context=context)
        post_ids = [follower.res_id for follower in Followers.browse(cr, SUPERUSER_ID, obj_ids, context=context)]
        que_ids = Post.search(cr, uid, [('id', 'in', post_ids), ('forum_id', '=', forum.id), ('parent_id', '=', False)], context=context)
        followed = Post.browse(cr, uid, que_ids, context=context)

        #showing Favourite questions of user.
        fav_que_ids = Post.search(cr, uid, [('favourite_ids', '=', user.id), ('forum_id', '=', forum.id), ('parent_id', '=', False)], context=context)
        favourite = Post.browse(cr, uid, fav_que_ids, context=context)

        #votes which given on users questions and answers.
        data = Vote.read_group(cr, uid, [('forum_id', '=', forum.id), ('recipient_id', '=', user.id)], ["vote"], groupby=["vote"], context=context)
        up_votes, down_votes = 0, 0
        for rec in data:
            if rec['vote'] == '1':
                up_votes = rec['vote_count']
            elif rec['vote'] == '-1':
                down_votes = rec['vote_count']

        #Votes which given by users on others questions and answers.
        post_votes = Vote.search(cr, uid, [('user_id', '=', user.id)], context=context)
        vote_ids = Vote.browse(cr, uid, post_votes, context=context)

        #activity by user.
        model, comment = Data.get_object_reference(cr, uid, 'mail', 'mt_comment')
        activity_ids = Activity.search(cr, uid, [('res_id', 'in', user_question_ids+user_answer_ids), ('model', '=', 'forum.post'), ('subtype_id', '!=', comment)], order='date DESC', limit=100, context=context)
        activities = Activity.browse(cr, uid, activity_ids, context=context)

        posts = {}
        for act in activities:
            posts[act.res_id] = True
        posts_ids = Post.browse(cr, uid, posts.keys(), context=context)
        posts = dict(map(lambda x: (x.id, (x.parent_id or x, x.parent_id and x or False)), posts_ids))

        # TDE CLEANME MASTER: couldn't it be rewritten using a 'menu' key instead of one key for each menu ?
        if user.id == uid:
            post['my_profile'] = True
        else:
            post['users'] = True

        values.update({
            'uid': uid,
            'user': user,
            'main_object': user,
            'searches': post,
            'questions': user_questions,
            'count_questions': count_user_questions,
            'answers': user_answers,
            'count_answers': count_user_answers,
            'followed': followed,
            'favourite': favourite,
            'up_votes': up_votes,
            'down_votes': down_votes,
            'activities': activities,
            'posts': posts,
            'vote_post': vote_ids,
        })
        return request.website.render("website_forum.user_detail_full", values)

    @http.route('/forum/<model("forum.forum"):forum>/user/<model("res.users"):user>/edit', type='http', auth="user", website=True)
    def edit_profile(self, forum, user, **kwargs):
        country = request.registry['res.country']
        country_ids = country.search(request.cr, SUPERUSER_ID, [], context=request.context)
        countries = country.browse(request.cr, SUPERUSER_ID, country_ids, context=request.context)
        values = self._prepare_forum_values(forum=forum, searches=kwargs)
        values.update({
            'email_required': kwargs.get('email_required'),
            'countries': countries,
            'notifications': self._get_notifications(),
        })
        return request.website.render("website_forum.edit_profile", values)

    @http.route('/forum/<model("forum.forum"):forum>/user/<model("res.users"):user>/save', type='http', auth="user", methods=['POST'], website=True)
    def save_edited_profile(self, forum, user, **kwargs):
        values = {
            'name': kwargs.get('name'),
            'website': kwargs.get('website'),
            'email': kwargs.get('email'),
            'city': kwargs.get('city'),
            'country_id': int(kwargs.get('country')) if kwargs.get('country') else False,
            'website_description': kwargs.get('description'),
        }
        if request.uid == user.id:  # the controller allows to edit only its own privacy settings; use partner management for other cases
            values['website_published'] = kwargs.get('website_published') == 'True'
        request.registry['res.users'].write(request.cr, request.uid, [user.id], values, context=request.context)
        return werkzeug.utils.redirect("/forum/%s/user/%d" % (slug(forum), user.id))

    # Badges
    # --------------------------------------------------

    @http.route('/forum/<model("forum.forum"):forum>/badge', type='http', auth="public", website=True)
    def badges(self, forum, **searches):
        cr, uid, context = request.cr, request.uid, request.context
        Badge = request.registry['gamification.badge']
        badge_ids = Badge.search(cr, SUPERUSER_ID, [('challenge_ids.category', '=', 'forum')], context=context)
        badges = Badge.browse(cr, uid, badge_ids, context=context)
        badges = sorted(badges, key=lambda b: b.stat_count_distinct, reverse=True)
        values = self._prepare_forum_values(forum=forum, searches={'badges': True})
        values.update({
            'badges': badges,
        })
        return request.website.render("website_forum.badge", values)

    @http.route(['''/forum/<model("forum.forum"):forum>/badge/<model("gamification.badge"):badge>'''], type='http', auth="public", website=True)
    def badge_users(self, forum, badge, **kwargs):
        user_ids = [badge_user.user_id.id for badge_user in badge.owner_ids]
        users = request.registry['res.users'].browse(request.cr, SUPERUSER_ID, user_ids, context=request.context)
        values = self._prepare_forum_values(forum=forum, searches={'badges': True})
        values.update({
            'badge': badge,
            'users': users,
        })
        return request.website.render("website_forum.badge_user", values)

    # Messaging
    # --------------------------------------------------

    @http.route('/forum/<model("forum.forum"):forum>/post/<model("forum.post"):post>/comment/<model("mail.message"):comment>/convert_to_answer', type='http', auth="user", methods=['POST'], website=True)
    def convert_comment_to_answer(self, forum, post, comment, **kwarg):
        new_post_id = request.registry['forum.post'].convert_comment_to_answer(request.cr, request.uid, comment.id, context=request.context)
        if not new_post_id:
            return werkzeug.utils.redirect("/forum/%s" % slug(forum))
        post = request.registry['forum.post'].browse(request.cr, request.uid, new_post_id, context=request.context)
        question = post.parent_id if post.parent_id else post
        return werkzeug.utils.redirect("/forum/%s/question/%s" % (slug(forum), slug(question)))

    @http.route('/forum/<model("forum.forum"):forum>/post/<model("forum.post"):post>/convert_to_comment', type='http', auth="user", methods=['POST'], website=True)
    def convert_answer_to_comment(self, forum, post, **kwarg):
        question = post.parent_id
        new_msg_id = request.registry['forum.post'].convert_answer_to_comment(request.cr, request.uid, post.id, context=request.context)
        if not new_msg_id:
            return werkzeug.utils.redirect("/forum/%s" % slug(forum))
        return werkzeug.utils.redirect("/forum/%s/question/%s" % (slug(forum), slug(question)))

    @http.route('/forum/<model("forum.forum"):forum>/post/<model("forum.post"):post>/comment/<model("mail.message"):comment>/delete', type='json', auth="user", website=True)
    def delete_comment(self, forum, post, comment, **kwarg):
        if not request.session.uid:
            return {'error': 'anonymous_user'}
        return request.registry['forum.post'].unlink_comment(request.cr, request.uid, post.id, comment.id, context=request.context)<|MERGE_RESOLUTION|>--- conflicted
+++ resolved
@@ -34,25 +34,16 @@
 
     def _prepare_forum_values(self, forum=None, **kwargs):
         user = request.registry['res.users'].browse(request.cr, request.uid, request.uid, context=request.context)
-<<<<<<< HEAD
-        values = {'user': user,
-                  'is_public_user': user.id == request.website.user_id.id,
-                  'notifications': self._get_notifications(),
-                  'header': kwargs.get('header', dict()),
-                  'searches': kwargs.get('searches', dict()),
-                  'no_introduction_message': request.httprequest.cookies.get('no_introduction_message', False),
-                  }
-=======
         values = {
             'user': user,
             'is_public_user': user.id == request.website.user_id.id,
             'notifications': self._get_notifications(),
             'header': kwargs.get('header', dict()),
             'searches': kwargs.get('searches', dict()),
+            'no_introduction_message': request.httprequest.cookies.get('no_introduction_message', False),
             'validation_email_sent': request.session.get('validation_email_sent', False),
             'validation_email_done': request.session.get('validation_email_done', False),
         }
->>>>>>> ed925892
         if forum:
             values['forum'] = forum
         elif kwargs.get('forum_id'):
