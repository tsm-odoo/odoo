# -*- coding: utf-8 -*-
# Part of Odoo. See LICENSE file for full copyright and licensing details.

import hashlib

from datetime import datetime

from werkzeug import urls

from odoo import api, fields, models


class Users(models.Model):
    _inherit = 'res.users'

    def __init__(self, pool, cr):
        init_res = super(Users, self).__init__(pool, cr)
        type(self).SELF_WRITEABLE_FIELDS = list(
            set(
                self.SELF_WRITEABLE_FIELDS +
                ['country_id', 'city', 'website', 'website_description', 'website_published']))
        return init_res

    create_date = fields.Datetime('Create Date', readonly=True, copy=False, index=True)
    karma = fields.Integer('Karma', default=0)
    badge_ids = fields.One2many('gamification.badge.user', 'user_id', string='Badges', copy=False)
    gold_badge = fields.Integer('Gold badges count', compute="_get_user_badge_level")
    silver_badge = fields.Integer('Silver badges count', compute="_get_user_badge_level")
    bronze_badge = fields.Integer('Bronze badges count', compute="_get_user_badge_level")
    forum_waiting_posts_count = fields.Integer('Waiting post', compute="_get_user_waiting_post")

    @api.multi
    @api.depends('badge_ids')
    def _get_user_badge_level(self):
        """ Return total badge per level of users
        TDE CLEANME: shouldn't check type is forum ? """
        for user in self:
            user.gold_badge = 0
            user.silver_badge = 0
            user.bronze_badge = 0

        self.env.cr.execute("""
            SELECT bu.user_id, b.level, count(1)
            FROM gamification_badge_user bu, gamification_badge b
            WHERE bu.user_id IN %s
              AND bu.badge_id = b.id
              AND b.level IS NOT NULL
            GROUP BY bu.user_id, b.level
            ORDER BY bu.user_id;
        """, [tuple(self.ids)])

        for (user_id, level, count) in self.env.cr.fetchall():
            # levels are gold, silver, bronze but fields have _badge postfix
            self.browse(user_id)['{}_badge'.format(level)] = count

    @api.multi
    def _get_user_waiting_post(self):
        for user in self:
            Post = self.env['forum.post']
            domain = [('parent_id', '=', False), ('state', '=', 'pending'), ('create_uid', '=', user.id)]
            user.forum_waiting_posts_count = Post.search_count(domain)

    @api.model
    def _generate_forum_token(self, user_id, email):
        """Return a token for email validation. This token is valid for the day
        and is a hash based on a (secret) uuid generated by the forum module,
        the user_id, the email and currently the day (to be updated if necessary). """
        forum_uuid = self.env['ir.config_parameter'].sudo().get_param('website_forum.uuid')
        return hashlib.sha256((u'%s-%s-%s-%s' % (
            datetime.now().replace(hour=0, minute=0, second=0, microsecond=0),
            forum_uuid,
            user_id,
            email
        )).encode('utf-8')).hexdigest()

    @api.one
    def send_forum_validation_email(self, forum_id=None):
        if not self.email:
            return False
        token = self._generate_forum_token(self.id, self.email)
        activation_template = self.env.ref('website_forum.validation_email')
        if activation_template:
            params = {
                'token': token,
                'id': self.id,
                'email': self.email}
            if forum_id:
                params['forum_id'] = forum_id
            base_url = self.env['ir.config_parameter'].sudo().get_param('web.base.url')
<<<<<<< HEAD
            token_url = base_url + '/forum/validate_email?%s' % urls.url_encode(params)
            activation_template.sudo().with_context(token_url=token_url).send_mail(self.id, force_send=True)
=======
            token_url = base_url + '/forum/validate_email?%s' % urlencode(params)
            with self._cr.savepoint():
                activation_template.sudo().with_context(token_url=token_url).send_mail(
                    self.id, force_send=True, raise_exception=True)
>>>>>>> 9cf0dbe2
        return True

    @api.one
    def process_forum_validation_token(self, token, email, forum_id=None, context=None):
        validation_token = self._generate_forum_token(self.id, email)
        if token == validation_token and self.karma == 0:
            karma = 3
            forum = None
            if forum_id:
                forum = self.env['forum.forum'].browse(forum_id)
            else:
                forum_ids = self.env['forum.forum'].search([], limit=1)
                if forum_ids:
                    forum = forum_ids[0]
            if forum:
                # karma gained: karma to ask a question and have 2 downvotes
                karma = forum.karma_ask + (-2 * forum.karma_gen_question_downvote)
            return self.write({'karma': karma})
        return False

    @api.multi
    def add_karma(self, karma):
        for user in self:
            user.karma += karma
        return True

    # Wrapper for call_kw with inherits
    @api.multi
    def open_website_url(self):
        return self.mapped('partner_id').open_website_url()<|MERGE_RESOLUTION|>--- conflicted
+++ resolved
@@ -87,15 +87,10 @@
             if forum_id:
                 params['forum_id'] = forum_id
             base_url = self.env['ir.config_parameter'].sudo().get_param('web.base.url')
-<<<<<<< HEAD
             token_url = base_url + '/forum/validate_email?%s' % urls.url_encode(params)
-            activation_template.sudo().with_context(token_url=token_url).send_mail(self.id, force_send=True)
-=======
-            token_url = base_url + '/forum/validate_email?%s' % urlencode(params)
             with self._cr.savepoint():
                 activation_template.sudo().with_context(token_url=token_url).send_mail(
                     self.id, force_send=True, raise_exception=True)
->>>>>>> 9cf0dbe2
         return True
 
     @api.one
