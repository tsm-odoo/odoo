# Brazilian Portuguese translation for openobject-addons
# Copyright (c) 2011 Rosetta Contributors and Canonical Ltd 2011
# This file is distributed under the same license as the openobject-addons package.
# FIRST AUTHOR <EMAIL@ADDRESS>, 2011.
#
msgid ""
msgstr ""
"Project-Id-Version: openobject-addons\n"
"Report-Msgid-Bugs-To: FULL NAME <EMAIL@ADDRESS>\n"
"POT-Creation-Date: 2011-01-11 11:16+0000\n"
"PO-Revision-Date: 2011-01-20 02:20+0000\n"
"Last-Translator: Emerson <Unknown>\n"
"Language-Team: Brazilian Portuguese <pt_BR@li.org>\n"
"MIME-Version: 1.0\n"
"Content-Type: text/plain; charset=UTF-8\n"
"Content-Transfer-Encoding: 8bit\n"
<<<<<<< HEAD
"X-Launchpad-Export-Date: 2011-03-18 04:58+0000\n"
=======
"X-Launchpad-Export-Date: 2011-03-23 04:35+0000\n"
>>>>>>> f35a9899
"X-Generator: Launchpad (build 12559)\n"

#. module: share
#: code:addons/share/web/editors.py:15
#, python-format
msgid "Sharing"
msgstr "Compartilhamento"

#. module: share
#: code:addons/share/wizard/share_wizard.py:434
#, python-format
msgid ""
"This additional data has been automatically added to your current access.\n"
msgstr ""

#. module: share
#: view:share.wizard:0
msgid "Existing External Users"
msgstr ""

#. module: share
#: help:res.groups,share:0
msgid "Group created to set access rights for sharing data with some users."
msgstr ""

#. module: share
#: model:ir.module.module,shortdesc:share.module_meta_information
msgid "Share Management"
msgstr ""

#. module: share
#: sql_constraint:res.users:0
msgid "You can not have two users with the same login !"
msgstr "Você não pode ter dois usuários com o mesmo login !"

#. module: share
#: code:addons/share/wizard/share_wizard.py:76
#, python-format
msgid "Sharing Wizard - Step 1"
msgstr ""

#. module: share
#: model:ir.actions.act_window,name:share.action_share_wizard
#: model:ir.ui.menu,name:share.menu_action_share_wizard
msgid "Share Access Rules"
msgstr ""

#. module: share
#: code:addons/share/wizard/share_wizard.py:453
#, python-format
msgid ""
"Dear,\n"
"\n"
"%s\n"
"\n"
msgstr ""

#. module: share
#: constraint:res.users:0
msgid "The chosen company is not in the allowed companies for this user"
msgstr ""

#. module: share
#: model:ir.model,name:share.model_res_users
msgid "res.users"
msgstr ""

#. module: share
#: view:share.wizard:0
msgid "Next"
msgstr "Próximo"

#. module: share
#: help:share.wizard,action_id:0
msgid ""
"The action that opens the screen containing the data you wish to share."
msgstr ""

#. module: share
#: code:addons/share/wizard/share_wizard.py:68
#, python-format
msgid "Please specify \"share_root_url\" in context"
msgstr ""

#. module: share
#: view:share.wizard:0
msgid "Congratulations, you have successfully setup a new shared access!"
msgstr ""

#. module: share
#: code:addons/share/wizard/share_wizard.py:247
#, python-format
msgid "(Copy for sharing)"
msgstr ""

#. module: share
#: field:share.wizard.result.line,newly_created:0
msgid "Newly created"
msgstr ""

#. module: share
#: field:share.wizard,share_root_url:0
msgid "Generic Share Access URL"
msgstr ""

#. module: share
#: code:addons/share/wizard/share_wizard.py:457
#, python-format
msgid ""
"You may use the following login and password to get access to this protected "
"area:\n"
msgstr ""

#. module: share
#: view:res.groups:0
msgid "Regular groups only (no share groups"
msgstr ""

#. module: share
#: selection:share.wizard,access_mode:0
msgid "Read & Write"
msgstr ""

#. module: share
#: view:share.wizard:0
msgid "Share wizard: step 2"
msgstr ""

#. module: share
#: view:share.wizard:0
msgid "Share wizard: step 0"
msgstr ""

#. module: share
#: view:share.wizard:0
msgid "Share wizard: step 1"
msgstr ""

#. module: share
#: code:addons/share/wizard/share_wizard.py:430
#: field:share.wizard.result.line,login:0
#, python-format
msgid "Username"
msgstr ""

#. module: share
#: field:res.users,share:0
msgid "Share User"
msgstr ""

#. module: share
#: code:addons/share/wizard/share_wizard.py:424
#, python-format
msgid "%s has shared OpenERP %s information with you"
msgstr ""

#. module: share
#: view:share.wizard:0
msgid "Finish"
msgstr ""

#. module: share
#: field:share.wizard,user_ids:0
#: field:share.wizard.user,user_id:0
msgid "Users"
msgstr ""

#. module: share
#: code:addons/share/wizard/share_wizard.py:103
#, python-format
msgid ""
"This username (%s) already exists, perhaps data has already been shared with "
"this person.\n"
"You may want to try selecting existing shared users instead."
msgstr ""

#. module: share
#: field:share.wizard,new_users:0
msgid "New users"
msgstr ""

#. module: share
#: model:ir.model,name:share.model_res_groups
msgid "res.groups"
msgstr ""

#. module: share
#: code:addons/share/wizard/share_wizard.py:121
#, python-format
msgid "%s (Shared)"
msgstr ""

#. module: share
#: sql_constraint:res.groups:0
msgid "The name of the group must be unique !"
msgstr ""

#. module: share
#: selection:share.wizard,user_type:0
msgid "New users (emails required)"
msgstr ""

#. module: share
#: code:addons/share/wizard/share_wizard.py:390
#, python-format
msgid "Sharing filter created by user %s (%s) for group %s"
msgstr ""

#. module: share
#: view:res.groups:0
msgid "Groups"
msgstr ""

#. module: share
#: view:share.wizard:0
msgid "Select the desired shared access mode:"
msgstr ""

#. module: share
#: field:res.groups,share:0
msgid "Share Group"
msgstr ""

#. module: share
#: code:addons/share/wizard/share_wizard.py:431
#: field:share.wizard.result.line,password:0
#, python-format
msgid "Password"
msgstr ""

#. module: share
#: view:share.wizard:0
msgid "Who would you want to share this data with?"
msgstr ""

#. module: share
#: model:ir.module.module,description:share.module_meta_information
msgid ""
"The goal is to implement a generic sharing mechanism, where user of OpenERP\n"
"can share data from OpenERP to their colleagues, customers, or friends.\n"
"The system will work by creating new users and groups on the fly, and by\n"
"combining the appropriate access rights and ir.rules to ensure that the "
"/shared\n"
"users/ will only have access to the correct data.\n"
"    "
msgstr ""

#. module: share
#: code:addons/share/wizard/share_wizard.py:102
#, python-format
msgid "User already exists"
msgstr ""

#. module: share
#: view:share.wizard:0
msgid "Send Email Notification(s)"
msgstr ""

#. module: share
#: code:addons/share/wizard/share_wizard.py:435
#, python-format
msgid ""
"You may use your existing login and password to view it. As a reminder, your "
"login is %s.\n"
msgstr ""

#. module: share
#: code:addons/share/wizard/share_wizard.py:432
#, python-format
msgid "Database"
msgstr ""

#. module: share
#: model:ir.model,name:share.model_share_wizard_user
msgid "share.wizard.user"
msgstr ""

#. module: share
#: view:share.wizard:0
msgid ""
"Please select the action that opens the screen containing the data you want "
"to share."
msgstr ""

#. module: share
#: selection:share.wizard,user_type:0
msgid "Existing external users"
msgstr ""

#. module: share
#: view:share.wizard:0
#: field:share.wizard,result_line_ids:0
msgid "Summary"
msgstr ""

#. module: share
#: field:share.wizard,user_type:0
msgid "Users to share with"
msgstr ""

#. module: share
#: code:addons/share/wizard/share_wizard.py:276
#, python-format
msgid "Indirect sharing filter created by user %s (%s) for group %s"
msgstr ""

#. module: share
#: code:addons/share/wizard/share_wizard.py:420
#, python-format
msgid "Email required"
msgstr ""

#. module: share
#: code:addons/share/wizard/share_wizard.py:212
#, python-format
msgid "Copied access for sharing"
msgstr ""

#. module: share
#: view:share.wizard:0
msgid ""
"Optionally, you may specify an additional domain restriction that will be "
"applied to the shared data."
msgstr ""

#. module: share
#: view:share.wizard:0
msgid "New Users (please provide one e-mail address per line below)"
msgstr ""

#. module: share
#: code:addons/share/wizard/share_wizard.py:420
#, python-format
msgid ""
"The current user must have an email address configured in User Preferences "
"to be able to send outgoing emails."
msgstr ""

#. module: share
#: view:res.users:0
msgid "Regular users only (no share user)"
msgstr ""

#. module: share
#: field:share.wizard.result.line,share_url:0
msgid "Share URL"
msgstr ""

#. module: share
#: field:share.wizard,domain:0
msgid "Domain"
msgstr ""

#. module: share
#: code:addons/share/wizard/share_wizard.py:286
#, python-format
msgid ""
"Sorry, the current screen and filter you are trying to share are not "
"supported at the moment.\n"
"You may want to try a simpler filter."
msgstr ""

#. module: share
#: field:share.wizard,access_mode:0
msgid "Access Mode"
msgstr ""

#. module: share
#: view:share.wizard:0
msgid "Access info"
msgstr ""

#. module: share
#: code:addons/share/wizard/share_wizard.py:426
#, python-format
msgid ""
"To access it, you can go to the following URL:\n"
"    %s"
msgstr ""

#. module: share
#: field:share.wizard,action_id:0
msgid "Action to share"
msgstr ""

#. module: share
#: code:addons/share/web/editors.py:18
#, python-format
msgid "Share"
msgstr ""

#. module: share
#: code:addons/share/wizard/share_wizard.py:406
#, python-format
msgid "Sharing Wizard - Step 2"
msgstr ""

#. module: share
#: view:share.wizard:0
msgid "Here is a summary of the access points you have just created:"
msgstr ""

#. module: share
#: model:ir.model,name:share.model_share_wizard_result_line
msgid "share.wizard.result.line"
msgstr ""

#. module: share
#: code:addons/share/wizard/share_wizard.py:285
#, python-format
msgid "Sharing access could not be setup"
msgstr ""

#. module: share
#: model:ir.actions.act_window,name:share.action_share_wizard_step1
#: model:ir.model,name:share.model_share_wizard
#: field:share.wizard.result.line,share_wizard_id:0
#: field:share.wizard.user,share_wizard_id:0
msgid "Share Wizard"
msgstr ""

#. module: share
#: help:share.wizard,user_type:0
msgid "Select the type of user(s) you would like to share data with."
msgstr ""

#. module: share
#: view:share.wizard:0
msgid "Cancel"
msgstr ""

#. module: share
#: view:share.wizard:0
msgid "Close"
msgstr ""

#. module: share
#: help:res.users,share:0
msgid ""
"External user with limited access, created only for the purpose of sharing "
"data."
msgstr ""

#. module: share
#: help:share.wizard,domain:0
msgid "Optional domain for further data filtering"
msgstr ""

#. module: share
#: selection:share.wizard,access_mode:0
msgid "Read-only"
msgstr ""

#. module: share
#: code:addons/share/wizard/share_wizard.py:295
#, python-format
msgid "*usual password*"
msgstr ""<|MERGE_RESOLUTION|>--- conflicted
+++ resolved
@@ -8,17 +8,13 @@
 "Project-Id-Version: openobject-addons\n"
 "Report-Msgid-Bugs-To: FULL NAME <EMAIL@ADDRESS>\n"
 "POT-Creation-Date: 2011-01-11 11:16+0000\n"
-"PO-Revision-Date: 2011-01-20 02:20+0000\n"
+"PO-Revision-Date: 2011-03-22 00:30+0000\n"
 "Last-Translator: Emerson <Unknown>\n"
 "Language-Team: Brazilian Portuguese <pt_BR@li.org>\n"
 "MIME-Version: 1.0\n"
 "Content-Type: text/plain; charset=UTF-8\n"
 "Content-Transfer-Encoding: 8bit\n"
-<<<<<<< HEAD
-"X-Launchpad-Export-Date: 2011-03-18 04:58+0000\n"
-=======
 "X-Launchpad-Export-Date: 2011-03-23 04:35+0000\n"
->>>>>>> f35a9899
 "X-Generator: Launchpad (build 12559)\n"
 
 #. module: share
@@ -37,7 +33,7 @@
 #. module: share
 #: view:share.wizard:0
 msgid "Existing External Users"
-msgstr ""
+msgstr "Usuários Externos Existentes"
 
 #. module: share
 #: help:res.groups,share:0
@@ -47,7 +43,7 @@
 #. module: share
 #: model:ir.module.module,shortdesc:share.module_meta_information
 msgid "Share Management"
-msgstr ""
+msgstr "Gerenciamento de Compartilhamento"
 
 #. module: share
 #: sql_constraint:res.users:0
@@ -58,13 +54,13 @@
 #: code:addons/share/wizard/share_wizard.py:76
 #, python-format
 msgid "Sharing Wizard - Step 1"
-msgstr ""
+msgstr "Assistente de Compartilhamento - Passo 1"
 
 #. module: share
 #: model:ir.actions.act_window,name:share.action_share_wizard
 #: model:ir.ui.menu,name:share.menu_action_share_wizard
 msgid "Share Access Rules"
-msgstr ""
+msgstr "Regras de Acesso para Compartilhamento"
 
 #. module: share
 #: code:addons/share/wizard/share_wizard.py:453
@@ -75,16 +71,21 @@
 "%s\n"
 "\n"
 msgstr ""
+"Prezado(a),\n"
+"\n"
+"%s\n"
+"\n"
 
 #. module: share
 #: constraint:res.users:0
 msgid "The chosen company is not in the allowed companies for this user"
 msgstr ""
+"A empresa escolhida não está entre as empresas habilitadas para este usuário"
 
 #. module: share
 #: model:ir.model,name:share.model_res_users
 msgid "res.users"
-msgstr ""
+msgstr "res.users"
 
 #. module: share
 #: view:share.wizard:0
@@ -101,28 +102,28 @@
 #: code:addons/share/wizard/share_wizard.py:68
 #, python-format
 msgid "Please specify \"share_root_url\" in context"
-msgstr ""
+msgstr "Favor especificar \"share_root_url\" no conteúdo"
 
 #. module: share
 #: view:share.wizard:0
 msgid "Congratulations, you have successfully setup a new shared access!"
-msgstr ""
+msgstr "Parabéns! Você configurou com sucesso um novo acesso compartilhado."
 
 #. module: share
 #: code:addons/share/wizard/share_wizard.py:247
 #, python-format
 msgid "(Copy for sharing)"
-msgstr ""
+msgstr "(Cópia para compartilhamento)"
 
 #. module: share
 #: field:share.wizard.result.line,newly_created:0
 msgid "Newly created"
-msgstr ""
+msgstr "Criado"
 
 #. module: share
 #: field:share.wizard,share_root_url:0
 msgid "Generic Share Access URL"
-msgstr ""
+msgstr "URL de Acesso Genérico ao Compartilhamento"
 
 #. module: share
 #: code:addons/share/wizard/share_wizard.py:457
@@ -131,6 +132,7 @@
 "You may use the following login and password to get access to this protected "
 "area:\n"
 msgstr ""
+"Você pode usar o seguinte login e senha para acessar esta área protegida:\n"
 
 #. module: share
 #: view:res.groups:0
@@ -140,51 +142,51 @@
 #. module: share
 #: selection:share.wizard,access_mode:0
 msgid "Read & Write"
-msgstr ""
+msgstr "Leitura e Escrita"
 
 #. module: share
 #: view:share.wizard:0
 msgid "Share wizard: step 2"
-msgstr ""
+msgstr "Assistente de compartilhamento: passo 2"
 
 #. module: share
 #: view:share.wizard:0
 msgid "Share wizard: step 0"
-msgstr ""
+msgstr "Assistente de compartilhamento: passo 0"
 
 #. module: share
 #: view:share.wizard:0
 msgid "Share wizard: step 1"
-msgstr ""
+msgstr "Assistente de compartilhamento: passo 1"
 
 #. module: share
 #: code:addons/share/wizard/share_wizard.py:430
 #: field:share.wizard.result.line,login:0
 #, python-format
 msgid "Username"
-msgstr ""
+msgstr "Nome de usuário"
 
 #. module: share
 #: field:res.users,share:0
 msgid "Share User"
-msgstr ""
+msgstr "Usuário de Compartilhamento"
 
 #. module: share
 #: code:addons/share/wizard/share_wizard.py:424
 #, python-format
 msgid "%s has shared OpenERP %s information with you"
-msgstr ""
+msgstr "%s compartilhou as informações %s do OpenERP com você"
 
 #. module: share
 #: view:share.wizard:0
 msgid "Finish"
-msgstr ""
+msgstr "Concluir"
 
 #. module: share
 #: field:share.wizard,user_ids:0
 #: field:share.wizard.user,user_id:0
 msgid "Users"
-msgstr ""
+msgstr "Usuários"
 
 #. module: share
 #: code:addons/share/wizard/share_wizard.py:103
@@ -198,28 +200,28 @@
 #. module: share
 #: field:share.wizard,new_users:0
 msgid "New users"
-msgstr ""
+msgstr "Novos usuários"
 
 #. module: share
 #: model:ir.model,name:share.model_res_groups
 msgid "res.groups"
-msgstr ""
+msgstr "res.groups"
 
 #. module: share
 #: code:addons/share/wizard/share_wizard.py:121
 #, python-format
 msgid "%s (Shared)"
-msgstr ""
+msgstr "%s (Compartilhado)"
 
 #. module: share
 #: sql_constraint:res.groups:0
 msgid "The name of the group must be unique !"
-msgstr ""
+msgstr "O nome do grupo deve ser único!"
 
 #. module: share
 #: selection:share.wizard,user_type:0
 msgid "New users (emails required)"
-msgstr ""
+msgstr "Novos usuários (emails obrigatório)"
 
 #. module: share
 #: code:addons/share/wizard/share_wizard.py:390
@@ -230,29 +232,29 @@
 #. module: share
 #: view:res.groups:0
 msgid "Groups"
-msgstr ""
+msgstr "Grupos"
 
 #. module: share
 #: view:share.wizard:0
 msgid "Select the desired shared access mode:"
-msgstr ""
+msgstr "Selecione o modo de acesso desejado para o compartilhamento:"
 
 #. module: share
 #: field:res.groups,share:0
 msgid "Share Group"
-msgstr ""
+msgstr "Grupo de Compartilhamento"
 
 #. module: share
 #: code:addons/share/wizard/share_wizard.py:431
 #: field:share.wizard.result.line,password:0
 #, python-format
 msgid "Password"
-msgstr ""
+msgstr "Senha"
 
 #. module: share
 #: view:share.wizard:0
 msgid "Who would you want to share this data with?"
-msgstr ""
+msgstr "Com quem você deseja compartilhar estes dados?"
 
 #. module: share
 #: model:ir.module.module,description:share.module_meta_information
@@ -270,12 +272,12 @@
 #: code:addons/share/wizard/share_wizard.py:102
 #, python-format
 msgid "User already exists"
-msgstr ""
+msgstr "O usuário já existe"
 
 #. module: share
 #: view:share.wizard:0
 msgid "Send Email Notification(s)"
-msgstr ""
+msgstr "Enviar Notificação por Email"
 
 #. module: share
 #: code:addons/share/wizard/share_wizard.py:435
@@ -289,12 +291,12 @@
 #: code:addons/share/wizard/share_wizard.py:432
 #, python-format
 msgid "Database"
-msgstr ""
+msgstr "Base de Dados"
 
 #. module: share
 #: model:ir.model,name:share.model_share_wizard_user
 msgid "share.wizard.user"
-msgstr ""
+msgstr "share.wizard.user"
 
 #. module: share
 #: view:share.wizard:0
@@ -306,18 +308,18 @@
 #. module: share
 #: selection:share.wizard,user_type:0
 msgid "Existing external users"
-msgstr ""
+msgstr "Usuários externos existentes"
 
 #. module: share
 #: view:share.wizard:0
 #: field:share.wizard,result_line_ids:0
 msgid "Summary"
-msgstr ""
+msgstr "Resumo"
 
 #. module: share
 #: field:share.wizard,user_type:0
 msgid "Users to share with"
-msgstr ""
+msgstr "Usuários para compartilhar"
 
 #. module: share
 #: code:addons/share/wizard/share_wizard.py:276
@@ -329,13 +331,13 @@
 #: code:addons/share/wizard/share_wizard.py:420
 #, python-format
 msgid "Email required"
-msgstr ""
+msgstr "Email obrigatório"
 
 #. module: share
 #: code:addons/share/wizard/share_wizard.py:212
 #, python-format
 msgid "Copied access for sharing"
-msgstr ""
+msgstr "Copiado o acesso para o compartilhamento"
 
 #. module: share
 #: view:share.wizard:0
@@ -348,6 +350,7 @@
 #: view:share.wizard:0
 msgid "New Users (please provide one e-mail address per line below)"
 msgstr ""
+"Novos Usuários (favor informar abaixo um endereço de email por linha)"
 
 #. module: share
 #: code:addons/share/wizard/share_wizard.py:420
@@ -356,6 +359,8 @@
 "The current user must have an email address configured in User Preferences "
 "to be able to send outgoing emails."
 msgstr ""
+"O usuário atual deve ter um endereço de email configurado nas Preferências "
+"de Usuário para poder enviar emails."
 
 #. module: share
 #: view:res.users:0
@@ -365,12 +370,12 @@
 #. module: share
 #: field:share.wizard.result.line,share_url:0
 msgid "Share URL"
-msgstr ""
+msgstr "URL de Compartilhamento"
 
 #. module: share
 #: field:share.wizard,domain:0
 msgid "Domain"
-msgstr ""
+msgstr "Domínio"
 
 #. module: share
 #: code:addons/share/wizard/share_wizard.py:286
@@ -384,12 +389,12 @@
 #. module: share
 #: field:share.wizard,access_mode:0
 msgid "Access Mode"
-msgstr ""
+msgstr "Modo de Acesso"
 
 #. module: share
 #: view:share.wizard:0
 msgid "Access info"
-msgstr ""
+msgstr "Informações de acesso"
 
 #. module: share
 #: code:addons/share/wizard/share_wizard.py:426
@@ -398,23 +403,25 @@
 "To access it, you can go to the following URL:\n"
 "    %s"
 msgstr ""
+"Para acessar, você pode ir à seguinte URL:\n"
+"    %s"
 
 #. module: share
 #: field:share.wizard,action_id:0
 msgid "Action to share"
-msgstr ""
+msgstr "Ação para compartilhar"
 
 #. module: share
 #: code:addons/share/web/editors.py:18
 #, python-format
 msgid "Share"
-msgstr ""
+msgstr "Compartilhamento"
 
 #. module: share
 #: code:addons/share/wizard/share_wizard.py:406
 #, python-format
 msgid "Sharing Wizard - Step 2"
-msgstr ""
+msgstr "Assistente de Compartilhamento - Passo 2"
 
 #. module: share
 #: view:share.wizard:0
@@ -424,13 +431,13 @@
 #. module: share
 #: model:ir.model,name:share.model_share_wizard_result_line
 msgid "share.wizard.result.line"
-msgstr ""
+msgstr "share.wizard.result.line"
 
 #. module: share
 #: code:addons/share/wizard/share_wizard.py:285
 #, python-format
 msgid "Sharing access could not be setup"
-msgstr ""
+msgstr "O acesso de compartilhamento não pode ser configurado"
 
 #. module: share
 #: model:ir.actions.act_window,name:share.action_share_wizard_step1
@@ -438,22 +445,24 @@
 #: field:share.wizard.result.line,share_wizard_id:0
 #: field:share.wizard.user,share_wizard_id:0
 msgid "Share Wizard"
-msgstr ""
+msgstr "Assistente de Compartilhamento"
 
 #. module: share
 #: help:share.wizard,user_type:0
 msgid "Select the type of user(s) you would like to share data with."
 msgstr ""
+"Selecione o(s) tipo(s) de usuário(s) com os quais você gostaria de "
+"compartilhar dados."
 
 #. module: share
 #: view:share.wizard:0
 msgid "Cancel"
-msgstr ""
+msgstr "Cancelar"
 
 #. module: share
 #: view:share.wizard:0
 msgid "Close"
-msgstr ""
+msgstr "Fechar"
 
 #. module: share
 #: help:res.users,share:0
@@ -470,7 +479,7 @@
 #. module: share
 #: selection:share.wizard,access_mode:0
 msgid "Read-only"
-msgstr ""
+msgstr "Somente leitura"
 
 #. module: share
 #: code:addons/share/wizard/share_wizard.py:295
