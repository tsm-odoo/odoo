# -*- coding: utf-8 -*-
##############################################################################
#
#    OpenERP, Open Source Management Solution
#    Copyright (C) 2004-2010 Tiny SPRL (<http://tiny.be>).
#
#    This program is free software: you can redistribute it and/or modify
#    it under the terms of the GNU Affero General Public License as
#    published by the Free Software Foundation, either version 3 of the
#    License, or (at your option) any later version.
#
#    This program is distributed in the hope that it will be useful,
#    but WITHOUT ANY WARRANTY; without even the implied warranty of
#    MERCHANTABILITY or FITNESS FOR A PARTICULAR PURPOSE.  See the
#    GNU Affero General Public License for more details.
#
#    You should have received a copy of the GNU Affero General Public License
#    along with this program.  If not, see <http://www.gnu.org/licenses/>.
#
##############################################################################

import tools
from osv import fields,osv

class sale_report(osv.osv):
    _name = "sale.report"
    _description = "Sales Orders Statistics"
    _auto = False
    _rec_name = 'date'
    _columns = {
        'date': fields.date('Date Order', readonly=True),
        'date_confirm': fields.date('Date Confirm', readonly=True),
        'shipped':fields.boolean('Shipped', readonly=True),
<<<<<<< HEAD
   #     'paid':fields.float('Picked', readonly=True),
        'shipped_qty_1':fields.integer('Shipped Qty', readonly=True),
     #   'paid_qty':fields.float('Paid Qty', readonly=True),
=======
        'shipped_qty_1':fields.integer('Shipped Qty', readonly=True),
>>>>>>> 558352fb
        'year': fields.char('Year', size=4, readonly=True),
        'month':fields.selection([('01','January'), ('02','February'), ('03','March'), ('04','April'),
            ('05','May'), ('06','June'), ('07','July'), ('08','August'), ('09','September'),
            ('10','October'), ('11','November'), ('12','December')], 'Month',readonly=True),
        'day': fields.char('Day', size=128, readonly=True),
        'product_id':fields.many2one('product.product', 'Product', readonly=True),
<<<<<<< HEAD

      #  'uom_id': fields.many2one('product.uom', 'Default Unit Of Measure', readonly=True),
      #  'product_qty':fields.float('# of Qty', readonly=True),
=======
>>>>>>> 558352fb
        'uom_name': fields.char('Default UoM', size=128, readonly=True),
        'product_uom_qty':fields.float('# of Qty', readonly=True),

        'partner_id':fields.many2one('res.partner', 'Partner', readonly=True),
        'shop_id':fields.many2one('sale.shop', 'Shop', readonly=True),
        'company_id':fields.many2one('res.company', 'Company', readonly=True),
        'user_id':fields.many2one('res.users', 'Salesman', readonly=True),
        'price_total':fields.float('Total Price', readonly=True),
        'delay':fields.float('Commitment Delay', digits=(16,2), readonly=True),
        'price_average':fields.float('Average Price', readonly=True,group_operator="avg"),
        'categ_id': fields.many2one('product.category','Category of Product', readonly=True),
        'nbr':fields.integer('# of Lines', readonly=True),
        'state': fields.selection([
            ('draft', 'Quotation'),
            ('waiting_date', 'Waiting Schedule'),
            ('manual', 'Manual In Progress'),
            ('progress', 'In Progress'),
            ('shipping_except', 'Shipping Exception'),
            ('invoice_except', 'Invoice Exception'),
            ('done', 'Done'),
            ('cancel', 'Cancelled')
            ], 'Order State', readonly=True),
        'pricelist_id': fields.many2one('product.pricelist', 'Pricelist', readonly=True),
        'analytic_account_id': fields.many2one('account.analytic.account', 'Analytic Account', readonly=True),
    }
    _order = 'date desc'
    def init(self, cr):
        tools.drop_view_if_exists(cr, 'sale_report')
        cr.execute("""
            create or replace view sale_report as (
                select el.*,
                   -- (select count(1) from sale_order_line where order_id = s.id) as nbr,
                    (select 1) as nbr,
                     s.date_order as date,
                     s.date_confirm as date_confirm,
                     to_char(s.date_order, 'YYYY') as year,
                     to_char(s.date_order, 'MM') as month,
                     to_char(s.date_order, 'YYYY-MM-DD') as day,
                     s.partner_id as partner_id,
                     s.user_id as user_id,
                     s.shop_id as shop_id,
                     s.company_id as company_id,
                     extract(epoch from avg(date_trunc('day',s.date_confirm)-date_trunc('day',s.create_date)))/(24*60*60)::decimal(16,2) as delay,
                     s.state,
                     s.shipped,
                     s.shipped::integer as shipped_qty_1,
                     s.pricelist_id as pricelist_id,
                     s.project_id as analytic_account_id
                from
                sale_order s,
                    (
                    select l.id as id,
                         l.product_id as product_id,
                         u.name as uom_name,
                         sum(l.product_uom_qty * u.factor) as product_uom_qty,
                         sum(l.product_uom_qty*l.price_unit) as price_total,
                         (sum(l.product_uom_qty*l.price_unit)/sum(l.product_uom_qty * u.factor)*count(l.product_id))::decimal(16,2) as price_average,
                         pt.categ_id, l.order_id
                    from
                     sale_order_line l
                     left join product_uom u on (u.id=l.product_uom)
                     left join product_template pt on (pt.id=l.product_id)
                    group by l.id, l.order_id, l.product_id, u.name, pt.categ_id) el
                where s.id = el.order_id
                group by el.id,
                    el.product_id,
                    el.uom_name,
                    el.product_uom_qty,
                    el.price_total,
                    el.price_average,
                    el.categ_id,
                    el.order_id,
                    s.date_order,
                    s.date_confirm,
                    s.partner_id,
                    s.user_id,
                    s.shop_id,
                    s.company_id,
                    s.state,
                    s.shipped,
                    s.pricelist_id,
                    s.project_id
            )
        """)
sale_report()


<|MERGE_RESOLUTION|>--- conflicted
+++ resolved
@@ -31,25 +31,13 @@
         'date': fields.date('Date Order', readonly=True),
         'date_confirm': fields.date('Date Confirm', readonly=True),
         'shipped':fields.boolean('Shipped', readonly=True),
-<<<<<<< HEAD
-   #     'paid':fields.float('Picked', readonly=True),
         'shipped_qty_1':fields.integer('Shipped Qty', readonly=True),
-     #   'paid_qty':fields.float('Paid Qty', readonly=True),
-=======
-        'shipped_qty_1':fields.integer('Shipped Qty', readonly=True),
->>>>>>> 558352fb
         'year': fields.char('Year', size=4, readonly=True),
         'month':fields.selection([('01','January'), ('02','February'), ('03','March'), ('04','April'),
             ('05','May'), ('06','June'), ('07','July'), ('08','August'), ('09','September'),
             ('10','October'), ('11','November'), ('12','December')], 'Month',readonly=True),
         'day': fields.char('Day', size=128, readonly=True),
         'product_id':fields.many2one('product.product', 'Product', readonly=True),
-<<<<<<< HEAD
-
-      #  'uom_id': fields.many2one('product.uom', 'Default Unit Of Measure', readonly=True),
-      #  'product_qty':fields.float('# of Qty', readonly=True),
-=======
->>>>>>> 558352fb
         'uom_name': fields.char('Default UoM', size=128, readonly=True),
         'product_uom_qty':fields.float('# of Qty', readonly=True),
 
