# Translation of OpenERP Server.
# This file contains the translation of the following modules:
# 	* sale
#
msgid ""
msgstr ""
"Project-Id-Version: OpenERP Server 6.0dev\n"
"Report-Msgid-Bugs-To: support@openerp.com\n"
"POT-Creation-Date: 2010-11-18 16:13+0000\n"
"PO-Revision-Date: 2010-11-20 07:56+0000\n"
"Last-Translator: Maxime Chambreuil (http://www.savoirfairelinux.com) "
"<maxime.chambreuil@savoirfairelinux.com>\n"
"Language-Team: \n"
"MIME-Version: 1.0\n"
"Content-Type: text/plain; charset=UTF-8\n"
"Content-Transfer-Encoding: 8bit\n"
"X-Launchpad-Export-Date: 2010-11-21 04:50+0000\n"
"X-Generator: Launchpad (build Unknown)\n"

#. module: sale
#: constraint:product.template:0
msgid "Error: UOS must be in a different category than the UOM"
msgstr "Erreur : l'UdV doit appartenir à une autre catégorie que l'UdM"

#. module: sale
#: code:addons/sale/sale.py:0
#, python-format
msgid "Could not cancel sale order !"
msgstr "Impossible d'annuler la commande de vente !"

#. module: sale
#: code:addons/sale/sale.py:0
#, python-format
msgid "Could not cancel this sale order !"
msgstr "Impossible d'annuler cette commande de vente !"

#. module: sale
#: code:addons/sale/sale.py:0
#, python-format
msgid "Cannot delete Sale Order(s) which are already confirmed !"
msgstr "Impossible de supprimer des commandes qui sont déjà confirmées !"

#. module: sale
#: code:addons/sale/sale.py:0
#, python-format
msgid "invalid mode for test_state"
msgstr "Mode invalide pour test_state"

#. module: sale
#: constraint:product.template:0
msgid ""
"Error: The default UOM and the purchase UOM must be in the same category."
msgstr ""
"Erreur: l'UdM par défaut et l'UdM d'achat doivent appartenir à la même "
"catégorie."

#. module: sale
#: field:sale.order.line,product_uom:0
msgid "Product UoM"
msgstr "UdM du produit"

#. module: sale
#: code:addons/sale/sale.py:0
#, python-format
msgid "You must first cancel all invoices attached to this sale order."
msgstr ""
"Vous devez d'abord annuler toutes les factures liée à cette commande."

#. module: sale
#: constraint:ir.actions.act_window:0
msgid "Invalid model name in the action definition."
msgstr "Nom du Modèle non valide dans la définition de l'action."

#. module: sale
#: help:sale.order,picking_policy:0
msgid ""
"If you don't have enough stock available to deliver all at once, do you "
"accept partial shipments or not?"
msgstr ""
"Si vous n'avez pas suffisamment de stock pour livrer en une seule fois, "
"acceptez vous les livraisons partielles ?"

#. module: sale
#: view:sale.report:0
#: field:sale.report,day:0
msgid "Day"
msgstr "Jour"

#. module: sale
#: model:process.transition.action,name:sale.process_transition_action_cancelorder0
#: view:sale.order:0
msgid "Cancel Order"
msgstr "Annuler la commande"

#. module: sale
#: model:ir.actions.act_window,name:sale.action_sales_by_partner
#: view:sale.report:0
msgid "Sales By Partner"
msgstr "Ventes par partenaire"

#. module: sale
#: selection:sale.order,order_policy:0
msgid "Payment Before Delivery"
msgstr "Règlement avant livraison"

#. module: sale
#: help:sale.order,origin:0
msgid "Reference of the document that generated this sale order request."
msgstr "Référence du document qui a généré cette demande d'ordre de ventes."

#. module: sale
#: code:addons/sale/wizard/sale_make_invoice.py:0
#, python-format
msgid "Warning !"
msgstr "Attention !"

#. module: sale
#: report:sale.order:0
msgid "VAT"
msgstr "TVA"

#. module: sale
#: code:addons/sale/sale.py:0
#, python-format
msgid "You must first cancel stock moves attached to this sale order line."
msgstr ""
"Vous devez d'abord annuler les mouvements de stock attaché à cette ligne de "
"commande."

#. module: sale
#: selection:sale.config.picking_policy,picking_policy:0
msgid "All at Once"
msgstr "Tout d'un coup"

#. module: sale
#: field:sale.order,project_id:0
#: view:sale.report:0
#: field:sale.report,analytic_account_id:0
#: field:sale.shop,project_id:0
msgid "Analytic Account"
msgstr "Compte analytique"

#. module: sale
#: model:process.node,name:sale.process_node_saleprocurement0
msgid "Procurement Order"
msgstr "Approvisionnement"

#. module: sale
#: view:sale.report:0
#: field:sale.report,partner_id:0
msgid "Partner"
msgstr "Partenaire"

#. module: sale
#: view:sale.order:0
msgid "Order Line"
msgstr "Commande client"

#. module: sale
#: code:addons/sale/sale.py:0
#, python-format
msgid "Cannot delete a sale order line which is %s !"
msgstr "Impossible de supprimer une ligne de commande qui est %s !"

#. module: sale
#: help:sale.order,invoice_quantity:0
msgid ""
"The sale order will automatically create the invoice proposition (draft "
"invoice). Ordered and delivered quantities may not be the same. You have to "
"choose if you want your invoice based on ordered or shipped quantities. If "
"the product is a service, shipped quantities means hours spent on the "
"associated tasks."
msgstr ""

#. module: sale
#: view:sale.report:0
#: field:sale.report,price_average:0
msgid "Average Price"
msgstr "Prix moyen"

#. module: sale
#: field:sale.shop,payment_default_id:0
msgid "Default Payment Term"
msgstr "Condition de règlement par défaut"

#. module: sale
#: model:ir.actions.act_window,name:sale.action_config_picking_policy
msgid "Configure Picking Policy for Sales Order"
msgstr "Configurer la politique de colisage pour les commandes de ventes"

#. module: sale
#: view:sale.order:0
#: view:sale.order.line:0
#: field:sale.order.line,state:0
#: view:sale.report:0
msgid "State"
msgstr "État"

#. module: sale
#: report:sale.order:0
msgid "Disc.(%)"
msgstr "Rem.(%)"

#. module: sale
#: view:sale.report:0
#: field:sale.report,price_total:0
msgid "Total Price"
msgstr "Prix total"

#. module: sale
#: sql_constraint:ir.module.module:0
msgid "The certificate ID of the module must be unique !"
msgstr ""

#. module: sale
#: help:sale.make.invoice,grouped:0
msgid "Check the box to group the invoices for the same customers"
msgstr "Cochez cette case pour grouper les factures d'un même client"

#. module: sale
#: selection:sale.order,invoice_quantity:0
msgid "Ordered Quantities"
msgstr "Quantités commandées"

#. module: sale
#: field:sale.order.line,move_ids:0
msgid "Inventory Moves"
msgstr "Mouvements de stock"

#. module: sale
#: field:sale.order,name:0
#: field:sale.order.line,order_id:0
msgid "Order Reference"
msgstr "Référence commande"

#. module: sale
#: view:sale.order:0
msgid "Other Information"
msgstr "Autre information"

#. module: sale
#: help:sale.order,create_date:0
msgid "Date on which sale order is created"
msgstr "Date à laquelle la commande de vente a été créé"

#. module: sale
#: view:sale.order:0
msgid "Dates"
msgstr "Dates"

#. module: sale
#: model:ir.actions.act_window,help:sale.action_order_line_tree2
msgid ""
"Here is a list of each sales order line to be invoiced. This view allows you "
"to invoice sales orders partially, by lines of sales order. You don't need "
"this list if you invoice based on the delivery orders or if you invoice "
"sales totally."
msgstr ""

#. module: sale
#: model:process.transition,note:sale.process_transition_invoiceafterdelivery0
msgid ""
"The invoice is created automatically if the shipping policy is 'Invoice from "
"pick' or 'Invoice on order after delivery'."
msgstr ""

#. module: sale
#: model:process.transition,name:sale.process_transition_saleinvoice0
msgid "From a sale order"
msgstr "D'une commande de vente"

#. module: sale
#: view:sale.order:0
msgid "Recreate Packing"
msgstr ""

#. module: sale
#: field:sale.order.line,discount:0
msgid "Discount (%)"
msgstr "Escompte (%)"

#. module: sale
#: view:board.board:0
#: model:ir.actions.act_window,name:sale.open_board_sales_manager
#: model:ir.ui.menu,name:sale.menu_board_sales_manager
msgid "Sales Manager Dashboard"
msgstr "Tableau de bord du responsable des ventes"

#. module: sale
#: field:sale.order.line,product_packaging:0
msgid "Packaging"
msgstr "Colis"

#. module: sale
#: field:sale.shop,name:0
msgid "Shop Name"
msgstr "Nom du Magasin"

#. module: sale
#: code:addons/sale/sale.py:0
#, python-format
msgid "No Customer Defined !"
msgstr "Aucun Client défini !"

#. module: sale
#: model:ir.actions.act_window,name:sale.action_order_tree2
msgid "Sales in Exception"
msgstr "Commandes en Exception"

#. module: sale
#: view:sale.order:0
msgid "Set to Draft"
msgstr "Mettre en brouillon"

#. module: sale
#: view:sale.order:0
msgid "Conditions"
msgstr "Conditions"

#. module: sale
#: code:addons/sale/sale.py:0
#, python-format
msgid ""
"There is no income category account defined in default Properties for "
"Product Category or Fiscal Position is not defined !"
msgstr ""

#. module: sale
#: selection:sale.report,month:0
msgid "August"
msgstr "Août"

#. module: sale
#: code:addons/sale/sale.py:0
#, python-format
msgid "EAN: "
msgstr ""

#. module: sale
#: help:sale.installer,delivery:0
msgid "Allows you to compute delivery costs on your quotations."
msgstr "Vous permet de calculer les frais de livraison sur vos devis."

#. module: sale
#: report:sale.order:0
msgid "Our Salesman"
msgstr "Notre Vendeur"

#. module: sale
#: selection:sale.report,month:0
msgid "June"
msgstr "Juin"

#. module: sale
#: model:ir.model,name:sale.model_sale_report
msgid "Sales Orders Statistics"
msgstr "Statistiques sur les commandes de ventes"

#. module: sale
#: selection:sale.report,month:0
msgid "October"
msgstr "Octobre"

#. module: sale
#: view:board.board:0
#: model:ir.actions.act_window,name:sale.action_quotation_for_sale
#: view:sale.order:0
#: view:sale.report:0
msgid "Quotations"
msgstr "Devis"

#. module: sale
#: code:addons/sale/wizard/sale_line_invoice.py:0
#, python-format
msgid ""
"Invoice cannot be created for this Sale Order Line due to one of the "
"following reasons:\n"
"1.The state of this sale order line is either \"draft\" or \"cancel\"!\n"
"2.The Sale Order Line is Invoiced!"
msgstr ""

#. module: sale
#: field:sale.advance.payment.inv,qtty:0
#: report:sale.order:0
msgid "Quantity"
msgstr "Quantité"

#. module: sale
#: selection:sale.config.picking_policy,step:0
msgid "Delivery Order Only"
msgstr "Ordre de livraison seulement"

#. module: sale
#: report:sale.order:0
msgid "TVA :"
msgstr "TVA :"

#. module: sale
#: help:sale.order.line,delay:0
msgid ""
"Number of days between the order confirmation the shipping of the products "
"to the customer"
msgstr ""

#. module: sale
#: report:sale.order:0
msgid "Quotation Date"
msgstr "Date du devis"

#. module: sale
#: model:ir.model,name:sale.model_sale_open_invoice
msgid "Sale Open Invoice"
msgstr "Facture de vente ouverte"

#. module: sale
#: field:sale.order,fiscal_position:0
msgid "Fiscal Position"
msgstr "Position Fiscale"

#. module: sale
#: view:sale.order:0
#: view:sale.order.line:0
msgid "UoM"
msgstr "UdM"

#. module: sale
#: field:sale.order.line,number_packages:0
msgid "Number Packages"
msgstr "Nombre de colis"

#. module: sale
#: code:addons/sale/sale.py:0
#, python-format
msgid "You cannot cancel a sale order line that has already been invoiced !"
msgstr ""
"Vous ne pouvez pas annuler une ligne de commande de vente qui a déjà été "
"facturée !"

#. module: sale
#: selection:sale.order,state:0
#: selection:sale.report,state:0
msgid "In Progress"
msgstr "En cours"

#. module: sale
#: view:sale.shop:0
msgid "Accounting"
msgstr "Comptabilité"

#. module: sale
#: help:sale.advance.payment.inv,product_id:0
msgid ""
"Select a product of type service which is called 'Advance Product'. You may "
"have to create it and set it as a default value on this field."
msgstr ""

#. module: sale
#: report:sale.order:0
msgid "Tel. :"
msgstr "Tél. :"

#. module: sale
#: view:sale.order:0
#: field:sale.order,note:0
#: view:sale.order.line:0
#: field:sale.order.line,notes:0
msgid "Notes"
msgstr "Notes"

#. module: sale
#: code:addons/sale/sale.py:0
#, python-format
msgid "The quotation '%s' has been converted to a sale order."
msgstr "Le devis '%s' a été converti en commande de vente."

#. module: sale
#: field:product.product,pricelist_purchase:0
msgid "Purchase Pricelists"
msgstr "Liste de prix d'achats"

#. module: sale
#: help:sale.order,amount_total:0
msgid "The total amount"
msgstr "Le montant total"

#. module: sale
#: constraint:product.product:0
msgid "Error: Invalid ean code"
msgstr "Erreur: code EAN invalide"

#. module: sale
#: help:sale.order,partner_invoice_id:0
msgid "Invoice address for current sale order"
msgstr "Adresse de facturation de la commande actuelle"

#. module: sale
#: field:sale.order,amount_untaxed:0
msgid "Untaxed Amount"
msgstr "Montant hors-taxe"

#. module: sale
#: model:ir.model,name:sale.model_sale_advance_payment_inv
msgid "Sale Advance Payment Invoice"
msgstr ""

#. module: sale
#: help:sale.order,project_id:0
msgid "The analytic account related to a sale order"
msgstr "Le compte analytique lié à une commande"

#. module: sale
#: model:process.node,name:sale.process_node_deliveryorder0
msgid "Delivery Order"
msgstr "Ordre de livraison"

#. module: sale
#: field:sale.order,date_confirm:0
msgid "Confirmation Date"
msgstr "Date de confirmation"

#. module: sale
#: field:sale.order.line,address_allotment_id:0
msgid "Allotment Partner"
msgstr "Partenaire alloti"

#. module: sale
#: selection:sale.report,month:0
msgid "March"
msgstr "Mars"

#. module: sale
#: field:sale.order.line,price_subtotal:0
msgid "Subtotal"
msgstr "Sous-total"

#. module: sale
#: report:sale.order:0
msgid "Invoice address :"
msgstr "Adresse de facturation :"

#. module: sale
#: field:sale.order,partner_invoice_id:0
msgid "Invoice Address"
msgstr "Adresse de facturation"

#. module: sale
#: view:sale.order.line:0
msgid "Search Uninvoiced Lines"
msgstr "Recherche des lignes non-facturées"

#. module: sale
#: model:process.node,note:sale.process_node_saleprocurement0
msgid ""
"One Procurement order for each sale order line and for each of the "
"components."
msgstr ""
"Un ordre d'approvisionnement pour chaque ligne de commande de vente et pour "
"chaque composant."

#. module: sale
#: model:ir.actions.report.xml,name:sale.report_sale_order
msgid "Quotation / Order"
msgstr "Devis / Commande"

#. module: sale
#: view:sale.report:0
#: field:sale.report,nbr:0
msgid "# of Lines"
msgstr "Nb. de lignes"

#. module: sale
#: model:ir.model,name:sale.model_sale_make_invoice
msgid "Sale Make Invoice"
msgstr ""

#. module: sale
#: field:sale.shop,warehouse_id:0
msgid "Warehouse"
msgstr "Entrepôt"

#. module: sale
#: report:sale.order:0
msgid "Order N°"
msgstr "N° de commande"

#. module: sale
#: field:sale.order,order_line:0
msgid "Order Lines"
msgstr "Lignes de la commande"

#. module: sale
#: view:sale.order:0
msgid "Untaxed amount"
msgstr "Montant hors-taxe"

#. module: sale
#: model:ir.actions.act_window,name:sale.action_order_line_tree2
#: model:ir.ui.menu,name:sale.menu_invoicing_sales_order_lines
msgid "Lines to Invoice"
msgstr "Lignes à facturer"

#. module: sale
#: field:sale.order.line,product_uom_qty:0
msgid "Quantity (UoM)"
msgstr "Quantité (UdM)"

#. module: sale
#: help:sale.installer,sale_layout:0
msgid ""
"Provides some features to improve the layout of the Sales Order reports."
msgstr ""
"Fournit quelques fonctionnalités pour améliorer la disposition des rapports "
"de commandes de ventes."

#. module: sale
#: model:ir.actions.act_window,name:sale.action_order_line_tree3
msgid "Uninvoiced and Delivered Lines"
msgstr "Lignes livrées et non-facturées"

#. module: sale
#: report:sale.order:0
msgid "Total :"
msgstr "Total :"

#. module: sale
#: view:sale.report:0
msgid "My Sales"
msgstr "Mes ventes"

#. module: sale
#: code:addons/sale/sale.py:0
#, python-format
msgid "Invalid action !"
msgstr "Action invalide !"

#. module: sale
#: help:sale.order,order_policy:0
msgid ""
"The Shipping Policy is used to synchronise invoice and delivery operations.\n"
"  - The 'Pay before delivery' choice will first generate the invoice and "
"then generate the picking order after the payment of this invoice.\n"
"  - The 'Shipping & Manual Invoice' will create the picking order directly "
"and wait for the user to manually click on the 'Invoice' button to generate "
"the draft invoice.\n"
"  - The 'Invoice on Order After Delivery' choice will generate the draft "
"invoice based on sale order after all picking lists have been finished.\n"
"  - The 'Invoice from the picking' choice is used to create an invoice "
"during the picking process."
msgstr ""

#. module: sale
#: field:sale.order,pricelist_id:0
#: field:sale.report,pricelist_id:0
#: field:sale.shop,pricelist_id:0
msgid "Pricelist"
msgstr "Liste de prix"

#. module: sale
#: view:sale.report:0
#: field:sale.report,product_uom_qty:0
msgid "# of Qty"
msgstr ""

#. module: sale
#: help:sale.order,invoiced:0
msgid "It indicates that an invoice has been paid"
msgstr "Ceci indique qu'une facture a été payée"

#. module: sale
#: constraint:ir.ui.view:0
msgid "Invalid XML for View Architecture!"
msgstr "XML non valide pour l'architecture de la vue"

#. module: sale
#: view:sale.order:0
msgid "Order Date"
msgstr "Date de commande"

#. module: sale
#: view:sale.order.line:0
#: field:sale.report,shipped:0
msgid "Shipped"
msgstr "Expédié"

#. module: sale
#: model:ir.actions.act_window,name:sale.action_order_tree5
msgid "All Quotations"
msgstr "Tous les devis"

#. module: sale
#: help:sale.order,amount_tax:0
msgid "The tax amount"
msgstr "Le montant des taxes"

#. module: sale
#: selection:sale.report,month:0
msgid "September"
msgstr "Septembre"

#. module: sale
#: view:sale.report:0
#: field:sale.report,categ_id:0
msgid "Category of Product"
msgstr "Catégorie de produit"

#. module: sale
#: report:sale.order:0
msgid "Taxes :"
msgstr "Taxes :"

#. module: sale
#: view:sale.order:0
msgid "Stock Moves"
msgstr "Mouvements de stock"

#. module: sale
#: view:sale.report:0
msgid "  Year  "
msgstr "  Année  "

#. module: sale
#: field:sale.order,state:0
#: field:sale.report,state:0
msgid "Order State"
msgstr "État"

#. module: sale
#: view:sale.make.invoice:0
#: view:sale.order.line.make.invoice:0
msgid "Do you really want to create the invoice(s) ?"
msgstr ""

#. module: sale
#: view:board.board:0
#: model:ir.actions.act_window,name:sale.action_view_sales_by_month
#: view:sale.report:0
msgid "Sales By Month"
msgstr "Ventes par mois"

#. module: sale
#: field:res.company,security_lead:0
msgid "Security Days"
msgstr "Jours de sécurité"

#. module: sale
#: model:process.transition,name:sale.process_transition_saleorderprocurement0
msgid "Procurement of sold material"
msgstr "Approvisionnement des matériaux vendus"

#. module: sale
#: view:sale.order:0
msgid "Create Final Invoice"
msgstr "Créer la facture finale"

#. module: sale
#: field:sale.order,partner_shipping_id:0
msgid "Shipping Address"
msgstr "Adresse d'expédition"

#. module: sale
#: view:sale.report:0
msgid "Extended Filters..."
msgstr "Filtres étendus..."

#. module: sale
#: selection:sale.order.line,state:0
msgid "Exception"
msgstr "Exception"

#. module: sale
#: code:addons/sale/wizard/sale_make_invoice_advance.py:0
#, python-format
msgid ""
"You cannot make an advance on a sale order                              that "
"is defined as 'Automatic Invoice after delivery'."
msgstr ""
"Vous ne pouvez pas faire d'avance sur une commande de ventes définit comme "
"'Facture automatique après la livraison'."

#. module: sale
#: field:sale.order,create_date:0
msgid "Creation Date"
msgstr "Date de création"

#. module: sale
#: model:ir.model,name:sale.model_res_company
msgid "Companies"
msgstr "Sociétés"

#. module: sale
#: selection:sale.report,month:0
msgid "November"
msgstr "Novembre"

#. module: sale
#: view:sale.order:0
msgid "History"
msgstr "Historique"

#. module: sale
#: model:process.transition,note:sale.process_transition_packing0
msgid ""
"The Pick List form is created as soon as the sale order is confirmed, in the "
"same time as the procurement order. It represents the assignment of parts to "
"the sale order. There is 1 pick list by sale order line which evolves with "
"the availability of parts."
msgstr ""

#. module: sale
#: model:ir.actions.act_window,help:sale.action_order_form
msgid ""
"Sales Orders helps you manage quotations and orders done with your "
"customers. OpenERP suggests that you to start by creating a quotation. Once "
"the order is confirmed, the quotation is converted into a Sale Order. "
"OpenERP can handle several types of products so that a sales order can "
"trigger tasks, delivery orders, manufacturing orders, purchases and so on. "
"Based on the configuration of the sale order, a draft invoice will be "
"generated so that you just have to confirm it when you want to bill your "
"customer."
msgstr ""

#. module: sale
#: report:sale.order:0
msgid "Your Reference"
msgstr "Votre Référence"

#. module: sale
#: help:sale.order,partner_order_id:0
msgid ""
"The name and address of the contact who requested the order or quotation."
msgstr ""
"Le nom et l'adresse du contact qui a passé la commande ou demandé le devis."

#. module: sale
#: help:res.company,security_lead:0
msgid ""
"This is the days added to what you promise to customers for security purpose"
msgstr ""
"C'est le nombre de jours ajoutés à ce que vous avez promis au client par "
"sécurité"

#. module: sale
#: view:sale.order:0
#: view:sale.order.line:0
msgid "Qty"
msgstr "Qté"

#. module: sale
#: view:sale.order:0
msgid "References"
msgstr "Références"

#. module: sale
#: model:process.transition.action,name:sale.process_transition_action_cancel0
#: model:process.transition.action,name:sale.process_transition_action_cancel1
#: model:process.transition.action,name:sale.process_transition_action_cancel2
#: view:sale.advance.payment.inv:0
#: view:sale.make.invoice:0
#: view:sale.order.line:0
#: view:sale.order.line.make.invoice:0
msgid "Cancel"
msgstr "Annuler"

#. module: sale
#: help:sale.order,pricelist_id:0
msgid "Pricelist version for current sale order"
msgstr "Version de la liste de prix pour la commande de vente actuelle"

#. module: sale
#: code:addons/sale/sale.py:0
#, python-format
msgid ""
"You selected a quantity of %d Units.\n"
"But it's not compatible with the selected packaging.\n"
"Here is a proposition of quantities according to the packaging: "
msgstr ""

#. module: sale
#: field:sale.installer,sale_order_dates:0
msgid "Sales Order Dates"
msgstr "Dates de commande de ventes"

#. module: sale
#: model:ir.model,name:sale.model_sale_order_line
#: field:stock.move,sale_line_id:0
msgid "Sale Order Line"
msgstr "Ligne de commande"

#. module: sale
#: report:sale.order:0
#: field:sale.order.line,price_unit:0
msgid "Unit Price"
msgstr "Prix unitaire"

#. module: sale
#: field:sale.installer,sale_margin:0
msgid "Margins in Sales Orders"
msgstr "Marges dans les commandes de ventes"

#. module: sale
#: view:sale.order:0
msgid "Total Tax Excluded"
msgstr "Total hors-taxes"

#. module: sale
#: view:sale.order:0
msgid "Compute"
msgstr "Calculer"

#. module: sale
#: help:sale.order,incoterm:0
msgid ""
"Incoterm which stands for 'International Commercial terms' implies its a "
"series of sales terms which are used in the commercial transaction"
msgstr ""

#. module: sale
#: field:sale.order,partner_order_id:0
msgid "Ordering Contact"
msgstr "Adresse de commande"

#. module: sale
#: model:ir.actions.act_window,name:sale.action_view_sale_open_invoice
#: view:sale.open.invoice:0
msgid "Open Invoice"
msgstr ""

#. module: sale
#: model:process.transition,note:sale.process_transition_saleinvoice0
msgid ""
"Depending on the Invoicing control of the sale order, the invoice can be "
"based on delivered or on ordered quantities. Thus, a sale order can "
"generates an invoice or a delivery order as soon as it is confirmed by the "
"salesman."
msgstr ""

#. module: sale
#: report:sale.order:0
#: view:sale.order.line:0
msgid "Price"
msgstr "Prix"

#. module: sale
#: model:ir.actions.act_window,name:sale.action_sale_installer
msgid "Sales Application Configuration"
msgstr "Configuration de l'application des ventes"

#. module: sale
#: model:process.transition.action,name:sale.process_transition_action_forceassignation0
msgid "Force Assignation"
msgstr "Forcer l'assignation"

#. module: sale
#: selection:sale.order.line,type:0
msgid "on order"
msgstr "Sur commande"

#. module: sale
#: model:process.node,note:sale.process_node_invoiceafterdelivery0
msgid "Based on the shipped or on the ordered quantities."
msgstr "Basé sur les quantités expédiées ou commandées"

#. module: sale
#: field:sale.order,picking_ids:0
msgid "Related Picking"
msgstr ""

#. module: sale
#: field:sale.config.picking_policy,name:0
msgid "Name"
msgstr "Nom"

#. module: sale
#: report:sale.order:0
msgid "Shipping address :"
msgstr "Adresse de livraison :"

#. module: sale
#: model:process.node,note:sale.process_node_saleorder0
msgid "Drives procurement and invoicing"
msgstr ""

#. module: sale
#: field:sale.order.line,sequence:0
msgid "Sequence Number"
msgstr "Numéro de séquence"

#. module: sale
#: field:product.product,pricelist_sale:0
msgid "Sale Pricelists"
msgstr "Liste de prix de ventes"

#. module: sale
#: model:process.transition,name:sale.process_transition_deliver0
msgid "Create Delivery Order"
msgstr "Créer un bon de livraison"

#. module: sale
#: constraint:ir.rule:0
msgid "Rules are not supported for osv_memory objects !"
msgstr "Les règles ne sont pas supportées par les objets osv_memory !"

#. module: sale
#: field:sale.installer,delivery:0
msgid "Delivery Costs"
msgstr ""

#. module: sale
#: view:sale.order:0
msgid "Total Tax Included"
msgstr ""

#. module: sale
#: code:addons/sale/sale.py:0
#, python-format
msgid "The sale order '%s' has been cancelled."
msgstr ""

#. module: sale
#: model:process.transition,name:sale.process_transition_packing0
msgid "Create Pick List"
msgstr ""

#. module: sale
#: view:sale.report:0
msgid "Sales by Product Category"
msgstr ""

#. module: sale
#: selection:sale.order,picking_policy:0
msgid "Partial Delivery"
msgstr "Livraison partielle"

#. module: sale
#: model:process.transition,name:sale.process_transition_confirmquotation0
msgid "Confirm Quotation"
msgstr "Confirmer le devis"

#. module: sale
#: view:sale.order:0
#: view:sale.order.line:0
#: view:sale.report:0
msgid "Group By..."
msgstr "Regrouper par..."

#. module: sale
#: view:sale.order:0
msgid "Recreate Invoice"
msgstr "Recréer la Facture"

#. module: sale
#: model:ir.actions.act_window,name:sale.outgoing_picking_list_to_invoice
#: model:ir.ui.menu,name:sale.menu_action_picking_list_to_invoice
msgid "Deliveries to Invoice"
msgstr ""

#. module: sale
#: selection:sale.order,state:0
#: selection:sale.report,state:0
msgid "Waiting Schedule"
msgstr "Attente de planification"

#. module: sale
#: field:sale.order.line,type:0
msgid "Procurement Method"
msgstr ""

#. module: sale
#: view:sale.config.picking_policy:0
#: view:sale.installer:0
msgid "title"
msgstr ""

#. module: sale
#: model:process.node,name:sale.process_node_packinglist0
msgid "Pick List"
msgstr ""

#. module: sale
#: selection:sale.order,order_policy:0
msgid "Invoice from Delivery"
msgstr ""

#. module: sale
#: view:sale.order:0
msgid "Order date"
msgstr ""

#. module: sale
#: help:sale.order,picking_ids:0
msgid ""
"This is the list of picking list that have been generated for this invoice"
msgstr ""
"C'est la liste de liste de picking qui a été générée pour cette facture"

#. module: sale
#: model:process.node,note:sale.process_node_packinglist0
msgid "Document of the move to the output or to the customer."
msgstr ""

#. module: sale
#: model:process.transition.action,name:sale.process_transition_action_validate0
msgid "Validate"
msgstr "Valider"

#. module: sale
#: view:sale.order:0
msgid "Confirm Order"
msgstr "Confirmer la commande"

#. module: sale
#: model:process.transition,name:sale.process_transition_saleprocurement0
msgid "Create Procurement Order"
msgstr ""

#. module: sale
#: model:ir.model,name:sale.model_sale_order
#: model:process.node,name:sale.process_node_order0
#: model:process.node,name:sale.process_node_saleorder0
#: model:res.request.link,name:sale.req_link_sale_order
#: field:stock.picking,sale_id:0
msgid "Sale Order"
msgstr "Commande client"

#. module: sale
#: view:sale.order:0
#: field:sale.order,amount_tax:0
#: field:sale.order.line,tax_id:0
msgid "Taxes"
msgstr "Taxes"

#. module: sale
#: field:sale.order,order_policy:0
msgid "Shipping Policy"
msgstr "Politique d'expédition"

#. module: sale
#: model:ir.model,name:sale.model_stock_move
msgid "Stock Move"
msgstr ""

#. module: sale
#: view:sale.make.invoice:0
#: view:sale.order.line.make.invoice:0
msgid "Create Invoices"
msgstr ""

#. module: sale
#: help:sale.order,state:0
msgid ""
"Gives the state of the quotation or sale order. \n"
"The exception state is automatically set when a cancel operation occurs in "
"the invoice validation (Invoice Exception) or in the picking list process "
"(Shipping Exception). \n"
"The 'Waiting Schedule' state is set when the invoice is confirmed but "
"waiting for the scheduler to run on the date 'Ordered Date'."
msgstr ""
"Donne l'état du devis ou de la commande. \n"
"L'état \"exception\" est mis automatiquement quand une annulation a lieu "
"pendant la validation d'une facture (Exception de facturation) ou d'une "
"expédition (Exception d'expédition) \n"
"L'état \"attente de planification\" est mis quand une facture est confirmée "
"mais attend que le planificateur s'éxécute à la date \"date de commande\"."

#. module: sale
#: help:sale.order.line,state:0
msgid ""
"* The 'Draft' state is set when the related sale order in draft state.       "
"              \n"
"* The 'Confirmed' state is set when the related sale order is confirmed.     "
"                \n"
"* The 'Exception' state is set when the related sale order is set as "
"exception.                     \n"
"* The 'Done' state is set when the sale order line has been picked.          "
"           \n"
"* The 'Cancelled' state is set when a user cancel the sale order related."
msgstr ""

#. module: sale
#: view:sale.order:0
msgid "Extra Info"
msgstr "Info supplémentaires"

#. module: sale
#: report:sale.order:0
msgid "Fax :"
msgstr "Fax :"

#. module: sale
#: field:sale.advance.payment.inv,amount:0
msgid "Advance Amount"
msgstr ""

#. module: sale
#: view:board.board:0
#: model:ir.actions.act_window,name:sale.action_sales_product_total_price
msgid "Sales by Product's Category"
msgstr ""

#. module: sale
#: selection:sale.order,invoice_quantity:0
msgid "Shipped Quantities"
msgstr "Quantités livrées"

#. module: sale
#: sql_constraint:ir.module.module:0
msgid "The name of the module must be unique !"
msgstr ""

#. module: sale
#: selection:sale.config.picking_policy,order_policy:0
msgid "Invoice Based on Sales Orders"
msgstr "Facturation basée sur les commandes"

#. module: sale
#: model:ir.model,name:sale.model_stock_picking
msgid "Picking List"
msgstr ""

#. module: sale
#: selection:sale.order.line,type:0
msgid "from stock"
msgstr "Depuis le stock"

#. module: sale
#: code:addons/sale/sale.py:0
#, python-format
msgid "Error !"
msgstr "Erreur !"

#. module: sale
#: selection:sale.report,month:0
msgid "July"
msgstr "Juillet"

#. module: sale
#: field:sale.order.line,procurement_id:0
msgid "Procurement"
msgstr "Approvisionnement"

#. module: sale
#: selection:sale.order,state:0
#: selection:sale.report,state:0
msgid "Shipping Exception"
msgstr "Exception d'envoi"

#. module: sale
#: field:sale.make.invoice,grouped:0
msgid "Group the invoices"
msgstr "Grouper les factures"

#. module: sale
#: selection:sale.order,order_policy:0
msgid "Shipping & Manual Invoice"
msgstr "Livraison et facture manuelle"

#. module: sale
#: code:addons/sale/sale.py:0
#, python-format
msgid "Picking Information !"
msgstr ""

#. module: sale
#: view:sale.report:0
#: field:sale.report,month:0
msgid "Month"
msgstr "Mois"

#. module: sale
#: model:ir.module.module,shortdesc:sale.module_meta_information
msgid "Sales Management"
msgstr "Gestion des ventes"

#. module: sale
#: code:addons/sale/sale.py:0
#, python-format
msgid " Quantity: "
msgstr " Quantité : "

#. module: sale
#: model:process.node,note:sale.process_node_invoice0
msgid "To be reviewed by the accountant."
msgstr ""

#. module: sale
#: model:process.node,note:sale.process_node_saleorderprocurement0
msgid "Drives procurement orders for every sale order line."
msgstr ""

#. module: sale
#: view:sale.make.invoice:0
#: view:sale.order.line.make.invoice:0
msgid "Create invoices"
msgstr "Créer les factures"

#. module: sale
#: model:ir.model,name:sale.model_sale_order_line_make_invoice
msgid "Sale OrderLine Make_invoice"
msgstr ""

#. module: sale
#: constraint:ir.ui.menu:0
msgid "Error ! You can not create recursive Menu."
msgstr ""

#. module: sale
#: help:sale.config.picking_policy,step:0
msgid ""
"By default, OpenERP is able to manage complex routing and paths of products "
"in your warehouse and partner locations. This will configure the most common "
"and simple methods to deliver products to the customer in one or two "
"operations by the worker."
msgstr ""

#. module: sale
#: model:ir.actions.act_window,name:sale.action_order_tree
msgid "Old Quotations"
msgstr "Anciens devis"

#. module: sale
#: field:sale.order,invoiced:0
msgid "Paid"
msgstr "Payé"

#. module: sale
#: model:ir.actions.act_window,name:sale.action_order_report_all
#: model:ir.ui.menu,name:sale.menu_report_product_all
#: view:sale.report:0
msgid "Sales Analysis"
msgstr ""

#. module: sale
#: model:process.node,note:sale.process_node_quotation0
msgid "Draft state of sale order"
msgstr ""

#. module: sale
#: field:sale.order.line,property_ids:0
msgid "Properties"
msgstr "Propriétés"

#. module: sale
#: model:process.node,name:sale.process_node_quotation0
#: selection:sale.order,state:0
#: selection:sale.report,state:0
msgid "Quotation"
msgstr "Devis"

#. module: sale
#: model:process.transition,note:sale.process_transition_invoice0
msgid ""
"The Salesman creates an invoice manually, if the sales order shipping policy "
"is 'Shipping and Manual in Progress'. The invoice is created automatically "
"if the shipping policy is 'Payment before Delivery'."
msgstr ""

#. module: sale
#: help:sale.config.picking_policy,order_policy:0
msgid ""
"You can generate invoices based on sales orders or based on shippings."
msgstr ""

#. module: sale
#: view:sale.order:0
msgid "Related Invoices"
msgstr ""

#. module: sale
#: model:process.node,note:sale.process_node_order0
msgid "Confirmed sale order to invoice."
msgstr ""

#. module: sale
#: model:ir.actions.act_window,name:sale.act_res_partner_2_sale_order
#: model:process.process,name:sale.process_process_salesprocess0
#: view:sale.order:0
#: view:sale.report:0
msgid "Sales"
msgstr "Ventes"

#. module: sale
#: model:process.transition,name:sale.process_transition_invoice0
#: model:process.transition,name:sale.process_transition_invoiceafterdelivery0
#: model:process.transition.action,name:sale.process_transition_action_createinvoice0
#: view:sale.advance.payment.inv:0
#: view:sale.order.line:0
msgid "Create Invoice"
msgstr "Créer facture"

#. module: sale
#: selection:sale.order,state:0
#: view:sale.order.line:0
#: selection:sale.order.line,state:0
#: selection:sale.report,state:0
msgid "Done"
msgstr "Terminée"

#. module: sale
#: model:ir.model,name:sale.model_sale_installer
msgid "sale.installer"
msgstr "sale.installer"

#. module: sale
#: model:process.node,name:sale.process_node_invoice0
#: model:process.node,name:sale.process_node_invoiceafterdelivery0
msgid "Invoice"
msgstr "Facture"

#. module: sale
#: sql_constraint:ir.rule:0
msgid "Rule must have at least one checked access right !"
msgstr ""

#. module: sale
#: code:addons/sale/sale.py:0
#, python-format
msgid "Could not cancel sale order line!"
msgstr ""

#. module: sale
#: selection:sale.config.picking_policy,step:0
msgid "Picking List & Delivery Order"
msgstr ""

#. module: sale
#: constraint:ir.model:0
msgid ""
"The Object name must start with x_ and not contain any special character !"
msgstr ""
"Le nom de l'objet doit commencer avec x_ et ne pas contenir de charactères "
"spéciaux !"

#. module: sale
#: view:sale.order.line:0
msgid "To Do"
msgstr ""

#. module: sale
#: field:sale.order,picking_policy:0
msgid "Picking Policy"
msgstr ""

#. module: sale
#: model:process.node,note:sale.process_node_deliveryorder0
msgid "Document of the move to the customer."
msgstr ""

#. module: sale
#: field:sale.config.picking_policy,order_policy:0
msgid "Shipping Default Policy"
msgstr "Politique de livraison par défaut"

#. module: sale
#: field:sale.order,incoterm:0
msgid "Incoterm"
msgstr "Incoterm"

#. module: sale
#: model:ir.model,name:sale.model_product_product
#: view:sale.order.line:0
#: field:sale.order.line,product_id:0
#: view:sale.report:0
#: field:sale.report,product_id:0
msgid "Product"
msgstr "Produit"

#. module: sale
#: model:ir.ui.menu,name:sale.menu_invoiced
msgid "Invoicing"
msgstr ""

#. module: sale
#: help:sale.order,date_confirm:0
msgid "Date on which sale order is confirmed"
msgstr ""

#. module: sale
#: model:process.transition.action,name:sale.process_transition_action_cancelassignation0
msgid "Cancel Assignation"
msgstr "Annuler l'assignation"

#. module: sale
#: model:ir.model,name:sale.model_sale_config_picking_policy
msgid "sale.config.picking_policy"
msgstr "sale.config.picking_policy"

#. module: sale
#: field:sale.order,invoice_quantity:0
msgid "Invoice on"
msgstr "Facture sur"

#. module: sale
#: report:sale.order:0
msgid "Date Ordered"
msgstr "Date de commande"

#. module: sale
#: field:sale.order.line,product_uos:0
msgid "Product UoS"
msgstr "US produit"

#. module: sale
#: selection:sale.order,state:0
#: selection:sale.report,state:0
msgid "Manual In Progress"
msgstr "Manuelle en cours"

#. module: sale
#: view:board.board:0
#: model:ir.actions.act_window,name:sale.action_sales_by_salesman
#: view:sale.report:0
msgid "Sales By Salesman"
msgstr ""

#. module: sale
#: view:sale.order:0
<<<<<<< HEAD
msgid "Logistics"
msgstr ""
=======
msgid "Logistic"
msgstr "Logistique"
>>>>>>> c4dcf78c

#. module: sale
#: view:sale.order.line:0
msgid "Order"
msgstr "Commande"

#. module: sale
#: code:addons/sale/sale.py:0
#, python-format
msgid "There is no income account defined for this product: \"%s\" (id:%d)"
msgstr ""

#. module: sale
#: view:sale.order:0
msgid "Ignore Exception"
msgstr ""

#. module: sale
#: help:sale.order,partner_shipping_id:0
msgid "Shipping address for current sale order"
msgstr "Adresse d'expédition pour la commande de vente actuelle"

#. module: sale
#: code:addons/sale/sale.py:0
#, python-format
msgid ""
"You plan to sell %.2f %s but you only have %.2f %s available !\n"
"The real stock is %.2f %s. (without reservations)"
msgstr ""

#. module: sale
#: view:sale.order:0
msgid "States"
msgstr "États"

#. module: sale
#: view:sale.config.picking_policy:0
msgid "res_config_contents"
msgstr ""

#. module: sale
#: field:sale.order,client_order_ref:0
msgid "Customer Reference"
msgstr ""

#. module: sale
#: field:sale.order,amount_total:0
#: view:sale.order.line:0
msgid "Total"
msgstr "Total"

#. module: sale
#: model:process.transition,note:sale.process_transition_deliver0
msgid ""
"Depending on the configuration of the location Output, the move between the "
"output area and the customer is done through the Delivery Order manually or "
"automatically."
msgstr ""

#. module: sale
#: help:sale.order,shipped:0
msgid ""
"It indicates that the sale order has been delivered. This field is updated "
"only after the scheduler have been launched !"
msgstr ""

#. module: sale
#: model:ir.actions.act_window,name:sale.action_sale_order_make_invoice
#: model:ir.actions.act_window,name:sale.action_view_sale_order_line_make_invoice
#: view:sale.order:0
msgid "Make Invoices"
msgstr ""

#. module: sale
#: view:sale.order:0
#: view:sale.order.line:0
msgid "To Invoice"
msgstr ""

#. module: sale
#: field:sale.config.picking_policy,step:0
msgid "Steps To Deliver a Sale Order"
msgstr "Étapes pour livrer une commande"

#. module: sale
#: field:sale.order,company_id:0
#: field:sale.order.line,company_id:0
#: view:sale.report:0
#: field:sale.report,company_id:0
#: field:sale.shop,company_id:0
msgid "Company"
msgstr ""

#. module: sale
#: field:sale.make.invoice,invoice_date:0
msgid "Invoice Date"
msgstr ""

#. module: sale
#: help:sale.advance.payment.inv,amount:0
msgid "The amount to be invoiced in advance."
msgstr ""

#. module: sale
#: selection:sale.order,state:0
#: selection:sale.report,state:0
msgid "Invoice Exception"
msgstr "Exception de facture"

#. module: sale
#: help:sale.installer,sale_margin:0
msgid ""
"Gives the margin of profitability by calculating the difference between Unit "
"Price and Cost Price."
msgstr ""

#. module: sale
#: report:sale.order:0
msgid "Net Total :"
msgstr "Total Net :"

#. module: sale
#: selection:sale.order,state:0
#: selection:sale.order.line,state:0
#: selection:sale.report,state:0
msgid "Cancelled"
msgstr "Annuler"

#. module: sale
#: model:ir.actions.act_window,name:sale.action_shop_form
#: model:ir.ui.menu,name:sale.menu_action_shop_form
#: field:sale.order,shop_id:0
#: view:sale.report:0
#: field:sale.report,shop_id:0
msgid "Shop"
msgstr "Magasin"

#. module: sale
#: view:sale.report:0
msgid "   Month   "
msgstr ""

#. module: sale
#: view:sale.report:0
#: field:sale.report,uom_name:0
msgid "Default UoM"
msgstr ""

#. module: sale
#: field:sale.report,date_confirm:0
msgid "Date Confirm"
msgstr ""

#. module: sale
#: code:addons/sale/wizard/sale_line_invoice.py:0
#, python-format
msgid "Warning"
msgstr ""

#. module: sale
#: view:sale.order:0
msgid "Sales Order"
msgstr ""

#. module: sale
#: field:sale.order.line,product_uos_qty:0
msgid "Quantity (UoS)"
msgstr "Quantité (US)"

#. module: sale
#: code:addons/sale/sale.py:0
#, python-format
msgid " Type of ul: "
msgstr ""

#. module: sale
#: selection:sale.order.line,state:0
msgid "Confirmed"
msgstr "Confirmée"

#. module: sale
#: model:process.transition.action,name:sale.process_transition_action_confirm0
msgid "Confirm"
msgstr "Confirmer"

#. module: sale
#: code:addons/sale/sale.py:0
#, python-format
msgid "You must first cancel all picking attached to this sale order."
msgstr ""

#. module: sale
#: view:sale.order:0
#: field:sale.order.line,invoice_lines:0
msgid "Invoice Lines"
msgstr "Lignes de facture"

#. module: sale
#: view:sale.order:0
#: view:sale.order.line:0
msgid "Sales Order Lines"
msgstr "Lignes de ventes"

#. module: sale
#: field:sale.order.line,delay:0
msgid "Delivery Lead Time"
msgstr ""

#. module: sale
#: view:res.company:0
msgid "Configuration"
msgstr "Configuration"

#. module: sale
#: code:addons/sale/sale.py:0
#, python-format
msgid "There is no sale journal defined for this company: \"%s\" (id:%d)"
msgstr ""

#. module: sale
#: selection:sale.order,order_policy:0
msgid "Invoice on Order After Delivery"
msgstr "Facture basée sur la commande après livraison"

#. module: sale
#: model:process.transition,note:sale.process_transition_saleorderprocurement0
msgid ""
"For every sale order line, a procurement order is created to supply the sold "
"product."
msgstr ""

#. module: sale
#: selection:sale.order,picking_policy:0
msgid "Complete Delivery"
msgstr "Livraison complète"

#. module: sale
#: view:sale.report:0
msgid "    Month-1    "
msgstr ""

#. module: sale
#: help:sale.config.picking_policy,picking_policy:0
msgid ""
"The Shipping Policy is used to configure per order if you want to deliver as "
"soon as possible when one product is available or you wait that all products "
"are available.."
msgstr ""

#. module: sale
#: field:sale.order,origin:0
msgid "Source document"
msgstr ""

#. module: sale
#: field:sale.order.line,th_weight:0
msgid "Weight"
msgstr "Poids brut"

#. module: sale
#: view:sale.open.invoice:0
#: field:sale.order,invoice_ids:0
msgid "Invoices"
msgstr "Factures"

#. module: sale
#: selection:sale.report,month:0
msgid "December"
msgstr "Décembre"

#. module: sale
#: field:sale.config.picking_policy,config_logo:0
#: field:sale.installer,config_logo:0
msgid "Image"
msgstr "Image"

#. module: sale
#: code:addons/sale/sale.py:0
#, python-format
msgid ""
"You have to select a customer in the sale form !\n"
"Please set one customer before choosing a product."
msgstr ""
"Vous devez sélectionner une client dans le formulaire de vente !\n"
"Veuillez sélectionner un client avant de choisir un produit."

#. module: sale
#: help:sale.order,amount_untaxed:0
msgid "The amount without tax"
msgstr "Montant hors-taxe"

#. module: sale
#: view:sale.order.line:0
msgid "Uninvoiced"
msgstr "Non-facturée"

#. module: sale
#: view:sale.order:0
#: field:sale.order,user_id:0
#: view:sale.order.line:0
#: field:sale.order.line,salesman_id:0
#: view:sale.report:0
#: field:sale.report,user_id:0
msgid "Salesman"
msgstr "Vendeur"

#. module: sale
#: help:sale.order,invoice_ids:0
msgid ""
"This is the list of invoices that have been generated for this sale order. "
"The same sale order may have been invoiced in several times (by line for "
"example)."
msgstr ""
"C'est la liste des factures qui ont été générées pour cette commande. La "
"même commande peut avoir été facturée en plusieurs fois (par lignes par "
"exemple)."

#. module: sale
#: field:sale.order,invoiced_rate:0
#: field:sale.order.line,invoiced:0
msgid "Invoiced"
msgstr "Facturé"

#. module: sale
#: code:addons/sale/wizard/sale_make_invoice_advance.py:0
#: model:ir.actions.act_window,name:sale.action_view_sale_advance_payment_inv
#: view:sale.advance.payment.inv:0
#: view:sale.order:0
#, python-format
msgid "Advance Invoice"
msgstr "Facture Anticipée"

#. module: sale
#: model:process.node,name:sale.process_node_saleorderprocurement0
msgid "Sale Order Requisition"
msgstr ""

#. module: sale
#: selection:sale.order.line,state:0
msgid "Draft"
msgstr "Brouillon"

#. module: sale
#: field:sale.config.picking_policy,progress:0
#: field:sale.installer,progress:0
msgid "Configuration Progress"
msgstr ""

#. module: sale
#: model:ir.actions.act_window,name:sale.action_order_line_product_tree
msgid "Product sales"
msgstr "Ventes de produit"

#. module: sale
#: field:sale.order,date_order:0
msgid "Ordered Date"
msgstr ""

#. module: sale
#: model:ir.actions.act_window,name:sale.action_order_form
#: model:ir.ui.menu,name:sale.menu_sale_order
#: view:sale.order:0
msgid "Sales Orders"
msgstr "Commandes de Ventes"

#. module: sale
#: report:sale.order:0
msgid "Payment Terms"
msgstr "Conditions de règlement"

#. module: sale
#: selection:sale.config.picking_policy,picking_policy:0
msgid "Direct Delivery"
msgstr "Livraison directe"

#. module: sale
#: field:sale.installer,sale_journal:0
msgid "Invoicing journals"
msgstr ""

#. module: sale
#: model:product.template,name:sale.advance_product_0_product_template
#: field:sale.advance.payment.inv,product_id:0
msgid "Advance Product"
msgstr "Produit avancé"

#. module: sale
#: view:sale.report:0
#: field:sale.report,shipped_qty_1:0
msgid "Shipped Qty"
msgstr ""

#. module: sale
#: view:sale.open.invoice:0
msgid "You invoice has been successfully created!"
msgstr ""

#. module: sale
#: selection:sale.report,month:0
msgid "January"
msgstr "Janvier"

#. module: sale
#: model:ir.actions.act_window,name:sale.action_order_tree4
msgid "Sales Order in Progress"
msgstr "Commandes de Ventes en cours"

#. module: sale
#: field:sale.installer,sale_layout:0
msgid "Sales Order Layout Improvement"
msgstr ""

#. module: sale
#: code:addons/sale/wizard/sale_make_invoice_advance.py:0
#, python-format
msgid "Error"
msgstr "Erreur"

#. module: sale
#: view:sale.report:0
#: field:sale.report,delay:0
msgid "Commitment Delay"
msgstr ""

#. module: sale
#: model:process.transition.action,name:sale.process_transition_action_assign0
msgid "Assign"
msgstr "Assigner"

#. module: sale
#: field:sale.report,date:0
msgid "Date Order"
msgstr ""

#. module: sale
#: model:process.transition,note:sale.process_transition_confirmquotation0
msgid ""
"The salesman confirms the quotation. The state of the sale order becomes 'In "
"progress' or 'Manual in progress'."
msgstr ""
"Le vendeur confirme le devis. L'état de la commande de vente devient 'En "
"cours' ou 'Manuelle en cours'."

#. module: sale
#: model:ir.model,name:sale.model_sale_shop
#: view:sale.shop:0
msgid "Sale Shop"
msgstr "Point de vente"

#. module: sale
#: view:board.board:0
msgid "Sales By Customer"
msgstr ""

#. module: sale
#: view:sale.open.invoice:0
msgid "Close"
msgstr "Fermer"

#. module: sale
#: sql_constraint:ir.model.fields:0
msgid "Size of the field can never be less than 1 !"
msgstr ""

#. module: sale
#: field:sale.order,shipped:0
msgid "Delivered"
msgstr ""

#. module: sale
#: code:addons/sale/sale.py:0
#, python-format
msgid "Not enough stock !"
msgstr ""

#. module: sale
#: view:sale.order:0
msgid "Sale Order Lines"
msgstr "Lignes de commande"

#. module: sale
#: model:ir.actions.act_window,help:sale.action_shop_form
msgid ""
"If you have more than one shops reselling your company products, you can "
"create and manage them from here. Whenever you will record a new quotation "
"or sale order, it has to be linked to a shop. The shop also defines the "
"warehouse from which the products will be delivered for each particular sale."
msgstr ""

#. module: sale
#: report:sale.order:0
#: field:sale.order.line,name:0
msgid "Description"
msgstr "Description"

#. module: sale
#: selection:sale.report,month:0
msgid "May"
msgstr "Mai"

#. module: sale
#: help:sale.installer,sale_order_dates:0
msgid "Adds commitment, requested and effective dates on Sales Orders."
msgstr ""

#. module: sale
#: view:sale.order:0
#: field:sale.order,partner_id:0
#: field:sale.order.line,order_partner_id:0
msgid "Customer"
msgstr "Client"

#. module: sale
#: selection:sale.report,month:0
msgid "February"
msgstr "Février"

#. module: sale
#: help:sale.installer,sale_journal:0
msgid ""
"Allows you to group and invoice your delivery orders according to different "
"invoicing types: daily, weekly, etc."
msgstr ""

#. module: sale
#: field:sale.config.picking_policy,picking_policy:0
msgid "Picking Default Policy"
msgstr ""

#. module: sale
#: selection:sale.report,month:0
msgid "April"
msgstr "Avril"

#. module: sale
#: code:addons/sale/sale.py:0
#, python-format
msgid "The sale order '%s' has been set in draft state."
msgstr ""

#. module: sale
#: view:sale.order:0
#: view:sale.order.line:0
msgid "Search Sales Order"
msgstr ""

#. module: sale
#: field:sale.order,payment_term:0
msgid "Payment Term"
msgstr "Condition de règlement"

#. module: sale
#: model:process.transition,note:sale.process_transition_saleprocurement0
msgid ""
"A procurement order is automatically created as soon as a sale order is "
"confirmed or as the invoice is paid. It drives the purchasing and the "
"production of products regarding to the rules and to the sale order's "
"parameters. "
msgstr ""

#. module: sale
#: model:ir.actions.act_window,help:sale.action_order_report_all
msgid ""
"This report performs analysis on your quotations and sales orders. Analysis "
"check your sales revenues and sort it by different group criteria (salesman, "
"partner, product, etc.) Use this report to perform analysis on sales not "
"having invoiced yet. If you want to analyse your turnover, you should use "
"the Invoice Analysis report in the Accounting application."
msgstr ""

#. module: sale
#: report:sale.order:0
msgid "Quotation N°"
msgstr "Devis N°"

#. module: sale
#: field:sale.order,picked_rate:0
#: view:sale.report:0
msgid "Picked"
msgstr "Réceptionné"

#. module: sale
#: view:sale.report:0
#: field:sale.report,year:0
msgid "Year"
msgstr ""

#. module: sale
#: selection:sale.config.picking_policy,order_policy:0
msgid "Invoice Based on Deliveries"
msgstr "Facture basé sur les livraisons"

#~ msgid "In progress"
#~ msgstr "En cours"

#~ msgid "Make invoices"
#~ msgstr "Créer les factures"

#~ msgid "Related invoices"
#~ msgstr "Factures associées"

#~ msgid ""
#~ "Whenever confirm button is clicked, the draft state is moved to manual. that "
#~ "is, quotation is moved to  sale order."
#~ msgstr ""
#~ "Quand le bouton \"confirmer\" est pressé, l'état passe de brouillon à "
#~ "manuel, c'est à dire que le devis est transformé en commande."

#~ msgid "Outgoing Products"
#~ msgstr "Produits à expédier"

#~ msgid ""
#~ "The sale order will automatically create the invoice proposition (draft "
#~ "invoice). Ordered and delivered quantities may not be the same. You have to "
#~ "choose if you invoice based on ordered or shipped quantities. If the product "
#~ "is a service, shipped quantities means hours spent on the associated tasks."
#~ msgstr ""
#~ "La commande créera automatiquement une proposition de facturation (facture "
#~ "brouillon). Les quantités commandées et expédiées peuvent ne pas être les "
#~ "mêmes. Vous devez choisir si vous facturez sur base des quantités commandées "
#~ "ou expédiées. Si le produit est un service, les quantités expédiées "
#~ "signifient les heures  passées aux tâches associées."

#~ msgid "Procurement is created after confirmation of sale order."
#~ msgstr "Un approvisionnement est demandé après confirmation de commande."

#~ msgid "Procure Method"
#~ msgstr "Méthode d'approvisionnement"

#~ msgid "Packing Default Policy"
#~ msgstr "Politique de colisage par défaut"

#~ msgid "Quotation (A sale order in draft state)"
#~ msgstr "Devis (une commande en brouillon)"

#~ msgid "Sale Procurement"
#~ msgstr "Approvisionnement des ventes"

#~ msgid "Configure Sale Order Logistics"
#~ msgstr "Configurer la logistique des commandes de ventes"

#~ msgid "Sale Order Procurement"
#~ msgstr "Approvisionnement des commandes de ventes"

#~ msgid ""
#~ "In sale order , procuerement for each line and it comes into the procurement "
#~ "order"
#~ msgstr ""
#~ "Dans les commandes de ventes, approvisionnement pour chaques lignes et "
#~ "provient des ordres d'approvisionnement"

#~ msgid "Open Advance Invoice"
#~ msgstr "Ouvrir les acomptes"

#~ msgid ""
#~ "Confirming the packing list moves them to delivery order. This can be done "
#~ "by clicking on 'Validate' button."
#~ msgstr ""
#~ "Confirmer les mouvements des lignes de colisages des ordres de livraison. "
#~ "Ceci peut être fait en cliquant sur le bouton 'Valider'."

#~ msgid ""
#~ "When you select Shipping Ploicy = 'Automatic Invoice after delivery' , it "
#~ "will automatic create after delivery."
#~ msgstr ""
#~ "Quand vous sélectionnez la politique de livraison = 'Facturation automatique "
#~ "après livraison', il la créera automatiquement après le livraison."

#~ msgid ""
#~ "By default, Open ERP is able to manage complex routing and paths of products "
#~ "in your warehouse and partner locations. This will configure the most common "
#~ "and simple methods to deliver products to the customer in one or two "
#~ "operations by the worker."
#~ msgstr ""
#~ "Par défaut, OpenERP est en mesure de gérer les chemins complexes de routage "
#~ "et de produits dans votre entrepôt et ceux des partenaires. Cela permettra "
#~ "de configurer les méthodes plus courantes et les simples pour offrir des "
#~ "produits au client en une ou deux opérations par le travailleur."

#~ msgid ""
#~ "Invoice is created when 'Create Invoice' is being clicked after confirming "
#~ "the sale order. This transaction moves the sale order to invoices."
#~ msgstr ""
#~ "La facture est créée quand on clique sur le bouton « Créer la facture » "
#~ "après confirmation de la commande du client."

#~ msgid "Packing OUT is created for stockable products."
#~ msgstr "La livraison est créée pour les produits stockables."

#~ msgid ""
#~ "Packing list is created when 'Assign' is being clicked after confirming the "
#~ "sale order. This transaction moves the sale order to packing list."
#~ msgstr ""
#~ "La liste de colisages est créée quand on clique sur le bouton « Assigner » "
#~ "après confirmation de la commande client."

#~ msgid "Recreate Procurement"
#~ msgstr "Recréer l'approvisionnement"

#~ msgid "Automatic Declaration"
#~ msgstr "Déclaration automatique"

#~ msgid "Delivery, from the warehouse to the customer."
#~ msgstr "Livraison, depuis l'entrepôt vers le client"

#~ msgid ""
#~ "This Configuration step use to set default picking policy when make sale "
#~ "order"
#~ msgstr ""
#~ "Cette configuration utilise la politique de colisage par défaut quand vous "
#~ "établissez une commande"

#~ msgid "Manual Designation"
#~ msgstr "Désignation manuelle"

#~ msgid "Invoice after delivery"
#~ msgstr "Facture après livraison"

#~ msgid "Origin"
#~ msgstr "Origine"

#~ msgid "Reference"
#~ msgstr "Référence"

#~ msgid "Net Price"
#~ msgstr "Prix net"

#~ msgid "My sales order in progress"
#~ msgstr "Mes commandes en cours"

#~ msgid "All Sales Order"
#~ msgstr "Toutes les commandes"

#~ msgid "My sales order waiting Invoice"
#~ msgstr "Mes commandes en attente de facturation"

#~ msgid "Manual Description"
#~ msgstr "Description manuelle"

#~ msgid "Packing"
#~ msgstr "Colis"

#~ msgid "Sales orders"
#~ msgstr "Commandes"

#~ msgid "Payment accounts"
#~ msgstr "Compte de paiement"

#~ msgid "Draft Invoice"
#~ msgstr "Facture brouillon"

#~ msgid "Draft customer invoice, to be reviewed by accountant."
#~ msgstr "Facture client en brouillon, doit être vérifier par le comptable"

#~ msgid "My Quotations"
#~ msgstr "Mes devis"

#~ msgid "Manages the delivery and invoicing progress"
#~ msgstr "Gerer le suivi des livraisons et des factures"

#~ msgid "Order Ref"
#~ msgstr "Réf. Commande"

#~ msgid "My sales in shipping exception"
#~ msgstr "Mes commandes en exception de livraison"

#~ msgid "Sales Configuration"
#~ msgstr "Configuration des ventes"

#~ msgid "Procurement Corrected"
#~ msgstr "Approvisionnement corrigé"

#~ msgid "Status"
#~ msgstr "État"

#~ msgid "Packing Policy"
#~ msgstr "Politique de Colisage"

#~ msgid "Create Advance Invoice"
#~ msgstr "Créer une facture anticipée"

#~ msgid "Make Invoice"
#~ msgstr "Créer facture"

#~ msgid "Sales order lines"
#~ msgstr "Ligne de commande"

#~ msgid "Sequence"
#~ msgstr "Séquence"

#~ msgid "Other data"
#~ msgstr "Autres informations"

#~ msgid "Advance Payment"
#~ msgstr "Avance sur paiement"

#~ msgid "Confirm sale order and Create invoice."
#~ msgstr "Confirmer la commande de vente et créer la facture"

#~ msgid "Packing List & Delivery Order"
#~ msgstr "Liste de colisage & Ordre de livraison"

#~ msgid "Do you really want to create the invoices ?"
#~ msgstr "Voulez-vous vraiment créer les factures ?"

#~ msgid "Invoice based on packing lists"
#~ msgstr "Facture basée sur les colisages"

#~ msgid "Set Default"
#~ msgstr "Définir comme valeur par défaut"

#~ msgid "Sales order"
#~ msgstr "Commandes"

#~ msgid "Sale Invoice"
#~ msgstr "Facture de vente"

#~ msgid "Deliver"
#~ msgstr "Livraison"

#~ msgid ""
#~ "The name and address of the contact that requested the order or quotation."
#~ msgstr "Le nom et l'adresse du contacte ayant demandé le devis."

#~ msgid "New Quotation"
#~ msgstr "Nouveau devis"

#~ msgid "Total amount"
#~ msgstr "Montant total"

#~ msgid "Configure Picking Policy for Sale Order"
#~ msgstr "Configurez la Politique de Colisage pour la Commande"

#~ msgid "Invoice Corrected"
#~ msgstr "Facture corrigée"

#~ msgid "Delivery Delay"
#~ msgstr "Délai de livraison"

#~ msgid "My Sales Order"
#~ msgstr "Mes commandes"

#~ msgid "Sale Order line"
#~ msgstr "Ligne de commande"

#~ msgid "You invoice has been successfully created !"
#~ msgstr "Votre facture a été créée avec succès !"

#~ msgid "After confirming order, Create the invoice."
#~ msgstr "Après la confirmation de commande, créer une facture."

#~ msgid "Customer Ref"
#~ msgstr "Réf. Client"

#~ msgid "Payment Accounts"
#~ msgstr "Comptes de Paiement"

#~ msgid "Procurement for each line"
#~ msgstr "Approvisionnement pour chaque ligne"

#~ msgid "Invoice from the Packing"
#~ msgstr "Facture basée sur le Colisage"

#~ msgid "One procurement for each product."
#~ msgstr "Un approvisionnement pour chaque produit"

#~ msgid "Sales Process"
#~ msgstr "Processus de Vente"

#~ msgid ""
#~ "Gives the state of the quotation or sale order. The exception state is "
#~ "automatically set when a cancel operation occurs in the invoice validation "
#~ "(Invoice Exception) or in the packing list process (Shipping Exception). The "
#~ "'Waiting Schedule' state is set when the invoice is confirmed but waiting "
#~ "for the scheduler to run on the date 'Date Ordered'."
#~ msgstr ""
#~ "Donne l'état du devis ou de la commande de vente. L'état 'en Exception' est "
#~ "automatiquement placé lorsqu'une opération d'annulation apparaît dans la "
#~ "validation de la facture (Exception de Facturation) ou dans le processus de "
#~ "colisage (Exception de Livraison). L'état 'en Attente d'exécution' est placé "
#~ "lorsque la facture est confirmée mais attend que le Planificateur soit lancé "
#~ "à la Date de la Commande."

#~ msgid "Uninvoiced Lines"
#~ msgstr "Lignes non facturées"

#~ msgid "Sales Order To Be Invoiced"
#~ msgstr "Commandes de ventes à facturer"

#~ msgid "Related Packing"
#~ msgstr "Colisage lié"

#~ msgid "Dashboard for sales"
#~ msgstr "Tableau de Bord des Ventes"

#~ msgid "Sale Dashboard"
#~ msgstr "Tableau de Bord des Ventes"

#~ msgid "Sales of the month"
#~ msgstr "Ventes du Mois"

#~ msgid "Sales manager board"
#~ msgstr "Tableau de Bord du Gestionnaire des Ventes"

#~ msgid "Cases of the month"
#~ msgstr "Cas du Mois"

#~ msgid "My open quotations"
#~ msgstr "Mes Devis Ouverts"

#~ msgid "Cases statistics"
#~ msgstr "Statistiques des Cas"

#~ msgid "Top ten sales of the month"
#~ msgstr "10 meilleures Ventes du Mois"

#~ msgid "Report of Created Sale Order"
#~ msgstr "Rapport sur les commandes crées"

#~ msgid "Sales Orders by category"
#~ msgstr "Commandes de vente par catégorie"

#~ msgid "Monthly cumulated sales turnover over one year"
#~ msgstr "Chiffres d'affaires cumulés mensuels des ventes sur un an"

#~ msgid "Sales Orders by Products"
#~ msgstr "Commandes de vente par produit"

#~ msgid "Monthly Sales Turnover Over One Year"
#~ msgstr "Chiffres d'affaires mensuels sur un an"

#~ msgid "Turnover Per Product"
#~ msgstr "Chiffres d'affaires par produit"

#~ msgid "All Months"
#~ msgstr "Tous les mois"

#~ msgid "Sales Orders by Categories"
#~ msgstr "Commandes de vente par catégorie"

#~ msgid "Sales of the Month"
#~ msgstr "Ventes du mois"

#~ msgid "Sales by Product (this month)"
#~ msgstr "Ventes par produit (ce mois)"

#~ msgid "Monthly sales turnover over one year"
#~ msgstr "Chiffres d'affaires mensuels sur un an"

#~ msgid "Sales Management - Reporting"
#~ msgstr "Gestion des ventes - Rapports"

#~ msgid "Sales by Category of Products"
#~ msgstr "Ventes par catégorie de produits"

#~ msgid "Monthly Cumulated Sales Turnover Over One Year"
#~ msgstr "Chiffres d'affaires mensuel des ventes cumulés depuis un an"

#~ msgid "# of Products"
#~ msgstr "# de Produits"

#~ msgid "Sales by Product"
#~ msgstr "Ventes par produit"

#~ msgid "This Month"
#~ msgstr "Ce mois"

#~ msgid "Categories"
#~ msgstr "Catégories"

#~ msgid "Created Sale Orders"
#~ msgstr "Commandes crées"

#~ msgid "Reporting"
#~ msgstr "Rapports"

#~ msgid "Daily Sales Turnover Over One Year"
#~ msgstr "Chiffres d'affaires journalier depuis un an"

#~ msgid "Graphs"
#~ msgstr "Graphiques"

#~ msgid "Manual in progress"
#~ msgstr "Manuelle en cours"

#~ msgid "Total Turnover"
#~ msgstr "Chiffre d'affaire total"

#~ msgid "Sales by Category of Product (this month)"
#~ msgstr "Ventes par catégorie de produits (ce mois)"

#~ msgid "Daily sales turnover over one year"
#~ msgstr "Chiffres d'affaires journalier sur un an"

#~ msgid "Create Date"
#~ msgstr "Date de création"

#~ msgid "Created Sales orders"
#~ msgstr "Commandes de vente créées"

#~ msgid "Sales by State"
#~ msgstr "Ventes par état"

#~ msgid ""
#~ "Number of days between the order confirmation the the shipping of the "
#~ "products to the customer"
#~ msgstr ""
#~ "Nombre de jour entre la confirmation de l'ordre et l'expédition des produits "
#~ "au client"

#, python-format
#~ msgid ""
#~ "There is no income account defined ' \\n                                     "
#~ "   'for this product: \"%s\" (id:%d)"
#~ msgstr ""
#~ "Il n'y a aucun compte de revenu défini ' \\n 'pour ce produit: \"%s\" (id:%d)"<|MERGE_RESOLUTION|>--- conflicted
+++ resolved
@@ -1514,13 +1514,8 @@
 
 #. module: sale
 #: view:sale.order:0
-<<<<<<< HEAD
 msgid "Logistics"
-msgstr ""
-=======
-msgid "Logistic"
 msgstr "Logistique"
->>>>>>> c4dcf78c
 
 #. module: sale
 #: view:sale.order.line:0
