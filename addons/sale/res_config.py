--- conflicted
+++ resolved
@@ -30,19 +30,7 @@
         'group_invoice_so_lines': fields.boolean('generate invoices based on the sale order',
             implied_group='sale.group_invoice_so_lines',
             help="To allow your salesman to make invoices for sale order lines using the menu 'Lines to Invoice'."),
-<<<<<<< HEAD
-        'timesheet': fields.boolean('Based on Timesheet',
-=======
-        'group_invoice_deli_orders': fields.boolean('generate invoices after and based on delivery orders',
-            implied_group='sale.group_invoice_deli_orders',
-            help="To allow your salesman to make invoices for Delivery Orders using the menu 'Deliveries to Invoice'."),
-        'task_work': fields.boolean("prepare invoices based on task's activities",
-            help="""Lets you transfer the entries under tasks defined for Project Management to
-                the Timesheet line entries for particular date and particular user  with the effect of creating, editing and deleting either ways
-                and to automatically creates project tasks from procurement lines.
-                This installs the modules project_timesheet and project_mrp."""),
         'timesheet': fields.boolean('prepare invoices based on timesheets',
->>>>>>> 0d2d7ee5
             help = """For modifying account analytic view to show important data to project manager of services companies.
                 You can also view the report of account analytic summary user-wise as well as month wise.
                 This installs the module account_analytic_analysis."""),
@@ -53,25 +41,11 @@
             You will be able to follow the progress of the contract and invoice automatically.
             It installs the account_analytic_analysis module."""),
         'default_order_policy': fields.selection(
-<<<<<<< HEAD
             [('manual', 'Invoice Based on Sales Orders')],
-            'Default Method', default_model='sale.order',
+            'The default invoicing method is', default_model='sale.order',
             help="You can generate invoices based on sales orders."),
-        'time_unit': fields.many2one('product.uom', 'Working Time Unit'),
-        'group_sale_pricelist':fields.boolean("Pricelist per Customer",
-=======
-            [('manual', 'Invoice Based on Sales Orders'), ('picking', 'Invoice Based on Deliveries')],
-            'The default invoicing method is', default_model='sale.order',
-            help="You can generate invoices based on sales orders or based on shippings."),
-        'module_delivery': fields.boolean('allow adding shipping costs',
-            help ="""Allows you to add delivery methods in sale orders and delivery orders.
-                You can define your own carrier and delivery grids for prices.
-                This installs the module delivery."""),
         'time_unit': fields.many2one('product.uom', 'The default working time unit for services is'),
-        'default_picking_policy' : fields.boolean("deliver all at once when all products are available.",
-            help = "Sales order by default will be configured to deliver all products at once instead of delivering each product when it is available. This may have an impact on the shipping price."),
         'group_sale_pricelist':fields.boolean("use pricelists to adapt your price per customers",
->>>>>>> 0d2d7ee5
             implied_group='product.group_sale_pricelist',
             help="""Allows to manage different prices based on rules per category of customers.
                 Example: 10% for retailers, promotion of 5 EUR on this product, etc."""),
@@ -81,23 +55,10 @@
         'group_sale_delivery_address': fields.boolean("allow a different address for delivery and invoicing ",
             implied_group='sale.group_delivery_invoice_address',
             help="Allows you to specify different delivery and invoice addresses on a sale order."),
-<<<<<<< HEAD
-        'group_discount_per_so_line': fields.boolean("Discount per Line",
-            implied_group='sale.group_discount_per_so_line',
-            help="Allows you to apply some discount per sale order line."),
-        'module_warning': fields.boolean("Alerts by Products or Customers",
-=======
-        'group_mrp_properties': fields.boolean('product properties on order lines',
-            implied_group='sale.group_mrp_properties',
-            help="Allows you to tag sale order lines with properties."),
         'group_discount_per_so_line': fields.boolean("allow setting a discount on the sale order lines",
             implied_group='sale.group_discount_per_so_line',
             help="Allows you to apply some discount per sale order line."),
-        'group_multiple_shops': fields.boolean("manage multiple shops",
-            implied_group='stock.group_locations',
-            help="This allows to configure and use multiple shops."),
         'module_warning': fields.boolean("allow configuring alerts by customer or products",
->>>>>>> 0d2d7ee5
             help="""Allow to configure warnings on products and trigger them when a user wants to sale a given product or a given customer.
             Example: Product: this product is deprecated, do not purchase more than 5.
             Supplier: don't forget to ask for an express delivery."""),
@@ -105,7 +66,7 @@
             help="""This adds the 'Margin' on sales order.
                 This gives the profitability by calculating the difference between the Unit Price and Cost Price.
                 This installs the module sale_margin."""),
-        'module_sale_journal': fields.boolean("allow batch invoicing through journals",
+        'module_sale_journal': fields.boolean("allow batch invoicing of delivery orders through journals",
             help="""Allows you to categorize your sales and deliveries (picking lists) between different journals,
                 and perform batch operations on journals.
                 This installs the module sale_journal."""),
@@ -187,8 +148,6 @@
             'module_account_analytic_analysis': timesheet,
         }}
 
-
-
 class account_config_settings(osv.osv_memory):
     _inherit = 'account.config.settings'
     _columns = {
