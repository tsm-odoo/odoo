--- conflicted
+++ resolved
@@ -253,38 +253,7 @@
 
         return osv.osv.unlink(self, cr, uid, unlink_ids, context=context)
 
-<<<<<<< HEAD
-    def onchange_shop_id(self, cr, uid, ids, shop_id):
-        v = {}
-        if shop_id:
-            shop = self.pool.get('sale.shop').browse(cr, uid, shop_id)
-            v['project_id'] = shop.project_id.id
-            # Que faire si le client a une pricelist a lui ?
-            if shop.pricelist_id.id:
-                v['pricelist_id'] = shop.pricelist_id.id
-        return {'value': v}
-
-    def action_cancel_draft(self, cr, uid, ids, *args):
-        if not len(ids):
-            return False
-        cr.execute('select id from sale_order_line where order_id IN %s and state=%s', (tuple(ids), 'cancel'))
-        line_ids = map(lambda x: x[0], cr.fetchall())
-        self.write(cr, uid, ids, {'state': 'draft', 'invoice_ids': [], 'shipped': 0})
-        self.pool.get('sale.order.line').write(cr, uid, line_ids, {'invoiced': False, 'state': 'draft', 'invoice_lines': [(6, 0, [])]})
-        wf_service = netsvc.LocalService("workflow")
-        for inv_id in ids:
-            # Deleting the existing instance of workflow for SO
-            wf_service.trg_delete(uid, 'sale.order', inv_id, cr)
-            wf_service.trg_create(uid, 'sale.order', inv_id, cr)
-        for (id,name) in self.name_get(cr, uid, ids):
-            message = _("The sales order '%s' has been set in draft state.") %(name,)
-            self.log(cr, uid, id, message)
-        return True
-
     def onchange_pricelist_id(self, cr, uid, ids, pricelist_id, order_lines, context=None):
-=======
-    def onchange_pricelist_id(self, cr, uid, ids, pricelist_id, order_lines, context={}):
->>>>>>> f285c0e4
         if (not pricelist_id) or (not order_lines):
             return {}
         warning = {
@@ -292,19 +261,6 @@
             'message' : _('If you change the pricelist of this order (and eventually the currency), prices of existing order lines will not be updated.')
         }
         return {'warning': warning}
-
-<<<<<<< HEAD
-    def onchange_partner_order_id(self, cr, uid, ids, order_id, invoice_id=False, shipping_id=False, context=None):
-        if not order_id:
-            return {}
-        val = {}
-        if not invoice_id:
-            val['partner_invoice_id'] = order_id
-        if not shipping_id:
-            val['partner_shipping_id'] = order_id
-        return {'value': val}
-=======
->>>>>>> f285c0e4
 
     def onchange_partner_id(self, cr, uid, ids, part):
         if not part:
@@ -451,11 +407,6 @@
             'res_id': new_inv_ids and new_inv_ids[0] or False,
         }
 
-<<<<<<< HEAD
-    def action_invoice_create(self, cr, uid, ids, grouped=False, states=None, date_inv=False, context=None):
-        if states is None:
-            states = ['confirmed', 'done', 'exception']
-=======
     def action_view_invoice(self, cr, uid, ids, context=None):
         '''
         This function returns an action that display existing invoices of given sale order ids. It can either be a in a list or in a form view, if there is only one invoice to show.
@@ -485,8 +436,9 @@
                 return False
         return True
 
-    def action_invoice_create(self, cr, uid, ids, grouped=False, states=['confirmed', 'done', 'exception'], date_inv = False, context=None):
->>>>>>> f285c0e4
+    def action_invoice_create(self, cr, uid, ids, grouped=False, states=None, date_inv = False, context=None):
+        if states is None:
+            states = ['confirmed', 'done', 'exception']
         res = False
         invoices = {}
         invoice_ids = []
@@ -697,7 +649,7 @@
     def cancel_send_note(self, cr, uid, ids, context=None):
         for obj in self.browse(cr, uid, ids, context=context):
             self.message_post(cr, uid, [obj.id], body=_("Sale Order for <em>%s</em> <b>cancelled</b>.") % (obj.partner_id.name), context=context)
-            
+
     def done_send_note(self, cr, uid, ids, context=None):
         for obj in self.browse(cr, uid, ids, context=context):
             self.message_post(cr, uid, [obj.id], body=_("Sale Order for <em>%s</em> set to <b>Done</b>") % (obj.partner_id.name), context=context)
@@ -923,12 +875,12 @@
         context_partner = {'lang': lang, 'partner_id': partner_id}
 
         if not product:
-            return {'value': {'th_weight': 0, 
+            return {'value': {'th_weight': 0,
                 'product_uos_qty': qty}, 'domain': {'product_uom': [],
                    'product_uos': []}}
         if not date_order:
             date_order = time.strftime(DEFAULT_SERVER_DATE_FORMAT)
-#
+
         result = {}
         warning_msgs = {}
         product_obj = product_obj.browse(cr, uid, product, context=context)
@@ -1044,6 +996,7 @@
             wf_service = netsvc.LocalService("workflow")
             wf_service.trg_validate(uid, 'sale.order', context.get('default_res_id', False), 'quotation_sent', cr)
         return super(mail_compose_message, self).send_mail(cr, uid, ids, context=context)
+
 mail_compose_message()
 
 # vim:expandtab:smartindent:tabstop=4:softtabstop=4:shiftwidth=4: