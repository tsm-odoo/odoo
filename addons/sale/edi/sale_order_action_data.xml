--- conflicted
+++ resolved
@@ -39,14 +39,10 @@
        &nbsp;&nbsp;<strong>REFERENCES</strong><br />
        &nbsp;&nbsp;Order number: <strong>${object.name}</strong><br />
        &nbsp;&nbsp;Order total: <strong>${object.amount_total} ${object.pricelist_id.currency_id.name}</strong><br />
-<<<<<<< HEAD
-       &nbsp;&nbsp;Order date: ${object.date_order}<br />
+       &nbsp;&nbsp;Order date:  ${format_tz(object.date_order, tz=user.tz, context={'lang':object.partner_id.lang})} <br />
        % if object.validity_date and object.state in ('draft', 'sent'):
        &nbsp;&nbsp;Expiration date: ${object.validity_date}<br />
        % endif
-=======
-       &nbsp;&nbsp;Order date:  ${format_tz(object.date_order, tz=user.tz, context={'lang':object.partner_id.lang})} <br />
->>>>>>> 4af53de3
        % if object.origin:
        &nbsp;&nbsp;Order reference: ${object.origin}<br />
        % endif
