--- conflicted
+++ resolved
@@ -1,10 +1,3 @@
-<<<<<<< HEAD
-# Brazilian Portuguese translation for openobject-addons
-# Copyright (c) 2014 Rosetta Contributors and Canonical Ltd 2014
-# This file is distributed under the same license as the openobject-addons package.
-# FIRST AUTHOR <EMAIL@ADDRESS>, 2014.
-#
-=======
 # Translation of OpenERP Server.
 # This file contains the translation of the following modules:
 # * l10n_be_invoice_bba
@@ -12,26 +5,19 @@
 # Translators:
 # FIRST AUTHOR <EMAIL@ADDRESS>, 2014
 # grazziano <g.negocios@outlook.com.br>, 2016
->>>>>>> 96502490
 msgid ""
 msgstr ""
-"Project-Id-Version: openobject-addons\n"
-"Report-Msgid-Bugs-To: FULL NAME <EMAIL@ADDRESS>\n"
+"Project-Id-Version: Odoo 8.0\n"
+"Report-Msgid-Bugs-To: \n"
 "POT-Creation-Date: 2012-11-24 02:53+0000\n"
-<<<<<<< HEAD
-"PO-Revision-Date: 2014-08-14 16:10+0000\n"
-"Last-Translator: FULL NAME <EMAIL@ADDRESS>\n"
-"Language-Team: Brazilian Portuguese <pt_BR@li.org>\n"
-=======
 "PO-Revision-Date: 2016-07-09 16:18+0000\n"
 "Last-Translator: grazziano <g.negocios@outlook.com.br>\n"
 "Language-Team: Portuguese (Brazil) (http://www.transifex.com/odoo/odoo-8/language/pt_BR/)\n"
->>>>>>> 96502490
 "MIME-Version: 1.0\n"
 "Content-Type: text/plain; charset=UTF-8\n"
-"Content-Transfer-Encoding: 8bit\n"
-"X-Launchpad-Export-Date: 2014-08-15 07:21+0000\n"
-"X-Generator: Launchpad (build 17156)\n"
+"Content-Transfer-Encoding: \n"
+"Language: pt_BR\n"
+"Plural-Forms: nplurals=2; plural=(n > 1);\n"
 
 #. module: l10n_be_invoice_bba
 #: sql_constraint:account.invoice:0
@@ -68,25 +54,16 @@
 msgid ""
 "Select Algorithm to generate the Structured Communication on Outgoing "
 "Invoices."
-msgstr ""
-"Selecione algoritmo para gerar a comunicação estruturada em faturas enviadas."
+msgstr "Selecione algoritmo para gerar a comunicação estruturada em faturas enviadas."
 
 #. module: l10n_be_invoice_bba
 #: code:addons/l10n_be_invoice_bba/invoice.py:109
 #: code:addons/l10n_be_invoice_bba/invoice.py:135
 #, python-format
 msgid ""
-"The daily maximum of outgoing invoices with an automatically generated BBA "
-"Structured Communications has been exceeded!\n"
+"The daily maximum of outgoing invoices with an automatically generated BBA Structured Communications has been exceeded!\n"
 "Please create manually a unique BBA Structured Communication."
-<<<<<<< HEAD
-msgstr ""
-"O máximo diário de facturas de saída com um gerado automaticamente BBA "
-"Structured Communications foi ultrapassado! \n"
-"Por favor, crie manualmente uma BBA comunicação estruturada único."
-=======
 msgstr "O máximo diário de faturas de saída gerado automaticamente com BBA Structured Communications foi excedido! \nPor favor, crie manualmente uma única BBA Structured Communications."
->>>>>>> 96502490
 
 #. module: l10n_be_invoice_bba
 #: code:addons/l10n_be_invoice_bba/invoice.py:150
@@ -98,13 +75,9 @@
 #: code:addons/l10n_be_invoice_bba/invoice.py:121
 #, python-format
 msgid ""
-"The Partner should have a 3-7 digit Reference Number for the generation of "
-"BBA Structured Communications!\n"
+"The Partner should have a 3-7 digit Reference Number for the generation of BBA Structured Communications!\n"
 "Please correct the Partner record."
-msgstr ""
-"O parceiro deve ter um dígito 3-7 Número de referência para a geração de BBA "
-"estruturados Communications! \n"
-"Por favor, corrija o registro de parceiros."
+msgstr "O parceiro deve ter um dígito 3-7 Número de referência para a geração de BBA estruturados Communications! \nPor favor, corrija o registro de parceiros."
 
 #. module: l10n_be_invoice_bba
 #: constraint:res.partner:0
@@ -139,9 +112,7 @@
 msgid ""
 "The BBA Structured Communication has already been used!\n"
 "Please create manually a unique BBA Structured Communication."
-msgstr ""
-"O BBA Structured Comunicação já foi usado! \n"
-"Por favor, crie manualmente uma BBA comunicação estruturada único."
+msgstr "O BBA Structured Comunicação já foi usado! \nPor favor, crie manualmente uma BBA comunicação estruturada único."
 
 #. module: l10n_be_invoice_bba
 #: selection:res.partner,out_inv_comm_algorithm:0
@@ -159,13 +130,7 @@
 msgid ""
 "Unsupported Structured Communication Type Algorithm '%s' !\n"
 "Please contact your OpenERP support channel."
-<<<<<<< HEAD
-msgstr ""
-"Suportado Structured Comunicação Tipo Algorithm '% s'! \n"
-"Entre em contato com o seu canal de suporte OpenERP."
-=======
 msgstr "Tipo de Algorítimo de Comunicação Estruturada '%s' não Suportado! \nEntre em contato com o seu canal de suporte Odoo."
->>>>>>> 96502490
 
 #. module: l10n_be_invoice_bba
 #: field:res.partner,out_inv_comm_algorithm:0
@@ -178,6 +143,4 @@
 msgid ""
 "Empty BBA Structured Communication!\n"
 "Please fill in a unique BBA Structured Communication."
-msgstr ""
-"Vazio BBA comunicação estruturada! \n"
-"Por favor, preencha a BBA comunicação estruturada único."+msgstr "Vazio BBA comunicação estruturada! \nPor favor, preencha a BBA comunicação estruturada único."