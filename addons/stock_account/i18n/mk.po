# Macedonian translation for openobject-addons
# Copyright (c) 2014 Rosetta Contributors and Canonical Ltd 2014
# This file is distributed under the same license as the openobject-addons package.
# FIRST AUTHOR <EMAIL@ADDRESS>, 2014.
#
msgid ""
msgstr ""
<<<<<<< HEAD
"Project-Id-Version: openobject-addons\n"
"Report-Msgid-Bugs-To: FULL NAME <EMAIL@ADDRESS>\n"
"POT-Creation-Date: 2014-09-23 16:27+0000\n"
"PO-Revision-Date: 2014-11-08 13:36+0000\n"
"Last-Translator: Tome Barbov <tome.barbov@eskon.com.mk>\n"
"Language-Team: Macedonian <mk@li.org>\n"
=======
"Project-Id-Version: Odoo 8.0\n"
"Report-Msgid-Bugs-To: \n"
"POT-Creation-Date: 2015-01-21 14:07+0000\n"
"PO-Revision-Date: 2016-05-17 12:05+0000\n"
"Last-Translator: Martin Trigaux\n"
"Language-Team: Macedonian (http://www.transifex.com/odoo/odoo-8/language/mk/)\n"
>>>>>>> 0af32f3f
"MIME-Version: 1.0\n"
"Content-Type: text/plain; charset=UTF-8\n"
"Content-Transfer-Encoding: 8bit\n"
"X-Launchpad-Export-Date: 2014-11-09 07:36+0000\n"
"X-Generator: Launchpad (build 17231)\n"

#. module: stock_account
#: view:stock.history:stock_account.view_stock_history_report_tree
msgid "# of Products"
msgstr "# на производи"

#. module: stock_account
#: view:product.template:stock_account.view_template_property_form
msgid "- update"
msgstr "- ажурирај"

#. module: stock_account
#: view:product.category:stock_account.view_category_property_form
msgid "Account Stock Properties"
msgstr "Својства на сметката за залиха"

#. module: stock_account
#: view:stock.config.settings:stock_account.view_stock_config_settings_inherit
msgid "Accounting"
msgstr "Сметководство"

#. module: stock_account
#: view:stock.location:stock_account.view_location_form_inherit
msgid "Accounting Information"
msgstr "Сметководствени информации"

#. module: stock_account
#: code:addons/stock_account/wizard/stock_change_standard_price.py:76
#, python-format
msgid "Active ID is not set in Context."
msgstr "Активниот идентификациски број не е подесен во Контекстот."

#. module: stock_account
#: help:stock.config.settings,group_stock_inventory_valuation:0
msgid ""
"Allows to configure inventory valuations on products and product categories."
msgstr ""
"Ви овозможува да конфигурирате валуацијата на пописите на производите и "
"категориите на производи."

#. module: stock_account
#: selection:product.template,cost_method:0
msgid "Average Price"
msgstr "Просечна цена"

#. module: stock_account
#: field:stock.config.settings,module_stock_landed_costs:0
msgid "Calculate landed costs on products"
msgstr ""

#. module: stock_account
#: view:stock.change.standard.price:stock_account.view_change_standard_price
#: view:stock.invoice.onshipping:stock_account.view_stock_invoice_onshipping
#: view:wizard.valuation.history:stock_account.view_wizard_valuation_history
msgid "Cancel"
msgstr "Откажи"

#. module: stock_account
#: view:stock.change.standard.price:stock_account.view_change_standard_price
msgid "Change Price"
msgstr "Промени цена"

#. module: stock_account
#: model:ir.actions.act_window,name:stock_account.action_view_change_standard_price
#: model:ir.model,name:stock_account.model_stock_change_standard_price
#: view:stock.change.standard.price:stock_account.view_change_standard_price
msgid "Change Standard Price"
msgstr "Промени стандардна цена"

#. module: stock_account
#: field:wizard.valuation.history,choose_date:0
msgid "Choose a Particular Date"
msgstr "Одберете одреден датум"

#. module: stock_account
#: help:stock.inventory,period_id:0
msgid ""
"Choose the accounting period where you want to value the stock moves created "
"by the inventory instead of the default one (chosen by the inventory end "
"date)"
msgstr ""

#. module: stock_account
#: view:wizard.valuation.history:stock_account.view_wizard_valuation_history
msgid ""
"Choose the date for which you want to get the stock valuation of your "
"products.\n"
"\n"
"                        This will filter the stock operation that weren't "
"done at the selected date, to retreive the quantity\n"
"                        you had, and gives you the inventory value according "
"to the standard price used at that time."
msgstr ""
"Изберете датум за кој сакате да добиете проценка на залиха на вашите "
"производи.\n"
"\n"
"                        Ове ќе ги филтрира операциите за залиха што не биле "
"направени на избраниот датум, за да се добие количината\n"
"                        што сте ја имале, и ви ја дава инвентарската "
"вредност според стандардните цени што се користеле во тоа време."

#. module: stock_account
#: view:wizard.valuation.history:stock_account.view_wizard_valuation_history
msgid "Choose your date"
msgstr "Изберете го вашиот датум"

#. module: stock_account
#: view:stock.history:stock_account.view_stock_history_report_search
#: field:stock.history,company_id:0
msgid "Company"
msgstr "Компанија"

#. module: stock_account
#: view:product.template:stock_account.view_template_property_form
#: view:stock.change.standard.price:stock_account.view_change_standard_price
msgid "Cost Price"
msgstr "Цена на чинење"

#. module: stock_account
#: field:product.template,cost_method:0
msgid "Costing Method"
msgstr "Метод на чинење"

#. module: stock_account
#: view:stock.invoice.onshipping:stock_account.view_stock_invoice_onshipping
msgid "Create"
msgstr "Креирај"

#. module: stock_account
#: selection:stock.invoice.onshipping,journal_type:0
msgid "Create Customer Invoice"
msgstr "Креирајте фактура за клиент"

#. module: stock_account
#: model:ir.actions.act_window,name:stock_account.action_stock_invoice_onshipping
msgid "Create Draft Invoices"
msgstr "Креирај нацрт фактура"

#. module: stock_account
#: view:stock.picking:stock_account.view_picking_inherit_form2
msgid "Create Invoice"
msgstr "Креирај фактура"

#. module: stock_account
#: selection:stock.invoice.onshipping,journal_type:0
msgid "Create Supplier Invoice"
msgstr "Креирајте фактура за добавувач"

#. module: stock_account
#: field:stock.config.settings,module_stock_invoice_directly:0
msgid "Create and open the invoice when the user finish a delivery order"
msgstr ""
"Креирај и отвори ја фактурата кога корисникот ќе го заврши налогот за "
"испорака"

#. module: stock_account
#: view:stock.invoice.onshipping:stock_account.view_stock_invoice_onshipping
msgid "Create invoice"
msgstr "Креирај фактура"

#. module: stock_account
#: field:stock.change.standard.price,create_uid:0
#: field:stock.invoice.onshipping,create_uid:0
#: field:wizard.valuation.history,create_uid:0
msgid "Created by"
msgstr "Креирано од"

#. module: stock_account
#: field:stock.change.standard.price,create_date:0
#: field:stock.invoice.onshipping,create_date:0
#: field:wizard.valuation.history,create_date:0
msgid "Created on"
msgstr "Креирано на"

#. module: stock_account
#: model:ir.actions.act_window,name:stock_account.action_history_tree
#: model:ir.ui.menu,name:stock_account.menu_action_history_tree
msgid "Current Inventory Valuation"
msgstr ""

#. module: stock_account
#: field:wizard.valuation.history,date:0
msgid "Date"
msgstr "Датум"

#. module: stock_account
#: field:stock.invoice.onshipping,journal_id:0
msgid "Destination Journal"
msgstr "Одредишен дневник"

#. module: stock_account
#: code:addons/stock_account/product.py:83
#: code:addons/stock_account/product.py:116
#: code:addons/stock_account/wizard/stock_invoice_onshipping.py:91
#, python-format
msgid "Error!"
msgstr "Грешка!"

#. module: stock_account
#: field:stock.inventory,period_id:0
msgid "Force Valuation Period"
msgstr "Присили период на проценка"

#. module: stock_account
#: field:stock.config.settings,group_stock_inventory_valuation:0
msgid "Generate accounting entries per stock movement"
msgstr "Генерирај сметковни записи за движење на залихата"

#. module: stock_account
#: view:stock.history:stock_account.view_stock_history_report_search
msgid "Group By"
msgstr "Групирање според"

#. module: stock_account
#: field:stock.invoice.onshipping,group:0
msgid "Group by partner"
msgstr "Групирај по партнер"

#. module: stock_account
#: field:stock.change.standard.price,id:0
#: field:stock.history,id:0
#: field:stock.invoice.onshipping,id:0
#: field:wizard.valuation.history,id:0
msgid "ID"
msgstr "ID"

#. module: stock_account
#: help:stock.change.standard.price,new_price:0
msgid ""
"If cost price is increased, stock variation account will be debited and "
"stock output account will be credited with the value = (difference of amount "
"* quantity available).\n"
"If cost price is decreased, stock variation account will be creadited and "
"stock input account will be debited."
msgstr ""
"Доколку цената на чинење е зголемена, сметката за варијација на залиха ќе "
"биде задолжена и сметката за излез на залиха ќе има побарување со вредност= "
"(разлика на износ * достапна количина).\n"
"Доколку чената на чинење е намалена, сметката за варијација на залиха ќе има "
"побарување а сметката за влез на залиха ќе биде задолжена."

#. module: stock_account
#: help:product.template,valuation:0
msgid ""
"If real-time valuation is enabled for a product, the system will "
"automatically write journal entries corresponding to stock moves, with "
"product price as specified by the 'Costing Method'The inventory variation "
"account set on the product category will represent the current inventory "
"value, and the stock input and stock output account will hold the "
"counterpart moves for incoming and outgoing products."
msgstr ""

#. module: stock_account
#: help:stock.config.settings,module_stock_landed_costs:0
msgid ""
"Install the module that allows to affect landed costs on pickings, and split "
"them onto the different products."
msgstr ""

#. module: stock_account
#: model:ir.model,name:stock_account.model_stock_inventory
msgid "Inventory"
msgstr "Инвентар"

#. module: stock_account
#: model:ir.model,name:stock_account.model_stock_location
msgid "Inventory Locations"
msgstr ""

#. module: stock_account
#: view:product.template:stock_account.view_template_property_form
#: field:product.template,valuation:0
msgid "Inventory Valuation"
msgstr "Проценка на залиха"

#. module: stock_account
#: field:stock.history,inventory_value:0
msgid "Inventory Value"
msgstr ""

#. module: stock_account
#: field:procurement.order,invoice_state:0
#: field:stock.move,invoice_state:0
#: field:stock.picking,invoice_state:0
msgid "Invoice Control"
msgstr "Контрола на фактури"

#. module: stock_account
#: field:stock.invoice.onshipping,invoice_date:0
msgid "Invoice Date"
msgstr "Датум на фактура"

#. module: stock_account
#: field:procurement.rule,invoice_state:0
#: field:stock.location.path,invoice_state:0
msgid "Invoice Status"
msgstr "Статус на фактурата"

#. module: stock_account
#: selection:procurement.order,invoice_state:0
#: selection:procurement.rule,invoice_state:0
#: selection:stock.location.path,invoice_state:0
#: selection:stock.move,invoice_state:0
#: selection:stock.picking,invoice_state:0
msgid "Invoiced"
msgstr "Фактурирано"

#. module: stock_account
#: field:stock.return.picking,invoice_state:0
msgid "Invoicing"
msgstr "Фактурирање"

#. module: stock_account
#: field:stock.invoice.onshipping,journal_type:0
msgid "Journal Type"
msgstr ""

#. module: stock_account
#: field:stock.change.standard.price,write_uid:0
#: field:stock.invoice.onshipping,write_uid:0
#: field:wizard.valuation.history,write_uid:0
msgid "Last Updated by"
msgstr "Последно ажурирање од"

#. module: stock_account
#: field:stock.change.standard.price,write_date:0
#: field:stock.invoice.onshipping,write_date:0
#: field:wizard.valuation.history,write_date:0
msgid "Last Updated on"
msgstr "Последно ажурирање на"

#. module: stock_account
#: view:stock.history:stock_account.view_stock_history_report_search
#: field:stock.history,location_id:0
msgid "Location"
msgstr "Локација"

#. module: stock_account
#: model:res.groups,name:stock_account.group_inventory_valuation
msgid "Manage Inventory Valuation and Costing Methods"
msgstr "Управувај со вреднувањето на залихи и методите на трошоци"

#. module: stock_account
#: view:stock.history:stock_account.view_stock_history_report_search
msgid "Move"
msgstr "Премести"

#. module: stock_account
#: code:addons/stock_account/product.py:116
#, python-format
msgid "No difference between standard price and new price!"
msgstr "Нема разлика помеѓу стандардната и новата цена!"

#. module: stock_account
#: code:addons/stock_account/wizard/stock_invoice_onshipping.py:91
#, python-format
msgid "No invoice created!"
msgstr "Не е креирана фактура!"

#. module: stock_account
#: selection:stock.return.picking,invoice_state:0
msgid "No invoicing"
msgstr "Нема фактурирање"

#. module: stock_account
#: code:addons/stock_account/wizard/stock_invoice_onshipping.py:82
#, python-format
msgid "None of these picking lists require invoicing."
msgstr "Ниту една од овие листи за требувања немаат потреба од фактурирање."

#. module: stock_account
#: selection:procurement.order,invoice_state:0
#: selection:procurement.rule,invoice_state:0
#: selection:stock.location.path,invoice_state:0
#: selection:stock.move,invoice_state:0
#: selection:stock.picking,invoice_state:0
msgid "Not Applicable"
msgstr "Не може да се примени"

#. module: stock_account
#: code:addons/stock_account/product.py:83
#, python-format
msgid ""
"One of the following information is missing on the product or product "
"category and prevents the accounting valuation entries to be created:\n"
"    Product: %s\n"
"    Stock Input Account: %s\n"
"    Stock Output Account: %s\n"
"    Stock Valuation Account: %s\n"
"    Stock Journal: %s\n"
"    "
msgstr ""

#. module: stock_account
#: field:stock.history,date:0
msgid "Operation Date"
msgstr "Датум на операција"

#. module: stock_account
#: selection:product.template,valuation:0
msgid "Periodical (manual)"
msgstr "Периодично (рачно)"

#. module: stock_account
#: model:ir.model,name:stock_account.model_stock_picking
msgid "Picking List"
msgstr "Требување"

#. module: stock_account
#: field:stock.change.standard.price,new_price:0
msgid "Price"
msgstr "Цена"

#. module: stock_account
#: model:ir.model,name:stock_account.model_procurement_order
msgid "Procurement"
msgstr "Набавка"

#. module: stock_account
#: model:ir.model,name:stock_account.model_procurement_rule
msgid "Procurement Rule"
msgstr "Правило за набавка"

#. module: stock_account
#: view:stock.history:stock_account.view_stock_history_report_search
#: field:stock.history,product_id:0
msgid "Product"
msgstr "Производ"

#. module: stock_account
#: model:ir.model,name:stock_account.model_product_category
#: view:stock.history:stock_account.view_stock_history_report_search
#: field:stock.history,product_categ_id:0
msgid "Product Category"
msgstr "Категорија на производ"

#. module: stock_account
#: field:stock.history,quantity:0
msgid "Product Quantity"
msgstr "Количина"

#. module: stock_account
#: model:ir.model,name:stock_account.model_product_template
msgid "Product Template"
msgstr "Урнек на производ"

#. module: stock_account
#: model:ir.model,name:stock_account.model_stock_location_path
msgid "Pushed Flows"
msgstr "Наметнати текови"

#. module: stock_account
#: model:ir.model,name:stock_account.model_stock_quant
msgid "Quants"
msgstr "Квантови"

#. module: stock_account
#: selection:product.template,cost_method:0
msgid "Real Price"
msgstr "Реална цена"

#. module: stock_account
#: selection:product.template,valuation:0
msgid "Real Time (automated)"
msgstr "Реално Време (автоматизирано)"

#. module: stock_account
#: selection:stock.invoice.onshipping,journal_type:0
msgid "Refund Purchase"
msgstr "Врати средства за нарачка"

#. module: stock_account
#: selection:stock.invoice.onshipping,journal_type:0
msgid "Refund Sale"
msgstr "Врати средства од продажба"

#. module: stock_account
#: view:wizard.valuation.history:stock_account.view_wizard_valuation_history
msgid "Retrieve the Inventory Value"
msgstr ""

#. module: stock_account
#: view:wizard.valuation.history:stock_account.view_wizard_valuation_history
msgid "Retrieve the stock valuation of your products at current day"
msgstr ""

#. module: stock_account
#: model:ir.model,name:stock_account.model_stock_return_picking
msgid "Return Picking"
msgstr "Врати требување"

#. module: stock_account
#: field:stock.history,source:0
msgid "Source"
msgstr "Извор"

#. module: stock_account
#: selection:product.template,cost_method:0
msgid "Standard Price"
msgstr "Стандардна цена"

#. module: stock_account
#: code:addons/stock_account/product.py:137
#: code:addons/stock_account/product.py:144
#, python-format
msgid "Standard Price changed"
msgstr "Стандардната цена е променета"

#. module: stock_account
#: help:product.template,cost_method:0
msgid ""
"Standard Price: The cost price is manually updated at the end of a specific "
"period (usually every year).\n"
"                    Average Price: The cost price is recomputed at each "
"incoming shipment and used for the product valuation.\n"
"                    Real Price: The cost price displayed is the price of the "
"last outgoing product (will be use in case of inventory loss for example)."
msgstr ""

#. module: stock_account
#: field:product.category,property_stock_account_input_categ:0
#: field:product.template,property_stock_account_input:0
msgid "Stock Input Account"
msgstr "Конто влез на залиха"

#. module: stock_account
#: model:ir.model,name:stock_account.model_stock_invoice_onshipping
msgid "Stock Invoice Onshipping"
msgstr ""

#. module: stock_account
#: field:product.category,property_stock_journal:0
msgid "Stock Journal"
msgstr "Картица за залихи"

#. module: stock_account
#: model:ir.model,name:stock_account.model_stock_move
#: field:stock.history,move_id:0
msgid "Stock Move"
msgstr "Движење на залиха"

#. module: stock_account
#: field:product.category,property_stock_account_output_categ:0
#: field:product.template,property_stock_account_output:0
msgid "Stock Output Account"
msgstr "Конто Излез на залиха"

#. module: stock_account
#: model:ir.actions.act_window,name:stock_account.action_wizard_stock_valuation_history
#: model:ir.ui.menu,name:stock_account.menu_action_wizard_valuation_history
msgid "Stock Valuation"
msgstr "Валуација на залиха"

#. module: stock_account
#: field:product.category,property_stock_valuation_account_id:0
msgid "Stock Valuation Account"
msgstr "Сметка за вреднување на залихата"

#. module: stock_account
#: field:stock.location,valuation_in_account_id:0
msgid "Stock Valuation Account (Incoming)"
msgstr "Сметка за вреднување на залихата (Влезно)"

#. module: stock_account
#: field:stock.location,valuation_out_account_id:0
msgid "Stock Valuation Account (Outgoing)"
msgstr "Сметка за вреднување на залихата (Излезно)"

#. module: stock_account
#: code:addons/stock_account/wizard/stock_valuation_history.py:30
#: view:stock.history:stock_account.view_stock_history_report_graph
#: view:stock.history:stock_account.view_stock_history_report_search
#: view:stock.history:stock_account.view_stock_history_report_tree
#, python-format
msgid "Stock Value At Date"
msgstr "Вредност на залиха на датум"

#. module: stock_account
#: help:stock.config.settings,module_stock_invoice_directly:0
msgid ""
"This allows to automatically launch the invoicing wizard if the delivery is "
"to be invoiced when you send or deliver goods.\n"
"-This installs the module stock_invoice_directly."
msgstr ""
"Ова дозволува автоматско стартување на волшебникот за фактури ако испораката "
"треба да биде фактурирана кога испраќате или испорачувате стоки.\n"
"-Ова го инсталира модулот stock_invoice_directly."

#. module: stock_account
#: selection:procurement.order,invoice_state:0
#: selection:procurement.rule,invoice_state:0
#: selection:stock.location.path,invoice_state:0
#: selection:stock.move,invoice_state:0
#: selection:stock.picking,invoice_state:0
msgid "To Be Invoiced"
msgstr "Да се фактурира"

#. module: stock_account
#: selection:stock.return.picking,invoice_state:0
msgid "To be refunded/invoiced"
msgstr "Да биде повлечено/фактурирано"

#. module: stock_account
#: view:stock.history:stock_account.view_stock_history_report_tree
msgid "Total Value"
msgstr "Вкупна вредност"

#. module: stock_account
#: help:stock.location,valuation_in_account_id:0
msgid ""
"Used for real-time inventory valuation. When set on a virtual location (non "
"internal type), this account will be used to hold the value of products "
"being moved from an internal location into this location, instead of the "
"generic Stock Output Account set on the product. This has no effect for "
"internal locations."
msgstr ""
"Се користи за вреднување на залихата во реално време. Кога е поставено на "
"виртуелна локација (не е внатрешен тип), оваа сметка ќе се користи за "
"зачувување на вредноста на производите што се преместуваат од внатрешна "
"локација на оваа локација, наместо во стандардната Сметка за Излез на Залиха "
"поставена на производот. Ова нема влијание за внатрешните локации."

#. module: stock_account
#: help:stock.location,valuation_out_account_id:0
msgid ""
"Used for real-time inventory valuation. When set on a virtual location (non "
"internal type), this account will be used to hold the value of products "
"being moved out of this location and into an internal location, instead of "
"the generic Stock Output Account set on the product. This has no effect for "
"internal locations."
msgstr ""
"Се користи за вреднување на стоката во реално време. Кога е поставено на "
"виртуелна локација (не е внатрешен тип), оваа сметка ќе се користи за "
"зачувување на вредноста на производите што се преместуваат од таа локација "
"на внатрешна локација, наместо во стандардната Сметка за Излез на Залиха "
"поставена на производот. Ова нема влијание за внатрешните локации."

#. module: stock_account
#: field:stock.history,price_unit_on_quant:0
msgid "Value"
msgstr "Вредност"

#. module: stock_account
#: code:addons/stock_account/wizard/stock_invoice_onshipping.py:82
#, python-format
msgid "Warning!"
msgstr "Предупредување!"

#. module: stock_account
#: help:product.category,property_stock_account_input_categ:0
msgid ""
"When doing real-time inventory valuation, counterpart journal items for all "
"incoming stock moves will be posted in this account, unless there is a "
"specific valuation account set on the source location. This is the default "
"value for all products in this category. It can also directly be set on each "
"product"
msgstr ""
"При вршење на вреднување на залихата во реално време, копиите на елементите "
"од дневникот за движењето на влезната залиха ќе се запишуваат во оваа "
"сметка, освен ако нема одредена сметка за вреднување на изворната локација. "
"Оваа е стандардната вредност за сите производи во оваа категорија. Исто така "
"може директно да се внесе за секој производ."

#. module: stock_account
#: help:product.template,property_stock_account_input:0
msgid ""
"When doing real-time inventory valuation, counterpart journal items for all "
"incoming stock moves will be posted in this account, unless there is a "
"specific valuation account set on the source location. When not set on the "
"product, the one from the product category is used."
msgstr ""
"При вршење на вреднување на залихата во реално време, копиите на елементите "
"од дневникот за движењето на влезната залиха ќе се запишуваат во оваа "
"сметка, освен ако нема одредена сметка за вреднување на изворната локација. "
"Кога не е назначена на производот, се користи таа од категоријата на "
"производот."

#. module: stock_account
#: help:product.category,property_stock_account_output_categ:0
msgid ""
"When doing real-time inventory valuation, counterpart journal items for all "
"outgoing stock moves will be posted in this account, unless there is a "
"specific valuation account set on the destination location. This is the "
"default value for all products in this category. It can also directly be set "
"on each product"
msgstr ""
"При вршење на вреднување на залихата во реално време, копиите на елементите "
"од дневникот за движењето на излезната залиха ќе се запишуваат во оваа "
"сметка, освен ако нема одредена сметка за вреднување на целната локација. "
"Оваа е стандардната вредност за сите производи во оваа категорија. Исто така "
"може директно да се внесе за секој производ."

#. module: stock_account
#: help:product.template,property_stock_account_output:0
msgid ""
"When doing real-time inventory valuation, counterpart journal items for all "
"outgoing stock moves will be posted in this account, unless there is a "
"specific valuation account set on the destination location. When not set on "
"the product, the one from the product category is used."
msgstr ""
"При вршење на вреднување на залихата во реално време, копиите на елементите "
"од записникот за движењето на излезната залиха ќе се запишуваат во оваа "
"сметка, освен ако нема одредена сметка за вреднување на целната локација. "
"Кога не е назначена на производот, се користи таа од категоријата на "
"производот."

#. module: stock_account
#: help:product.category,property_stock_journal:0
msgid ""
"When doing real-time inventory valuation, this is the Accounting Journal in "
"which entries will be automatically posted when stock moves are processed."
msgstr ""
"При вреднување на залихата во реално време, оваа е записничката сметка во "
"која записите автоматски се внесуваат со процесирањето."

#. module: stock_account
#: help:product.category,property_stock_valuation_account_id:0
msgid ""
"When real-time inventory valuation is enabled on a product, this account "
"will hold the current value of the products."
msgstr ""
"Со вклучување на вреднувањето на производите во реално време, оваа сметка ќе "
"ја содржи моменталната вредност на производите."

#. module: stock_account
#: model:ir.model,name:stock_account.model_wizard_valuation_history
msgid "Wizard that opens the stock valuation history table"
msgstr "Волшебник кој ја отвара табелата на историја на валуација на залиха"

#. module: stock_account
#: view:stock.change.standard.price:stock_account.view_change_standard_price
msgid "_Apply"
msgstr "_Примени"<|MERGE_RESOLUTION|>--- conflicted
+++ resolved
@@ -1,30 +1,22 @@
-# Macedonian translation for openobject-addons
-# Copyright (c) 2014 Rosetta Contributors and Canonical Ltd 2014
-# This file is distributed under the same license as the openobject-addons package.
-# FIRST AUTHOR <EMAIL@ADDRESS>, 2014.
-#
-msgid ""
-msgstr ""
-<<<<<<< HEAD
-"Project-Id-Version: openobject-addons\n"
-"Report-Msgid-Bugs-To: FULL NAME <EMAIL@ADDRESS>\n"
-"POT-Creation-Date: 2014-09-23 16:27+0000\n"
-"PO-Revision-Date: 2014-11-08 13:36+0000\n"
-"Last-Translator: Tome Barbov <tome.barbov@eskon.com.mk>\n"
-"Language-Team: Macedonian <mk@li.org>\n"
-=======
+# Translation of Odoo Server.
+# This file contains the translation of the following modules:
+# * stock_account
+# 
+# Translators:
+# FIRST AUTHOR <EMAIL@ADDRESS>, 2014
+msgid ""
+msgstr ""
 "Project-Id-Version: Odoo 8.0\n"
 "Report-Msgid-Bugs-To: \n"
 "POT-Creation-Date: 2015-01-21 14:07+0000\n"
 "PO-Revision-Date: 2016-05-17 12:05+0000\n"
 "Last-Translator: Martin Trigaux\n"
 "Language-Team: Macedonian (http://www.transifex.com/odoo/odoo-8/language/mk/)\n"
->>>>>>> 0af32f3f
 "MIME-Version: 1.0\n"
 "Content-Type: text/plain; charset=UTF-8\n"
-"Content-Transfer-Encoding: 8bit\n"
-"X-Launchpad-Export-Date: 2014-11-09 07:36+0000\n"
-"X-Generator: Launchpad (build 17231)\n"
+"Content-Transfer-Encoding: \n"
+"Language: mk\n"
+"Plural-Forms: nplurals=2; plural=(n % 10 == 1 && n % 100 != 11) ? 0 : 1;\n"
 
 #. module: stock_account
 #: view:stock.history:stock_account.view_stock_history_report_tree
@@ -61,9 +53,7 @@
 #: help:stock.config.settings,group_stock_inventory_valuation:0
 msgid ""
 "Allows to configure inventory valuations on products and product categories."
-msgstr ""
-"Ви овозможува да конфигурирате валуацијата на пописите на производите и "
-"категориите на производи."
+msgstr "Ви овозможува да конфигурирате валуацијата на пописите на производите и категориите на производи."
 
 #. module: stock_account
 #: selection:product.template,cost_method:0
@@ -102,29 +92,19 @@
 #. module: stock_account
 #: help:stock.inventory,period_id:0
 msgid ""
-"Choose the accounting period where you want to value the stock moves created "
-"by the inventory instead of the default one (chosen by the inventory end "
+"Choose the accounting period where you want to value the stock moves created"
+" by the inventory instead of the default one (chosen by the inventory end "
 "date)"
 msgstr ""
 
 #. module: stock_account
 #: view:wizard.valuation.history:stock_account.view_wizard_valuation_history
 msgid ""
-"Choose the date for which you want to get the stock valuation of your "
-"products.\n"
+"Choose the date for which you want to get the stock valuation of your products.\n"
 "\n"
-"                        This will filter the stock operation that weren't "
-"done at the selected date, to retreive the quantity\n"
-"                        you had, and gives you the inventory value according "
-"to the standard price used at that time."
-msgstr ""
-"Изберете датум за кој сакате да добиете проценка на залиха на вашите "
-"производи.\n"
-"\n"
-"                        Ове ќе ги филтрира операциите за залиха што не биле "
-"направени на избраниот датум, за да се добие количината\n"
-"                        што сте ја имале, и ви ја дава инвентарската "
-"вредност според стандардните цени што се користеле во тоа време."
+"                        This will filter the stock operation that weren't done at the selected date, to retreive the quantity\n"
+"                        you had, and gives you the inventory value according to the standard price used at that time."
+msgstr "Изберете датум за кој сакате да добиете проценка на залиха на вашите производи.\n\n                        Ове ќе ги филтрира операциите за залиха што не биле направени на избраниот датум, за да се добие количината\n                        што сте ја имале, и ви ја дава инвентарската вредност според стандардните цени што се користеле во тоа време."
 
 #. module: stock_account
 #: view:wizard.valuation.history:stock_account.view_wizard_valuation_history
@@ -176,9 +156,7 @@
 #. module: stock_account
 #: field:stock.config.settings,module_stock_invoice_directly:0
 msgid "Create and open the invoice when the user finish a delivery order"
-msgstr ""
-"Креирај и отвори ја фактурата кога корисникот ќе го заврши налогот за "
-"испорака"
+msgstr "Креирај и отвори ја фактурата кога корисникот ќе го заврши налогот за испорака"
 
 #. module: stock_account
 #: view:stock.invoice.onshipping:stock_account.view_stock_invoice_onshipping
@@ -244,27 +222,17 @@
 msgstr "Групирај по партнер"
 
 #. module: stock_account
-#: field:stock.change.standard.price,id:0
-#: field:stock.history,id:0
-#: field:stock.invoice.onshipping,id:0
-#: field:wizard.valuation.history,id:0
+#: field:stock.change.standard.price,id:0 field:stock.history,id:0
+#: field:stock.invoice.onshipping,id:0 field:wizard.valuation.history,id:0
 msgid "ID"
 msgstr "ID"
 
 #. module: stock_account
 #: help:stock.change.standard.price,new_price:0
 msgid ""
-"If cost price is increased, stock variation account will be debited and "
-"stock output account will be credited with the value = (difference of amount "
-"* quantity available).\n"
-"If cost price is decreased, stock variation account will be creadited and "
-"stock input account will be debited."
-msgstr ""
-"Доколку цената на чинење е зголемена, сметката за варијација на залиха ќе "
-"биде задолжена и сметката за излез на залиха ќе има побарување со вредност= "
-"(разлика на износ * достапна количина).\n"
-"Доколку чената на чинење е намалена, сметката за варијација на залиха ќе има "
-"побарување а сметката за влез на залиха ќе биде задолжена."
+"If cost price is increased, stock variation account will be debited and stock output account will be credited with the value = (difference of amount * quantity available).\n"
+"If cost price is decreased, stock variation account will be creadited and stock input account will be debited."
+msgstr "Доколку цената на чинење е зголемена, сметката за варијација на залиха ќе биде задолжена и сметката за излез на залиха ќе има побарување со вредност= (разлика на износ * достапна количина).\nДоколку чената на чинење е намалена, сметката за варијација на залиха ќе има побарување а сметката за влез на залиха ќе биде задолжена."
 
 #. module: stock_account
 #: help:product.template,valuation:0
@@ -280,8 +248,8 @@
 #. module: stock_account
 #: help:stock.config.settings,module_stock_landed_costs:0
 msgid ""
-"Install the module that allows to affect landed costs on pickings, and split "
-"them onto the different products."
+"Install the module that allows to affect landed costs on pickings, and split"
+" them onto the different products."
 msgstr ""
 
 #. module: stock_account
@@ -306,8 +274,7 @@
 msgstr ""
 
 #. module: stock_account
-#: field:procurement.order,invoice_state:0
-#: field:stock.move,invoice_state:0
+#: field:procurement.order,invoice_state:0 field:stock.move,invoice_state:0
 #: field:stock.picking,invoice_state:0
 msgid "Invoice Control"
 msgstr "Контрола на фактури"
@@ -408,8 +375,7 @@
 #: code:addons/stock_account/product.py:83
 #, python-format
 msgid ""
-"One of the following information is missing on the product or product "
-"category and prevents the accounting valuation entries to be created:\n"
+"One of the following information is missing on the product or product category and prevents the accounting valuation entries to be created:\n"
 "    Product: %s\n"
 "    Stock Input Account: %s\n"
 "    Stock Output Account: %s\n"
@@ -536,12 +502,9 @@
 #. module: stock_account
 #: help:product.template,cost_method:0
 msgid ""
-"Standard Price: The cost price is manually updated at the end of a specific "
-"period (usually every year).\n"
-"                    Average Price: The cost price is recomputed at each "
-"incoming shipment and used for the product valuation.\n"
-"                    Real Price: The cost price displayed is the price of the "
-"last outgoing product (will be use in case of inventory loss for example)."
+"Standard Price: The cost price is manually updated at the end of a specific period (usually every year).\n"
+"                    Average Price: The cost price is recomputed at each incoming shipment and used for the product valuation.\n"
+"                    Real Price: The cost price displayed is the price of the last outgoing product (will be use in case of inventory loss for example)."
 msgstr ""
 
 #. module: stock_account
@@ -605,13 +568,9 @@
 #. module: stock_account
 #: help:stock.config.settings,module_stock_invoice_directly:0
 msgid ""
-"This allows to automatically launch the invoicing wizard if the delivery is "
-"to be invoiced when you send or deliver goods.\n"
+"This allows to automatically launch the invoicing wizard if the delivery is to be invoiced when you send or deliver goods.\n"
 "-This installs the module stock_invoice_directly."
-msgstr ""
-"Ова дозволува автоматско стартување на волшебникот за фактури ако испораката "
-"треба да биде фактурирана кога испраќате или испорачувате стоки.\n"
-"-Ова го инсталира модулот stock_invoice_directly."
+msgstr "Ова дозволува автоматско стартување на волшебникот за фактури ако испораката треба да биде фактурирана кога испраќате или испорачувате стоки.\n-Ова го инсталира модулот stock_invoice_directly."
 
 #. module: stock_account
 #: selection:procurement.order,invoice_state:0
@@ -640,12 +599,7 @@
 "being moved from an internal location into this location, instead of the "
 "generic Stock Output Account set on the product. This has no effect for "
 "internal locations."
-msgstr ""
-"Се користи за вреднување на залихата во реално време. Кога е поставено на "
-"виртуелна локација (не е внатрешен тип), оваа сметка ќе се користи за "
-"зачувување на вредноста на производите што се преместуваат од внатрешна "
-"локација на оваа локација, наместо во стандардната Сметка за Излез на Залиха "
-"поставена на производот. Ова нема влијание за внатрешните локации."
+msgstr "Се користи за вреднување на залихата во реално време. Кога е поставено на виртуелна локација (не е внатрешен тип), оваа сметка ќе се користи за зачувување на вредноста на производите што се преместуваат од внатрешна локација на оваа локација, наместо во стандардната Сметка за Излез на Залиха поставена на производот. Ова нема влијание за внатрешните локации."
 
 #. module: stock_account
 #: help:stock.location,valuation_out_account_id:0
@@ -655,12 +609,7 @@
 "being moved out of this location and into an internal location, instead of "
 "the generic Stock Output Account set on the product. This has no effect for "
 "internal locations."
-msgstr ""
-"Се користи за вреднување на стоката во реално време. Кога е поставено на "
-"виртуелна локација (не е внатрешен тип), оваа сметка ќе се користи за "
-"зачувување на вредноста на производите што се преместуваат од таа локација "
-"на внатрешна локација, наместо во стандардната Сметка за Излез на Залиха "
-"поставена на производот. Ова нема влијание за внатрешните локации."
+msgstr "Се користи за вреднување на стоката во реално време. Кога е поставено на виртуелна локација (не е внатрешен тип), оваа сметка ќе се користи за зачувување на вредноста на производите што се преместуваат од таа локација на внатрешна локација, наместо во стандардната Сметка за Излез на Залиха поставена на производот. Ова нема влијание за внатрешните локации."
 
 #. module: stock_account
 #: field:stock.history,price_unit_on_quant:0
@@ -679,14 +628,9 @@
 "When doing real-time inventory valuation, counterpart journal items for all "
 "incoming stock moves will be posted in this account, unless there is a "
 "specific valuation account set on the source location. This is the default "
-"value for all products in this category. It can also directly be set on each "
-"product"
-msgstr ""
-"При вршење на вреднување на залихата во реално време, копиите на елементите "
-"од дневникот за движењето на влезната залиха ќе се запишуваат во оваа "
-"сметка, освен ако нема одредена сметка за вреднување на изворната локација. "
-"Оваа е стандардната вредност за сите производи во оваа категорија. Исто така "
-"може директно да се внесе за секој производ."
+"value for all products in this category. It can also directly be set on each"
+" product"
+msgstr "При вршење на вреднување на залихата во реално време, копиите на елементите од дневникот за движењето на влезната залиха ќе се запишуваат во оваа сметка, освен ако нема одредена сметка за вреднување на изворната локација. Оваа е стандардната вредност за сите производи во оваа категорија. Исто така може директно да се внесе за секој производ."
 
 #. module: stock_account
 #: help:product.template,property_stock_account_input:0
@@ -695,12 +639,7 @@
 "incoming stock moves will be posted in this account, unless there is a "
 "specific valuation account set on the source location. When not set on the "
 "product, the one from the product category is used."
-msgstr ""
-"При вршење на вреднување на залихата во реално време, копиите на елементите "
-"од дневникот за движењето на влезната залиха ќе се запишуваат во оваа "
-"сметка, освен ако нема одредена сметка за вреднување на изворната локација. "
-"Кога не е назначена на производот, се користи таа од категоријата на "
-"производот."
+msgstr "При вршење на вреднување на залихата во реално време, копиите на елементите од дневникот за движењето на влезната залиха ќе се запишуваат во оваа сметка, освен ако нема одредена сметка за вреднување на изворната локација. Кога не е назначена на производот, се користи таа од категоријата на производот."
 
 #. module: stock_account
 #: help:product.category,property_stock_account_output_categ:0
@@ -708,14 +647,9 @@
 "When doing real-time inventory valuation, counterpart journal items for all "
 "outgoing stock moves will be posted in this account, unless there is a "
 "specific valuation account set on the destination location. This is the "
-"default value for all products in this category. It can also directly be set "
-"on each product"
-msgstr ""
-"При вршење на вреднување на залихата во реално време, копиите на елементите "
-"од дневникот за движењето на излезната залиха ќе се запишуваат во оваа "
-"сметка, освен ако нема одредена сметка за вреднување на целната локација. "
-"Оваа е стандардната вредност за сите производи во оваа категорија. Исто така "
-"може директно да се внесе за секој производ."
+"default value for all products in this category. It can also directly be set"
+" on each product"
+msgstr "При вршење на вреднување на залихата во реално време, копиите на елементите од дневникот за движењето на излезната залиха ќе се запишуваат во оваа сметка, освен ако нема одредена сметка за вреднување на целната локација. Оваа е стандардната вредност за сите производи во оваа категорија. Исто така може директно да се внесе за секој производ."
 
 #. module: stock_account
 #: help:product.template,property_stock_account_output:0
@@ -724,30 +658,21 @@
 "outgoing stock moves will be posted in this account, unless there is a "
 "specific valuation account set on the destination location. When not set on "
 "the product, the one from the product category is used."
-msgstr ""
-"При вршење на вреднување на залихата во реално време, копиите на елементите "
-"од записникот за движењето на излезната залиха ќе се запишуваат во оваа "
-"сметка, освен ако нема одредена сметка за вреднување на целната локација. "
-"Кога не е назначена на производот, се користи таа од категоријата на "
-"производот."
+msgstr "При вршење на вреднување на залихата во реално време, копиите на елементите од записникот за движењето на излезната залиха ќе се запишуваат во оваа сметка, освен ако нема одредена сметка за вреднување на целната локација. Кога не е назначена на производот, се користи таа од категоријата на производот."
 
 #. module: stock_account
 #: help:product.category,property_stock_journal:0
 msgid ""
 "When doing real-time inventory valuation, this is the Accounting Journal in "
 "which entries will be automatically posted when stock moves are processed."
-msgstr ""
-"При вреднување на залихата во реално време, оваа е записничката сметка во "
-"која записите автоматски се внесуваат со процесирањето."
+msgstr "При вреднување на залихата во реално време, оваа е записничката сметка во која записите автоматски се внесуваат со процесирањето."
 
 #. module: stock_account
 #: help:product.category,property_stock_valuation_account_id:0
 msgid ""
 "When real-time inventory valuation is enabled on a product, this account "
 "will hold the current value of the products."
-msgstr ""
-"Со вклучување на вреднувањето на производите во реално време, оваа сметка ќе "
-"ја содржи моменталната вредност на производите."
+msgstr "Со вклучување на вреднувањето на производите во реално време, оваа сметка ќе ја содржи моменталната вредност на производите."
 
 #. module: stock_account
 #: model:ir.model,name:stock_account.model_wizard_valuation_history
@@ -757,4 +682,11 @@
 #. module: stock_account
 #: view:stock.change.standard.price:stock_account.view_change_standard_price
 msgid "_Apply"
-msgstr "_Примени"+msgstr "_Примени"
+
+#. module: stock_account
+#: view:stock.change.standard.price:stock_account.view_change_standard_price
+#: view:stock.invoice.onshipping:stock_account.view_stock_invoice_onshipping
+#: view:wizard.valuation.history:stock_account.view_wizard_valuation_history
+msgid "or"
+msgstr "или"