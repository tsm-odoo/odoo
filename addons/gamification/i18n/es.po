--- conflicted
+++ resolved
@@ -1,40 +1,30 @@
-# Spanish translation for openobject-addons
-# Copyright (c) 2014 Rosetta Contributors and Canonical Ltd 2014
-# This file is distributed under the same license as the openobject-addons package.
-# FIRST AUTHOR <EMAIL@ADDRESS>, 2014.
-#
+# Translation of Odoo Server.
+# This file contains the translation of the following modules:
+# * gamification
+# 
+# Translators:
+# FIRST AUTHOR <EMAIL@ADDRESS>, 2014
 msgid ""
 msgstr ""
-<<<<<<< HEAD
-"Project-Id-Version: openobject-addons\n"
-"Report-Msgid-Bugs-To: FULL NAME <EMAIL@ADDRESS>\n"
-"POT-Creation-Date: 2014-09-23 16:27+0000\n"
-"PO-Revision-Date: 2014-10-02 09:16+0000\n"
-"Last-Translator: Pedro Manuel Baeza <pedro.baeza@gmail.com>\n"
-"Language-Team: Spanish <es@li.org>\n"
-=======
 "Project-Id-Version: Odoo 8.0\n"
 "Report-Msgid-Bugs-To: \n"
 "POT-Creation-Date: 2016-05-25 12:58+0000\n"
 "PO-Revision-Date: 2016-05-26 09:20+0000\n"
 "Last-Translator: Martin Trigaux\n"
 "Language-Team: Spanish (http://www.transifex.com/odoo/odoo-8/language/es/)\n"
->>>>>>> bde083a5
 "MIME-Version: 1.0\n"
 "Content-Type: text/plain; charset=UTF-8\n"
-"Content-Transfer-Encoding: 8bit\n"
-"X-Launchpad-Export-Date: 2014-10-03 06:26+0000\n"
-"X-Generator: Launchpad (build 17196)\n"
+"Content-Transfer-Encoding: \n"
+"Language: es\n"
+"Plural-Forms: nplurals=2; plural=(n != 1);\n"
 
 #. module: gamification
 #: model:email.template,body_html:gamification.email_template_badge_received
 msgid ""
 "\n"
-"        <p>Congratulation, you have received the badge "
-"<strong>${object.badge_id.name}</strong> !\n"
+"        <p>Congratulation, you have received the badge <strong>${object.badge_id.name}</strong> !\n"
 "            % if object.sender_id\n"
-"                This badge was granted by "
-"<strong>${object.sender_id.name}</strong>.\n"
+"                This badge was granted by <strong>${object.sender_id.name}</strong>.\n"
 "            % endif\n"
 "        </p>\n"
 "\n"
@@ -42,20 +32,7 @@
 "            <p><em>${object.comment}</em></p>\n"
 "        % endif\n"
 "        "
-msgstr ""
-"\n"
-"        <p>Enhorabuena, ha recibido la insignia "
-"<strong>${object.badge_id.name}</strong> !\n"
-"            % if object.sender_id\n"
-"                Está insignia fue concedida por "
-"<strong>${object.sender_id.name}</strong>.\n"
-"            % endif\n"
-"        </p>\n"
-"\n"
-"        % if object.comment\n"
-"            <p><em>${object.comment}</em></p>\n"
-"        % endif\n"
-"        "
+msgstr "\n        <p>Enhorabuena, ha recibido la insignia <strong>${object.badge_id.name}</strong> !\n            % if object.sender_id\n                Está insignia fue concedida por <strong>${object.sender_id.name}</strong>.\n            % endif\n        </p>\n\n        % if object.comment\n            <p><em>${object.comment}</em></p>\n        % endif\n        "
 
 #. module: gamification
 #: model:email.template,body_html:gamification.email_template_goal_reminder
@@ -65,21 +42,9 @@
 "        <strong>Reminder ${object.name}</strong>\n"
 "    </header>\n"
 "    \n"
-"    <p>You have not updated your progress for the goal "
-"${object.definition_id.name} (currently reached at ${object.completeness}%) "
-"for at least ${object.remind_update_delay} days. Do not forget to do "
-"it.</p>\n"
+"    <p>You have not updated your progress for the goal ${object.definition_id.name} (currently reached at ${object.completeness}%) for at least ${object.remind_update_delay} days. Do not forget to do it.</p>\n"
 "            "
-msgstr ""
-"\n"
-"    <header>\n"
-"        <strong>Recordatorio ${object.name}</strong>\n"
-"    </header>\n"
-"    \n"
-"    <p>No ha actualizado su progreso para el objetivo "
-"${object.definition_id.name} (currently reached at ${object.completeness}%) "
-"durante al menos ${object.remind_update_delay} días. No olvide hacerlo.</p>\n"
-"            "
+msgstr "\n    <header>\n        <strong>Recordatorio ${object.name}</strong>\n    </header>\n    \n    <p>No ha actualizado su progreso para el objetivo ${object.definition_id.name} (currently reached at ${object.completeness}%) durante al menos ${object.remind_update_delay} días. No olvide hacerlo.</p>\n            "
 
 #. module: gamification
 #: model:email.template,body_html:gamification.simple_report_template
@@ -88,8 +53,7 @@
 "<header>\n"
 "    <strong>${object.name}</strong>\n"
 "</header>\n"
-"<p class=\"oe_grey\">The following message contains the current progress for "
-"the challenge ${object.name}</p>\n"
+"<p class=\"oe_grey\">The following message contains the current progress for the challenge ${object.name}</p>\n"
 "\n"
 "% if object.visibility_mode == 'personal':\n"
 "    <table width=\"100%\" border=\"1\">\n"
@@ -155,78 +119,7 @@
 "    % endfor\n"
 "% endif\n"
 "            "
-msgstr ""
-"\n"
-"<header>\n"
-"    <strong>${object.name}</strong>\n"
-"</header>\n"
-"<p class=\"oe_grey\">El siguiente mensaje contiene el progreso actual para "
-"el desafío ${object.name}</p>\n"
-"\n"
-"% if object.visibility_mode == 'personal':\n"
-"    <table width=\"100%\" border=\"1\">\n"
-"    <tr>\n"
-"        <th>Objetivo</th>\n"
-"        <th>Valor objetivo</th>\n"
-"        <th>Actual</th>\n"
-"        <th>Completitud</th>\n"
-"    </tr>\n"
-"    % for line in ctx[\"challenge_lines\"]:\n"
-"        <tr\n"
-"            % if line['completeness'] >= 100:\n"
-"                style=\"font-weight:bold;\"\n"
-"            % endif\n"
-"            >\n"
-"            <td>${line['name']}</td>\n"
-"            <td>${line['target']}\n"
-"            % if line['suffix']:\n"
-"                ${line['suffix']}\n"
-"            % endif\n"
-"            </td>\n"
-"            <td>${line['current']}\n"
-"            % if line['suffix']:\n"
-"                ${line['suffix']}\n"
-"            % endif\n"
-"            </td>\n"
-"            <td>${line['completeness']} %</td>\n"
-"        </tr>\n"
-"    % endfor\n"
-"    </table>\n"
-"% else:\n"
-"    % for line in ctx[\"challenge_lines\"]:\n"
-"        <table width=\"100%\" border=\"1\">\n"
-"            <tr>\n"
-"                <th colspan=\"4\">${line['name']}</th>\n"
-"            </tr>\n"
-"            <tr>\n"
-"                <th>#</th>\n"
-"                <th>Persona</th>\n"
-"                <th>Completitud</th>\n"
-"                <th>Actual</th>\n"
-"            </tr>\n"
-"            % for goal in line['goals']:\n"
-"                <tr\n"
-"                    % if goal.completeness >= 100:\n"
-"                        style=\"font-weight:bold;\"\n"
-"                    % endif\n"
-"                    >\n"
-"                    <td>${goal['rank']}</td>\n"
-"                    <td>${goal['name']}</td>\n"
-"                    <td>${goal['completeness']}%</td>\n"
-"                    <td>${goal['current']}/${line['target']}\n"
-"                    % if line['suffix']:\n"
-"                        ${line['suffix']}\n"
-"                    % endif\n"
-"                    </td>\n"
-"                </tr>\n"
-"            % endfor\n"
-"        </table>\n"
-"\n"
-"        <br/><br/>\n"
-"\n"
-"    % endfor\n"
-"% endif\n"
-"            "
+msgstr "\n<header>\n    <strong>${object.name}</strong>\n</header>\n<p class=\"oe_grey\">El siguiente mensaje contiene el progreso actual para el desafío ${object.name}</p>\n\n% if object.visibility_mode == 'personal':\n    <table width=\"100%\" border=\"1\">\n    <tr>\n        <th>Objetivo</th>\n        <th>Valor objetivo</th>\n        <th>Actual</th>\n        <th>Completitud</th>\n    </tr>\n    % for line in ctx[\"challenge_lines\"]:\n        <tr\n            % if line['completeness'] >= 100:\n                style=\"font-weight:bold;\"\n            % endif\n            >\n            <td>${line['name']}</td>\n            <td>${line['target']}\n            % if line['suffix']:\n                ${line['suffix']}\n            % endif\n            </td>\n            <td>${line['current']}\n            % if line['suffix']:\n                ${line['suffix']}\n            % endif\n            </td>\n            <td>${line['completeness']} %</td>\n        </tr>\n    % endfor\n    </table>\n% else:\n    % for line in ctx[\"challenge_lines\"]:\n        <table width=\"100%\" border=\"1\">\n            <tr>\n                <th colspan=\"4\">${line['name']}</th>\n            </tr>\n            <tr>\n                <th>#</th>\n                <th>Persona</th>\n                <th>Completitud</th>\n                <th>Actual</th>\n            </tr>\n            % for goal in line['goals']:\n                <tr\n                    % if goal.completeness >= 100:\n                        style=\"font-weight:bold;\"\n                    % endif\n                    >\n                    <td>${goal['rank']}</td>\n                    <td>${goal['name']}</td>\n                    <td>${goal['completeness']}%</td>\n                    <td>${goal['current']}/${line['target']}\n                    % if line['suffix']:\n                        ${line['suffix']}\n                    % endif\n                    </td>\n                </tr>\n            % endfor\n        </table>\n\n        <br/><br/>\n\n    % endfor\n% endif\n            "
 
 #. module: gamification
 #: selection:gamification.challenge.line,condition:0
@@ -234,32 +127,26 @@
 msgstr "<="
 
 #. module: gamification
-#: code:addons/gamification/models/challenge.py:745
+#: code:addons/gamification/models/challenge.py:756
 #, python-format
 msgid ""
 "<br/>Nobody has succeeded to reach every goal, no badge is rewared for this "
 "challenge."
-msgstr ""
-"<br/>Nadie ha conseguido alcanzar todas las metas, por lo que no se dará a "
-"nadie la insignia por este desafío."
-
-#. module: gamification
-#: code:addons/gamification/models/challenge.py:743
+msgstr "<br/>Nadie ha conseguido alcanzar todas las metas, por lo que no se dará a nadie la insignia por este desafío."
+
+#. module: gamification
+#: code:addons/gamification/models/challenge.py:754
 #, python-format
 msgid "<br/>Reward (badge %s) for every succeeding user was sent to %s."
-msgstr ""
-"<br/>La recompensa con la (insignia %s) para cada usuario exitoso fue "
-"enviada a %s."
-
-#. module: gamification
-#: code:addons/gamification/models/challenge.py:752
+msgstr "<br/>La recompensa con la (insignia %s) para cada usuario exitoso fue enviada a %s."
+
+#. module: gamification
+#: code:addons/gamification/models/challenge.py:763
 #, python-format
 msgid ""
 "<br/>Special rewards were sent to the top competing users. The ranking for "
 "this challenge is :"
-msgstr ""
-"<br/>Las recompensas especiales se enviaron a los usuarios más competitivos. "
-"La clasificación para este desafío es:"
+msgstr "<br/>Las recompensas especiales se enviaron a los usuarios más competitivos. La clasificación para este desafío es:"
 
 #. module: gamification
 #: model:ir.actions.act_window,help:gamification.badge_list_action
@@ -268,28 +155,12 @@
 "                    Click to create a badge. \n"
 "                </p>\n"
 "                <p>\n"
-"                    A badge is a symbolic token granted to a user as a sign "
-"of reward.\n"
-"                    It can be deserved automatically when some conditions "
-"are met or manually by users.\n"
-"                    Some badges are harder than others to get with specific "
-"conditions.\n"
+"                    A badge is a symbolic token granted to a user as a sign of reward.\n"
+"                    It can be deserved automatically when some conditions are met or manually by users.\n"
+"                    Some badges are harder than others to get with specific conditions.\n"
 "                </p>\n"
 "            "
-msgstr ""
-"<p class=\"oe_view_nocontent_create\">\n"
-"Pulse para crear una insignia.\n"
-"</p>\n"
-"<p>\n"
-"Una insignia es un elemento simbólico concedido a un usuario como "
-"recompensa.\n"
-"Puede ser obtenida automáticamente cuando se cumplan algunas condiciones\n"
-"o manualmente por los usuarios.\n"
-"Algunas insignias son más difíciles de obtener que otras según sus "
-"condiciones\n"
-"específicas.\n"
-"</p>\n"
-"            "
+msgstr "<p class=\"oe_view_nocontent_create\">\nPulse para crear una insignia.\n</p>\n<p>\nUna insignia es un elemento simbólico concedido a un usuario como recompensa.\nPuede ser obtenida automáticamente cuando se cumplan algunas condiciones\no manualmente por los usuarios.\nAlgunas insignias son más difíciles de obtener que otras según sus condiciones\nespecíficas.\n</p>\n            "
 
 #. module: gamification
 #: model:ir.actions.act_window,help:gamification.challenge_list_action
@@ -298,25 +169,12 @@
 "                    Click to create a challenge. \n"
 "                </p>\n"
 "                <p>\n"
-"                    Assign a list of goals to chosen users to evaluate "
-"them.\n"
-"                    The challenge can use a period (weekly, monthly...) for "
-"automatic creation of goals.\n"
-"                    The goals are created for the specified users or member "
-"of the group.\n"
+"                    Assign a list of goals to chosen users to evaluate them.\n"
+"                    The challenge can use a period (weekly, monthly...) for automatic creation of goals.\n"
+"                    The goals are created for the specified users or member of the group.\n"
 "                </p>\n"
 "            "
-msgstr ""
-"<p class=\"oe_view_nocontent_create\">\n"
-"Pulse para crear un desafío.\n"
-"</p>\n"
-"<p>\n"
-"Asigne una lista de objetivos a los usuarios escogidos para evaluarlos.\n"
-"El desafío puede usar un periodo (semanal, mensual...) para la creación\n"
-"automática de objetivos. Los objetivos se crean para los usuarios\n"
-"especificados o los miembros del grupo.\n"
-"</p>\n"
-"            "
+msgstr "<p class=\"oe_view_nocontent_create\">\nPulse para crear un desafío.\n</p>\n<p>\nAsigne una lista de objetivos a los usuarios escogidos para evaluarlos.\nEl desafío puede usar un periodo (semanal, mensual...) para la creación\nautomática de objetivos. Los objetivos se crean para los usuarios\nespecificados o los miembros del grupo.\n</p>\n            "
 
 #. module: gamification
 #: model:ir.actions.act_window,help:gamification.goal_definition_list_action
@@ -325,23 +183,11 @@
 "                    Click to create a goal definition. \n"
 "                </p>\n"
 "                <p>\n"
-"                    A goal definition is a technical model of goal defining "
-"a condition to reach.\n"
-"                    The dates, values to reach or users are defined in goal "
-"instance.\n"
+"                    A goal definition is a technical model of goal defining a condition to reach.\n"
+"                    The dates, values to reach or users are defined in goal instance.\n"
 "                </p>\n"
 "            "
-msgstr ""
-"<p class=\"oe_view_nocontent_create\">\n"
-"Pulse para definir una definición de objetivo.\n"
-"</p>\n"
-"<p>\n"
-"Una definición de objetivo es un modelo técnico definiendo una condición a "
-"ser alcanzada.\n"
-"Las fechas, valores a alcanzar o usuarios se definen en una instancia de "
-"objetivo.\n"
-"</p>\n"
-"            "
+msgstr "<p class=\"oe_view_nocontent_create\">\nPulse para definir una definición de objetivo.\n</p>\n<p>\nUna definición de objetivo es un modelo técnico definiendo una condición a ser alcanzada.\nLas fechas, valores a alcanzar o usuarios se definen en una instancia de objetivo.\n</p>\n            "
 
 #. module: gamification
 #: model:ir.actions.act_window,help:gamification.goal_list_action
@@ -354,33 +200,17 @@
 "                    Goals can be created automatically by using challenges.\n"
 "                </p>\n"
 "            "
-msgstr ""
-"<p class=\"oe_view_nocontent_create\">\n"
-"Pulse para crear un objetivo. \n"
-"</p>\n"
+msgstr "<p class=\"oe_view_nocontent_create\">\nPulse para crear un objetivo. \n</p>\n<p>\nUn objetivo consta de un usuario y una definición.\nLos objetivos se pueden crear automáticamente utilizando desafíos.\n</p>\n            "
+
+#. module: gamification
+#: model:ir.actions.act_window,help:gamification.goals_from_challenge_act
+msgid ""
 "<p>\n"
-"Un objetivo consta de un usuario y una definición.\n"
-"Los objetivos se pueden crear automáticamente utilizando desafíos.\n"
-"</p>\n"
-"            "
-
-#. module: gamification
-#: model:ir.actions.act_window,help:gamification.goals_from_challenge_act
-msgid ""
-"<p>\n"
-"                There is no goals associated to this challenge matching your "
-"search.\n"
-"                Make sure that your challenge is active and assigned to at "
-"least one user.\n"
+"                There is no goals associated to this challenge matching your search.\n"
+"                Make sure that your challenge is active and assigned to at least one user.\n"
 "              </p>\n"
 "            "
-msgstr ""
-"<p>\n"
-"No hay objetivos asociados a este desafío que coincidan con su búsqueda.\n"
-"Asegúrese que su desafía está activo y que lo ha asignado al menos a un "
-"usuario.\n"
-"</p>\n"
-"            "
+msgstr "<p>\nNo hay objetivos asociados a este desafío que coincidan con su búsqueda.\nAsegúrese que su desafía está activo y que lo ha asignado al menos a un usuario.\n</p>\n            "
 
 #. module: gamification
 #: selection:gamification.challenge.line,condition:0
@@ -392,9 +222,7 @@
 msgid ""
 "A goal is considered as completed when the current value is compared to the "
 "value to reach"
-msgstr ""
-"Un objetivo se considera completado cuando el valor actual se compara con el "
-"valor a alcanzar"
+msgstr "Un objetivo se considera completado cuando el valor actual se compara con el valor a alcanzar"
 
 #. module: gamification
 #: selection:gamification.badge,rule_auth:0
@@ -463,8 +291,7 @@
 
 #. module: gamification
 #: view:gamification.badge:gamification.badge_form_view
-#: field:gamification.badge,name:0
-#: field:gamification.badge.user,badge_id:0
+#: field:gamification.badge,name:0 field:gamification.badge.user,badge_id:0
 #: field:gamification.badge.user.wizard,badge_id:0
 msgid "Badge"
 msgstr "Insignia"
@@ -503,11 +330,7 @@
 "of a running period (eg: end of the month for a monthly challenge), at the "
 "end date of a challenge (if no periodicity is set) or when the challenge is "
 "manually closed."
-msgstr ""
-"Las insignias se conceden cuando se finaliza un desafío. Esto puede ser al "
-"final del periodo (por ejemplo: final de mes para un desafío mensual), al "
-"final del desafío (si no se establece ninguna periodicidad) o cuando el "
-"desafío se cierra manualmente."
+msgstr "Las insignias se conceden cuando se finaliza un desafío. Esto puede ser al final del periodo (por ejemplo: final de mes para un desafío mensual), al final del desafío (si no se establece ninguna periodicidad) o cuando el desafío se cierra manualmente."
 
 #. module: gamification
 #: field:gamification.goal.definition,batch_mode:0
@@ -525,7 +348,7 @@
 msgstr "No se puede conceder"
 
 #. module: gamification
-#: code:addons/gamification/models/goal.py:453
+#: code:addons/gamification/models/goal.py:457
 #, python-format
 msgid "Can not modify the configuration of a started goal"
 msgstr "No se puede modificar la configuración de un objetivo iniciado"
@@ -584,9 +407,7 @@
 msgid ""
 "Challenge that generated the goal, assign challenge to users to generate "
 "goals with a value in this field."
-msgstr ""
-"Desafío que generó el objetivo. Asigne el desafío a los usuarios para "
-"generar objetivos con un valor en este campo."
+msgstr "Desafío que generó el objetivo. Asigne el desafío a los usuarios para generar objetivos con un valor en este campo."
 
 #. module: gamification
 #: view:gamification.challenge:gamification.view_challenge_kanban
@@ -598,9 +419,7 @@
 #. module: gamification
 #: help:gamification.badge,rule_max:0
 msgid "Check to set a monthly limit per person of sending this badge"
-msgstr ""
-"Marque esta casilla para establecer un límite mensual por persona para "
-"enviar esta insignia"
+msgstr "Marque esta casilla para establecer un límite mensual por persona para enviar esta insignia"
 
 #. module: gamification
 #: view:gamification.goal.definition:gamification.goal_definition_form_view
@@ -656,11 +475,7 @@
 "deactivated should there be a period of time during which they will/should "
 "not connect to the system. You can assign them groups in order to give them "
 "specific access to the applications they need to use in the system."
-msgstr ""
-"Cree y gestione los usuarios que accederán al sistema. Los usuarios pueden "
-"ser desactivados si durante un periodo de tiempo no deberían acceder al "
-"sistema. Puede asignarles grupos con el fin de darles acceso a las "
-"aplicaciones que necesiten usar en el sistema."
+msgstr "Cree y gestione los usuarios que accederán al sistema. Los usuarios pueden ser desactivados si durante un periodo de tiempo no deberían acceder al sistema. Puede asignarles grupos con el fin de darles acceso a las aplicaciones que necesiten usar en el sistema."
 
 #. module: gamification
 #: field:gamification.badge.user,create_date:0
@@ -736,9 +551,7 @@
 msgid ""
 "Defined how will be computed the goals. The result of the operation will be "
 "stored in the field 'Current'."
-msgstr ""
-"Defina cómo serán calculados los objetivos. El resultado de la operación se "
-"guardará en el campo 'Actual'."
+msgstr "Defina cómo serán calculados los objetivos. El resultado de la operación se guardará en el campo 'Actual'."
 
 #. module: gamification
 #: field:gamification.goal,definition_condition:0
@@ -753,16 +566,13 @@
 #. module: gamification
 #: view:gamification.challenge:gamification.challenge_form_view
 msgid "Depending on the Display mode, reports will be individual or shared."
-msgstr ""
-"Dependiendo del modo de visualización, los informes serán individuales o "
-"compartidos."
+msgstr "Dependiendo del modo de visualización, los informes serán individuales o compartidos."
 
 #. module: gamification
 #: view:gamification.challenge:gamification.challenge_form_view
 msgid ""
 "Describe the challenge: what is does, who it targets, why it matters..."
-msgstr ""
-"Describa el desafío: qué hace, a quién va dirigido, por qué importa..."
+msgstr "Describa el desafío: qué hace, a quién va dirigido, por qué importa..."
 
 #. module: gamification
 #: view:gamification.badge.user.wizard:gamification.view_badge_wizard_grant
@@ -809,11 +619,7 @@
 "Domain for filtering records. General rule, not user depending, e.g. "
 "[('state', '=', 'done')]. The expression can contain reference to 'user' "
 "which is a browse record of the current user if not in batch mode."
-msgstr ""
-"Dominio para filtrar los registros. Regla general, no dependiente del "
-"usuario. Por ejemplo: [('state', '=', 'done')]. La expresión puede contener "
-"una referencia al 'usuario', que es el registro del usuario actual si no se "
-"está en modo de proceso por lotes."
+msgstr "Dominio para filtrar los registros. Regla general, no dependiente del usuario. Por ejemplo: [('state', '=', 'done')]. La expresión puede contener una referencia al 'usuario', que es el registro del usuario actual si no se está en modo de proceso por lotes."
 
 #. module: gamification
 #: selection:gamification.challenge,state:0
@@ -836,9 +642,9 @@
 msgstr "Fecha final"
 
 #. module: gamification
-#: code:addons/gamification/models/challenge.py:553
+#: code:addons/gamification/models/challenge.py:561
 #: code:addons/gamification/models/goal.py:148
-#: code:addons/gamification/models/goal.py:453
+#: code:addons/gamification/models/goal.py:457
 #, python-format
 msgid "Error!"
 msgstr "Error"
@@ -846,9 +652,7 @@
 #. module: gamification
 #: help:gamification.goal.definition,batch_mode:0
 msgid "Evaluate the expression in batch instead of once for each user"
-msgstr ""
-"Evalúa la expresión en modo de proceso por lotes en lugar de una vez por "
-"cada usuario"
+msgstr "Evalúa la expresión en modo de proceso por lotes en lugar de una vez por cada usuario"
 
 #. module: gamification
 #: field:gamification.goal.definition,batch_user_expression:0
@@ -858,8 +662,7 @@
 #. module: gamification
 #: view:gamification.challenge:gamification.view_challenge_wizard
 msgid "Even if the challenge is failed, best challengers will be rewarded"
-msgstr ""
-"Incluso si el desafío se falla, los mejores contendientes serán premiados"
+msgstr "Incluso si el desafío se falla, los mejores contendientes serán premiados"
 
 #. module: gamification
 #: selection:gamification.badge,rule_auth:0
@@ -1095,9 +898,7 @@
 msgid ""
 "Holds the Chatter summary (number of messages, ...). This summary is "
 "directly in html format in order to be inserted in kanban views."
-msgstr ""
-"Contiene el resumen del chatter (nº de mensajes, ...). Este resumen está "
-"directamente en formato html para ser insertado en vistas kanban."
+msgstr "Contiene el resumen del chatter (nº de mensajes, ...). Este resumen está directamente en formato html para ser insertado en vistas kanban."
 
 #. module: gamification
 #: view:gamification.goal.definition:gamification.goal_definition_form_view
@@ -1105,14 +906,10 @@
 msgstr "¿Cömo calcular el objetivo?"
 
 #. module: gamification
-#: field:gamification.badge,id:0
-#: field:gamification.badge.user,id:0
-#: field:gamification.badge.user.wizard,id:0
-#: field:gamification.challenge,id:0
-#: field:gamification.challenge.line,id:0
-#: field:gamification.goal,id:0
-#: field:gamification.goal.definition,id:0
-#: field:gamification.goal.wizard,id:0
+#: field:gamification.badge,id:0 field:gamification.badge.user,id:0
+#: field:gamification.badge.user.wizard,id:0 field:gamification.challenge,id:0
+#: field:gamification.challenge.line,id:0 field:gamification.goal,id:0
+#: field:gamification.goal.definition,id:0 field:gamification.goal.wizard,id:0
 msgid "ID"
 msgstr "ID"
 
@@ -1152,19 +949,14 @@
 msgid ""
 "In batch mode, the domain is evaluated globally. If enabled, do not use "
 "keyword 'user' in above filter domain."
-msgstr ""
-"En el modo de proceso por lotes, el dominio se evalúa globalmente. Si está "
-"habilitado, no utilice la palabra clave 'user' en el filtro de dominio que "
-"está a continuación."
+msgstr "En el modo de proceso por lotes, el dominio se evalúa globalmente. Si está habilitado, no utilice la palabra clave 'user' en el filtro de dominio que está a continuación."
 
 #. module: gamification
 #: help:gamification.goal.definition,batch_distinctive_field:0
 msgid ""
 "In batch mode, this indicates which field distinct one user form the other, "
 "e.g. user_id, partner_id..."
-msgstr ""
-"En el modo de proceso por lotes, esto indica qué campo distingue un usuario "
-"de otro. Por ejemplo: user_id, partner_id..."
+msgstr "En el modo de proceso por lotes, esto indica qué campo distingue un usuario de otro. Por ejemplo: user_id, partner_id..."
 
 #. module: gamification
 #: help:gamification.goal,last_update:0
@@ -1172,10 +964,7 @@
 "In case of manual goal, reminders are sent if the goal as not been updated "
 "for a while (defined in challenge). Ignored in case of non-manual goal or "
 "goal not linked to a challenge."
-msgstr ""
-"En caso de un objetivo manual, los recordatorios se enviarán si el objetivo "
-"no se actualiza en un intervalo (definido en el desafío). Se ignora en caso "
-"de que el objetivo no sea manual o no esté enlazado a un desafío."
+msgstr "En caso de un objetivo manual, los recordatorios se enviarán si el objetivo no se actualiza en un intervalo (definido en el desafío). Se ignora en caso de que el objetivo no sea manual o no esté enlazado a un desafío."
 
 #. module: gamification
 #: selection:gamification.goal,state:0
@@ -1193,12 +982,10 @@
 msgstr "Modelos heredados"
 
 #. module: gamification
-#: code:addons/gamification/models/goal.py:319
+#: code:addons/gamification/models/goal.py:334
 #, python-format
 msgid "Invalid return content from the evaluation of code for definition %s"
-msgstr ""
-"Contenido devuelto de la evaluación del código para la definición %s no "
-"valido."
+msgstr "Contenido devuelto de la evaluación del código para la definición %s no valido."
 
 #. module: gamification
 #: model:gamification.goal.definition,name:gamification.definition_base_invite
@@ -1410,12 +1197,10 @@
 msgstr "Nadie asignado a lo largo de los desafíos"
 
 #. module: gamification
-#: code:addons/gamification/models/challenge.py:755
+#: code:addons/gamification/models/challenge.py:766
 #, python-format
 msgid "Nobody reached the required conditions to receive special badges."
-msgstr ""
-"Nadie ha alcanzado las condiciones requeridas para recibir las insignias "
-"especiales."
+msgstr "Nadie ha alcanzado las condiciones requeridas para recibir las insignias especiales."
 
 #. module: gamification
 #: selection:gamification.challenge,period:0
@@ -1482,9 +1267,7 @@
 msgid ""
 "Period of automatic goal assigment. If none is selected, should be launched "
 "manually."
-msgstr ""
-"Periodo de asignación automática de objetivos. Si no hay ninguno "
-"seleccionado, se lanzará manualmente."
+msgstr "Periodo de asignación automática de objetivos. Si no hay ninguno seleccionado, se lanzará manualmente."
 
 #. module: gamification
 #: field:gamification.challenge,period:0
@@ -1511,10 +1294,7 @@
 msgid ""
 "Python code to be executed for each user. 'result' should contains the new "
 "current value. Evaluated user can be access through object.user_id."
-msgstr ""
-"El código Python a ejecutar para cada usuario. 'result' contendrá el nuevo "
-"valor actual. El registro del usuario evaluado puede ser accedido mediante "
-"object_user_id."
+msgstr "El código Python a ejecutar para cada usuario. 'result' contendrá el nuevo valor actual. El registro del usuario evaluado puede ser accedido mediante object_user_id."
 
 #. module: gamification
 #: selection:gamification.goal,state:0
@@ -1597,11 +1377,10 @@
 msgstr "Responsable"
 
 #. module: gamification
-#: code:addons/gamification/models/challenge.py:553
+#: code:addons/gamification/models/challenge.py:561
 #, python-format
 msgid "Retrieving progress for personal challenge without user information"
-msgstr ""
-"Obtener progreso para el desafío personal sin la información del usuario"
+msgstr "Obtener progreso para el desafío personal sin la información del usuario"
 
 #. module: gamification
 #: view:gamification.challenge:gamification.challenge_form_view
@@ -1669,9 +1448,7 @@
 msgid ""
 "Security rules to define who is allowed to manually grant badges. Not "
 "enforced for administrator."
-msgstr ""
-"Reglas de seguridad para definir a quién se permite conceder manualmente "
-"insignias. No se fuerza que sea el administrador."
+msgstr "Reglas de seguridad para definir a quién se permite conceder manualmente insignias. No se fuerza que sea el administrador."
 
 #. module: gamification
 #: view:gamification.challenge:gamification.challenge_form_view
@@ -1807,7 +1584,7 @@
 msgstr "La acción que será llamada para actualizar el valor objetivo."
 
 #. module: gamification
-#: code:addons/gamification/models/challenge.py:739
+#: code:addons/gamification/models/challenge.py:750
 #, python-format
 msgid "The challenge %s is finished."
 msgstr "El desafío %s está finalizado."
@@ -1827,18 +1604,14 @@
 msgid ""
 "The day a new challenge will be automatically closed. If no periodicity is "
 "set, will use this date as the goal end date."
-msgstr ""
-"El día en el que el nuevo desafío será cerrado automáticamente. Si no se "
-"establece periodicidad, se usará esta fecha como fecha de finalización."
+msgstr "El día en el que el nuevo desafío será cerrado automáticamente. Si no se establece periodicidad, se usará esta fecha como fecha de finalización."
 
 #. module: gamification
 #: help:gamification.challenge,start_date:0
 msgid ""
 "The day a new challenge will be automatically started. If no periodicity is "
 "set, will use this date as the goal start date."
-msgstr ""
-"El día en el que el nuevo desafío será abierto automáticamente. Si no se "
-"establece periodicidad, se usará esta fecha como fecha de inicio."
+msgstr "El día en el que el nuevo desafío será abierto automáticamente. Si no se establece periodicidad, se usará esta fecha como fecha de inicio."
 
 #. module: gamification
 #: code:addons/gamification/models/goal.py:148
@@ -1847,10 +1620,7 @@
 "The domain for the definition %s seems incorrect, please check it.\n"
 "\n"
 "%s"
-msgstr ""
-"El dominio para la definición %s no parece correcto. Compruébelo por favor.\n"
-"\n"
-"%s"
+msgstr "El dominio para la definición %s no parece correcto. Compruébelo por favor.\n\n%s"
 
 #. module: gamification
 #: help:gamification.goal.definition,field_id:0
@@ -1862,9 +1632,7 @@
 msgid ""
 "The field name on the user profile (res.users) containing the value for "
 "res_id for action."
-msgstr ""
-"El nombre del campo en el perfil de usuario (res.users) conteniendo el valor "
-"para la acción para res_id."
+msgstr "El nombre del campo en el perfil de usuario (res.users) conteniendo el valor para la acción para res_id."
 
 #. module: gamification
 #: selection:gamification.goal.definition,condition:0
@@ -1890,9 +1658,7 @@
 #: help:gamification.badge,rule_max_number:0
 msgid ""
 "The maximum number of time this badge can be sent per month per person."
-msgstr ""
-"El máximo número de veces que esta insignia puede ser concedida por mes por "
-"persona."
+msgstr "El máximo número de veces que esta insignia puede ser concedida por mes por persona."
 
 #. module: gamification
 #: code:addons/gamification/models/goal.py:160
@@ -1922,16 +1688,13 @@
 msgid ""
 "The number of days after which the user assigned to a manual goal will be "
 "reminded. Never reminded if no value is specified."
-msgstr ""
-"El número de días después de los cuales el usuario asignado al objetivo "
-"manual recibirá un recordatorio. No se enviará si no se especifica valor."
+msgstr "El número de días después de los cuales el usuario asignado al objetivo manual recibirá un recordatorio. No se enviará si no se especifica valor."
 
 #. module: gamification
 #: help:gamification.badge,stat_my_this_month:0
 msgid ""
 "The number of time the current user has received this badge this month."
-msgstr ""
-"El número de veces que el usuario actual ha recibido la insignia este mes."
+msgstr "El número de veces que el usuario actual ha recibido la insignia este mes."
 
 #. module: gamification
 #: help:gamification.badge,stat_my:0
@@ -1941,15 +1704,12 @@
 #. module: gamification
 #: help:gamification.badge,stat_my_monthly_sending:0
 msgid "The number of time the current user has sent this badge this month."
-msgstr ""
-"El número de veces que el usuario actual ha recibido esta insignia este mes."
+msgstr "El número de veces que el usuario actual ha recibido esta insignia este mes."
 
 #. module: gamification
 #: help:gamification.badge,stat_count_distinct:0
 msgid "The number of time this badge has been received by unique users."
-msgstr ""
-"El número de veces que esta insignia ha sido recibida por usuarios "
-"diferentes."
+msgstr "El número de veces que esta insignia ha sido recibida por usuarios diferentes."
 
 #. module: gamification
 #: help:gamification.badge,stat_this_month:0
@@ -1964,8 +1724,7 @@
 #. module: gamification
 #: help:gamification.goal.definition,monetary:0
 msgid "The target and current value are defined in the company currency."
-msgstr ""
-"El valor actual y el objetivo se definen en la moneda de la compañía."
+msgstr "El valor actual y el objetivo se definen en la moneda de la compañía."
 
 #. module: gamification
 #: help:gamification.goal.definition,suffix:0
@@ -1987,9 +1746,7 @@
 msgid ""
 "The users that have succeeded theses goals will receive automatically the "
 "badge."
-msgstr ""
-"Los usuarios que han conseguido estos objetivos obtendrán automáticamente la "
-"insignia."
+msgstr "Los usuarios que han conseguido estos objetivos obtendrán automáticamente la insignia."
 
 #. module: gamification
 #: help:gamification.goal.definition,batch_user_expression:0
@@ -1997,10 +1754,7 @@
 "The value to compare with the distinctive field. The expression can contain "
 "reference to 'user' which is a browse record of the current user, e.g. "
 "user.id, user.partner_id.id..."
-msgstr ""
-"El valor a comprar con el campo distintivo. La expresión puede contener "
-"referencias a 'user', que es el registro del usuario actual. Por ejemplo: "
-"user.id, user.partner_id.id..."
+msgstr "El valor a comprar con el campo distintivo. La expresión puede contener referencias a 'user', que es el registro del usuario actual. Por ejemplo: user.id, user.partner_id.id..."
 
 #. module: gamification
 #: view:gamification.challenge:gamification.view_challenge_wizard
@@ -2021,8 +1775,7 @@
 #. module: gamification
 #: help:gamification.badge,image:0
 msgid "This field holds the image used for the badge, limited to 256x256"
-msgstr ""
-"Este campo contiene la imagen usada para la insignia, limitada a 256x256"
+msgstr "Este campo contiene la imagen usada para la insignia, limitada a 256x256"
 
 #. module: gamification
 #: field:gamification.goal,target_goal:0
@@ -2061,7 +1814,7 @@
 msgstr "Actualizar"
 
 #. module: gamification
-#: code:addons/gamification/models/goal.py:487
+#: code:addons/gamification/models/goal.py:491
 #, python-format
 msgid "Update %s"
 msgstr "Actualizar %s"
@@ -2090,7 +1843,7 @@
 #: code:addons/gamification/models/badge.py:240
 #: code:addons/gamification/models/badge.py:242
 #: code:addons/gamification/models/badge.py:244
-#: code:addons/gamification/wizard/grant_badge.py:44
+#: code:addons/gamification/wizard/grant_badge.py:43
 #, python-format
 msgid "Warning!"
 msgstr "Advertencia"
@@ -2116,10 +1869,7 @@
 msgid ""
 "With this option enabled, a user can receive a badge only once. The top 3 "
 "badges are still rewarded only at the end of the challenge."
-msgstr ""
-"Con esta opción habilitada, cada usuario puede recibir una insignia sólo una "
-"vez. Las tres mejores insignias se siguen recompensando de todas formas al "
-"final del desafío."
+msgstr "Con esta opción habilitada, cada usuario puede recibir una insignia sólo una vez. Las tres mejores insignias se siguen recompensando de todas formas al final del desafío."
 
 #. module: gamification
 #: selection:gamification.challenge,period:0
@@ -2134,7 +1884,7 @@
 msgstr "No está en la lista de autorizados."
 
 #. module: gamification
-#: code:addons/gamification/wizard/grant_badge.py:44
+#: code:addons/gamification/wizard/grant_badge.py:43
 #, python-format
 msgid "You can not grant a badge to yourself"
 msgstr "No puede auto-concederse una insignia"
@@ -2180,15 +1930,10 @@
 #. module: gamification
 #: view:gamification.goal.definition:gamification.goal_definition_form_view
 msgid ""
-"e.g. result = pool.get('mail.followers').search(cr, uid, [('res_model', '=', "
-"'mail.group'), ('partner_id', '=', object.user_id.partner_id.id)], "
+"e.g. result = pool.get('mail.followers').search(cr, uid, [('res_model', '=',"
+" 'mail.group'), ('partner_id', '=', object.user_id.partner_id.id)], "
 "count=True, context=context)"
-msgstr ""
-"Por ejemplo:\r\n"
-"\r\n"
-"result = pool.get('mail.followers').search(cr, uid, [('res_model', '=', "
-"'mail.group'), ('partner_id', '=', object.user_id.partner_id.id)], "
-"count=True, context=context)"
+msgstr "Por ejemplo:\r\n\r\nresult = pool.get('mail.followers').search(cr, uid, [('res_model', '=', 'mail.group'), ('partner_id', '=', object.user_id.partner_id.id)], count=True, context=context)"
 
 #. module: gamification
 #: view:gamification.goal.definition:gamification.goal_definition_form_view
@@ -2208,6 +1953,13 @@
 msgstr "más detalles..."
 
 #. module: gamification
+#: view:gamification.badge.user.wizard:gamification.view_badge_wizard_grant
+#: view:gamification.challenge:gamification.view_challenge_wizard
+#: view:gamification.goal.wizard:gamification.view_goal_wizard_update_current
+msgid "or"
+msgstr "o"
+
+#. module: gamification
 #: view:gamification.goal:gamification.goal_form_view
 msgid "refresh"
 msgstr "actualizar"
