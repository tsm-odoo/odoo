/*---------------------------------------------------------
 * OpenERP Web Mobile Form View
 *---------------------------------------------------------*/

openerp.web_mobile.form_mobile = function (openerp) {

openerp.web_mobile.FormView = openerp.base.Widget.extend({
    init: function(session, element_id, list_id, action) {
        this._super(session, element_id);
        this.list_id = list_id;
        this.action = action;
        this.content_expanded_class = "ui-collapsible-content ui-collapsible-content-expanded";
        this.content_collapsed_class = "ui-collapsible-content ui-collapsible-content-collapsed";
        this.expanded_class = "ui-collapsible-content-expanded";
        this.collapsed_class = "ui-collapsible-content-collapsed";
        this.plus_class = "ui-icon-plus";
        this.minus_class = "ui-icon-minus";
    },
    start: function() {
        var self = this;
        id = this.list_id;
        model = this.action.res_model;
        view_id = this.action.views[1][0];
<<<<<<< HEAD
        this.dataset = new openerp.base.DataSetSearch(this, this.action.res_model, null, null);
        this.dataset.read_slice([],function (result) {
=======

        this.dataset = new openerp.base.DataSetSearch(this.session, this.action.res_model, null, null);
        this.dataset.read_slice([],{}, function (result) {

>>>>>>> ea558489
            for (var i = 0; i < result.length; i++) {
                if (result[i].id == id) {
                    var data = result[i];
                }
            }
            self.rpc("/base/formview/load", {"model": model, "view_id": view_id }, function (result) {
                var fields = result.fields_view.fields;
                var view_fields = result.fields_view.arch.children;
                var get_fields = self.get_fields(view_fields);
                var selection = new openerp.web_mobile.Selection();
                for (var j = 0; j < view_fields.length; j++) {
                    if (view_fields[j].tag == 'notebook') {
                        var notebooks = view_fields[j];
                    }
                }
                $("#oe_header").find("h1").html(result.fields_view.arch.attrs.string);
                self.$element.html(QWeb.render("FormView", {'get_fields': get_fields, 'notebooks': notebooks || false, 'fields' : fields, 'values' : data }));
                    self.$element.find('select').change(function(ev){
                        selection.on_select_option(ev);
                    });
                    self.$element.find('a').click(function(){
                        for (var k = 0; k < notebooks.children.length; k++) {
                            var text = $(this).find('.ui-btn-text').text();
                            var next = $(this).next();
                            var span = $(this).find('span .ui-icon');
                            if (notebooks.children[k].attrs.string == $.trim(text)) {
                                get_fields = self.get_fields(notebooks.children[k].children);
                                $(this).parents().find('form').find('div').each( function() {
                                    var prev = $(this).prev();
                                    var trim_class = $.trim($(this).attr('class'));
                                    if (trim_class == self.content_expanded_class || trim_class == self.content_collapsed_class) {
                                        prev.removeClass('ui-btn-active');
                                        if ($.trim(prev.find('.ui-btn-text').text()) != notebooks.children[k].attrs.string) {
                                            self.expanded($(this),prev.find('span .ui-icon'));
                                        }
                                    }
                                });
                                if (next.hasClass(self.content_collapsed_class)) {
                                    self.collapsed(next,span);
                                }
                                else if (next.hasClass(self.content_expanded_class)) {
                                    self.expanded(next,span);
                                }
                                if (!next.find('.detail').html().length) {
                                    for (var i = 0; i < get_fields.length; i++) {
                                        if (fields[get_fields[i].attrs.name].type == 'one2many'){
                                            var get_fields_test = self.get_fields(fields[get_fields[i].attrs.name].views.form.arch.children);
                                            var fields_test = fields[get_fields[i].attrs.name]['views'].form.fields;
                                            var notebook=fields[get_fields[i].attrs.name].views.form.arch;
                                        }
                                    }
                                    if(notebook){
                                        next.find('.detail').append(QWeb.render("FormView", {'get_fields': get_fields,'fields' : result.fields_view.fields, 'values' : data,'til': notebook.attrs.string }));
                                    }else{
                                        next.find('.detail').append(QWeb.render("FormView", {'get_fields': get_fields,'fields' : result.fields_view.fields, 'values' : data }));
                                    }
                                }
                                next.find('.detail').find('a').click(function(){
                                    if(next.find('.detail').find('a').next().find('.detail').html().length){
                                        if (next.find('.detail').find('a').next().hasClass(self.content_collapsed_class)) {
                                            self.collapsed(next.find('.detail').find('a').next(),next.find('.detail').find('a').find('span .ui-icon'));
                                        }
                                        else if (next.find('.detail').find('a').next().hasClass(self.content_expanded_class)) {
                                            self.expanded(next.find('.detail').find('a').next(),next.find('.detail').find('a').find('span .ui-icon'));
                                        }
                                    }
                                    if(!next.find('.detail').find('a').next().find('.detail').html().length){
                                        next.find('.detail').find('a').next().find('.detail').append(QWeb.render("FormView", {'get_fields': get_fields_test,'fields' : fields_test, 'values' : data  }));
                                        self.collapsed(next.find('.detail').find('a').next(),next.find('.detail').find('a').find('span .ui-icon'));
                                    }
                                });
                            }
                        }
                        self.$element.find('select').change(function(ev){
                            selection.on_select_option(ev);
                        });
                    });
                });
        });
    },
    get_fields: function(view_fields, fields) {
        this.fields = fields || [];
        for (var i=0; i < view_fields.length; i++){
            if (view_fields[i].tag == 'field') {
                this.fields.push(view_fields[i]);
            }
            if (view_fields[i].tag == 'group') {
                this.get_fields(view_fields[i].children, this.fields);
            }
        }
        return this.fields;
    },
    collapsed: function(next,span) {
        span.removeClass(this.plus_class);
        span.addClass(this.minus_class);
        next.removeClass(this.collapsed_class);
        next.addClass(this.expanded_class);
    },
    expanded: function(next,span) {
        span.removeClass(this.minus_class);
        span.addClass(this.plus_class);
        next.removeClass(this.expanded_class);
        next.addClass(this.collapsed_class);
    }
});
}<|MERGE_RESOLUTION|>--- conflicted
+++ resolved
@@ -21,15 +21,8 @@
         id = this.list_id;
         model = this.action.res_model;
         view_id = this.action.views[1][0];
-<<<<<<< HEAD
-        this.dataset = new openerp.base.DataSetSearch(this, this.action.res_model, null, null);
-        this.dataset.read_slice([],function (result) {
-=======
-
         this.dataset = new openerp.base.DataSetSearch(this.session, this.action.res_model, null, null);
         this.dataset.read_slice([],{}, function (result) {
-
->>>>>>> ea558489
             for (var i = 0; i < result.length; i++) {
                 if (result[i].id == id) {
                     var data = result[i];
