odoo.define('web_view_editor.view_editor', function (require) {
"use strict";

var ActionManager = require('web.ActionManager');
var core = require('web.core');
var data = require('web.data');
var DebugManager =  require('web.DebugManager');
var Dialog = require('web.Dialog');
var formats = require('web.formats');   
var Registry = require('web.Registry');
var session = require('web.session');
var utils = require('web.utils');
var Widget = require('web.Widget');

var QWeb = core.qweb;
var _t = core._t;

if (core.debug) {
    DebugManager.include({
        manage_views: function() {
            if (this.view.fields_view && this.view.fields_view.arch) {
                var view_editor = new ViewEditor(this.view, this.view.$el, this.dataset, this.view.fields_view.arch);
                view_editor.start();
            } else {
                this.do_warn(_t("Manage Views"), _t("Could not find current view declaration"));
            }
        }
    });
}

var ViewEditor = Widget.extend({
    init: function(parent, element_id, dataset) {
        this._super(parent);
        this.parent = parent;
        this.dataset = new data.DataSetSearch(this, 'ir.ui.view', null, null);
        this.model = dataset.model;
        this.xml_element_id = 0;
        this.property = ViewEditor.property_widget;
        this.one_object = false;
    },
    start: function() {
        this.init_view_editor();
    },
    init_view_editor: function() {
        var self = this,
            action_title = _.str.sprintf(_t("Manage Views (%s)"), this.model);
        var action = {
            name: action_title,
            context: session.user_context,
            domain: [["model", "=", this.model]],
            res_model: 'ir.ui.view',
            views: [[false, 'list']],
            type: 'ir.actions.act_window',
            target: "current",
            limit: this.dataset.limit || 80,
            auto_search : true,
            flags: {
                sidebar: false,
                deletable: false,
                views_switcher: false,
                action_buttons: false,
                search_view: true,
                headless: true,
                pager: false,
                radio: true,
                select_view_id: self.parent.fields_view.view_id
            }
        };
        this.view_edit_dialog = new Dialog(this, {
            title: action_title,
            buttons: [
                {text: _t("Create"), click: function() { self.on_create_view(); }},
                {text: _t("Edit"), click: function() { self.xml_element_id = 0; self.get_arch(); }},
                {text: _t("Remove"), click: function() { self.do_delete_view(); }},
                {text: _t("Close"), click: function() { window.location.reload(); }, close: true}
            ]
        }).open();
        this.view_edit_dialog.on("closed", this, function(){window.location.reload();});
        this.main_view_id = this.parent.fields_view.view_id;
        this.action_manager = new ActionManager(this);
        this.action_manager.appendTo(this.view_edit_dialog.$el);
        $.when(this.action_manager.do_action(action)).done(function() {
            var viewmanager = self.action_manager.inner_widget;
            var controller = viewmanager.active_view.controller;
            $(controller.groups).bind({
                'selected': function (e, ids) {
                        self.main_view_id = ids[0];
                }
            });
        });
    },
    on_create_view: function() {
        var self = this;
        this.create_view_dialog = new Dialog(this, {
            title: _.str.sprintf(_t("Create a view (%s)"), self.model),
            buttons: [
                {text: _t("Save"), click: function () {
                    var view_values = {};
                    var warn = false;
                    _.each(self.create_view_widget, function(widget) {
                        if (widget.is_invalid) {
                            warn = true;
                            return false;
                        }
                        if (widget.dirty && !widget.is_invalid) {
                            view_values[widget.name] = widget.get_value();
                        }
                    });
                    if (warn) {
                        self.on_valid_create_view(self.create_view_widget);
                    } else {
                        $.when(self.do_save_view(view_values)).done(function() {
                            self.create_view_dialog.close();
                            var controller = self.action_manager.inner_widget.views[self.action_manager.inner_widget.active_view].controller;
                            controller.reload_content();
                        });
                    }
                }},
                {text: _t("Cancel"), click: function () { self.create_view_dialog.close(); }}
            ]
        }).open();
        var view_widget = [{'name': 'view_name', 'string':'View Name', 'type': 'char', 'required': true, 'value' : this.model + '.custom_' + Math.round(Math.random() * 1000)},
                           {'name': 'view_type', 'string': 'View Type', 'type': 'selection', 'required': true, 'value': 'Form', 'selection': [['',''],['tree', 'Tree'],['form', 'Form'],['graph', 'Graph'],['calendar', 'Calender']]},
                           {'name': 'proirity', 'string': 'Priority', 'type': 'float', 'required': true, 'value':'16'}];
        this.create_view_dialog.$el.append('<table id="create_view"  style="width:400px" class="oe_form"></table>');
        this.create_view_widget = [];
        _.each(view_widget, function(widget) {
            var type_widget =  new (self.property.get_any([widget.type])) (self.create_view_dialog, widget);
            self.create_view_dialog.$el.find('table[id=create_view]').append('<tr><td width="100px" align="right">' + widget.string + ':</td>' + type_widget.render()+'</tr>');
            var value = null;
            if (widget.value) {
                value = widget.value;
                type_widget.dirty = true;
            }
            type_widget.start();
            type_widget.set_value(value);
            self.create_view_widget.push(type_widget);
        });
    },
    do_save_view: function(values) {
        var def = $.Deferred();
        var field_dataset = new data.DataSetSearch(this, this.model, null, null);
        var model_dataset = new data.DataSetSearch(this, 'ir.model', null, null);
        var view_string = "", field_name = false, self = this;
        field_dataset.call( 'fields_get', []).done(function(fields) {
            _.each(['name', 'x_name'], function(value) {
                if (_.include(_.keys(fields), value)) {
                    field_name = value;
                    return false;
                }
            });
            if (field_name) {
                model_dataset.read_slice(['name','field_id'], {"domain": [['model','=',self.model]]}).done(function(records) {
                    if (records) {view_string = records[0].name;}
                    var arch = _.str.sprintf("<?xml version='1.0'?>\n<%s string='%s'>\n\t<field name='%s'/>\n</%s>", values.view_type, view_string, field_name, values.view_type);
                    var vals = {'model': self.model, 'name': values.view_name, 'priority': values.priority, 'type': values.view_type, 'arch': arch};
                    def = self.dataset.create(vals);
                });
            }
        });
        return def.promise();
    },
    on_valid_create_view: function(widgets) {
        var msg = "<ul>";
        _.each(widgets, function(widget) {
            if (widget.is_invalid) {
                msg += "<li>" + widget.name + "</li>";
            }
        });
        msg += "</ul>";
        this.do_warn(_t("The following fields are invalid :"), msg);
    },
    add_node_name : function(node) {
        if(node.tagName.toLowerCase() == "button" || node.tagName.toLowerCase() == "field"){
            return (node.getAttribute('name'))?
                _.str.sprintf( "<%s name='%s'>",node.tagName.toLowerCase(), node.getAttribute('name')):
                _.str.sprintf( "<%s>",node.tagName.toLowerCase());
        }else if(node.tagName.toLowerCase() == "group"){
            return (node.getAttribute('string'))?
                _.str.sprintf( "<%s>",node.getAttribute('string')):
                _.str.sprintf( "<%s>",node.tagName.toLowerCase());
        }else{
            return (node.getAttribute('string'))?
                _.str.sprintf( "<%s string='%s'>",node.tagName.toLowerCase(), node.getAttribute('string')):
                _.str.sprintf( "<%s>",node.tagName.toLowerCase());
        }
    },
    do_delete_view: function() {
        var self = this;
        if (confirm(_t("Do you really want to remove this view?"))) {
            var controller = this.action_manager.inner_widget.views[this.action_manager.inner_widget.active_view].controller;
            this.dataset.unlink([this.main_view_id]).done(function() {
                controller.reload_content();
                self.main_view_id = self.parent.fields_view.view_id;
            });
        }
    },
    create_View_Node: function(node){
        var ViewNode = {
            'level': ($(node).parents()).length + 1,
            'id': this.xml_element_id += 1,
            'att_list': [],
            'name': this.add_node_name(node),
            'child_id': []
        };
        ViewNode.att_list.push(node.tagName.toLowerCase());
        _.each(node.attributes, function(att) {
            ViewNode.att_list.push([att.nodeName, att.nodeValue]);
       });
        return ViewNode;
    },
    append_child_object: function(main_object, parent_id, child_obj_list) {
        var self = this;
        if (main_object.id == parent_id) {
            main_object.child_id = child_obj_list;
            return main_object;
        } else {
            _.each(main_object.child_id, function(child_object) {
                self.append_child_object(child_object, parent_id, child_obj_list);
            });
        }
    },
    convert_arch_to_obj: function(xml_Node, main_object, parent_id) {
        var self = this;
        var child_obj_list = [];
        _.each(xml_Node, function(element) {
           child_obj_list.push(self.create_View_Node(element));
        });
        this.append_child_object(main_object, parent_id, child_obj_list);
        var obj_xml_list = _.zip(xml_Node, child_obj_list);
        _.each(obj_xml_list, function(node) {
            var children = _.filter(node[0].childNodes, function(child) {
                return child.nodeType == 1;
            });
            if (children) {
                self.convert_arch_to_obj(children, main_object, node[1].id);
            }
        });
        return main_object;
    },
    parse_xml: function(arch, view_id) {
        //First element of att_list must be element tagname.
        var main_object = {
            'level': 0,
            'id': this.xml_element_id +=1,
            'att_list': ["view"],
            'name': _.str.sprintf("<view view_id = %s>", view_id),
            'child_id': []
        };
        var xml_arch = QWeb.load_xml(arch);
        return [this.convert_arch_to_obj(xml_arch.childNodes, main_object, this.xml_element_id)];
    },
    get_arch: function() {
        var self = this;
        var view_arch_list = [];
        this.dataset.read_ids([parseInt(self.main_view_id)], ['arch', 'type','priority']).done(function(arch) {
            if (arch.length) {
                var arch_object = self.parse_xml(arch[0].arch, self.main_view_id);
                self.main_view_type = arch[0].type == 'tree'? 'list': arch[0].type;
                view_arch_list.push({"view_id": self.main_view_id, "arch": arch[0].arch,"priority":arch[0].priority});
                self.dataset.read_slice([], {domain: [['inherit_id','=', parseInt(self.main_view_id)]]}).done(function(result) {
                    _.each(result, function(res) {
                        view_arch_list.push({"view_id": res.id, "arch": res.arch,"priority":res.priority});
                        self.inherit_view(arch_object, res);
                    });
                    return self.edit_view({"main_object": arch_object,
                        "parent_child_id": self.parent_child_list(arch_object, []),
                        "arch": view_arch_list});
                });
            } else {
                self.do_warn(_t("Please select view in list :"));
            }
        });
    },
    parent_child_list : function(one_object, parent_list) {
        var self = this;
        _.each(one_object , function(element) {
            if (element.child_id.length !== 0) {
                parent_list.push({"key": element.id, "value": _.pluck(element.child_id, 'id')});
                self.parent_child_list(element.child_id, parent_list);
            }
        });
        return parent_list;
    },
    inherit_view : function(arch_object, result) {
        var self = this, xml_list = [], xml_arch = QWeb.load_xml(result.arch);
        if (xml_arch.childNodes[0].tagName == "data") {
            xml_list = _.filter(xml_arch.childNodes[0].childNodes, function(child) {
                return child.nodeType == 1;
            });
        } else {
            xml_list.push( xml_arch.childNodes[0]);
        }
        _.each(xml_list, function(xml) {
            var expr_to_list = [], xpath_arch_object = self.parse_xml(QWeb.tools.xml_node_to_string(xml), result.id);
            if (xml.tagName == "xpath") {
                var part_expr = _.without(xml.getAttribute('expr').split("/"), "");
                _.each(part_expr, function(part) {
                    expr_to_list.push(_.without($.trim(part.replace(/[^a-zA-Z 0-9 _]+/g,'!')).split("!"), ""));
                });
            } else {
                var temp = _.reject(xpath_arch_object[0].child_id[0].att_list, function(list) {
                    return list instanceof Array? _.include(list, "position"): false;
                });
                expr_to_list = [_.flatten(temp)];
            }
            self.inherit_apply(expr_to_list, arch_object ,xpath_arch_object);
        });
    },
    inherit_apply: function(expr_list ,arch_object ,xpath_arch_object) {
        var self = this;
        var temp_list;

        if (xpath_arch_object.length) {
            var check = expr_list[0], obj = false;
            switch (check.length) {
                case 2:
                    if (parseInt(check[1])) {
                        //for field[3]
                        temp_list = _.select(arch_object, function(element) {
                            return _.include(_.flatten(element.att_list), check[0]);
                        });
                        obj = arch_object[_.indexOf(arch_object, temp_list[parseInt(check[1]) - 1])];
                    } else {
                        //for notebook[last()]
                        obj = _.detect(arch_object, function(element) {
                            return _.include(_.flatten(element.att_list), check[0]);
                        });
                    }
                    break;
                case 3:
                    //for field[@name='type']
                    obj = _.detect(arch_object, function(element){
                        if ((_.intersection(_.flatten(element.att_list), _.uniq(check))).length == _.uniq(check).length) {
                            return element;
                        }
                    });
                    break;
                case 1:
                    //for /form/notebook
                    temp_list = _.select(arch_object, function(element) {
                        return _.include(_.flatten(element.att_list), check[0]);
                    });
                    if (temp_list.length !== 0) {
                        expr_list.length === 1 ? obj = temp_list[0] : expr_list.shift();
                    }
                    break;
            }
            if (obj) {
                expr_list.shift();
                if (expr_list.length) {
                    self.inherit_apply(expr_list, obj.child_id, xpath_arch_object);
                } else {
                    self.increase_level(xpath_arch_object[0], obj.level + 1);
                    obj.child_id.push(xpath_arch_object[0]);
                    xpath_arch_object.pop();
                }
            } else {
                _.each(arch_object, function(element) {
                    self.inherit_apply(expr_list, element.child_id, xpath_arch_object);
                });
            }
        }
    },
    increase_level: function(val, level) {
        var self = this;
        val.level = level;
        _.each(val.child_id, function(val) {
            self.increase_level(val, level + 1);
        });
    },
    do_select_row: function(row_id) {
        this.edit_xml_dialog.$el.find("tr[id^='viewedit-']").removeClass('ui-selected');
        this.edit_xml_dialog.$el.find("tr[id=viewedit-" + row_id + "]").addClass('ui-selected');
    },
    do_parent_img_hide_show: function(img) {
        if (_.str.include($(img).attr('src'), '/web/static/src/img/collapse.gif')) {
            $(img).attr('src', '/web/static/src/img/expand.gif');
            this.on_expand(img);
        } else {
            $(img).attr('src', '/web/static/src/img/collapse.gif');
            this.on_collapse(img);
        }
    },
    edit_view: function(one_object) {
        var self = this;
        this.one_object = one_object;
        this.edit_xml_dialog = new Dialog(this, {
            title: _.str.sprintf(_t("View Editor %d - %s"), self.main_view_id, self.model),
            buttons: [
                {text: _t("Inherited View"), click: function(){
                    var selected_row = self.edit_xml_dialog.$el.find('.ui-selected');
                    if (selected_row.length) {
                        if(selected_row.find('a').text().search("field") != -1){
                            if (confirm(_t("Do you really wants to create an inherited view here?"))) {
                                self.inherited_view(selected_row);
                            }
                        }else{
                            alert(_t("Can't Update View"));
                        }
                    }else{
                        alert(_t("Select an element"));
                    }
                }},
                {text: _t("Preview"), click: function() {
                    var action = {
                        context: self.session.user_context,
                        res_model: self.model,
                        views: [[self.main_view_id, self.main_view_type]],
                        type: 'ir.actions.act_window',
                        target: "new",
                        auto_search: true,
                        flags: {
                            sidebar: false,
                            views_switcher: false,
                            action_buttons: false
                        }
                    };
                    var action_manager = new ActionManager(self);
                    action_manager.do_action(action);
                }},
                {text: _t("Close"), click: function(){
                    self.action_manager.inner_widget.active_view.controller.reload_content();
                    self.edit_xml_dialog.close();
                }}
            ]
        }).open();
        var no_property_att = [];
        _.each(_PROPERTIES, function(val, key) {
            if (! val.length) no_property_att.push(key);
        });
        this.edit_xml_dialog.$el.html(QWeb.render('view_editor', {'data': one_object.main_object, 'no_properties': no_property_att}));
        this.edit_xml_dialog.$el.find("tr[id^='viewedit-']").click(function() {
            self.do_select_row(this.id.split('-')[1]);
        });
        this.edit_xml_dialog.$el.find("img[id^='parentimg-']").click(function() {
            self.do_parent_img_hide_show(this);
        });
        this.edit_xml_dialog.$el.find("img[id^='side-']").click(function() {
            self.on_select_img(this);
        });
    },
    inherited_view: function(selected_row){
        var self = this;
        var row_id = parseInt((selected_row.attr('id')).split('-')[1]);
        var obj = self.get_object_by_id(row_id,self.one_object.main_object, [])[0];
        var view_name = this.model + '.inherit_' + Math.round(Math.random() * 1000);
        var view_find = selected_row;
        var view_id;
        var min_level = parseInt(selected_row.attr('level'));
        while (1) {
            view_find = view_find.prev();
            if (view_find.length === 0 ||
                    self.edit_xml_dialog.$el.find(view_find).find('a').text().search("view_id") != -1 &&
                    parseInt(view_find.attr('level')) < min_level ) {
                view_id = parseInt($(view_find).find('a').text().replace(/[^0-9]+/g, ''));
                break;
            }
            if (view_find.attr('level') < min_level) {
                min_level = parseInt(view_find.attr('level'));
            }
        }
        var val = _.detect(obj.att_list, function(val) {return val[0] == "name";});
        var priority = _.detect(self.one_object.arch, function(val) {return val.view_id === view_id;});
        var arch = _.str.sprintf("<?xml version='1.0'?>\n\t <field name='%s' position='after'> </field>", val[1]);
        var vals = {'model': self.model, 'name': view_name, 'priority': priority.priority + 1, 'type': "form", 'arch': arch,'inherit_id':self.main_view_id};
        this.dataset.create(vals).done(function(id) {
            var arch_to_obj = self.parse_xml(arch,id);
            obj.child_id.push(arch_to_obj[0]);
            self.one_object.parent_child_id = self.parent_child_list(self.one_object.main_object,[]);
            self.one_object.arch.push({'view_id':id,"arch":arch,'priority': priority.priority + 1});
            self.increase_level(arch_to_obj[0],obj.level+1);
            self.render_inherited_view(selected_row,arch_to_obj[0]);
        });
    },
    render_inherited_view: function(selected_row,obj){
        var self = this,row_id = parseInt((selected_row.attr('id')).split('-')[1]);
        var clone = this.create_clone(selected_row.clone(),obj);
        if (selected_row.find("img[id^='parentimg-']").length === 0) {
            ($(selected_row.find('a').parent()).siblings('td'))
            .append($('<img width="16" height="16"></img>').attr('src', '/web/static/src/img/collapse.gif').
             attr('id','parentimg-'+ row_id).click(function(){
                self.do_parent_img_hide_show(this);
            }));
        }
        self.edit_xml_dialog.$el.
            find("tr[id='viewedit-"+row_id+"']").after(clone.removeClass('ui-selected'));
        _.each(obj.child_id,function(obj){self.render_inherited_view(clone,obj);});
    },
    on_select_img: function(element_img) {
        var self = this;
        var side = $(element_img).closest("tr[id^='viewedit-']");
        this.one_object.clicked_tr_id = parseInt((side.attr('id')).split('-')[1]);
        this.one_object.clicked_tr_level = parseInt(side.attr('level'));
        var img = side.find("img[id='parentimg-" + this.one_object.clicked_tr_id + "']").attr('src');
        var view_id = 0, view_xml_id = 0, view_find = side;
        //for view id finding
        var min_level = this.one_object.clicked_tr_id;
        if (($(side).find('a').text()).search("view_id") != -1) {
            view_id = parseInt(($(view_find).find('a').text()).replace(/[^0-9]+/g, ''));
            view_xml_id = (view_find.attr('id')).split('-')[1];
            this.one_object.clicked_tr_id  += 1;
            this.one_object.clicked_tr_level += 1;
        }else{
            while (1) {
                view_find = view_find.prev();
                if (view_find.length === 0 ||
                    (self.edit_xml_dialog.$el.find(view_find).find('a').text()).search("view_id") !== -1
                        && parseInt(view_find.attr('level')) < min_level ) {
                    view_id = parseInt(($(view_find).find('a').text()).replace(/[^0-9]+/g, ''));
                    view_xml_id = parseInt((view_find.attr('id')).split('-')[1]);
                    break;
                }
                if (view_find.attr('level') < min_level) {
                    min_level = parseInt(view_find.attr('level'));
                }
            }
        }
        this.one_object.clicked_tr_view = [view_id, view_xml_id];
        switch (element_img.id) {
            case "side-add":
                self.do_node_add(side);
                break;
            case "side-remove":
                if (confirm(_t("Do you really want to remove this node?"))) {
                    self.do_save_update_arch("remove_node");
                }
                break;
            case "side-edit":
                self.do_node_edit(side);
                break;
            case "side-up":
                self.do_node_up(side, img);
                break;
            case "side-down":
                self.do_node_down(side, img);
                break;
        }
    },
    do_node_add: function(side){
        var self = this;
        var property_to_check = [];
        var tr = self.get_object_by_id(this.one_object.clicked_tr_id, this.one_object.main_object, [])[0].att_list[0];
        var parent_tr = ($(side).prevAll("tr[level=" + String(this.one_object.clicked_tr_level - 1) + "]"))[0];
<<<<<<< HEAD
        var field_dataset = new data.DataSetSearch(this, this.model, null, null);
        parent_tr = self.get_object_by_id(parseInt($(parent_tr).attr('id').replace(/[^0-9]+/g, '')), this.one_object.main_object, [])[0].att_list[0];
=======
        var field_dataset = new instance.web.DataSetSearch(this, this.model, null, null);
        if(_.isUndefined(parent_tr))
            return;
        parent_tr = self.get_object_by_id(parseInt($(parent_tr).attr('id').replace(/[^0-9]+/g, '')), this.one_object['main_object'], [])[0].att_list[0];
>>>>>>> 51040b6d
        _.each([tr, parent_tr],function(element) {
            var value = _.has(_CHILDREN, element) ? element : _.str.include(html_tag, element)?"html_tag":false;
            property_to_check.push(value);
        });
        field_dataset.call( 'fields_get', []).done(function(result) {
            var fields = _.keys(result);
            fields.push(" ");
            fields.sort();
            self.on_add_node(property_to_check, fields, self.inject_position(parent_tr,tr));
        });
    },
    inject_position : function(parent_tag,current_tag){
        if(parent_tag == "view")
            return ['Inside'];
        if(current_tag == "field")
            return ['After','Before'];
        return ['After','Before','Inside'];
    },
    do_node_edit: function() {
        var self = this;
        var result = self.get_object_by_id(this.one_object.clicked_tr_id, this.one_object.main_object, []);
        if (result.length && result[0] && result[0].att_list) {
            var properties = _PROPERTIES[result[0].att_list[0]];
            self.on_edit_node(properties);
        }
    },
    do_node_down: function(cur_tr, img) {
        var self = this;
        var next_tr, last_tr, tr_to_move = [];
        tr_to_move.push(cur_tr);
        if (img) {
            while (1) {
                next_tr = cur_tr.next();
                if ( parseInt(next_tr.attr('level')) <= this.one_object.clicked_tr_level || next_tr.length === 0) {
                    last_tr = next_tr;
                    break;
                } else {
                    tr_to_move.push(next_tr);
                    cur_tr = next_tr;
                }
           }
        } else {
            last_tr = cur_tr.next();
        }
        if ((self.edit_xml_dialog.$el.find(last_tr).find('a').text()).search("view_id") != -1) {
            return false;
        }
        if (last_tr.length !== 0 &&  parseInt(last_tr.attr('level')) == this.one_object.clicked_tr_level) {
            var last_tr_id = (last_tr.attr('id')).split('-')[1];
            img = last_tr.find("img[id='parentimg-" + last_tr_id + "']").attr('src');
            if (img) {
                self.edit_xml_dialog.$el.find("img[id='parentimg-" + last_tr_id + "']").
                                                attr('src', '/web/static/src/img/expand.gif');
                while (1) {
                    next_tr = last_tr.next();
                    if (next_tr.attr('level') <= this.one_object.clicked_tr_level || next_tr.length === 0) break;
                    next_tr.hide();
                    last_tr = next_tr;
                }
            }
            tr_to_move.reverse();
            _.each(tr_to_move, function(rec) {
               $(last_tr).after(rec);
            });
            self.do_save_update_arch("down");
        }
    },
    do_node_up: function(cur_tr, img) {
        var self = this;
        var side = cur_tr;
        var tr_to_move = [];
        var last_tr;
        var next_tr;

        tr_to_move.push(side);
        while (1) {
            var prev_tr = cur_tr.prev();
            if (this.one_object.clicked_tr_level >= parseInt(prev_tr.attr('level')) || prev_tr.length === 0) {
               last_tr = prev_tr;
               break;
            }
            cur_tr = prev_tr;
        }
        if (img) {
        self.edit_xml_dialog.$el.find("img[id='parentimg-" + this.one_object.clicked_tr_id + "']").
                attr('src', '/web/static/src/img/expand.gif');
            while (1) {
                next_tr = side.next();
                if (parseInt(next_tr.attr('level')) <= this.one_object.clicked_tr_level || next_tr.length === 0) {
                    break;
                } else {
                    next_tr.hide();
                    tr_to_move.push(next_tr);
                    side = next_tr;
                }
            }
        }
        if (last_tr.length !== 0 && parseInt(last_tr.attr('level')) == this.one_object.clicked_tr_level &&
                (self.edit_xml_dialog.$el.find(last_tr).find('a').text()).search("view_id") === -1) {
            _.each(tr_to_move, function(rec) {
                 $(last_tr).before(rec);
            });
            self.do_save_update_arch("up");
        }
    },
    do_save_update_arch: function(move_direct, update_values) {
        var self = this;
        var arch = _.detect(self.one_object.arch, function(element)
            {return element.view_id === self.one_object.clicked_tr_view[0];});
        var obj = self.get_object_by_id(this.one_object.clicked_tr_view[1],this.one_object.main_object, []);
        //for finding xpath tag from inherit view
        var xml_arch = QWeb.load_xml(arch.arch);
        if (xml_arch.childNodes[0].tagName == "data") {
            var check_list = _.flatten(obj[0].child_id[0].att_list);
            var children = _.filter(xml_arch.childNodes[0].childNodes, function (child) {
                return child.nodeType == 1;
            });
            var inherited_view = _.detect(children, function(xml_child) {
                var temp_obj = self.create_View_Node(xml_child),
                    insert = _.intersection(_.flatten(temp_obj.att_list),_.uniq(check_list));
                if (insert.length == _.uniq(check_list).length ) {return xml_child;}
            });
            xml_arch = QWeb.load_xml(utils.xml_to_str(inherited_view));
        }
        return self.do_save_xml(xml_arch.documentElement, obj[0].child_id[0],obj[0].child_id, move_direct, update_values,arch);
    },
    get_object_by_id: function(id, one_object, result) {
        var self = this;
        if (result.length === 0 ) {
            var check = _.detect(one_object , function(obj) {
                return id === obj.id;
            });
            if (check) {result.push(check);}
            _.each(one_object, function(obj) {
               self.get_object_by_id(id,obj.child_id, result);
            });
        }
        return result;
    },
    create_clone: function(clone, new_node_obj){
        var self = this;
        clone.find('a').text(new_node_obj.name);
        ($(clone.find('a').parent()).siblings('td')).css( "padding-left", 20 * new_node_obj.level);
        clone.attr("id", "viewedit-" + new_node_obj.id);
        clone.attr("level", new_node_obj.level);
        clone.find("img[id^='parentimg-']").remove();
        clone.bind("click",function(){
            self.do_select_row(this.id.split('-')[1]);
        });
        clone.find("img[id^='side-']").click(function() {
            self.on_select_img(this);
        });
        return clone;
    },
    do_save_xml: function(arch1, obj, child_list, move_direct, update_values, arch){
        var self = this;  // blame this line if something terribly wrong happens
        var children_list =  $(arch1).children();
        var list_obj_xml;
        var re_insert_obj;

        try{list_obj_xml = _.zip(children_list, obj.child_id);}catch(err){return;}
        if (this.one_object.clicked_tr_id) {
            if (obj.id == this.one_object.clicked_tr_id) {
                var parent = false,
                    index = _.indexOf(child_list, obj);
                if (move_direct == "down") {
                    var next = $(arch1).next();
                    $(next).after(arch1);
                    re_insert_obj = child_list.splice(index, 1);
                    child_list.splice(index+1, 0, re_insert_obj[0]);
                    parent = $(arch1).parents();
                } else if (move_direct == "up") {
                    var prev = $(arch1).prev();
                    $(prev).before(arch1);
                    re_insert_obj = child_list.splice(index, 1);
                    child_list.splice(index-1, 0, re_insert_obj[0]);
                    parent = $(arch1).parents();
                } else if (move_direct == "update_node") {
                    _.each(update_values, function(val){
                        if (val[1]) $(arch1)[0].setAttribute(val[0], val[1]);
                        else $(arch1)[0].removeAttribute(val[0]);
                    });
                    var new_obj = self.create_View_Node(arch1);
                    new_obj.id = obj.id,new_obj.child_id = obj.child_id;
                    self.edit_xml_dialog.$el.
                        find("tr[id='viewedit-"+this.one_object.clicked_tr_id+"']").
                            find('a').text(new_obj.name);
                    child_list.splice(index, 1, new_obj);
                    parent = $(arch1).parents();
                } else if(move_direct == "add_node") {
                    var tr_click = self.edit_xml_dialog.$el.find("tr[id='viewedit-"+self.one_object.clicked_tr_id+"']"),
                        temp_xml = QWeb.load_xml(update_values[0]),
                        object_xml = self.create_View_Node(temp_xml.childNodes[0]);
                    (update_values[1] == "Inside")? object_xml.level = obj.level + 1:object_xml.level = obj.level;
                    var clone = self.create_clone(tr_click.clone(),object_xml),
                        after_append = _.detect(self.one_object.parent_child_id,function(ele){
                            return self.one_object.clicked_tr_id == ele.key;
                    });
                    after_append = (after_append)?_.last(after_append.value):self.one_object.clicked_tr_id;
                     switch (update_values[1]) {
                         case "After":
                            self.edit_xml_dialog.$el.
                                find("tr[id='viewedit-"+after_append+"']").after(clone);
                            $(arch1).after($(update_values[0]));
                            child_list.splice(index + 1, 0, object_xml);
                            break;
                        case "Before":
                            tr_click.before(clone);
                            $(arch1).before($(update_values[0]));
                            child_list.splice(index - 1, 0, object_xml);
                            break;
                        case "Inside":
                            if (tr_click.find("img[id^='parentimg-']").length === 0) {
                                ($(tr_click.find('a').parent()).siblings('td'))
                                    .append($('<img width="16" height="16"></img>').attr('src', '/web/static/src/img/collapse.gif').
                                    attr('id','parentimg-'+ self.one_object.clicked_tr_id).click(function(){
                                        self.do_parent_img_hide_show(this);
                                }));
                            }
                            $(arch1).append($(update_values[0]));
                            self.edit_xml_dialog.$el.
                                find("tr[id='viewedit-"+after_append+"']").after(clone);
                            obj.child_id.push(object_xml);
                            break;
                   }
                    self.edit_xml_dialog.$el.
                        find("tr[id='viewedit-" + object_xml.id + "']").removeClass('ui-selected');
                    parent = $(arch1).parents();
                } else if (move_direct == "remove_node") {
                    parent = $(arch1).parents();
                    if (parent.length === 0 || (parent[0].tagName.toLowerCase() == "data")) {
                        self.one_object.clicked_tr_id = self.one_object.clicked_tr_id -1;
                        self.one_object.clicked_tr_level = self.one_object.clicked_tr_level - 1;
                        (parent.length === 0)?parent.push("remove_view"):false;
                    }
                    $(arch1).remove();
                    child_list.splice(index,1);
                    var cur_tr = self.edit_xml_dialog.$el.
                            find("tr[id='viewedit-" + self.one_object.clicked_tr_id + "']");
                    _.each(self.get_list_tr(cur_tr,self.one_object.clicked_tr_level), function(tr_element){
                        tr_element.remove();
                    });
                    cur_tr.remove();
                    var parent_img = _.detect(self.one_object.parent_child_id,function(element){
                        return _.include(element.value, self.one_object.clicked_tr_id);
                    });
                    if(parent_img.value.length == 1){
                        self.edit_xml_dialog.$el.
                            find("tr[id='viewedit-"+parent_img.key+"']").
                            find("img[id^='parentimg-']").remove();
                    }
                    self.one_object.parent_child_id = self.parent_child_list(self.one_object.main_object,[]);
                }
                var convert_to_utf = (parent.length !== 0)? parent[parent.length-1]: arch1;
                if (convert_to_utf != "remove_view") {
                    convert_to_utf = QWeb.tools.xml_node_to_string(convert_to_utf);
                    convert_to_utf = convert_to_utf.replace('xmlns="http://www.w3.org/1999/xhtml"', "");
                    convert_to_utf = '<?xml version="1.0"?>' + convert_to_utf;
                    arch.arch = convert_to_utf;
                    this.dataset.write(this.one_object.clicked_tr_view[0] ,{"arch":convert_to_utf});
                } else {
                    this.dataset.unlink([this.one_object.clicked_tr_view[0]]);
                }
                if(move_direct === "add_node"){
                    self.add_node_dialog.close();
                    self.on_select_img(clone.find("img[id='side-edit']")[0]);
                    self.one_object.parent_child_id = self.parent_child_list(self.one_object.main_object,[]);
                }
            }
            if (obj.level <= this.one_object.clicked_tr_level) {
                _.each(list_obj_xml, function(child_node) {
                    self.do_save_xml(child_node[0], child_node[1], obj.child_id, move_direct, update_values, arch);
                });
            }
        }
    },
    on_expand: function(expand_img){
        var level = parseInt($(expand_img).closest("tr[id^='viewedit-']").attr('level'));
        var cur_tr = $(expand_img).closest("tr[id^='viewedit-']");
        _.each(this.get_list_tr(cur_tr,level), function(tr_element){
            tr_element.hide();
        });
    },
    get_list_tr: function(cur_tr,level){
        var tr_list = [];
        while (1) {
            var nxt_tr = cur_tr.next();
            if (parseInt(nxt_tr.attr('level')) > level) {
                cur_tr = nxt_tr;
                tr_list.push(nxt_tr);
            } else return tr_list;
        }
    },
    on_collapse: function(collapse_img) {
        var self = this, id = collapse_img.id.split('-')[1];
        var datas = _.detect(self.one_object.parent_child_id , function(res) {
            return res.key == id;
        });
        _.each(datas.value, function (rec) {
            var tr = self.edit_xml_dialog.$el.find("tr[id='viewedit-" + rec + "']");
            tr.find("img[id='parentimg-" + rec + "']").attr('src', '/web/static/src/img/expand.gif');
            tr.show();
        });
    },
    on_edit_node: function(properties){
        var self = this;
        this.edit_node_dialog = new Dialog(this,{
            title: _t("Properties"),
            size: 'medium',
            buttons: [
                {text: _t("Update"), click: function () {
                    var warn = false, update_values = [];
                    _.each(self.edit_widget, function(widget) {
                        if (widget.is_invalid) {
                            warn = true;
                            return false;
                        }
                        if (widget.dirty && !widget.is_invalid) {
                            update_values.push([widget.name, widget.get_value()]);
                        }
                    });
                    if (warn) {
                        self.on_valid_create_view(self.edit_widget);
                    } else {
                        self.do_save_update_arch("update_node", update_values);
                        self.edit_node_dialog.close();
                    }
                }},
                {text: _t("Cancel"), click: function () { self.edit_node_dialog.close(); }}
            ]
        }).open();
        var _PROPERTIES_ATTRIBUTES = {
            'name' : {'name':'name', 'string': 'Name', 'type': 'char'},
            'string' : {'name':'string', 'string': 'String', 'type': 'char'},
            'required' : {'name':'required', 'string': 'Required', 'type': 'boolean'},
            'readonly' : {'name':'readonly', 'string': 'Readonly', 'type': 'boolean'},
            'invisible' : {'name':'invisible', 'string': 'Invisible', 'type': 'boolean'},
            'domain' : {'name':'domain', 'string': 'Domain', 'type': 'char'},
            'context' : {'name':'context', 'string': 'Context', 'type': 'char'},
            'limit' : {'name':'limit', 'string': 'Limit', 'type': 'float'},
            'min_rows' : {'name':'min_rows', 'string': 'Minimum rows', 'type': 'float'},
            'date_start' : {'name':'date_start', 'string': 'Start date', 'type': 'char'},
            'date_delay' : {'name':'date_delay', 'string': 'Delay date', 'type': 'char'},
            'day_length' : {'name':'day_length', 'string': 'Day length', 'type': 'char'},
            'mode' : {'name':'mode', 'string': 'Mode', 'type': 'char'},
            'align' : {'name':'align', 'string': 'Alignment ', 'type': 'selection', 'selection': [['', ''], ['0.0', 'Left'], ['0.5', 'Center'], ['1.0', 'Right']]},
            'icon' : {'name':'icon', 'string': 'Icon', 'type': 'selection', 'selection': _ICONS},
            'type' : {'name':'type', 'string': 'Type', 'type': 'selection', 'selection': [['', ''], ['action', 'Action'], ['object', 'Object'], ['workflow', 'Workflow'], ['server_action', 'Server Action']]},
            'special' : {'name':'special', 'string': 'Special', 'type': 'selection', 'selection': [['',''],['save', 'Save Button'], ['cancel', 'Cancel Button'], ['open', 'Open Button']]},
            'target' : {'name':'target', 'string': 'Target', 'type': 'selection', 'selection': [['', ''], ['new', 'New Window']]},
            'confirm' : {'name':'confirm', 'string': 'Confirm', 'type': 'char'},
            'style' : {'name':'style', 'string': 'Style', 'type': 'selection', 'selection':[["",""],["1", "1"],["1-1", "1-1"],["1-2", "1-2"],["2-1", "2-1"],["1-1-1", "1-1-1"]]},
            'filename' : {'name':'filename', 'string': 'File Name', 'type': 'char'},
            'width' : {'name':'width', 'string': 'Width', 'type': 'float'},
            'height' : {'name':'height', 'string': 'Height', 'type': 'float'},
            'attrs' : {'name':'attrs', 'string': 'Attrs', 'type': 'char'},
            'col' : {'name':'col', 'string': 'col', 'type': 'float'},
            'link' : {'name':'link', 'string': 'Link', 'type': 'char'},
            'position' : {'name':'position', 'string': 'Position', 'type': 'selection', 'selection': [['',''],['after', 'After'],['before', 'Before'],['inside', 'Inside'],['replace', 'Replace']]},
            'states' : {'name':'states', 'string': 'states', 'type': 'char'},
            'eval' : {'name':'eval', 'string': 'Eval', 'type': 'char'},
            'ref' : {'name':'ref', 'string': 'Ref', 'type': 'char'},
            'on_change' : {'name':'on_change', 'string': 'On change', 'type': 'char'},
            'nolabel' : {'name':'nolabel', 'string': 'No label', 'type': 'boolean'},
            'completion' : {'name':'completion', 'string': 'Completion', 'type': 'boolean'},
            'colspan' : {'name':'colspan', 'string': 'Colspan', 'type': 'float'},
            'widget' : {'name':'widget', 'string': 'widget', 'type': 'selection'},
            'colors' : {'name':'colors', 'string': 'Colors', 'type': 'char'},
            'editable' : {'name':'editable', 'string': 'Editable', 'type': 'selection', 'selection': [["",""],["top","Top"],["bottom", "Bottom"]]},
            'groups' : {'name':'groups', 'string': 'Groups', 'type': 'selection_multi'},
            'fonts' : {'name':'fonts', 'string': 'fonts', 'type': 'char'},
        };
        var arch_val = self.get_object_by_id(this.one_object.clicked_tr_id,this.one_object.main_object, []);
        this.edit_node_dialog.$el.append('<table id="rec_table"  style="width:400px" class="oe_form"></table>');
        this.edit_widget = [];
        self.ready  = $.when(self.on_groups(properties)).done(function () {
            _PROPERTIES_ATTRIBUTES.groups.selection = self.groups;
            var values = _.keys(core.form_widget_registry.map);
            values.push('');
            values.sort();
            _PROPERTIES_ATTRIBUTES.widget.selection = values;
            var widgets = _.filter(_PROPERTIES_ATTRIBUTES, function (property) { return _.include(properties, property.name);});
            _.each(widgets, function(widget) {
                var type_widget =  new (self.property.get_any([widget.type])) (self.edit_node_dialog, widget);
                var value = _.detect(arch_val[0].att_list,function(res) {
                    return res instanceof Array? _.include(res, widget.name): false;
                });

                value = value instanceof Array ? value[1] : value;
                self.edit_node_dialog.$el.find('table[id=rec_table]').append('<tr><td align="right">' + widget.string + ':</td>' + type_widget.render() + '</tr>');
                type_widget.start();
                type_widget.set_value(value);
                self.edit_widget.push(type_widget);
            });
        });
    },
     //for getting groups
    on_groups: function(properties){
        var self = this,
        def = $.Deferred();
        if (!_.include(properties, 'groups')) {
            self.groups = false;
            def.resolve();
        }
        var group_ids = [], group_names = {}, groups = [];
        var res_groups = new data.DataSetSearch(this,'res.groups', null, null),
            model_data = new data.DataSetSearch(self,'ir.model.data', null, null);
            res_groups.read_slice([], {}).done(function (res_grp) {
                _.each(res_grp, function (res) {
                    var key = res.id;
                    group_names[key]=res.full_name;
                    group_ids.push(res.id);
                });
                model_data.read_slice([], {domain: [
                    ['res_id', 'in', group_ids],
                    ['model', '=', 'res.groups']
                ]}).done(function (model_grp) {
                    _.each(model_grp, function (res_group) {
                        groups.push([res_group.module + "." + res_group.name, group_names[res_group.res_id]]);
                    });
                    self.groups = groups;
                    def.resolve();
                });
            });
        return def.promise();
    },
    on_add_node: function(properties, fields, position){
        var self = this;
        var  render_list = [{'name': 'node_type','selection': _.keys(_CHILDREN).sort(), 'value': 'field', 'string': 'Node Type','type': 'selection'},
                            {'name': 'field_value','selection': fields, 'value': false, 'string': '','type': 'selection'},
                            {'name': 'position','selection': position, 'value': false, 'string': 'Position','type': 'selection'}];
        this.add_widget = [];
        this.add_node_dialog = new Dialog(this,{
            title: _t("Properties"),
            size: 'medium',
            buttons: [
                {text: _t("Update"), click: function() {
                    var check_add_node = true, values = {};
                    _.each(self.add_widget, function(widget) {
                        values[widget.name] = widget.get_value() || false;
                    });
                   (values.position == "Inside")?
                    check_add_node =(_.include(_CHILDREN[properties[0]],values.node_type))?true:false:
                    check_add_node =(_.include(_CHILDREN[properties[1]],values.node_type))?true:false;
                    if(values.node_type == "field" &&  check_add_node )
                        {check_add_node = (values.field_value != " ")?true:false;
                    }
                    if(check_add_node){
                        var tag = (values.node_type == "field")?
                        _.str.sprintf("<%s name='%s'> </%s>",values.node_type,values.field_value,values.node_type):
                        _.str.sprintf("<%s> </%s>",values.node_type,values.node_type);
                        self.do_save_update_arch("add_node", [tag, values.position]);
                    } else {
                        alert("Can't Update View");
                    }
                }},
                {text: _t("Cancel"), click: function() { self.add_node_dialog.close(); }}
            ]
        }).open();
        this.add_node_dialog.$el.append('<table id="rec_table"  style="width:420px" class="oe_form"><tbody><tr></tbody></table>');
        var table_selector = self.add_node_dialog.$el.find('table[id=rec_table] tbody');
        _.each(render_list, function(node) {
            var type_widget = new (self.property.get_any([node.type])) (self.add_node_dialog, node);
            if (node.name == "position") {
                table_selector.append('</tr><tr><td align="right" width="100px">' + node.string + '</td>' + type_widget.render() + '</tr>');
            } else {
                table_selector.append('<td align="right">' + node.string + '</td>' + type_widget.render() );
                if (node.name == "field_value") {
                    table_selector.append('<td id="new_field" align="right"  width="100px"> <button>' + _.str.escapeHTML(_t("New Field")) + '</button></td>');
                }
            }
            type_widget.start();
            type_widget.set_value(node.value);
            self.add_widget.push(type_widget);
        });
        table_selector.find("td[id^='']").attr("width","100px");
        self.add_node_dialog.$el.find('#new_field').click(function() {
            var model_data = new data.DataSetSearch(self,'ir.model', null, null);
            model_data.read_slice([], {domain: [['model','=', self.model]]}).done(function(result) {
                self.render_new_field(result[0]);
            });
        });
    },
    render_new_field :function( result ) {
        var self = this;
        var action = {
            context: {'default_model_id': result.id, 'manual': true, 'module' : result.model},
            res_model: "ir.model.fields",
            views: [[false, 'form']],
            type: 'ir.actions.act_window',
            target: "new",
            flags: {
                action_buttons: true
            }
        };
        var action_manager = new ActionManager(self);
        $.when(action_manager.do_action(action)).done(function() {
            var controller = action_manager.dialog_widget.views.form.controller;
            controller.on("on_button_cancel", self, function(){
                action_manager.destroy();
            });
            controller.on("save", self, function(){
                action_manager.destroy();
                var value =controller.fields.name.get('value');
                self.add_node_dialog.$el.find('select[id=field_value]').append($("<option selected></option>").attr("value",value).text(value));
                    _.detect(self.add_widget, function(widget){
                        widget.name === "field_value" ? widget.selection.push(value): false;
                    });
            });
        });
    }
});

ViewEditor.Field = core.Class.extend({
    init: function(view, widget) {
        this.$el = view.$el;
        this.dirty = false;
        this.name = widget.name;
        this.selection =  widget.selection || [];
        this.required = widget.required || false;
        this.string = widget.string || "";
        this.type = widget.type;
        this.is_invalid = false;
    },
    start: function () {
        this.update_dom();
    },
    update_dom: function() {
        this.$el.find("td[id=" + this.name + "]").toggleClass('invalid', this.is_invalid);
        this.$el.find("td[id=" + this.name + "]").toggleClass('required', this.required);
    },
    on_ui_change: function() {
        this.validate();
        this.dirty = true;
        this.update_dom();
    },
    validate: function() {
        this.is_invalid = false;
        try {
            var value = formats.parse_value(this.get_value(), this, '');
            this.is_invalid = this.required && value === '';
        } catch(e) {
            this.is_invalid = true;
        }
    },
    render: function() {
        return _.str.sprintf("<td id = %s>%s</td>", this.name, QWeb.render(this.template, {widget: this}));
    }
});

ViewEditor.FieldBoolean = ViewEditor.Field.extend({
    template : "vieweditor_boolean",
    start: function() {
        var self = this;
        this._super();
        this.$el.find("input[id="+ self.name+"]").change(function() {
            self.on_ui_change();
        });
    },
    set_value: function(value) {
        if (value) {
            this.$el.find("input[id=" + this.name+ "]").attr('checked', true);
        }
    },
    get_value: function() {
        return  this.$el.find("input[id=" + this.name + "]").is(':checked')? "1" : null;
    }
});

ViewEditor.FieldChar = ViewEditor.Field.extend({
    template : "vieweditor_char",
    start: function () {
        var self = this;
        this._super();
        this.$el.find("input[id="+ this.name+"]").css('width','100%').change(function() {
            self.on_ui_change();
        });
    },
    set_value: function(value) {
        this.$el.find("input[id=" + this.name + "]").val(value);
    },
    get_value: function() {
        return this.$el.find("input[id=" + this.name + "]").val();
    }
});

ViewEditor.FieldSelect = ViewEditor.Field.extend({
    template : "vieweditor_selection",
    start: function () {
        var self = this;
        this._super();
        this.$el.find("select[id=" + this.name + "]").css('width', '100%').change(function() {
            self.on_ui_change();
            if (self.name == "node_type") {
                if (self.get_value() == "field") {
                    self.$el.find('#new_field').show();
                    self.$el.find("select[id=field_value]").show();
                } else {
                    self.$el.find('#new_field').hide();
                    self.$el.find("select[id=field_value]").hide();
                }
            }
        });
    },
    set_value: function(value) {
        var index = 0;
        value = value === null? false: value;
        for (var i = 0, ii = this.selection.length; i < ii; i++) {
            if ((this.selection[i] instanceof Array && this.selection[i][0] === value) || this.selection[i] === value) index = i;
        }
        this.$el.find("select[id=" + this.name + "]")[0].selectedIndex = index;
    },
    get_value: function() {
        return this.$el.find("select[id=" + this.name + "]").val();
    }
});

ViewEditor.FieldSelectMulti = ViewEditor.FieldSelect.extend({
    start: function () {
        this._super();
        this.$el.find("select[id=" + this.name + "]").css('height', '100px').attr("multiple", true);
    },
    set_value: function(value) {
        var self = this;
        self.$el.find("#groups option").attr("selected",false);
        if (!value) return false;
        _.each(this.selection, function(item) {
            if (_.include(value.split(','), item[0])) {
                self.$el.find("select[id="+self.name+"] option[value='" + item[0] +"']").attr("selected",1);
            }
        });
    }
});

ViewEditor.FieldFloat = ViewEditor.FieldChar.extend({
});

var _PROPERTIES = {
    'field' : ['name', 'string', 'required', 'readonly','invisible', 'domain', 'context', 'nolabel', 'completion',
               'colspan', 'widget', 'eval', 'ref', 'on_change', 'attrs', 'groups'],
    'form' : ['string', 'col', 'link'],
    'notebook' : ['colspan', 'position', 'groups'],
    'page' : ['string', 'states', 'attrs', 'groups'],
    'group' : ['string', 'col', 'colspan','invisible', 'states', 'attrs', 'groups'],
    'image' : ['filename', 'width', 'height', 'groups'],
    'separator' : ['string', 'colspan', 'groups'],
    'label': ['string', 'align', 'colspan', 'groups'],
    'button': ['name', 'string', 'icon', 'type', 'states', 'readonly', 'special', 'target', 'confirm', 'context', 'attrs', 'colspan', 'groups'],
    'newline' : [],
    'board': ['style'],
    'column' : [],
    'action' : ['name', 'string', 'colspan', 'groups'],
    'tree' : ['string', 'colors', 'editable', 'link', 'limit', 'min_rows', 'fonts'],
    'graph' : ['string', 'type'],
    'calendar' : ['string', 'date_start', 'date_stop', 'date_delay', 'day_length', 'color', 'mode']
};

var _CHILDREN = {
    'form': ['notebook', 'group', 'field', 'label', 'button','board', 'newline', 'separator'],
    'tree': ['field'],
    'graph': ['field'],
    'calendar': ['field'],
    'notebook': ['page'],
    'page': ['notebook', 'group', 'field', 'label', 'button', 'newline', 'separator'],
    'group': ['field', 'label', 'button', 'separator', 'newline','group'],
    'board': ['column'],
    'action': [],
    'field': ['form', 'tree', 'graph','field'],
    'label': [],
    'button' : [],
    'newline': [],
    'separator': [],
    'sheet' :['group','field','notebook','label','separator','div','page'],
    'kanban' : ['field'],
    'html_tag':['notebook', 'group', 'field', 'label', 'button','board', 'newline', 'separator']
//e.g.:xyz 'td' : ['field']
};

// Generic html_tag list and can be added html tag in future. It's support above _CHILDREN dict's *html_tag* by default.
// For specific child node one has to define tag above and specify children tag in list. Like above xyz example.
var html_tag = ['div','h1','h2','h3','h4','h5','h6','td','tr'];

var _ICONS = ['','STOCK_ABOUT', 'STOCK_ADD', 'STOCK_APPLY', 'STOCK_BOLD',
            'STOCK_CANCEL', 'STOCK_CDROM', 'STOCK_CLEAR', 'STOCK_CLOSE', 'STOCK_COLOR_PICKER',
            'STOCK_CONNECT', 'STOCK_CONVERT', 'STOCK_COPY', 'STOCK_CUT', 'STOCK_DELETE',
            'STOCK_DIALOG_AUTHENTICATION', 'STOCK_DIALOG_ERROR', 'STOCK_DIALOG_INFO',
            'STOCK_DIALOG_QUESTION', 'STOCK_DIALOG_WARNING', 'STOCK_DIRECTORY', 'STOCK_DISCONNECT',
            'STOCK_DND', 'STOCK_DND_MULTIPLE', 'STOCK_EDIT', 'STOCK_EXECUTE', 'STOCK_FILE',
            'STOCK_FIND', 'STOCK_FIND_AND_REPLACE', 'STOCK_FLOPPY', 'STOCK_GOTO_BOTTOM',
            'STOCK_GOTO_FIRST', 'STOCK_GOTO_LAST', 'STOCK_GOTO_TOP', 'STOCK_GO_BACK',
            'STOCK_GO_DOWN', 'STOCK_GO_FORWARD', 'STOCK_GO_UP', 'STOCK_HARDDISK',
            'STOCK_HELP', 'STOCK_HOME', 'STOCK_INDENT', 'STOCK_INDEX', 'STOCK_ITALIC',
            'STOCK_JUMP_TO', 'STOCK_JUSTIFY_CENTER', 'STOCK_JUSTIFY_FILL',
            'STOCK_JUSTIFY_LEFT', 'STOCK_JUSTIFY_RIGHT', 'STOCK_MEDIA_FORWARD',
            'STOCK_MEDIA_NEXT', 'STOCK_MEDIA_PAUSE', 'STOCK_MEDIA_PLAY',
            'STOCK_MEDIA_PREVIOUS', 'STOCK_MEDIA_RECORD', 'STOCK_MEDIA_REWIND',
            'STOCK_MEDIA_STOP', 'STOCK_MISSING_IMAGE', 'STOCK_NETWORK', 'STOCK_NEW',
            'STOCK_NO', 'STOCK_OK', 'STOCK_OPEN', 'STOCK_PASTE', 'STOCK_PREFERENCES',
            'STOCK_PRINT', 'STOCK_PRINT_PREVIEW', 'STOCK_PROPERTIES', 'STOCK_QUIT',
            'STOCK_REDO', 'STOCK_REFRESH', 'STOCK_REMOVE', 'STOCK_REVERT_TO_SAVED',
            'STOCK_SAVE', 'STOCK_SAVE_AS', 'STOCK_SELECT_COLOR', 'STOCK_SELECT_FONT',
            'STOCK_SORT_ASCENDING', 'STOCK_SORT_DESCENDING', 'STOCK_SPELL_CHECK',
            'STOCK_STOP', 'STOCK_STRIKETHROUGH', 'STOCK_UNDELETE', 'STOCK_UNDERLINE',
            'STOCK_UNDO', 'STOCK_UNINDENT', 'STOCK_YES', 'STOCK_ZOOM_100',
            'STOCK_ZOOM_FIT', 'STOCK_ZOOM_IN', 'STOCK_ZOOM_OUT',
            'terp-account', 'terp-crm', 'terp-mrp', 'terp-product', 'terp-purchase',
            'terp-sale', 'terp-tools', 'terp-administration', 'terp-hr', 'terp-partner',
            'terp-project', 'terp-report', 'terp-stock', 'terp-calendar', 'terp-graph'
];

ViewEditor.property_widget = new Registry({
    'boolean' : ViewEditor.FieldBoolean,
    'selection_multi' : ViewEditor.FieldSelectMulti,
    'selection' : ViewEditor.FieldSelect,
    'char' : ViewEditor.FieldChar,
    'float' : ViewEditor.FieldFloat
});

});<|MERGE_RESOLUTION|>--- conflicted
+++ resolved
@@ -542,15 +542,10 @@
         var property_to_check = [];
         var tr = self.get_object_by_id(this.one_object.clicked_tr_id, this.one_object.main_object, [])[0].att_list[0];
         var parent_tr = ($(side).prevAll("tr[level=" + String(this.one_object.clicked_tr_level - 1) + "]"))[0];
-<<<<<<< HEAD
         var field_dataset = new data.DataSetSearch(this, this.model, null, null);
-        parent_tr = self.get_object_by_id(parseInt($(parent_tr).attr('id').replace(/[^0-9]+/g, '')), this.one_object.main_object, [])[0].att_list[0];
-=======
-        var field_dataset = new instance.web.DataSetSearch(this, this.model, null, null);
         if(_.isUndefined(parent_tr))
             return;
-        parent_tr = self.get_object_by_id(parseInt($(parent_tr).attr('id').replace(/[^0-9]+/g, '')), this.one_object['main_object'], [])[0].att_list[0];
->>>>>>> 51040b6d
+        parent_tr = self.get_object_by_id(parseInt($(parent_tr).attr('id').replace(/[^0-9]+/g, '')), this.one_object.main_object, [])[0].att_list[0];
         _.each([tr, parent_tr],function(element) {
             var value = _.has(_CHILDREN, element) ? element : _.str.include(html_tag, element)?"html_tag":false;
             property_to_check.push(value);
