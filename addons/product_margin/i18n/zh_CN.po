--- conflicted
+++ resolved
@@ -1,18 +1,3 @@
-<<<<<<< HEAD
-# Chinese (Simplified) translation for openobject-addons
-# Copyright (c) 2014 Rosetta Contributors and Canonical Ltd 2014
-# This file is distributed under the same license as the openobject-addons package.
-# FIRST AUTHOR <EMAIL@ADDRESS>, 2014.
-#
-msgid ""
-msgstr ""
-"Project-Id-Version: openobject-addons\n"
-"Report-Msgid-Bugs-To: FULL NAME <EMAIL@ADDRESS>\n"
-"POT-Creation-Date: 2014-08-14 13:09+0000\n"
-"PO-Revision-Date: 2014-08-14 16:10+0000\n"
-"Last-Translator: FULL NAME <EMAIL@ADDRESS>\n"
-"Language-Team: Chinese (Simplified) <zh_CN@li.org>\n"
-=======
 # Translation of Odoo Server.
 # This file contains the translation of the following modules:
 # * product_margin
@@ -29,12 +14,11 @@
 "PO-Revision-Date: 2016-05-07 03:38+0000\n"
 "Last-Translator: Jeffery Chenn <jeffery9@gmail.com>\n"
 "Language-Team: Chinese (China) (http://www.transifex.com/odoo/odoo-8/language/zh_CN/)\n"
->>>>>>> 3a320211
 "MIME-Version: 1.0\n"
 "Content-Type: text/plain; charset=UTF-8\n"
-"Content-Transfer-Encoding: 8bit\n"
-"X-Launchpad-Export-Date: 2014-08-15 07:39+0000\n"
-"X-Generator: Launchpad (build 17156)\n"
+"Content-Transfer-Encoding: \n"
+"Language: zh_CN\n"
+"Plural-Forms: nplurals=1; plural=0;\n"
 
 #. module: product_margin
 #: field:product.product,purchase_num_invoiced:0
@@ -49,7 +33,7 @@
 #. module: product_margin
 #: view:product.product:product_margin.view_product_margin_tree
 msgid "#Purchased"
-msgstr "采购"
+msgstr "# 采购"
 
 #. module: product_margin
 #: view:product.product:product_margin.view_product_margin_form
@@ -64,7 +48,7 @@
 #. module: product_margin
 #: help:product.product,purchase_avg_price:0
 msgid "Avg. Price in Supplier Invoices "
-msgstr "供应商发票平均单价 "
+msgstr "供应商发票中的平均价格"
 
 #. module: product_margin
 #: field:product.product,purchase_avg_price:0
@@ -80,27 +64,23 @@
 #. module: product_margin
 #: view:product.product:product_margin.view_product_margin_form
 msgid "Catalog Price"
-msgstr "(产品列表价格)标价"
+msgstr "目录价格"
 
 #. module: product_margin
 #: field:product.margin,create_uid:0
 msgid "Created by"
-msgstr ""
+msgstr "创建人"
 
 #. module: product_margin
 #: field:product.margin,create_date:0
 msgid "Created on"
-<<<<<<< HEAD
-msgstr ""
-=======
 msgstr "创建时间"
->>>>>>> 3a320211
 
 #. module: product_margin
 #: selection:product.margin,invoice_state:0
 #: selection:product.product,invoice_state:0
 msgid "Draft, Open and Paid"
-msgstr "草稿、待处理和支付"
+msgstr "草稿、开放和已付"
 
 #. module: product_margin
 #: field:product.product,expected_margin:0
@@ -125,16 +105,12 @@
 #. module: product_margin
 #: help:product.product,sales_gap:0
 msgid "Expected Sale - Turn Over"
-msgstr "预计售价 - 订单价格"
+msgstr "预计销售 -  营业额"
 
 #. module: product_margin
 #: help:product.product,expected_margin_rate:0
 msgid "Expected margin * 100 / Expected Sale"
-<<<<<<< HEAD
-msgstr "预计利润 / 预计销售 * 100"
-=======
 msgstr "预期毛利 * 100 / 预期销售"
->>>>>>> 3a320211
 
 #. module: product_margin
 #: field:product.margin,from_date:0
@@ -149,23 +125,22 @@
 #. module: product_margin
 #: field:product.margin,id:0
 msgid "ID"
-msgstr ""
-
-#. module: product_margin
-#: field:product.margin,invoice_state:0
-#: field:product.product,invoice_state:0
+msgstr "ID"
+
+#. module: product_margin
+#: field:product.margin,invoice_state:0 field:product.product,invoice_state:0
 msgid "Invoice State"
 msgstr "发票状态"
 
 #. module: product_margin
 #: field:product.margin,write_uid:0
 msgid "Last Updated by"
-msgstr ""
+msgstr "最后更新"
 
 #. module: product_margin
 #: field:product.margin,write_date:0
 msgid "Last Updated on"
-msgstr ""
+msgstr "最后一次更新"
 
 #. module: product_margin
 #: field:product.product,date_from:0
@@ -201,13 +176,13 @@
 #: selection:product.margin,invoice_state:0
 #: selection:product.product,invoice_state:0
 msgid "Open and Paid"
-msgstr "待处理和支付"
+msgstr "待处理和已付"
 
 #. module: product_margin
 #: selection:product.margin,invoice_state:0
 #: selection:product.product,invoice_state:0
 msgid "Paid"
-msgstr "支付"
+msgstr "已付"
 
 #. module: product_margin
 #: model:ir.model,name:product_margin.model_product_product
@@ -233,7 +208,7 @@
 #. module: product_margin
 #: view:product.margin:product_margin.product_margin_form_view
 msgid "Properties categories"
-msgstr "属性分类"
+msgstr "属性类别"
 
 #. module: product_margin
 #: field:product.product,purchase_gap:0
@@ -281,7 +256,8 @@
 #. module: product_margin
 #: help:product.product,sale_expected:0
 msgid ""
-"Sum of Multiplication of Sale Catalog price and quantity of Customer Invoices"
+"Sum of Multiplication of Sale Catalog price and quantity of Customer "
+"Invoices"
 msgstr "客户发票的销售分类价格和数量相乘的汇总"
 
 #. module: product_margin
@@ -313,20 +289,12 @@
 #. module: product_margin
 #: field:product.product,total_margin_rate:0
 msgid "Total Margin Rate(%)"
-<<<<<<< HEAD
-msgstr "总盈利率(%)"
-=======
 msgstr "总毛利率(%)"
->>>>>>> 3a320211
 
 #. module: product_margin
 #: help:product.product,total_margin_rate:0
 msgid "Total margin * 100 / Turnover"
-<<<<<<< HEAD
-msgstr "总利润 / 营业额 * 100"
-=======
 msgstr "总毛利* 100 / 营业额"
->>>>>>> 3a320211
 
 #. module: product_margin
 #: view:product.product:product_margin.view_product_margin_tree
@@ -337,13 +305,9 @@
 #. module: product_margin
 #: help:product.product,total_margin:0
 msgid "Turnover - Standard price"
-<<<<<<< HEAD
-msgstr "营业额-标准价格"
-=======
 msgstr "营业额  -  标准价格"
 
 #. module: product_margin
 #: view:product.margin:product_margin.product_margin_form_view
 msgid "or"
-msgstr "或"
->>>>>>> 3a320211
+msgstr "或"