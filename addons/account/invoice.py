# -*- encoding: utf-8 -*-
##############################################################################
#
#    OpenERP, Open Source Management Solution
#    Copyright (C) 2004-2009 Tiny SPRL (<http://tiny.be>). All Rights Reserved
#    $Id$
#
#    This program is free software: you can redistribute it and/or modify
#    it under the terms of the GNU General Public License as published by
#    the Free Software Foundation, either version 3 of the License, or
#    (at your option) any later version.
#
#    This program is distributed in the hope that it will be useful,
#    but WITHOUT ANY WARRANTY; without even the implied warranty of
#    MERCHANTABILITY or FITNESS FOR A PARTICULAR PURPOSE.  See the
#    GNU General Public License for more details.
#
#    You should have received a copy of the GNU General Public License
#    along with this program.  If not, see <http://www.gnu.org/licenses/>.
#
##############################################################################

import time
import netsvc
from osv import fields, osv
import ir
import pooler
import mx.DateTime
from mx.DateTime import RelativeDateTime
from tools import config
from tools.translate import _

class fiscalyear_seq(osv.osv):
    _name = "fiscalyear.seq"
    _description = "Maintains Invoice sequences with Fiscal Year"
    _rec_name = 'fiscalyear_id'
    _columns = {
        'journal_id': fields.many2one('account.journal', 'Journal'),
        'fiscalyear_id': fields.many2one('account.fiscalyear', 'Fiscal Year',required=True),
        'sequence_id':fields.many2one('ir.sequence', 'Sequence',required=True),
    }

fiscalyear_seq()

class account_invoice(osv.osv):
    def _amount_all(self, cr, uid, ids, name, args, context=None):
        res = {}
        for invoice in self.browse(cr,uid,ids, context=context):
            res[invoice.id] = {
                'amount_untaxed': 0.0,
                'amount_tax': 0.0,
                'amount_total': 0.0
            }
            for line in invoice.invoice_line:
                res[invoice.id]['amount_untaxed'] += line.price_subtotal
            for line in invoice.tax_line:
                res[invoice.id]['amount_tax'] += line.amount
            res[invoice.id]['amount_total'] = res[invoice.id]['amount_tax'] + res[invoice.id]['amount_untaxed']
        print 'res', res
        return res

    def _get_journal(self, cr, uid, context):
        if context is None:
            context = {}
        type_inv = context.get('type', 'out_invoice')
        type2journal = {'out_invoice': 'sale', 'in_invoice': 'purchase', 'out_refund': 'sale', 'in_refund': 'purchase'}
        journal_obj = self.pool.get('account.journal')
        res = journal_obj.search(cr, uid, [('type', '=', type2journal.get(type_inv, 'sale'))], limit=1)
        if res:
            return res[0]
        else:
            return False

    def _get_currency(self, cr, uid, context):
        user = pooler.get_pool(cr.dbname).get('res.users').browse(cr, uid, [uid])[0]
        if user.company_id:
            return user.company_id.currency_id.id
        else:
            return pooler.get_pool(cr.dbname).get('res.currency').search(cr, uid, [('rate','=',1.0)])[0]

    def _get_journal_analytic(self, cr, uid, type_inv, context=None):
        type2journal = {'out_invoice': 'sale', 'in_invoice': 'purchase', 'out_refund': 'sale', 'in_refund': 'purchase'}
        tt = type2journal.get(type_inv, 'sale')
        result = self.pool.get('account.analytic.journal').search(cr, uid, [('type','=',tt)], context=context)
        if not result:
            raise osv.except_osv(_('No Analytic Journal !'),_("You have to define an analytic journal of type '%s' !") % (tt,))
        return result[0]

    def _get_type(self, cr, uid, context=None):
        if context is None:
            context = {}
        type = context.get('type', 'out_invoice')
        return type

    def _reconciled(self, cr, uid, ids, name, args, context):
        res = {}
        for id in ids:
            res[id] = self.test_paid(cr, uid, [id])
        return res

    def _get_reference_type(self, cr, uid, context=None):
        return [('none', _('Free Reference'))]

    def _amount_residual(self, cr, uid, ids, name, args, context=None):
        res = {}
        data_inv = self.browse(cr, uid, ids)
        for inv in data_inv:
            paid_amt = 0.0
            to_pay = inv.amount_total
            for lines in inv.move_lines:
                paid_amt = paid_amt + lines.credit + lines.debit
            res[inv.id] = to_pay - paid_amt
        return res

    def _get_lines(self, cr, uid, ids, name, arg, context=None):
        res = {}
        for id in ids:
            move_lines = self.move_line_id_payment_get(cr,uid,[id])
            if not move_lines:
                res[id] = []
                continue
            data_lines = self.pool.get('account.move.line').browse(cr,uid,move_lines)
            for line in data_lines:
                ids_line = []
                if line.reconcile_id:
                    ids_line = line.reconcile_id.line_id
                elif line.reconcile_partial_id:
                    ids_line = line.reconcile_partial_id.line_partial_ids
                l = map(lambda x: x.id, ids_line)
                res[id]=[x for x in l if x <> line.id]
        return res

    def _get_invoice_line(self, cr, uid, ids, context=None):
        result = {}
        for line in self.pool.get('account.invoice.line').browse(cr, uid, ids, context=context):
            result[line.invoice_id.id] = True
        return result.keys()

    def _get_invoice_tax(self, cr, uid, ids, context=None):
        result = {}
        for tax in self.pool.get('account.invoice.tax').browse(cr, uid, ids, context=context):
            result[tax.invoice_id.id] = True
        return result.keys()

    def _compute_lines(self, cr, uid, ids, name, args, context=None):
        result = {}
        for invoice in self.browse(cr, uid, ids, context):
            moves = self.move_line_id_payment_get(cr, uid, [invoice.id])
            src = []
            lines = []
            for m in self.pool.get('account.move.line').browse(cr, uid, moves, context):
                if m.reconcile_id:
                    lines += map(lambda x: x.id, m.reconcile_id.line_id)
                elif m.reconcile_partial_id:
                    lines += map(lambda x: x.id, m.reconcile_partial_id.line_partial_ids)
                src.append(m.id)
            lines = filter(lambda x: x not in src, lines)
            result[invoice.id] = lines
        return result

    def _get_invoice_from_line(self, cr, uid, ids, context={}):
        move = {}
        for line in self.pool.get('account.move.line').browse(cr, uid, ids):
            if line.reconcile_partial_id:
                for line2 in line.reconcile_partial_id.line_partial_ids:
                    move[line2.move_id.id] = True
            if line.reconcile_id:
                for line2 in line.reconcile_id.line_id:
                    move[line2.move_id.id] = True
        invoice_ids = []
        if move:
            invoice_ids = self.pool.get('account.invoice').search(cr, uid, [('move_id','in',move.keys())], context=context)
        return invoice_ids

    def _get_invoice_from_reconcile(self, cr, uid, ids, context={}):
        move = {}
        for r in self.pool.get('account.move.reconcile').browse(cr, uid, ids):
            for line in r.line_partial_ids:
                move[line.move_id.id] = True
            for line in r.line_id:
                move[line.move_id.id] = True
        invoice_ids = []
        if move:
            invoice_ids = self.pool.get('account.invoice').search(cr, uid, [('move_id','in',move.keys())], context=context)
        return invoice_ids

    _name = "account.invoice"
    _description = 'Invoice'
    _order = "number"
    _columns = {
        'name': fields.char('Description', size=64, select=True,readonly=True, states={'draft':[('readonly',False)]}),
        'origin': fields.char('Origin', size=64, help="Reference of the document that produced this invoice."),
        'type': fields.selection([
            ('out_invoice','Customer Invoice'),
            ('in_invoice','Supplier Invoice'),
            ('out_refund','Customer Refund'),
            ('in_refund','Supplier Refund'),
            ],'Type', readonly=True, select=True),

        'number': fields.char('Invoice Number', size=32, readonly=True, help="Uniq number of the invoice, computed automatically when the invoice is created."),
        'reference': fields.char('Invoice Reference', size=64, help="The partner reference of this invoice."),
        'reference_type': fields.selection(_get_reference_type, 'Reference Type',
            required=True),
        'comment': fields.text('Additionnal Information'),

        'state': fields.selection([
            ('draft','Draft'),
            ('proforma','Pro-forma'),
            ('proforma2','Pro-forma'),
            ('open','Open'),
            ('paid','Done'),
            ('cancel','Canceled')
        ],'State', select=True, readonly=True),

        'date_invoice': fields.date('Date Invoiced', states={'open':[('readonly',True)],'close':[('readonly',True)]}),
        'date_due': fields.date('Due Date', states={'open':[('readonly',True)],'close':[('readonly',True)]},
            help="If you use payment terms, the due date will be computed automatically at the generation "\
                "of accounting entries. If you keep the payment term and the due date empty, it means direct payment."),
        'partner_id': fields.many2one('res.partner', 'Partner', change_default=True, readonly=True, required=True, states={'draft':[('readonly',False)]}),
        'address_contact_id': fields.many2one('res.partner.address', 'Contact Address', readonly=True, states={'draft':[('readonly',False)]}),
        'address_invoice_id': fields.many2one('res.partner.address', 'Invoice Address', readonly=True, required=True, states={'draft':[('readonly',False)]}),
        'payment_term': fields.many2one('account.payment.term', 'Payment Term',readonly=True, states={'draft':[('readonly',False)]},
            help="If you use payment terms, the due date will be computed automatically at the generation "\
                "of accounting entries. If you keep the payment term and the due date empty, it means direct payment. "\
                "The payment term may compute several due dates: 50% now, 50% in one month."),
        'period_id': fields.many2one('account.period', 'Force Period', domain=[('state','<>','done')], help="Keep empty to use the period of the validation date."),

        'account_id': fields.many2one('account.account', 'Account', required=True, readonly=True, states={'draft':[('readonly',False)]}, help="The partner account used for this invoice."),
        'invoice_line': fields.one2many('account.invoice.line', 'invoice_id', 'Invoice Lines', readonly=True, states={'draft':[('readonly',False)]}),
        'tax_line': fields.one2many('account.invoice.tax', 'invoice_id', 'Tax Lines', readonly=True, states={'draft':[('readonly',False)]}),

        'move_id': fields.many2one('account.move', 'Invoice Movement', readonly=True, help="Link to the automatically generated account moves."),
        'amount_untaxed': fields.function(_amount_all, method=True, digits=(16,2),string='Untaxed',
            store={
                'account.invoice': (lambda self, cr, uid, ids, c={}: ids, None, 20),
                'account.invoice.tax': (_get_invoice_tax, None, 20),
                'account.invoice.line': (_get_invoice_line, None, 20),
            },
            multi='all'),
        'amount_tax': fields.function(_amount_all, method=True, digits=(16,2), string='Tax',
            store={
                'account.invoice': (lambda self, cr, uid, ids, c={}: ids, None, 20),
                'account.invoice.tax': (_get_invoice_tax, None, 20),
                'account.invoice.line': (_get_invoice_line, None, 20),
            },
            multi='all'),
        'amount_total': fields.function(_amount_all, method=True, digits=(16,2), string='Total',
            store={
                'account.invoice': (lambda self, cr, uid, ids, c={}: ids, None, 20),
                'account.invoice.tax': (_get_invoice_tax, None, 20),
                'account.invoice.line': (_get_invoice_line, None, 20),
            },
            multi='all'),
        'currency_id': fields.many2one('res.currency', 'Currency', required=True, readonly=True, states={'draft':[('readonly',False)]}),
        'journal_id': fields.many2one('account.journal', 'Journal', required=True,readonly=True, states={'draft':[('readonly',False)]}),
        'company_id': fields.many2one('res.company', 'Company', required=True),
        'check_total': fields.float('Total', digits=(16,2), states={'open':[('readonly',True)],'close':[('readonly',True)]}),
        'reconciled': fields.function(_reconciled, method=True, string='Paid/Reconciled', type='boolean',
            store=True, help="The account moves of the invoice have been reconciled with account moves of the payment(s)."),
        'partner_bank': fields.many2one('res.partner.bank', 'Bank Account',
            help='The bank account to pay to or to be paid from'),
        'move_lines':fields.function(_get_lines , method=True,type='many2many' , relation='account.move.line',string='Move Lines'),
        'residual': fields.function(_amount_residual, method=True, digits=(16,2),string='Residual',
            store={
                'account.invoice': (lambda self, cr, uid, ids, c={}: ids, None, 50),
                'account.invoice.tax': (_get_invoice_tax, None, 50),
                'account.invoice.line': (_get_invoice_line, None, 50),
                'account.move.line': (_get_invoice_from_line, None, 50),
                'account.move.reconcile': (_get_invoice_from_reconcile, None, 50),
            },
            help="Remaining amount due."),
        'payment_ids': fields.function(_compute_lines, method=True, relation='account.move.line', type="many2many", string='Payments'),
        'move_name': fields.char('Account Move', size=64),
    }
    _defaults = {
        'type': _get_type,
        #'date_invoice': lambda *a: time.strftime('%Y-%m-%d'),
        'state': lambda *a: 'draft',
        'journal_id': _get_journal,
        'currency_id': _get_currency,
        'company_id': lambda self, cr, uid, context: \
                self.pool.get('res.users').browse(cr, uid, uid,
                    context=context).company_id.id,
        'reference_type': lambda *a: 'none',
    }

    def unlink(self, cr, uid, ids):
        invoices = self.read(cr, uid, ids, ['state'])
        unlink_ids = []
        for t in invoices:
            if t['state'] in ('draft', 'cancel'):
                unlink_ids.append(t['id'])
            else:
                raise osv.except_osv(_('Invalid action !'), _('Cannot delete invoice(s) which are already opened or paid !'))
        osv.osv.unlink(self, cr, uid, unlink_ids)
        return True

#   def get_invoice_address(self, cr, uid, ids):
#       res = self.pool.get('res.partner').address_get(cr, uid, [part], ['invoice'])
#       return [{}]

    def onchange_partner_id(self, cr, uid, ids, type, partner_id,
            date_invoice=False, payment_term=False, partner_bank_id=False):
        invoice_addr_id = False
        contact_addr_id = False
        partner_payment_term = False
        acc_id = False
        bank_id = False

        opt = [('uid', str(uid))]
        if partner_id:

            opt.insert(0, ('id', partner_id))
            res = self.pool.get('res.partner').address_get(cr, uid, [partner_id], ['contact', 'invoice'])
            contact_addr_id = res['contact']
            invoice_addr_id = res['invoice']
            p = self.pool.get('res.partner').browse(cr, uid, partner_id)
            if type in ('out_invoice', 'out_refund'):
                acc_id = p.property_account_receivable.id
            else:
                acc_id = p.property_account_payable.id

            partner_payment_term = p.property_payment_term and p.property_payment_term.id or False
            if p.bank_ids:
                bank_id = p.bank_ids[0].id

        result = {'value': {
            'address_contact_id': contact_addr_id,
            'address_invoice_id': invoice_addr_id,
            'account_id': acc_id,
            'payment_term': partner_payment_term,
            }
        }

        if type in ('in_invoice', 'in_refund'):
            result['value']['partner_bank'] = bank_id

        if payment_term != partner_payment_term:
            if partner_payment_term:
                to_update = self.onchange_payment_term_date_invoice(
                    cr,uid,ids,partner_payment_term,date_invoice)
                result['value'].update(to_update['value'])
            else:
                result['value']['date_due'] = False

        if partner_bank_id != bank_id:
            to_update = self.onchange_partner_bank(cr, uid, ids, bank_id)
            result['value'].update(to_update['value'])
        return result

    def onchange_currency_id(self, cr, uid, ids, curr_id):
        return {}

    def onchange_payment_term_date_invoice(self, cr, uid, ids, payment_term_id, date_invoice):
        if not payment_term_id:
            return {}
        res={}
        pt_obj= self.pool.get('account.payment.term')

        if not date_invoice :
            date_invoice = time.strftime('%Y-%m-%d')

        pterm_list= pt_obj.compute(cr, uid, payment_term_id, value=1, date_ref=date_invoice)

        if pterm_list:
            pterm_list = [line[0] for line in pterm_list]
            pterm_list.sort()
            res= {'value':{'date_due': pterm_list[-1]}}

        return res

    def onchange_invoice_line(self, cr, uid, ids, lines):
        return {}

    def onchange_partner_bank(self, cursor, user, ids, partner_bank_id):
        return {'value': {}}

    # go from canceled state to draft state
    def action_cancel_draft(self, cr, uid, ids, *args):
        self.write(cr, uid, ids, {'state':'draft'})
        wf_service = netsvc.LocalService("workflow")
        for inv_id in ids:
            wf_service.trg_create(uid, 'account.invoice', inv_id, cr)
        return True

    # Workflow stuff
    #################

    # return the ids of the move lines which has the same account than the invoice
    # whose id is in ids
    def move_line_id_payment_get(self, cr, uid, ids, *args):
        ml = self.pool.get('account.move.line')
        res = []
        for inv in self.read(cr, uid, ids, ['move_id','account_id']):
            if inv['move_id']:
                move_line_ids = ml.search(cr, uid, [('move_id', '=', inv['move_id'][0])])
                for line in ml.read(cr, uid, move_line_ids, ['account_id']):
                    if line['account_id']==inv['account_id']:
                        res.append(line['id'])
        return res

    def copy(self, cr, uid, id, default=None, context=None):
        if default is None:
            default = {}
        default = default.copy()
        default.update({'state':'draft', 'number':False, 'move_id':False, 'move_name':False,})
        if 'date_invoice' not in default:
            default['date_invoice'] = False
        if 'date_due' not in default:
            default['date_due'] = False
        return super(account_invoice, self).copy(cr, uid, id, default, context)

    def test_paid(self, cr, uid, ids, *args):
        res = self.move_line_id_payment_get(cr, uid, ids)
        if not res:
            return False
        ok = True
        for id in res:
            cr.execute('select reconcile_id from account_move_line where id=%s', (id,))
            ok = ok and  bool(cr.fetchone()[0])
        return ok

    def button_reset_taxes(self, cr, uid, ids, context=None):
        ait_obj = self.pool.get('account.invoice.tax')
        for id in ids:
            cr.execute("DELETE FROM account_invoice_tax WHERE invoice_id=%s", (id,))
            for taxe in ait_obj.compute(cr, uid, id).values():
                ait_obj.create(cr, uid, taxe)
         # Update the stored value (fields.function), so we write to trigger recompute
        self.pool.get('account.invoice').write(cr, uid, ids, {}, context=context)
        return True

    def button_compute(self, cr, uid, ids, context=None, set_total=False):
        self.button_reset_taxes(cr, uid, ids, context)
        for inv in self.browse(cr, uid, ids):
            if set_total:
                self.pool.get('account.invoice').write(cr, uid, [inv.id], {'check_total': inv.amount_total})
        return True

    def _convert_ref(self, cr, uid, ref):
        return (ref or '').replace('/','')

    def _get_analytic_lines(self, cr, uid, id):
        inv = self.browse(cr, uid, [id])[0]
        cur_obj = self.pool.get('res.currency')

        company_currency = inv.company_id.currency_id.id
        if inv.type in ('out_invoice', 'in_refund'):
            sign = 1
        else:
            sign = -1

        iml = self.pool.get('account.invoice.line').move_line_get(cr, uid, inv.id)
        for il in iml:
            if il['account_analytic_id']:
                if inv.type in ('in_invoice', 'in_refund'):
                    ref = inv.reference
                else:
                    ref = self._convert_ref(cr, uid, inv.number)
                il['analytic_lines'] = [(0,0, {
                    'name': il['name'],
                    'date': inv['date_invoice'],
                    'account_id': il['account_analytic_id'],
                    'unit_amount': il['quantity'],
                    'amount': cur_obj.compute(cr, uid, inv.currency_id.id, company_currency, il['price'], context={'date': inv.date_invoice}) * sign,
                    'product_id': il['product_id'],
                    'product_uom_id': il['uos_id'],
                    'general_account_id': il['account_id'],
                    'journal_id': self._get_journal_analytic(cr, uid, inv.type),
                    'ref': ref,
                })]
        return iml

    def action_move_create(self, cr, uid, ids, *args):
        ait_obj = self.pool.get('account.invoice.tax')
        cur_obj = self.pool.get('res.currency')
<<<<<<< HEAD
        #self.button_compute(cr, uid, ids, context={}, set_total=False)
=======
>>>>>>> dcde3638
        for inv in self.browse(cr, uid, ids):
            if not inv.tax_line:
                self.button_compute(cr, uid, [inv], context={}, set_total=False)
            if inv.move_id:
                continue
<<<<<<< HEAD
            if inv.check_total in (0, 0.0, False, None):
                self.button_compute(cr, uid, ids, context={}, set_total=False)
                
=======
            print inv.check_total, inv.amount_total
>>>>>>> dcde3638
            if inv.type in ('in_invoice', 'in_refund') and abs(inv.check_total - inv.amount_total) >= (inv.currency_id.rounding/2.0):
                raise osv.except_osv(_('Bad total !'), _('Please verify the price of the invoice !\nThe real total does not match the computed total.'))
            if not inv.date_invoice:
                self.write(cr, uid, [inv.id], {'date_invoice':time.strftime('%Y-%m-%d')})
            company_currency = inv.company_id.currency_id.id
            # create the analytical lines
            line_ids = self.read(cr, uid, [inv.id], ['invoice_line'])[0]['invoice_line']
            ils = self.pool.get('account.invoice.line').read(cr, uid, line_ids)
            # one move line per invoice line
            iml = self._get_analytic_lines(cr, uid, inv.id)
            # check if taxes are all computed
            compute_taxes = ait_obj.compute(cr, uid, inv.id)
            if not inv.tax_line:
                for tax in compute_taxes.values():
                    ait_obj.create(cr, uid, tax)
            else:
                tax_key = []
                for tax in inv.tax_line:
                    if tax.manual:
                        continue
                    key = (tax.tax_code_id.id, tax.base_code_id.id, tax.account_id.id)
                    tax_key.append(key)
                    if not key in compute_taxes:
                        raise osv.except_osv(_('Warning !'), _('Global taxes defined, but not in invoice lines !'))
                    base = compute_taxes[key]['base']
                    if abs(base - tax.base) > inv.company_id.currency_id.rounding:
                        raise osv.except_osv(_('Warning !'), _('Tax base different !\nClick on compute to update tax base'))
                for key in compute_taxes:
                    if not key in tax_key:
                        raise osv.except_osv(_('Warning !'), _('Taxes missing !'))

            # one move line per tax line
            iml += ait_obj.move_line_get(cr, uid, inv.id)

            if inv.type in ('in_invoice', 'in_refund'):
                ref = inv.reference
            else:
                ref = self._convert_ref(cr, uid, inv.number)

            diff_currency_p = inv.currency_id.id <> company_currency
            # create one move line for the total and possibly adjust the other lines amount
            total = 0
            total_currency = 0
            for i in iml:
                if inv.currency_id.id != company_currency:
                    i['currency_id'] = inv.currency_id.id
                    i['amount_currency'] = i['price']
                    i['price'] = cur_obj.compute(cr, uid, inv.currency_id.id,
                            company_currency, i['price'],
                            context={'date': inv.date_invoice or time.strftime('%Y-%m-%d')})
                else:
                    i['amount_currency'] = False
                    i['currency_id'] = False
                i['ref'] = ref
                if inv.type in ('out_invoice','in_refund'):
                    total += i['price']
                    total_currency += i['amount_currency'] or i['price']
                    i['price'] = - i['price']
                else:
                    total -= i['price']
                    total_currency -= i['amount_currency'] or i['price']
            acc_id = inv.account_id.id

            name = inv['name'] or '/'
            totlines = False
            if inv.payment_term:
                totlines = self.pool.get('account.payment.term').compute(cr,
                        uid, inv.payment_term.id, total, inv.date_invoice or False)
            if totlines:
                res_amount_currency = total_currency
                i = 0
                for t in totlines:
                    if inv.currency_id.id != company_currency:
                        amount_currency = cur_obj.compute(cr, uid,
                                company_currency, inv.currency_id.id, t[1])
                    else:
                        amount_currency = False

                    # last line add the diff
                    res_amount_currency -= amount_currency or 0
                    i += 1
                    if i == len(totlines):
                        amount_currency += res_amount_currency

                    iml.append({
                        'type': 'dest',
                        'name': name,
                        'price': t[1],
                        'account_id': acc_id,
                        'date_maturity': t[0],
                        'amount_currency': diff_currency_p \
                                and  amount_currency or False,
                        'currency_id': diff_currency_p \
                                and inv.currency_id.id or False,
                        'ref': ref,
                    })
            else:
                iml.append({
                    'type': 'dest',
                    'name': name,
                    'price': total,
                    'account_id': acc_id,
                    'date_maturity' : inv.date_due or False,
                    'amount_currency': diff_currency_p \
                            and total_currency or False,
                    'currency_id': diff_currency_p \
                            and inv.currency_id.id or False,
                    'ref': ref
            })

            date = inv.date_invoice or time.strftime('%Y-%m-%d')
            part = inv.partner_id.id

            line = map(lambda x:(0,0,self.line_get_convert(cr, uid, x, part, date, context={})) ,iml)

            if inv.journal_id.group_invoice_lines:
                line2 = {}
                for x, y, l in line:
                    tmp = str(l['account_id'])
                    tmp += '-'+str('tax_code_id' in l and l['tax_code_id'] or "False")
                    tmp += '-'+str('product_id' in l and l['product_id'] or "False")
                    tmp += '-'+str('analytic_account_id' in l and l['analytic_account_id'] or "False")

                    if tmp in line2:
                        am = line2[tmp]['debit'] - line2[tmp]['credit'] + (l['debit'] - l['credit'])
                        line2[tmp]['debit'] = (am > 0) and am or 0.0
                        line2[tmp]['credit'] = (am < 0) and -am or 0.0
                        line2[tmp]['tax_amount'] += l['tax_amount']
                        line2[tmp]['analytic_lines'] += l['analytic_lines']
                    else:
                        line2[tmp] = l
                line = []
                for key, val in line2.items():
                    line.append((0,0,val))

            journal_id = inv.journal_id.id #self._get_journal(cr, uid, {'type': inv['type']})
            journal = self.pool.get('account.journal').browse(cr, uid, journal_id)
            if journal.centralisation:
                raise osv.except_osv(_('UserError'),
                        _('Can not create invoice move on centralized journal'))
            move = {'ref': inv.number, 'line_id': line, 'journal_id': journal_id, 'date': date}
            period_id=inv.period_id and inv.period_id.id or False
            if not period_id:
                period_ids= self.pool.get('account.period').search(cr,uid,[('date_start','<=',inv.date_invoice or time.strftime('%Y-%m-%d')),('date_stop','>=',inv.date_invoice or time.strftime('%Y-%m-%d'))])
                if len(period_ids):
                    period_id=period_ids[0]
            if period_id:
                move['period_id'] = period_id
                for i in line:
                    i[2]['period_id'] = period_id

            if not 'name' in move:
                move['name'] = inv.name or '/'

            move_id = self.pool.get('account.move').create(cr, uid, move)
            new_move_name = self.pool.get('account.move').browse(cr, uid, move_id).name
            # make the invoice point to that move
            self.write(cr, uid, [inv.id], {'move_id': move_id,'period_id':period_id, 'move_name':new_move_name})
            self.pool.get('account.move').post(cr, uid, [move_id])
        self._log_event(cr, uid, ids)
        return True

    def line_get_convert(self, cr, uid, x, part, date, context=None):
        return {
            'date_maturity': x.get('date_maturity', False),
            'partner_id':part,
            'name':x['name'][:64],
            'debit':x['price']>0 and x['price'],
            'credit':x['price']<0 and -x['price'],
            'account_id':x['account_id'],
            'analytic_lines':x.get('analytic_lines', []),
            'amount_currency':x['price']>0 and abs(x.get('amount_currency', False)) or -abs(x.get('amount_currency', False)),
            'currency_id':x.get('currency_id', False),
            'tax_code_id': x.get('tax_code_id', False),
            'tax_amount': x.get('tax_amount', False),
            'ref':x.get('ref',False),
            'quantity':x.get('quantity',1.00),
            'product_id':x.get('product_id', False),
            'product_uom_id':x.get('uos_id',False),
            'analytic_account_id':x.get('account_analytic_id',False),
        }

    def action_number(self, cr, uid, ids, *args):
        cr.execute('SELECT id, type, number, move_id, reference ' \
                'FROM account_invoice ' \
                'WHERE id IN ('+','.join(map(str,ids))+')')
        obj_inv = self.browse(cr, uid, ids)[0]
        for (id, invtype, number, move_id, reference) in cr.fetchall():
            if not number:
                flag = True
                for seq in obj_inv.journal_id.fy_seq_id:
                    if seq.fiscalyear_id.id == obj_inv.move_id.period_id.fiscalyear_id.id:
                        number =  self.pool.get('ir.sequence').get_id(cr, uid,seq.sequence_id.id)
                        flag = False
                        break
                if flag:
                    number = self.pool.get('ir.sequence').get(cr, uid,
                            'account.invoice.' + invtype)
                if invtype in ('in_invoice', 'in_refund'):
                    ref = reference
                else:
                    ref = self._convert_ref(cr, uid, number)
                cr.execute('UPDATE account_invoice SET number=%s ' \
                        'WHERE id=%s', (number, id))
                cr.execute('UPDATE account_move SET ref=%s ' \
                        'WHERE id=%s AND (ref is null OR ref = \'\')',
                        (ref, move_id))
                cr.execute('UPDATE account_move_line SET ref=%s ' \
                        'WHERE move_id=%s AND (ref is null OR ref = \'\')',
                        (ref, move_id))
                cr.execute('UPDATE account_analytic_line SET ref=%s ' \
                        'FROM account_move_line ' \
                        'WHERE account_move_line.move_id = %s ' \
                            'AND account_analytic_line.move_id = account_move_line.id',
                            (ref, move_id))
        return True

    def action_cancel(self, cr, uid, ids, *args):
        account_move_obj = self.pool.get('account.move')
        invoices = self.read(cr, uid, ids, ['move_id'])
        for i in invoices:
            if i['move_id']:
                account_move_obj.button_cancel(cr, uid, [i['move_id'][0]])
                # delete the move this invoice was pointing to
                # Note that the corresponding move_lines and move_reconciles
                # will be automatically deleted too
                account_move_obj.unlink(cr, uid, [i['move_id'][0]])
        self.write(cr, uid, ids, {'state':'cancel', 'move_id':False})
        self._log_event(cr, uid, ids,-1.0, 'Cancel Invoice')
        return True

    ###################

    def list_distinct_taxes(self, cr, uid, ids):
        invoices = self.browse(cr, uid, ids)
        taxes = {}
        for inv in invoices:
            for tax in inv.tax_line:
                if not tax['name'] in taxes:
                    taxes[tax['name']] = {'name': tax['name']}
        return taxes.values()

    def _log_event(self, cr, uid, ids, factor=1.0, name='Open Invoice'):
        invs = self.read(cr, uid, ids, ['type','partner_id','amount_untaxed'])
        for inv in invs:
            part=inv['partner_id'] and inv['partner_id'][0]
            pc = pr = 0.0
            cr.execute('select sum(quantity*price_unit) from account_invoice_line where invoice_id=%s', (inv['id'],))
            total = inv['amount_untaxed']
            if inv['type'] in ('in_invoice','in_refund'):
                partnertype='supplier'
                eventtype = 'purchase'
                pc = total*factor
            else:
                partnertype = 'customer'
                eventtype = 'sale'
                pr = total*factor
            if self.pool.get('res.partner.event.type').check(cr, uid, 'invoice_open'):
                self.pool.get('res.partner.event').create(cr, uid, {'name':'Invoice: '+name, 'som':False, 'description':name+' '+str(inv['id']), 'document':name, 'partner_id':part, 'date':time.strftime('%Y-%m-%d %H:%M:%S'), 'canal_id':False, 'user_id':uid, 'partner_type':partnertype, 'probability':1.0, 'planned_revenue':pr, 'planned_cost':pc, 'type':eventtype})
        return len(invs)

    def name_get(self, cr, uid, ids, context=None):
        if not len(ids):
            return []
        types = {
                'out_invoice': 'CI: ',
                'in_invoice': 'SI: ',
                'out_refund': 'OR: ',
                'in_refund': 'SR: ',
                }
        return [(r['id'], types[r['type']]+(r['number'] or '')+' '+(r['name'] or '')) for r in self.read(cr, uid, ids, ['type', 'number', 'name'], context, load='_classic_write')]

    def name_search(self, cr, user, name, args=None, operator='ilike', context=None, limit=80):
        if not args:
            args=[]
        if context is None:
            context={}
        ids = []
        if name:
            ids = self.search(cr, user, [('number','=',name)]+ args, limit=limit, context=context)
        if not ids:
            ids = self.search(cr, user, [('name',operator,name)]+ args, limit=limit, context=context)
        return self.name_get(cr, user, ids, context)

    def _refund_cleanup_lines(self, lines):
        for line in lines:
            del line['id']
            del line['invoice_id']
            if 'account_id' in line:
                line['account_id'] = line.get('account_id', False) and line['account_id'][0]
            if 'product_id' in line:
                line['product_id'] = line.get('product_id', False) and line['product_id'][0]
            if 'uos_id' in line:
                line['uos_id'] = line.get('uos_id', False) and line['uos_id'][0]
            if 'invoice_line_tax_id' in line:
                line['invoice_line_tax_id'] = [(6,0, line.get('invoice_line_tax_id', [])) ]
            if 'account_analytic_id' in line:
                line['account_analytic_id'] = line.get('account_analytic_id', False) and line['account_analytic_id'][0]
            if 'tax_code_id' in line :
                if isinstance(line['tax_code_id'],tuple)  and len(line['tax_code_id']) >0 :
                    line['tax_code_id'] = line['tax_code_id'][0]
            if 'base_code_id' in line :
                if isinstance(line['base_code_id'],tuple)  and len(line['base_code_id']) >0 :
                    line['base_code_id'] = line['base_code_id'][0]
        return map(lambda x: (0,0,x), lines)

    def refund(self, cr, uid, ids, date=None, period_id=None, description=None):
        invoices = self.read(cr, uid, ids, ['name', 'type', 'number', 'reference', 'comment', 'date_due', 'partner_id', 'address_contact_id', 'address_invoice_id', 'partner_contact', 'partner_insite', 'partner_ref', 'payment_term', 'account_id', 'currency_id', 'invoice_line', 'tax_line', 'journal_id'])

        new_ids = []
        for invoice in invoices:
            del invoice['id']

            type_dict = {
                'out_invoice': 'out_refund', # Customer Invoice
                'in_invoice': 'in_refund',   # Supplier Invoice
                'out_refund': 'out_invoice', # Customer Refund
                'in_refund': 'in_invoice',   # Supplier Refund
            }


            invoice_lines = self.pool.get('account.invoice.line').read(cr, uid, invoice['invoice_line'])
            invoice_lines = self._refund_cleanup_lines(invoice_lines)

            tax_lines = self.pool.get('account.invoice.tax').read(cr, uid, invoice['tax_line'])
            tax_lines = filter(lambda l: l['manual'], tax_lines)
            tax_lines = self._refund_cleanup_lines(tax_lines)
            if not date :
                date = time.strftime('%Y-%m-%d')
            invoice.update({
                'type': type_dict[invoice['type']],
                'date_invoice': date,
                'state': 'draft',
                'number': False,
                'invoice_line': invoice_lines,
                'tax_line': tax_lines
            })
            if period_id :
                invoice.update({
                    'period_id': period_id,
                })
            if description :
                invoice.update({
                    'name': description,
                })
            # take the id part of the tuple returned for many2one fields
            for field in ('address_contact_id', 'address_invoice_id', 'partner_id',
                    'account_id', 'currency_id', 'payment_term', 'journal_id'):
                invoice[field] = invoice[field] and invoice[field][0]
            # create the new invoice
            new_ids.append(self.create(cr, uid, invoice))
        return new_ids

    def pay_and_reconcile(self, cr, uid, ids, pay_amount, pay_account_id, period_id, pay_journal_id, writeoff_acc_id, writeoff_period_id, writeoff_journal_id, context=None, name=''):
        if context is None:
            context = {}
        #TODO check if we can use different period for payment and the writeoff line
        assert len(ids)==1, "Can only pay one invoice at a time"
        invoice = self.browse(cr, uid, ids[0])
        src_account_id = invoice.account_id.id
        # Take the seq as name for move
        types = {'out_invoice': -1, 'in_invoice': 1, 'out_refund': 1, 'in_refund': -1}
        direction = types[invoice.type]
        #take the choosen date
        if 'date_p' in context and context['date_p']:
            date=context['date_p']
        else:
            date=time.strftime('%Y-%m-%d')
        l1 = {
            'debit': direction * pay_amount>0 and direction * pay_amount,
            'credit': direction * pay_amount<0 and - direction * pay_amount,
            'account_id': src_account_id,
            'partner_id': invoice.partner_id.id,
            'ref':invoice.number,
        }
        l2 = {
            'debit': direction * pay_amount<0 and - direction * pay_amount,
            'credit': direction * pay_amount>0 and direction * pay_amount,
            'account_id': pay_account_id,
            'partner_id': invoice.partner_id.id,
            'ref':invoice.number,
        }

        name = invoice.invoice_line and invoice.invoice_line[0].name or invoice.number
        l1['name'] = name
        l2['name'] = name

        lines = [(0, 0, l1), (0, 0, l2)]
        move = {'ref': invoice.number, 'line_id': lines, 'journal_id': pay_journal_id, 'period_id': period_id, 'date': date}
        move_id = self.pool.get('account.move').create(cr, uid, move)

        line_ids = []
        total = 0.0
        line = self.pool.get('account.move.line')
        cr.execute('select id from account_move_line where move_id in ('+str(move_id)+','+str(invoice.move_id.id)+')')
        lines = line.browse(cr, uid, map(lambda x: x[0], cr.fetchall()) )
        for l in lines:
            if l.account_id.id==src_account_id:
                line_ids.append(l.id)
                total += (l.debit or 0.0) - (l.credit or 0.0)
        if (not total) or writeoff_acc_id:
            self.pool.get('account.move.line').reconcile(cr, uid, line_ids, 'manual', writeoff_acc_id, writeoff_period_id, writeoff_journal_id, context)
        else:
            self.pool.get('account.move.line').reconcile_partial(cr, uid, line_ids, 'manual', context)

        # Update the stored value (fields.function), so we write to trigger recompute
        self.pool.get('account.invoice').write(cr, uid, ids, {}, context=context)
        return True
account_invoice()

class account_invoice_line(osv.osv):
    def _amount_line(self, cr, uid, ids, prop, unknow_none,unknow_dict):
        res = {}
        for line in self.browse(cr, uid, ids):
            res[line.id] = round(line.price_unit * line.quantity * (1-(line.discount or 0.0)/100.0),2)
        return res

    def _price_unit_default(self, cr, uid, context=None):
        if context is None:
            context = {}
        if 'check_total' in context:
            t = context['check_total']
            for l in context.get('invoice_line', {}):
                if len(l) >= 3 and l[2]:
                    tax_obj = self.pool.get('account.tax')
                    p = l[2].get('price_unit', 0) * (1-l[2].get('discount', 0)/100.0)
                    t = t - (p * l[2].get('quantity'))
                    taxes = l[2].get('invoice_line_tax_id')
                    if len(taxes[0]) >= 3 and taxes[0][2]:
                        taxes=tax_obj.browse(cr, uid, taxes[0][2])
                        for tax in tax_obj.compute(cr, uid, taxes, p,l[2].get('quantity'), context.get('address_invoice_id', False), l[2].get('product_id', False), context.get('partner_id', False)):
                            t = t - tax['amount']
            return t
        return 0

    _name = "account.invoice.line"
    _description = "Invoice line"
    _columns = {
        'name': fields.char('Description', size=256, required=True),
        'origin': fields.char('Origin', size=256, help="Reference of the document that produced this invoice."),
        'invoice_id': fields.many2one('account.invoice', 'Invoice Ref', ondelete='cascade', select=True),
        'uos_id': fields.many2one('product.uom', 'Unit of Measure', ondelete='set null'),
        'product_id': fields.many2one('product.product', 'Product', ondelete='set null'),
        'account_id': fields.many2one('account.account', 'Account', required=True, domain=[('type','<>','view'), ('type', '<>', 'closed')], help="The income or expense account related to the selected product."),
        'price_unit': fields.float('Unit Price', required=True, digits=(16, int(config['price_accuracy']))),
        'price_subtotal': fields.function(_amount_line, method=True, string='Subtotal',store=True),
        'quantity': fields.float('Quantity', required=True),
        'discount': fields.float('Discount (%)', digits=(16,2)),
        'invoice_line_tax_id': fields.many2many('account.tax', 'account_invoice_line_tax', 'invoice_line_id', 'tax_id', 'Taxes', domain=[('parent_id','=',False)]),
        'note': fields.text('Notes'),
        'account_analytic_id':  fields.many2one('account.analytic.account', 'Analytic Account'),
    }
    _defaults = {
        'quantity': lambda *a: 1,
        'discount': lambda *a: 0.0,
        'price_unit': _price_unit_default,
    }

    def product_id_change_unit_price_inv(self, cr, uid, tax_id, price_unit, qty, address_invoice_id, product, partner_id, context=None):
        tax_obj = self.pool.get('account.tax')
        if price_unit:
            taxes = tax_obj.browse(cr, uid, tax_id)
            for tax in tax_obj.compute_inv(cr, uid, taxes, price_unit, qty, address_invoice_id, product, partner_id):
                price_unit = price_unit - tax['amount']
        return {'price_unit': price_unit,'invoice_line_tax_id': tax_id}

    def product_id_change(self, cr, uid, ids, product, uom, qty=0, name='', type='out_invoice', partner_id=False, price_unit=False, address_invoice_id=False, context=None):
        if context is None:
            context = {}
        if not partner_id:
            raise osv.except_osv(_('No Partner Defined !'),_("You must first select a partner !") )
        if not product:
            if type in ('in_invoice', 'in_refund'):
                return {'domain':{'product_uom':[]}}
            else:
                return {'value': {'price_unit': 0.0}, 'domain':{'product_uom':[]}}
        part = self.pool.get('res.partner').browse(cr, uid, partner_id)
        lang=part.lang
        context.update({'lang': lang})
        res = self.pool.get('product.product').browse(cr, uid, product, context=context)
        taxep=None
        tax_obj = self.pool.get('account.tax')
        if type in ('out_invoice', 'out_refund'):
            tax_id = self.pool.get('account.fiscal.position').map_tax(cr, uid, part, res.taxes_id)
        else:
            tax_id = self.pool.get('account.fiscal.position').map_tax(cr, uid, part, res.supplier_taxes_id)
        if type in ('in_invoice', 'in_refund'):
            result = self.product_id_change_unit_price_inv(cr, uid, tax_id, price_unit, qty, address_invoice_id, product, partner_id, context=context)
        else:
            result = {'price_unit': res.list_price, 'invoice_line_tax_id': tax_id}

        if not name:
            result['name'] = res.name

        if type in ('out_invoice','out_refund'):
            a =  res.product_tmpl_id.property_account_income.id
            if not a:
                a = res.categ_id.property_account_income_categ.id
        else:
            a =  res.product_tmpl_id.property_account_expense.id
            if not a:
                a = res.categ_id.property_account_expense_categ.id

        a = self.pool.get('account.fiscal.position').map_account(cr, uid, part, a)
        if a:
            result['account_id'] = a

        domain = {}
        result['uos_id'] = uom or res.uom_id.id or False
        if result['uos_id']:
            res2 = res.uom_id.category_id.id
            if res2 :
                domain = {'uos_id':[('category_id','=',res2 )]}
        return {'value':result, 'domain':domain}

    def move_line_get(self, cr, uid, invoice_id, context=None):
        res = []
        tax_grouped = {}
        tax_obj = self.pool.get('account.tax')
        cur_obj = self.pool.get('res.currency')
        ait_obj = self.pool.get('account.invoice.tax')
        inv = self.pool.get('account.invoice').browse(cr, uid, invoice_id)
        company_currency = inv.company_id.currency_id.id
        cur = inv.currency_id

        for line in inv.invoice_line:
            mres = self.move_line_get_item(cr, uid, line, context)
            if not mres:
                continue
            res.append(mres)
            tax_code_found= False
            for tax in tax_obj.compute(cr, uid, line.invoice_line_tax_id,
                    (line.price_unit * (1.0 - (line['discount'] or 0.0) / 100.0)),
                    line.quantity, inv.address_invoice_id.id, line.product_id,
                    inv.partner_id):

                if inv.type in ('out_invoice', 'in_invoice'):
                    tax_code_id = tax['base_code_id']
                    tax_amount = line.price_subtotal * tax['base_sign']
                else:
                    tax_code_id = tax['ref_base_code_id']
                    tax_amount = line.price_subtotal * tax['ref_base_sign']

                if tax_code_found:
                    if not tax_code_id:
                        continue
                    res.append(self.move_line_get_item(cr, uid, line, context))
                    res[-1]['price'] = 0.0
                    res[-1]['account_analytic_id'] = False
                elif not tax_code_id:
                    continue
                tax_code_found = True

                res[-1]['tax_code_id'] = tax_code_id
                res[-1]['tax_amount'] = cur_obj.compute(cr, uid, inv.currency_id.id, company_currency, tax_amount, context={'date': inv.date_invoice})
        return res

    def move_line_get_item(self, cr, uid, line, context=None):
        return {
            'type':'src',
            'name': line.name[:64],
            'price_unit':line.price_unit,
            'quantity':line.quantity,
            'price':line.price_subtotal,
            'account_id':line.account_id.id,
            'product_id':line.product_id.id,
            'uos_id':line.uos_id.id,
            'account_analytic_id':line.account_analytic_id.id,
            'taxes':line.invoice_line_tax_id,
        }
    #
    # Set the tax field according to the account and the partner
    #
    def onchange_account_id(self, cr, uid, ids, partner_id,account_id):
        if not (partner_id and account_id):
            return {}
        taxes = self.pool.get('account.account').browse(cr, uid, account_id).tax_ids
        part = self.pool.get('res.partner').browse(cr, uid, partner_id)

        res = self.pool.get('account.fiscal.position').map_tax(cr, uid, part, taxes)
        r = {'value':{'invoice_line_tax_id': res}}
        return r
account_invoice_line()

class account_invoice_tax(osv.osv):
    _name = "account.invoice.tax"
    _description = "Invoice Tax"
    _columns = {
        'invoice_id': fields.many2one('account.invoice', 'Invoice Line', ondelete='cascade', select=True),
        'name': fields.char('Tax Description', size=64, required=True),
        'account_id': fields.many2one('account.account', 'Tax Account', required=True, domain=[('type','<>','view'),('type','<>','income'), ('type', '<>', 'closed')]),
        'base': fields.float('Base', digits=(16,2)),
        'amount': fields.float('Amount', digits=(16,2)),
        'manual': fields.boolean('Manual'),
        'sequence': fields.integer('Sequence'),

        'base_code_id': fields.many2one('account.tax.code', 'Base Code', help="The case of the tax declaration."),
        'base_amount': fields.float('Base Code Amount', digits=(16,2)),
        'tax_code_id': fields.many2one('account.tax.code', 'Tax Code', help="The case of the tax declaration."),
        'tax_amount': fields.float('Tax Code Amount', digits=(16,2)),
    }
    def base_change(self, cr, uid, ids, base):
        return {'value': {'base_amount':base}}
    def amount_change(self, cr, uid, ids, amount):
        return {'value': {'tax_amount':amount}}
    _order = 'sequence'
    _defaults = {
        'manual': lambda *a: 1,
        'base_amount': lambda *a: 0.0,
        'tax_amount': lambda *a: 0.0,
    }
    def compute(self, cr, uid, invoice_id):
        tax_grouped = {}
        tax_obj = self.pool.get('account.tax')
        cur_obj = self.pool.get('res.currency')
        inv = self.pool.get('account.invoice').browse(cr, uid, invoice_id)
        cur = inv.currency_id
        company_currency = inv.company_id.currency_id.id

        for line in inv.invoice_line:
            for tax in tax_obj.compute(cr, uid, line.invoice_line_tax_id, (line.price_unit* (1-(line.discount or 0.0)/100.0)), line.quantity, inv.address_invoice_id.id, line.product_id, inv.partner_id):
                val={}
                val['invoice_id'] = inv.id
                val['name'] = tax['name']
                val['amount'] = tax['amount']
                val['manual'] = False
                val['sequence'] = tax['sequence']
                val['base'] = tax['price_unit'] * line['quantity']

                if inv.type in ('out_invoice','in_invoice'):
                    val['base_code_id'] = tax['base_code_id']
                    val['tax_code_id'] = tax['tax_code_id']
                    val['base_amount'] = cur_obj.compute(cr, uid, inv.currency_id.id, company_currency, val['base'] * tax['base_sign'], context={'date': inv.date_invoice or time.strftime('%Y-%m-%d')})
                    val['tax_amount'] = cur_obj.compute(cr, uid, inv.currency_id.id, company_currency, val['amount'] * tax['tax_sign'], context={'date': inv.date_invoice or time.strftime('%Y-%m-%d')})
                    val['account_id'] = tax['account_collected_id'] or line.account_id.id
                else:
                    val['base_code_id'] = tax['ref_base_code_id']
                    val['tax_code_id'] = tax['ref_tax_code_id']
                    val['base_amount'] = cur_obj.compute(cr, uid, inv.currency_id.id, company_currency, val['base'] * tax['ref_base_sign'], context={'date': inv.date_invoice or time.strftime('%Y-%m-%d')})
                    val['tax_amount'] = cur_obj.compute(cr, uid, inv.currency_id.id, company_currency, val['amount'] * tax['ref_tax_sign'], context={'date': inv.date_invoice or time.strftime('%Y-%m-%d')})
                    val['account_id'] = tax['account_paid_id'] or line.account_id.id

                key = (val['tax_code_id'], val['base_code_id'], val['account_id'])
                if not key in tax_grouped:
                    tax_grouped[key] = val
                else:
                    tax_grouped[key]['amount'] += val['amount']
                    tax_grouped[key]['base'] += val['base']
                    tax_grouped[key]['base_amount'] += val['base_amount']
                    tax_grouped[key]['tax_amount'] += val['tax_amount']

        for t in tax_grouped.values():
            t['amount'] = cur_obj.round(cr, uid, cur, t['amount'])
        return tax_grouped

    def move_line_get(self, cr, uid, invoice_id):
        res = []
        cr.execute('SELECT * FROM account_invoice_tax WHERE invoice_id=%s', (invoice_id,))
        for t in cr.dictfetchall():
            if not t['amount'] \
                    and not t['tax_code_id'] \
                    and not t['tax_amount']:
                continue
            res.append({
                'type':'tax',
                'name':t['name'],
                'price_unit': t['amount'],
                'quantity': 1,
                'price': t['amount'] or 0.0,
                'account_id': t['account_id'],
                'tax_code_id': t['tax_code_id'],
                'tax_amount': t['tax_amount']
            })
        return res
account_invoice_tax()

# vim:expandtab:smartindent:tabstop=4:softtabstop=4:shiftwidth=4:
<|MERGE_RESOLUTION|>--- conflicted
+++ resolved
@@ -474,22 +474,13 @@
     def action_move_create(self, cr, uid, ids, *args):
         ait_obj = self.pool.get('account.invoice.tax')
         cur_obj = self.pool.get('res.currency')
-<<<<<<< HEAD
-        #self.button_compute(cr, uid, ids, context={}, set_total=False)
-=======
->>>>>>> dcde3638
+
         for inv in self.browse(cr, uid, ids):
             if not inv.tax_line:
                 self.button_compute(cr, uid, [inv], context={}, set_total=False)
             if inv.move_id:
                 continue
-<<<<<<< HEAD
-            if inv.check_total in (0, 0.0, False, None):
-                self.button_compute(cr, uid, ids, context={}, set_total=False)
-                
-=======
-            print inv.check_total, inv.amount_total
->>>>>>> dcde3638
+
             if inv.type in ('in_invoice', 'in_refund') and abs(inv.check_total - inv.amount_total) >= (inv.currency_id.rounding/2.0):
                 raise osv.except_osv(_('Bad total !'), _('Please verify the price of the invoice !\nThe real total does not match the computed total.'))
             if not inv.date_invoice:
