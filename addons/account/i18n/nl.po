--- conflicted
+++ resolved
@@ -1411,11 +1411,7 @@
 #. module: account
 #: model:ir.model.fields,field_description:account.field_account_config_settings_module_l10n_us_check_printing
 msgid "Allow check printing and deposits"
-<<<<<<< HEAD
-msgstr ""
-=======
 msgstr "Afdrukken van cheques en stortingsbewijzen toestaan"
->>>>>>> b44cb82c
 
 #. module: account
 #: model:ir.model.fields,field_description:account.field_account_config_settings_group_multi_currency
@@ -1804,7 +1800,7 @@
 #. module: account
 #: model:ir.model.fields,field_description:account.field_account_config_settings_module_account_yodlee
 msgid "Bank Interface - Sync your bank feeds automatically"
-msgstr ""
+msgstr "Bank koppeling - Synchroniseer uw bankmutaties automatisch"
 
 #. module: account
 #: model:ir.model.fields,field_description:account.field_res_company_bank_journal_ids
@@ -3548,7 +3544,7 @@
 #. module: account
 #: model:ir.model.fields,field_description:account.field_account_config_settings_module_account_reports_followup
 msgid "Enable payment followup management"
-msgstr ""
+msgstr "Activeren betaalherinneringen / betaalopvolging management"
 
 #. module: account
 #: model:ir.ui.view,arch_db:account.account_planner
@@ -4006,7 +4002,7 @@
 #. module: account
 #: model:ir.model.fields,field_description:account.field_account_config_settings_module_account_reports
 msgid "Get dynamic accounting reports"
-msgstr ""
+msgstr "Krijg dynamische financiële rapportages"
 
 #. module: account
 #: model:ir.ui.view,arch_db:account.account_planner
@@ -4018,28 +4014,28 @@
 msgid ""
 "Get your bank statements from you bank and import them through plaid.com.\n"
 "-that installs the module account_plaid."
-msgstr ""
+msgstr "Download het bankafschrift vanuit je bank software en importeer deze bij plaid.com\n- dit installeert de module account_plaid."
 
 #. module: account
 #: model:ir.model.fields,help:account.field_account_config_settings_module_account_bank_statement_import_ofx
 msgid ""
 "Get your bank statements from your bank and import them in Odoo in the .OFX format.\n"
 "This installs the module account_bank_statement_import_ofx."
-msgstr ""
+msgstr "Download het bankafschrift vanuit je bank software en importeer deze in Odoo in het .OFX formaat\n- dit installeert de module ccount_bank_statement_import_ofx."
 
 #. module: account
 #: model:ir.model.fields,help:account.field_account_config_settings_module_account_bank_statement_import_qif
 msgid ""
 "Get your bank statements from your bank and import them in Odoo in the .QIF format.\n"
 "This installs the module account_bank_statement_import_qif."
-msgstr ""
+msgstr "Download het bankafschrift vanuit je bank software en importeer deze in Odoo in het .QIFformaat\n- dit installeert de module ccount_bank_statement_import_qif."
 
 #. module: account
 #: model:ir.model.fields,help:account.field_account_config_settings_module_account_yodlee
 msgid ""
 "Get your bank statements from your bank and import them through yodlee.com.\n"
 "-that installs the module account_yodlee."
-msgstr ""
+msgstr "Download het bankafschrift vanuit je bank software en importeer deze bij yodlee.com\n- dit installeert de module account_yodlee."
 
 #. module: account
 #: model:ir.model.fields,help:account.field_account_invoice_line_sequence
@@ -4276,7 +4272,7 @@
 msgid ""
 "If you check this box, you will be able to register your payment using SEPA.\n"
 "-This installs the module account_sepa."
-msgstr ""
+msgstr "Als u deze optie aanvinkt kunt u betalingen verwerken door gebruik te maken van SEPA.\n- dit installeert de module account_sepa."
 
 #. module: account
 #: model:ir.model.fields,help:account.field_account_config_settings_module_account_accountant
@@ -4383,7 +4379,7 @@
 #. module: account
 #: model:ir.model.fields,field_description:account.field_account_config_settings_module_account_bank_statement_import_ofx
 msgid "Import in .ofx format"
-msgstr ""
+msgstr "Importeer in .ofx formaat"
 
 #. module: account
 #: model:ir.ui.view,arch_db:account.account_planner
@@ -8252,14 +8248,14 @@
 msgid ""
 "This allows to automate letters for unpaid invoices, with multi-level recalls.\n"
 "-This installs the module account_reports_followup."
-msgstr ""
+msgstr "Dit geeft u de mogelijkheid om automatisch betaalherinneringen te versturen, met meerdere aanmaan niveaus.\n- dit installeert de module account_reports_followup."
 
 #. module: account
 #: model:ir.model.fields,help:account.field_account_config_settings_module_account_batch_deposit
 msgid ""
 "This allows you to group received checks before you deposit them to the bank.\n"
 "-This installs the module account_batch_deposit."
-msgstr ""
+msgstr "Dit geeft u de mogelijkheid om cheques te groepen voordat u deze verstuurt naar de bank.\n- dit installeert de module account_batch_deposit."
 
 #. module: account
 #: model:ir.model.fields,help:account.field_account_config_settings_complete_tax_set
