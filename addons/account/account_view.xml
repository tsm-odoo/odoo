<?xml version="1.0" encoding="utf-8"?>
<openerp>
    <data>

        <!--
            Fiscal Year
        -->

        <record id="view_account_fiscalyear_form" model="ir.ui.view">
            <field name="name">account.fiscalyear.form</field>
            <field name="model">account.fiscalyear</field>
            <field name="arch" type="xml">
                <form string="Fiscal year" version="7.0">
                <header>
                    <button name="create_period" states="draft" string="Create Monthly Periods" type="object" class="oe_highlight"/>
                    <button name="create_period3" states="draft" string="Create 3 Months Periods" type="object" class="oe_highlight"/>
                    <field name="state" widget="statusbar" nolabel="1" />
                </header>
                    <group>
                        <group>
                            <field name="name"/>
                            <field name="code"/>
                            <field name="company_id" groups="base.group_multi_company"/>
                            <field name="end_journal_period_id"/>
                        </group>
                        <group>
                            <field name="date_start"/>
                            <field name="date_stop"/>
                        </group>
                    </group>
                    <field colspan="4" name="period_ids" nolabel="1" widget="one2many_list">
                        <form string="Period" version="7.0">
                            <group col="4">
                                <field name="name"/>
                                <field name="code"/>
                                <field name="date_start"/>
                                <field name="date_stop"/>
                                <field name="special"/>
                                <field name="state" invisible="1"/>
                            </group>
                        </form>
                    </field>
                </form>
            </field>
        </record>
        <record id="view_account_fiscalyear_tree" model="ir.ui.view">
            <field name="name">account.fiscalyear.tree</field>
            <field name="model">account.fiscalyear</field>
            <field name="arch" type="xml">
                <tree colors="blue:state == 'draft';gray:state == 'done' " string="Fiscalyear">
                    <field name="code"/>
                    <field name="name"/>
                    <field name="company_id" groups="base.group_multi_company"/>
                    <field name="state"/>
                </tree>
            </field>
        </record>
        <record id="view_account_fiscalyear_search" model="ir.ui.view">
            <field name="name">account.fiscalyear.search</field>
            <field name="model">account.fiscalyear</field>
            <field name="arch" type="xml">
                <search string="Search Fiscalyear">
                    <field name="name" filter_domain="['|', ('name','ilike',self), ('code','ilike',self)]" string="Fiscal Year"/>
                    <filter string="Open" domain="[('state','=','draft')]" icon="terp-camera_test"/>
                    <filter string="Closed" domain="[('state','=','done')]" icon="terp-dialog-close"/>
                    <field name="state"/>
                    <group expand="0" string="Group By...">
                        <filter string="Status" context="{'group_by': 'state'}" icon="terp-stock_effects-object-colorize"/>
                    </group>
                </search>
            </field>
        </record>
        <record id="action_account_fiscalyear_form" model="ir.actions.act_window">
            <field name="name">Fiscal Years</field>
            <field name="res_model">account.fiscalyear</field>
            <field name="view_type">form</field>
            <field name="view_mode">tree,form</field>
            <field name="help" type="html">
              <p class="oe_view_nocontent_create">
                Click to start a new fiscal year.
              </p><p>
                Define your company's financial year according to your needs. A
                financial year is a period at the end of which a company's
                accounts are made up (usually 12 months). The financial year is
                usually referred to by the date in which it ends. For example,
                if a company's financial year ends November 30, 2011, then
                everything between December 1, 2010 and November 30, 2011
                would be referred to as FY 2011.
              </p>
            </field>
        </record>
        <menuitem id="next_id_23" name="Periods" parent="account.menu_finance_configuration" sequence="5" />
        <menuitem action="action_account_fiscalyear_form" id="menu_action_account_fiscalyear_form" parent="next_id_23"/>

        <!--
            Period
        -->

        <record id="view_account_period_form" model="ir.ui.view">
            <field name="name">account.period.form</field>
            <field name="model">account.period</field>
            <field name="arch" type="xml">
                <form string="Account Period" version="7.0">
                    <header>
                        <button string="Close Period" name="%(account.action_account_period_close)d" type="action" class="oe_highlight" states="draft"/>
                        <button name="action_draft" states="done" string="Set to Draft" type="object" groups="account.group_account_manager"/>
                        <field name="state" widget="statusbar" nolabel="1"/>
                    </header>
                    <sheet>
                        <group>
                            <group>
                                <field name="name"/>
                                <field name="fiscalyear_id" widget="selection"/>
                                <label for="date_start" string="Duration"/>
                                <div>
                                    <field name="date_start" class="oe_inline" nolabel="1"/> -
                                    <field name="date_stop" nolabel="1" class="oe_inline"/>
                                </div>
                            </group>
                            <group>
                                <field name="code"/>
                                <field name="special"/>
                                <field name="company_id" widget="selection" groups="base.group_multi_company"/>
                            </group>
                        </group>
                    </sheet>
                </form>
            </field>
        </record>
        <record id="view_account_period_tree" model="ir.ui.view">
            <field name="name">account.period.tree</field>
            <field name="model">account.period</field>
            <field name="arch" type="xml">
              <tree colors="blue:state == 'draft';gray:state == 'done' " string="Period">
                    <field name="name"/>
                    <field name="code"/>
                    <field name="date_start"/>
                    <field name="date_stop"/>
                    <field name="special"/>
                    <field name="company_id" groups="base.group_multi_company"/>
                    <field name="state"/>
                </tree>
            </field>
        </record>

        <record id="view_account_period_search" model="ir.ui.view">
            <field name="name">account.period.search</field>
            <field name="model">account.period</field>
            <field name="arch" type="xml">
                <search string="Search Period">
                    <field name="name" filter_domain="['|', ('name','ilike',self), ('code','ilike',self)]" string="Period"/>
                    <filter string="To Close" name="draft" domain="[('state','=','draft')]" icon="terp-dialog-close"/>
                </search>
            </field>
        </record>

        <record id="action_account_period_form" model="ir.actions.act_window">
            <field name="name">Periods</field>
            <field name="res_model">account.period</field>
            <field name="view_type">form</field>
            <field name="view_mode">tree,form</field>
            <field name="context">{'search_default_draft': 1}</field>
            <field name="help" type="html">
              <p class="oe_view_nocontent_create">
                Click to add a fiscal period.
              </p><p>
                An accounting period typically is a month or a quarter. It
                usually corresponds to the periods of the tax declaration.
              </p>
            </field>
        </record>
        <menuitem action="action_account_period_form" id="menu_action_account_period_form" parent="account.next_id_23" groups="base.group_no_one"/>


        <!--
            Accounts
        -->
        <record id="view_account_form" model="ir.ui.view">
            <field name="name">account.account.form</field>
            <field name="model">account.account</field>
            <field name="arch" type="xml">
                <form string="Account" version="7.0">
                    <label for="code" class="oe_edit_only" string="Account Code and Name"/>
                    <h1>
                        <field name="code" class="oe_inline" placeholder="Account code" style="width: 6em"/> -
                        <field name="name" class="oe_inline" placeholder="Account name"/>
                    </h1>
                    <group>
                        <group>
                            <field name="parent_id"/>
                            <field name="type"/>
                            <field name="user_type"/>
                            <field name="active"/>
                            <field name="company_id" widget="selection" groups="base.group_multi_company"/>
                        </group>
                        <group>
                            <field name="debit" attrs="{'readonly':[('type','=','view')]}"/>
                            <field name="credit" attrs="{'readonly':[('type','=','view')]}"/>
                            <field name="balance"/>
                        </group>
                        <group>
                            <field name="tax_ids" domain="[('parent_id','=',False)]" widget="many2many_tags"/>
                            <field name="reconcile"/>
                            <field name="child_consol_ids"
                                attrs="{'invisible':[('type','!=','consolidation')]}"
                                widget="many2many_tags"/>
                        </group>
                        <group groups="base.group_multi_currency">
                            <field name="currency_id"/>
                            <field name="currency_mode" attrs="{'readonly': [('currency_id','=',False)]}"/>
                        </group>
                    </group>
                    <label for="note"/>
                    <field name="note"/>
                </form>
            </field>
        </record>

        <record id="view_account_search" model="ir.ui.view">
            <field name="name">account.account.search</field>
            <field name="model">account.account</field>
            <field name="arch" type="xml">
                <search string="Accounts">
                    <field name="name" filter_domain="['|', ('name','ilike',self), ('code','ilike',self)]" string="Account"/>
                    <filter icon="terp-sale" string="Receivable Accounts" domain="[('type','=','receivable')]"/>
                    <filter icon="terp-purchase" string="Payable Accounts" domain="[('type','=','payable')]"/>
                    <field name="user_type"/>
                    <group expand="0" string="Group By...">
                        <filter string="Parent Account" icon="terp-folder-orange" domain="" context="{'group_by':'parent_id'}"/>
                        <filter string="Account Type" icon="terp-stock_symbol-selection" domain="" context="{'group_by':'user_type'}"/>
                        <filter string="Internal Type" icon="terp-stock_symbol-selection" domain="" context="{'group_by':'type'}"/>
                    </group>
                </search>
            </field>
        </record>

        <record id="view_account_list" model="ir.ui.view">
            <field name="name">account.account.list</field>
            <field name="model">account.account</field>
            <field name="field_parent">child_id</field>
            <field name="arch" type="xml">
                <tree colors="blue:type == 'view';black:type in ('other','receivable','payable','consolidation');gray:type == 'closed'" string="Chart of accounts" toolbar="1" >
                    <field name="code"/>
                    <field name="name"/>
                    <field name="parent_id" invisible="1"/>
                    <field name="user_type" invisible="1"/>
                    <field name="debit"/>
                    <field name="credit"/>
                    <field name="balance"/>
                    <field name="type"/>
                    <field name="company_id" groups="base.group_multi_company"/>
                    <field name="company_currency_id"/>
                </tree>
            </field>
        </record>
        <record id="action_account_form" model="ir.actions.act_window">
            <field name="name">Accounts</field>
            <field name="res_model">account.account</field>
            <field name="view_type">form</field>
            <field name="view_mode">tree,form,graph</field>
            <field name="search_view_id" ref="view_account_search"/>
            <field name="view_id" ref="view_account_list"/>
            <field name="help" type="html">
              <p class="oe_view_nocontent_create">
                Click to add an account.
              </p><p>
                An account is part of a ledger allowing your company
                to register all kinds of debit and credit transactions.
                Companies present their annual accounts in two main parts: the
                balance sheet and the income statement (profit and loss
                account). The annual accounts of a company are required by law
                to disclose a certain amount of information.
              </p>
            </field>
        </record>
        <menuitem id="account_account_menu" name="Accounts" parent="account.menu_finance_configuration" sequence="15"/>
        <menuitem action="action_account_form" id="menu_action_account_form" parent="account_account_menu"/>

        <record id="view_account_tree" model="ir.ui.view">
            <field name="name">account.account.tree</field>
            <field name="model">account.account</field>
            <field name="field_parent">child_id</field>
            <field name="arch" type="xml">
                <tree colors="blue:type == 'view';black:type in ('other','receivable','payable','consolidation');gray:type == 'closed'" string="Chart of accounts" toolbar="1" >
                    <field name="code"/>
                    <field name="name"/>
                    <field name="debit"/>
                    <field name="credit"/>
                    <field name="balance"/>
                    <field name="company_currency_id"/>
                    <field name="company_id" groups="base.group_multi_company"/>
                    <field name="type"/>
                    <field name="parent_id" invisible="1"/>
                </tree>
            </field>
        </record>
        <record id="action_account_tree" model="ir.actions.act_window">
            <field name="name">Chart of Accounts</field>
            <field name="res_model">account.account</field>
            <field name="view_type">tree</field>
            <field name="view_id" ref="view_account_tree"/>
            <field name="domain">[('parent_id','=',False)]</field>
        </record>

        <record id="view_account_gain_loss_tree" model="ir.ui.view">
           <field name="name">Unrealized Gain or Loss</field>
            <field name="model">account.account</field>
            <field name="arch" type="xml">
                <tree string="Unrealized Gains and losses" create="false">
                    <field name="code"/>
                    <field name="name"/>
                    <field name="parent_id" invisible="1"/>
                    <field name="user_type" invisible="1"/>
                    <field name="type" invisible="1"/>
                    <field name="currency_id"/>
                    <field name="exchange_rate"/>
                    <field name="foreign_balance"/>
                    <field name="adjusted_balance"/>
                    <field name="balance"/>
                    <field name="unrealized_gain_loss"/>
                </tree>
            </field>
        </record>

        <record id="action_account_gain_loss" model="ir.actions.act_window">
            <field name="name">Unrealized Gain or Loss</field>
            <field name="res_model">account.account</field>
            <field name="view_type">form</field>
            <field name="view_mode">tree</field>
            <field name="view_id" ref="view_account_gain_loss_tree"/>
            <field name="domain">[('currency_id','!=',False)]</field>
            <field name="help" type="html">
              <p class="oe_view_nocontent_create">
                Click to add an account.
              </p><p>
                When doing multi-currency transactions, you may loose or gain
                some amount due to changes of exchange rate. This menu gives
                you a forecast of the Gain or Loss you'd realized if those
                transactions were ended today. Only for accounts having a
                secondary currency set.
              </p>
            </field>
        </record>

        <menuitem
            name="Unrealized Gain or Loss"
            action="action_account_gain_loss"
            groups="account.group_account_user"
            id="menu_unrealized_gains_losses"
            parent="account.menu_multi_currency"/>

        <!--
        Journal

        Account Journal Columns
        -->

        <record id="view_journal_column_form" model="ir.ui.view">
            <field name="name">account.journal.column.form</field>
            <field name="model">account.journal.column</field>
            <field name="arch" type="xml">
                <form string="Journal Column" version="7.0">
                    <field name="name"/>
                    <field name="field"/>
                    <field name="sequence"/>
                </form>
            </field>
        </record>
        <record id="view_journal_column_tree" model="ir.ui.view">
            <field name="name">account.journal.column.tree</field>
            <field name="model">account.journal.column</field>
            <field name="arch" type="xml">
                <tree string="Journal Column">
                    <field name="sequence"/>
                    <field name="name"/>
                </tree>
            </field>
        </record>

        <record id="view_account_journal_view_search" model="ir.ui.view">
            <field name="name">account.journal.view.search</field>
            <field name="model">account.journal.view</field>
            <field name="arch" type="xml">
                <search string="Journal View">
                    <field name="name" string="Journal View"/>
                </search>
            </field>
        </record>
        <record id="view_account_journal_view_tree" model="ir.ui.view">
            <field name="name">account.journal.view.tree</field>
            <field name="model">account.journal.view</field>
            <field name="arch" type="xml">
                <tree string="Journal View">
                    <field name="name"/>
                </tree>
            </field>
        </record>
        <record id="view_account_journal_view_form" model="ir.ui.view">
            <field name="name">account.journal.view.form</field>
            <field name="model">account.journal.view</field>
            <field name="arch" type="xml">
                <form string="Journal View" version="7.0">
                    <field name="name"/>
                    <field name="columns_id"/>
                </form>
            </field>
        </record>
        <record id="action_account_journal_view" model="ir.actions.act_window">
            <field name="name">Journal Views</field>
            <field name="res_model">account.journal.view</field>
            <field name="view_type">form</field>
            <field name="view_mode">tree,form</field>
            <field name="search_view_id" ref="view_account_journal_view_search"/>
            <field name="help" type="html">
              <p class="oe_view_nocontent_create">
                Click to specify lists of columns to display for a type of journal.
              </p><p>
                Journal views determine the way you can record entries in
                your journal. Select the fields you want to appear in a journal
                and determine the sequence in which they will appear.
              </p><p>
                On the journal definition form, you can select the view you
                want to use to display journal items related to this journal.
              </p>
            </field>
        </record>

        <menuitem action="action_account_journal_view" id="menu_action_account_journal_view" parent="account.menu_journals" sequence="20"/>

        <!--
    # Account Journal
    -->

        <record id="view_account_journal_tree" model="ir.ui.view">
            <field name="name">account.journal.tree</field>
            <field name="model">account.journal</field>
            <field name="arch" type="xml">
                <tree string="Account Journal">
                    <field name="code"/>
                    <field name="name"/>
                    <field name="type"/>
                    <field name="user_id"/>
                    <field name="company_id" groups="base.group_multi_company"/>
                </tree>
            </field>
        </record>
        <record id="view_account_journal_search" model="ir.ui.view">
            <field name="name">account.journal.search</field>
            <field name="model">account.journal</field>
            <field name="arch" type="xml">
                <search string="Search Account Journal">
                    <field name="name" filter_domain="['|', ('name','ilike',self), ('code','ilike',self)]" string="Journal"/>
                    <filter domain="['|', ('type', '=', 'sale'), ('type', '=', 'sale_refund')]" string="Sale" icon="terp-camera_test"/>
                    <filter domain="['|', ('type', '=', 'purchase'), ('type', '=', 'purchase_refund')]" string="Purchase" icon="terp-purchase"/>
                    <filter domain="['|', ('type', '=', 'cash'), ('type', '=', 'bank')]" string="Liquidity" icon="terp-dolar"/>
                    <filter domain="['|', ('type', '=', 'general'), ('type', '=', 'situation')]" string="Others" icon="terp-stock"/>
                    <field name="user_id"/>
                    <group expand="0" string="Group By...">
                        <filter string="User" context="{'group_by':'user_id'}" icon="terp-personal"/>
                        <filter string="Type" context="{'group_by':'type'}" icon="terp-stock_symbol-selection"/>
                    </group>
                </search>
            </field>
        </record>

        <record id="view_account_journal_form" model="ir.ui.view">
            <field name="name">account.journal.form</field>
            <field name="model">account.journal</field>
            <field name="arch" type="xml">
                <form string="Account Journal" version="7.0">
                    <div class="oe_title">
                        <label for="name" class="oe_edit_only"/>
                        <h1><field name="name"/></h1>
                    </div>
                    <group>
                        <group>
                            <field name="code"/>
                            <field name="type" on_change="onchange_type(type, currency, context)"/>
                        </group>
                        <group>
                            <field name="default_debit_account_id" attrs="{'required':[('type','in', ('cash', 'bank'))]}" domain="[('type','&lt;&gt;','view'),('type','&lt;&gt;','consolidation')]"/>
                            <field name="default_credit_account_id" attrs="{'required':[('type','in',('cash', 'bank'))]}" domain="[('type','&lt;&gt;','view'),('type','&lt;&gt;','consolidation')]"/>
                            <field name="currency" groups="base.group_multi_currency"/>
                            <field name="company_id" groups="base.group_multi_company"/>
                        </group>
                    </group>
                    <notebook>
                        <page string="Advanced Settings">
                            <group>
                                <group>
                                    <field name="user_id"/>
                                    <field name="view_id" widget="selection"/>
                                    <field name="sequence_id" required="0"/>
                                </group>
                                <group>
                                    <field name="centralisation"/>
                                    <field name="entry_posted"/>
                                    <field name="allow_date"/>
                                    <field name="group_invoice_lines"/>
                                </group>
                            </group>
                        </page>
                        <page string="Entry Controls">
                            <separator colspan="4" string="Accounts Type Allowed (empty for no control)"/>
                            <field colspan="4" name="type_control_ids" nolabel="1"/>
                            <separator colspan="4" string="Accounts Allowed (empty for no control)"/>
                            <field colspan="4" name="account_control_ids" nolabel="1"/>
                        </page>
                        <page string="Cash Registers">
                            <group>
                                <group string="Accounts">
                                    <field name="profit_account_id" domain="[('type','!=','view')]"/>
                                    <field name="loss_account_id" domain="[('type','!=','view')]"/>
                                    <field name="internal_account_id"/>
                                </group>
                                <group string="Miscellaneous">
                                    <field name="with_last_closing_balance"/>
                                    <field name="cash_control"/>
                                </group>
                            </group>
                            <separator string="Available Coins" colspan="4" attrs="{'invisible' : [('cash_control', '=', False)] }"/>
                            <field name="cashbox_line_ids" nolabel="1" string="Unit Of Currency Definition" colspan="4" attrs="{'invisible' : [('cash_control', '=', False)]}">
                                <tree string="CashBox Lines" editable="bottom">
                                    <field name="pieces" />
                                </tree>
                            </field>
                        </page>
                    </notebook>
                </form>
            </field>
        </record>

        <record id="action_account_journal_form" model="ir.actions.act_window">
            <field name="name">Journals</field>
            <field name="res_model">account.journal</field>
            <field name="view_type">form</field>
            <field name="view_mode">tree,form</field>
            <field name="help" type="html">
              <p class="oe_view_nocontent_create">
                Click to add a journal.
              </p><p>
                A journal is used to record transactions of all accounting data
                related to the day-to-day business.
              </p><p>
                A typical company may use one journal per payment method (cash,
                bank accounts, checks), one purchase journal, one sale journal
                and one for miscellaneous information.
              </p>
            </field>
        </record>
        <menuitem action="action_account_journal_form" id="menu_action_account_journal_form" parent="menu_journals"/>

        <record id="view_account_bank_statement_filter" model="ir.ui.view">
            <field name="name">account.cash.statement.select</field>
            <field name="model">account.bank.statement</field>
            <field name="arch" type="xml">
                <search string="Search Bank Statements">
                    <field name="name" string="Bank Statement"/>
                    <field name="date"/>
                    <filter string="Draft" name="state_draft" domain="[('state','=','draft')]" icon="terp-document-new"/>
                    <filter string="Open" name="state_open" domain="[('state','=','open')]" icon="terp-check"/>
                    <filter string="Confirmed" name="state_confirmed" domain="[('state','=','confirm')]" icon="terp-camera_test"/>
                    <field name="journal_id" domain="[('type', '=', 'cash')]" />
                    <group expand="0" string="Group By...">
                        <filter string="Journal" context="{'group_by': 'journal_id'}" icon="terp-folder-orange"/>
                        <filter string="Status" context="{'group_by': 'state'}" icon="terp-stock_effects-object-colorize"/>
                        <filter string="Period" context="{'group_by': 'period_id'}" icon="terp-go-month"/>
                    </group>
                </search>
            </field>
        </record>

        <record id="view_bank_statement_tree" model="ir.ui.view">
            <field name="name">account.bank.statement.tree</field>
            <field name="model">account.bank.statement</field>
            <field name="arch" type="xml">
                <tree colors="red:balance_end_real!=balance_end and state=='draft';blue:state=='draft' and (balance_end_real==balance_end);black:state=='confirm'" string="Statement">
                    <field name="name"/>
                    <field name="date"/>
                    <field name="period_id"/>
                    <field name="journal_id"/>
                    <field name="balance_start"/>
                    <field name="balance_end_real"/>
                    <field name="balance_end" invisible="1"/>
                    <field name="state"/>
                </tree>
            </field>
        </record>
        <record id="view_bank_statement_search" model="ir.ui.view">
            <field name="name">account.bank.statement.search</field>
            <field name="model">account.bank.statement</field>
            <field name="arch" type="xml">
                <search string="Search Bank Statements">
                    <field name="name" string="Bank Statement"/>
                    <field name="date"/>
                    <filter string="Draft" domain="[('state','=','draft')]" icon="terp-document-new"/>
                    <filter string="Confirmed" domain="[('state','=','confirm')]" icon="terp-camera_test"/>
                    <field name="period_id"/>
                    <field name="journal_id" domain="[('type', '=', 'bank')]" />
                    <group expand="0" string="Group By...">
                        <filter string="Journal" context="{'group_by': 'journal_id'}" icon="terp-folder-orange"/>
                        <filter string="Status" context="{'group_by': 'state'}" icon="terp-stock_effects-object-colorize"/>
                        <filter string="Period" context="{'group_by': 'period_id'}" icon="terp-go-month"/>
                    </group>
                </search>
            </field>
        </record>
        <record id="view_bank_statement_form" model="ir.ui.view">
            <field name="name">account.bank.statement.form</field>
            <field name="model">account.bank.statement</field>
            <field name="arch" type="xml">
                <form string="Bank Statement" version="7.0">
                <header>
                    <button name="button_confirm_bank" states="draft" string="Confirm" type="object" class="oe_highlight"/>
                    <button name="button_dummy" states="draft" string="Compute" type="object" class="oe_highlight"/>
                    <button name="button_cancel" states="confirm" string="Cancel" type="object"/>
                    <field name="state" widget="statusbar" statusbar_visible="draft,confirm"/>
                </header>
                <sheet>
                    <div class="oe_right oe_button_box" name="import_buttons">
                       <!-- Put here related buttons -->
                    </div>
                    <label for="name" class="oe_edit_only" attrs="{'invisible':[('name','=','/')]}"/>
                    <h1>
                        <field name="name" attrs="{'invisible':[('name','=','/')]}"/>
                    </h1>
                    <group>
                        <group>
                            <field name="journal_id" domain="[('type', '=', 'bank')]" on_change="onchange_journal_id(journal_id)" widget="selection"/>
                            <label for="date" string="Date / Period"/>
                            <div>
                                <field name="date" on_change="onchange_date(date, company_id)" class="oe_inline"/>
                                <field name="period_id" class="oe_inline"/>
                            </div>
                            <field name='company_id' widget="selection" groups="base.group_multi_company" />
                            <field name="currency" invisible="1"/>
                        </group><group>
                            <field name="balance_start" widget="monetary" options='{"currency_field" : "currency"}'/>
                            <field name="balance_end_real" widget="monetary" options='{"currency_field" : "currency"}'/>
                        </group>
                    </group>

                    <notebook>
                        <page string="Transactions" name="statement_line_ids">
                            <field name="line_ids" context="{'date':date}">
                                <tree editable="bottom" string="Statement lines">
                                    <field name="sequence" readonly="1" invisible="1"/>
                                    <field name="date"/>
                                    <field name="name"/>
                                    <field name="ref"/>
                                    <field name="partner_id" on_change="onchange_partner_id(partner_id)"/>
                                    <field name="type" on_change="onchange_type(partner_id, type)"/>
                                    <field name="account_id" options='{"no_open":True}' domain="[('journal_id','=',parent.journal_id), ('company_id', '=', parent.company_id)]"/>
                                    <field name="analytic_account_id" groups="analytic.group_analytic_accounting" domain="[('company_id', '=', parent.company_id), ('type', '&lt;&gt;', 'view')]"/>
                                    <field name="amount"/>
                                </tree>
                                <form string="Statement lines" version="7.0">
                                    <group col="4">
                                        <field name="date"/>
                                        <field name="name"/>
                                        <field name="ref"/>
                                        <field name="partner_id" on_change="onchange_partner_id(partner_id)"/>
                                        <field name="type" on_change="onchange_type(partner_id, type)"/>
                                        <field name="account_id" domain="[('journal_id', '=', parent.journal_id), ('type', '&lt;&gt;', 'view'), ('company_id', '=', parent.company_id)]"/>
                                        <field name="analytic_account_id" groups="analytic.group_analytic_accounting" domain="[('company_id', '=', parent.company_id), ('type', '&lt;&gt;', 'view')]"/>
                                        <field name="amount"/>
                                        <field name="sequence" readonly="0"/>
                                    </group>
                                    <separator string="Notes"/>
                                    <field name="note"/>
                                </form>
                            </field>
                        </page>
                    </notebook>
                </sheet>
                </form>
            </field>
        </record>

        <record id="view_bank_statement_form_journal_items" model="ir.ui.view">
            <field name="name">account.bank.statement.journal.items.form.inherit</field>
            <field name="model">account.bank.statement</field>
            <field name="inherit_id" ref="view_bank_statement_form"/>
            <field name="arch" type="xml">
                <xpath expr="//div[@name='import_buttons']" position="inside">
                    <button name="button_journal_entries"
                            string="Journal Items" type="object"
                            attrs="{'invisible':[('state','!=','confirm')]}"/>
                </xpath>
            </field>
        </record>

        <record id="action_bank_statement_tree" model="ir.actions.act_window">
            <field name="name">Bank Statements</field>
            <field name="res_model">account.bank.statement</field>
            <field name="view_type">form</field>
            <field name="view_mode">tree,form,graph</field>
            <field name="domain">[('journal_id.type', '=', 'bank')]</field>
            <field name="context">{'journal_type':'bank'}</field>
            <field name="search_view_id" ref="view_bank_statement_search"/>
            <field name="help" type="html">
              <p class="oe_view_nocontent_create">
                Click to register a bank statement.
              </p><p>
                A bank statement is a summary of all financial transactions
                occurring over a given period of time on a bank account. You
                should receive this periodicaly from your bank.
              </p><p>
                OpenERP allows you to reconcile a statement line directly with
                the related sale or puchase invoices.
              </p>
            </field>
        </record>
        <record model="ir.actions.act_window.view" id="action_bank_statement_tree_bank">
            <field name="sequence" eval="1"/>
            <field name="view_mode">tree</field>
            <field name="view_id" ref="view_bank_statement_tree"/>
            <field name="act_window_id" ref="action_bank_statement_tree"/>
        </record>
        <record model="ir.actions.act_window.view" id="action_bank_statement_form_bank">
            <field name="sequence" eval="1"/>
            <field name="view_mode">form</field>
            <field name="view_id" ref="view_bank_statement_form"/>
            <field name="act_window_id" ref="action_bank_statement_tree"/>
        </record>

        <menuitem string="Bank Statements" action="action_bank_statement_tree" id="menu_bank_statement_tree" parent="menu_finance_bank_and_cash" sequence="7"/>

        <record id="action_bank_statement_draft_tree" model="ir.actions.act_window">
            <field name="name">Draft statements</field>
            <field name="res_model">account.bank.statement</field>
            <field name="view_type">form</field>
            <field name="view_mode">tree,form</field>
            <field name="domain">[('state','=','draft')]</field>
            <field name="filter" eval="True"/>
        </record>

        <!--
    Account Types
    -->
        <record id="view_account_type_search" model="ir.ui.view">
            <field name="name">account.account.type.search</field>
            <field name="model">account.account.type</field>
            <field name="arch" type="xml">
                <search string="Account Type">
                    <field name="name" filter_domain="['|', ('name','ilike',self), ('code','ilike',self)]" string="Account Type"/>
                </search>
            </field>
        </record>

        <record id="view_account_type_tree" model="ir.ui.view">
            <field name="name">account.account.type.tree</field>
            <field name="model">account.account.type</field>
            <field name="arch" type="xml">
                <tree string="Account Type">
                    <field name="name"/>
                    <field name="code"/>
                </tree>
            </field>
        </record>

        <record id="view_account_type_form" model="ir.ui.view">
            <field name="name">account.account.type.form</field>
            <field name="model">account.account.type</field>
            <field name="arch" type="xml">
                <form string="Account Type" version="7.0">
                    <group>
                        <group>
                            <field name="name"/>
                            <field name="code"/>
                        </group>
                        <group>
                            <field name="report_type"/>
                            <field name="close_method"/>
                        </group>
                    </group>
                    <separator string="Description"/>
                    <field name="note"/>
                </form>
            </field>
        </record>
        <record id="action_account_type_form" model="ir.actions.act_window">
            <field name="name">Account Types</field>
            <field name="res_model">account.account.type</field>
            <field name="view_type">form</field>
            <field name="view_mode">tree,form</field>
            <field name="search_view_id" ref="view_account_type_search"/>
            <field name="help" type="html">
              <p class="oe_view_nocontent_create">
                Click to define a new account type.
              </p><p>
                An account type is used to determine how an account is used in
                each journal. The deferral method of an account type determines
                the process for the annual closing. Reports such as the Balance
                Sheet and the Profit and Loss report use the category
                (profit/loss or balance sheet).
              </p>
            </field>
        </record>
        <menuitem action="action_account_type_form" sequence="20" id="menu_action_account_type_form" parent="account_account_menu" groups="base.group_no_one"/>
        <!--
    Entries
    -->
        <record id="view_account_move_tree" model="ir.ui.view">
            <field name="name">account.move.tree</field>
            <field name="model">account.move</field>
            <field name="arch" type="xml">
                <tree colors="blue:state == 'draft';black:state == 'posted'" string="Journal Entries">
                    <field name="name"/>
                    <field name="ref"/>
                    <field name="date"/>
                    <field name="period_id"/>
                    <field name="journal_id"/>
                    <field name="partner_id"/>
                    <field name="amount" sum="Total Amount"/>
                    <field name="state"/>
                </tree>
            </field>
        </record>

        <!--
    Reconcile
    -->

        <record id="view_move_reconcile_form" model="ir.ui.view">
            <field name="name">account.move.reconcile.form</field>
            <field name="model">account.move.reconcile</field>
            <field name="arch" type="xml">
                <form string="Journal Entry Reconcile" version="7.0">
                    <group col="4">
                        <field name="name"/>
                        <field name="create_date"/>
                        <field name="type"/>
                    </group>
                    <separator string="Reconcile Entries"/>
                    <field name="line_id"/>
                    <separator string="Partial Reconcile Entries"/>
                    <field name="line_partial_ids"/>
                </form>
            </field>
        </record>

        <!--
    Tax Codes
    -->
        <record id="view_tax_code_search" model="ir.ui.view">
            <field name="name">account.tax.code.search</field>
            <field name="model">account.tax.code</field>
            <field name="arch" type="xml">
                <search string="Account Tax Code">
                    <field name="name" filter_domain="['|', ('name','ilike',self), ('code','ilike',self)]" string="Tax Code"/>
                    <field name="parent_id"/>
                    <field name="company_id" groups="base.group_multi_company"/>
                </search>
            </field>
        </record>
        <record id="view_tax_code_tree" model="ir.ui.view">
            <field name="name">account.tax.code.tree</field>
            <field name="model">account.tax.code</field>
            <field name="field_parent">child_ids</field>
            <field name="priority">100</field>
            <field name="arch" type="xml">
                <tree string="Account Tax Code" toolbar="1">
                    <field name="name"/>
                    <field name="code"/>
                    <field name="sum_period"/>
                    <field name="sum"/>
                    <field name="company_id" groups="base.group_multi_company"/>
                </tree>
            </field>
        </record>
        <record id="view_tax_code_form" model="ir.ui.view">
            <field name="name">account.tax.code.form</field>
            <field name="model">account.tax.code</field>
            <field name="arch" type="xml">
                <form string="Account Tax Code" version="7.0">
                    <group>
                        <group col="4" colspan="2">
                            <field name="name"/>
                            <field name="code"/>
                            <field name="parent_id"/>
                            <field name="company_id" groups="base.group_multi_company"/>
                        </group>
                        <group string="Reporting Configuration">
                            <field name="notprintable"/>
                            <field name="sign"/>
                        </group>
                        <group string="Statistics">
                            <field name="sum_period"/>
                            <field name="sum"/>
                        </group>
                    </group>
                    <separator string="Description"/>
                    <field name="info"/>
                </form>
            </field>
        </record>
        <record id="action_tax_code_list" model="ir.actions.act_window">
            <field name="name">Tax codes</field>
            <field name="res_model">account.tax.code</field>
            <field name="view_type">form</field>
            <field name="view_mode">tree,form</field>
            <field name="view_id" ref="view_tax_code_tree"/>
            <field name="search_view_id" ref="view_tax_code_search"/>
            <field name="help" type="html">
              <p class="oe_view_nocontent_create">
                Click to define a new tax code.
              </p><p>
                Depending on the country, a tax code is usually a cell to fill
                in your legal tax statement. OpenERP allows you to define the
                tax structure and each tax computation will be registered in
                one or several tax code.
              </p>
            </field>
        </record>
       <menuitem id="next_id_27" name="Taxes" parent="account.menu_finance_configuration" sequence="20"/>
       <menuitem action="action_tax_code_list" id="menu_action_tax_code_list" parent="next_id_27" sequence="12" groups="base.group_no_one"/>


        <!--
    Tax
    -->
        <record id="view_tax_tree" model="ir.ui.view">
            <field name="name">account.tax.tree</field>
            <field name="model">account.tax</field>
            <field name="field_parent">child_ids</field>
            <field name="arch" type="xml">
                <tree string="Account Tax">
                    <field name="name"/>
                    <field name="price_include"/>
                    <field name="description"/>
                    <field name="company_id" widget="selection" groups="base.group_multi_company"/>
                </tree>
            </field>
        </record>
        <record id="view_account_tax_search" model="ir.ui.view">
            <field name="name">account.tax.search</field>
            <field name="model">account.tax</field>
            <field name="arch" type="xml">
                <search string="Search Taxes">
                    <field name="name" filter_domain="['|', ('name','ilike',self), ('description','ilike',self)]" string="Tax"/>
                    <field name="company_id" groups="base.group_multi_company"/>
                </search>
            </field>
        </record>
        <record id="view_tax_form" model="ir.ui.view">
            <field name="name">account.tax.form</field>
            <field name="model">account.tax</field>
            <field name="arch" type="xml">
                <form string="Account Tax" version="7.0">
                    <group>
                        <group>
                            <field name="name"/>
                            <field name="description"/>
                        </group>
                        <group>
                            <field name="type_tax_use"/>
                            <field name="company_id" widget="selection" groups="base.group_multi_company"/>
                            <field name="active"/>
                        </group>
                    </group>
                    <notebook>
                        <page string="Tax Definition">
                        <group>
                            <group string="Tax Computation">
                                <label for="type"/>
                                <div>
                                    <field name="type"/>
                                    <field name="amount" class="oe_inline"
                                        attrs="{'invisible':[('type','in',('none', 'code', 'balance'))]}"/>
                                    <label string="%%" attrs="{'invisible':[('type','&lt;&gt;','percent')]}"/>
                                </div>
                                <field name="python_compute" attrs="{'invisible':[('type','!=','code')],'required':[('type','=','code')]}"/>
                                <field name="python_compute_inv" attrs="{'invisible':[('type','!=','code')],'required':[('type','=','code')]}"/>
                                <field name="price_include"/>
                            </group>
                            <group string="Misc">
                                <field name="sequence"/>
                                <field name="include_base_amount"/>
                                <field name="child_depend"/>
                            </group>
                            <group string="Invoices">
                                  <field name="account_collected_id" domain="[('type','&lt;&gt;','view'),('type','&lt;&gt;','consolidation')]"/>
                                  <field name="account_analytic_collected_id" domain="[('type','&lt;&gt;','view'), ('company_id', '=', company_id), ('parent_id', '&lt;&gt;', False)]" groups="analytic.group_analytic_accounting"/>

                                  <field name="base_code_id"/>
                                  <field name="base_sign"/>
                                  <field name="tax_code_id"/>
                                  <field name="tax_sign"/>

                            </group>
                            <group string="Refunds">
                                  <field name="account_paid_id" domain="[('type','&lt;&gt;','view'),('type','&lt;&gt;','consolidation')]"/>
                                  <field name="account_analytic_paid_id" domain="[('type','&lt;&gt;','view'), ('company_id', '=', company_id), ('parent_id', '&lt;&gt;', False)]" groups="analytic.group_analytic_accounting"/>

                                  <field name="ref_base_code_id"/>
                                  <field name="ref_base_sign"/>
                                  <field name="ref_tax_code_id"/>
                                  <field name="ref_tax_sign"/>
                            </group>
                            <group string="Children/Sub Taxes" colspan="2">
                                <field name="child_depend" class="oe_inline"/>
                                <field name="child_ids" nolabel="1" colspan="2">
                                      <tree string="Account Tax">
                                          <field name="sequence"/>
                                          <field name="name"/>
                                          <field name="price_include"/>
                                          <field name="description"/>
                                     </tree>
                                </field>
                            </group>
                        </group>
                        </page>
                        <page string="Special Computation">
                            <group col="4">
                                <separator colspan="4" string="Applicability Options"/>
                                <field name="applicable_type"/>
                                <field name="domain"/>
                                <separator colspan="4" string="Applicable Code (if type=code)"/>
                                <field colspan="4" name="python_applicable" nolabel="1" attrs="{'readonly':[('applicable_type','=','true')], 'required':[('applicable_type','=','code')]}"/>
                            </group>
                        </page>
                    </notebook>
                </form>
              </field>
        </record>
        <record id="action_tax_form" model="ir.actions.act_window">
            <field name="name">Taxes</field>
            <field name="res_model">account.tax</field>
            <field name="view_type">form</field>
            <field name="view_id" ref="view_tax_tree"/>
            <field name="domain">[('parent_id','=',False)]</field>
        </record>
        <menuitem action="action_tax_form" id="menu_action_tax_form" parent="next_id_27"/>

        <record id="action_tax_code_tree" model="ir.actions.act_window">
            <field name="name">Chart of Taxes</field>
            <field name="res_model">account.tax.code</field>
            <field name="domain">[('parent_id','=',False)]</field>
            <field name="view_type">tree</field>
            <field name="view_id" ref="view_tax_code_tree"/>
        </record>

        <!--
    Entries lines
    -->

        <record id="view_move_line_tree_reconcile" model="ir.ui.view">
            <field name="model">account.move.line</field>
            <field eval="24" name="priority"/>
            <field name="arch" type="xml">
                <tree_account_reconciliation colors="red:state == 'draft';black:state == 'valid'" string="Journal Items to Reconcile" create="false" version="7.0">
                    <field name="date"/>
                    <field name="move_id"/>
                    <field name="ref"/>
                    <field name="name"/>
                    <field name="partner_id"/>
                    <field name="account_id"/>
                    <field name="reconcile_partial_id"/>
                    <field name="state" invisible="1"/>
                    <field name="debit" sum="Total debit"/>
                    <field name="credit" sum="Total credit"/>
                </tree_account_reconciliation>
            </field>
        </record>
<<<<<<< HEAD
        <!-- 

Sale : 

1   Journal Entry
2   Ref
3   Date
5   Partner
6   Account
7   Name
8   Due Date
11  Debit
12  Credit
13  Tax
14  Analytic Account
19  Status
20  Reconcile 

Bank : 
1   Journal Entry
2   Ref
3   Date
4   Statement
5   Partner
6   Account
7   Name
11  Debit
12  Credit
19  Status
20  Reconcile
Sale Refund : 

1   Journal Entry
2   Ref
3   Date
5   Partner
6   Account
7   Name
8   Due Date
11  Debit
12  Credit
13  Tax
14  Analytic Account
19  Status
20  Reconcile
        -->
=======

         <record id="view_move_line_quickadd_tree" model="ir.ui.view">
            <field name="model">account.move.line</field>
            <field eval="24" name="priority"/>
            <field name="arch" type="xml">
                <tree_account_move_line_quickadd colors="red:state == 'draft';black:state == 'valid'" string="Journal Items" create="true" on_write="on_create_write" version="7.0" editable="top">
                    <field name="journal_id" invisible="1"/>
                    <field name="period_id" invisible="1"/>
                    <field name="date"/>
                    <field name="move_id" required="0"/>
                    <field name="ref"/>
                    <field name="invoice"/>
                    <field name="name"/>
                    <field name="partner_id" on_change="onchange_partner_id(move_id, partner_id, account_id, debit, credit, date, journal_id)"/>
                    <field name="account_id"/>
                    <field name="reconcile_partial_id"/>
                    <field name="debit" sum="Total debit"/>
                    <field name="credit" sum="Total credit"/>
                    <field name="account_tax_id"/>
                    <field name="analytic_account_id" groups="analytic.group_analytic_accounting" domain="[('parent_id','!=',False)]"/>
                    <field name="state" invisible="1"/>
                    <field name="amount_currency" attrs="{'readonly':[('state','=','valid')]}"/>
                    <field name="currency_id" attrs="{'readonly':[('state','=','valid')]}" groups="base.group_multi_currency"/>
                </tree_account_move_line_quickadd>
            </field>
        </record>
>>>>>>> cef655e0
        <record id="view_move_line_tree" model="ir.ui.view">
            <field name="name">account.move.line.tree</field>
            <field name="model">account.move.line</field>
            <field eval="4" name="priority"/>
            <field name="arch" type="xml">
                <tree colors="red:state == 'draft';black:state == 'valid'" string="Journal Items" editable="top" on_write="on_create_write">
                    <field name="move_id"/>
                    <field name="ref"/>
                    <field name="date"/>
                    <field name="statement_id" invisible="context.get('journal_type', False) in ['sale','purchase']"/>
                    <field name="partner_id" on_change="onchange_partner_id(move_id, partner_id, account_id, debit, credit, date, journal_id)"/>
                    <field name="account_id" domain="[('journal_id','=',journal_id), ('company_id', '=', company_id)]"/>
                    <field name="name"/>
                    <field name="date_maturity" invisible="context.get('journal_type', False) in ['bank']"/>
                    <field name="debit" sum="Total debit"/>
                    <field name="credit" sum="Total credit"/>
                    <field name="account_tax_id" invisible="context.get('journal_type', False) in ['bank']"/>
                    <field name="analytic_account_id" groups="analytic.group_analytic_accounting" domain="[('parent_id','!=',False)]" invisible="context.get('journal_type', False) in ['sale','purchase']"/>
                    <field name="state" />
                    <field name="reconcile_partial_id"/>
                    <field name="reconcile_id"/>
                    <field name="invoice" invisible="context.get('journal_type', False) in ['sale','purchase','bank']"/>
                    <field name="amount_currency" attrs="{'readonly':[('state','=','valid')]}" groups="base.group_multi_currency" />
                    <field name="currency_id" attrs="{'readonly':[('state','=','valid')]}" groups="base.group_multi_currency" />
                    <field name="journal_id" invisible="1"/>
                    <field name="period_id" invisible="1"/>
                </tree>
            </field>
        </record>

        <record id="view_move_line_form" model="ir.ui.view">
            <field name="name">account.move.line.form</field>
            <field name="model">account.move.line</field>
            <field eval="2" name="priority"/>
            <field name="arch" type="xml">
                <form string="Journal Item" version="7.0">
                    <sheet>
                        <group>
                            <group>
                                <field name="name"/>
                                <field name="ref"/>
                                <field name="partner_id" on_change="onchange_partner_id(False,partner_id,account_id,debit,credit,date)"/>
                            </group>
                            <group>
                                <field name="journal_id"/>
                                <field name="period_id"/>
                                <field name="company_id" required="1" groups="base.group_multi_company"/>
                            </group>
                        </group>
                        <notebook colspan="4">
                            <page string="Information">
                                <group>
                                    <group string="Amount">
                                        <field name="account_id" domain="[('company_id', '=', company_id), ('type','&lt;&gt;','view'), ('type','&lt;&gt;','consolidation')]"/>
                                        <field name="debit"/>
                                        <field name="credit"/>
                                        <field name="quantity"/>
                                    </group>
                                    <group string="Accounting Documents">
                                        <field name="invoice" readonly="True"/>
                                        <field name="move_id" required="False"/>
                                        <field name="statement_id" readonly="True"/>
                                    </group>
                                    <group string="Dates">
                                        <field name="date"/>
                                        <field name="date_maturity"/>
                                        <field name="date_created" readonly="True"/>
                                    </group>
                                    <group string="Taxes">
                                        <field name="tax_code_id"/>
                                        <field name="tax_amount"/>
                                        <field name="account_tax_id" domain="[('parent_id','=',False)]"/>
                                    </group>
                                    <group attrs="{'readonly':[('state','=','valid')]}" string="Currency" groups="base.group_multi_currency">
                                        <field name="currency_id" invisible="1"/>
                                        <field name="amount_currency" widget="monetary" options="{'currency_field': 'currency_id'}"/>
                                    </group>
                                    <group string="Reconciliation">
                                        <field name="reconcile_id"/>
                                        <field name="reconcile_partial_id"/>
                                    </group>
                                    <group string="States">
                                        <field name="state"/>
                                        <field name="blocked"/>
                                    </group>
                                    <group groups="analytic.group_analytic_accounting" string="Analytic">
                                        <field name="analytic_account_id" domain="[('parent_id','!=',False)]"/>
                                    </group>
                                </group>
                                <field name="narration" colspan="4" nolabel="1" placeholder="Add an internal note..."/>
                            </page>
                            <page string="Analytic Lines" groups="analytic.group_analytic_accounting">
                                <field name="analytic_lines" context="{'default_general_account_id':account_id, 'default_name': name, 'default_date':date, 'amount': (debit or 0.0)-(credit or 0.0)}"/>
                            </page>
                        </notebook>
                    </sheet>
                </form>
            </field>
        </record>

        <record id="view_move_line_form2" model="ir.ui.view">
            <field name="name">account.move.line.form2</field>
            <field name="model">account.move.line</field>
            <field eval="9" name="priority"/>
            <field name="arch" type="xml">
                <form string="Journal Item" version="7.0">
                    <notebook colspan="4">
                        <page string="Information">
                            <group col="4">
                                <separator colspan="4" string="General Information"/>
                                <field name="name"/>
                                <field name="date"/>
                                <field name="journal_id" readonly="False"/>
                                <field name="period_id" readonly="False"/>
                                <field name="account_id" domain="[('type','&lt;&gt;','view'),('type','&lt;&gt;','consolidation'),('company_id', '=', company_id)]"/>
                                <field name="partner_id" on_change="onchange_partner_id(False,partner_id,account_id,debit,credit,date)"/>
                                <newline/>
                                <field name="debit"/>
                                <field name="credit"/>

                                <separator colspan="4" string="Optional Information"/>
                                <field name="currency_id" invisible="1"/>
                                <field name="amount_currency" groups="base.group_multi_currency" widget="monetary" options="{'currency_field': 'currency_id'}"/>
                                <field name="quantity"/>
                                <field name="move_id" required="False"/>
                                <newline/>
                                <field name="date_maturity"/>
                                <field name="date_created"/>
                                <field name="date_created"/>
                                <field name="blocked"/>
                                <newline/>
                                <field name="account_tax_id" domain="[('parent_id','=',False)]"/>
                                <field name="analytic_account_id" domain="[('parent_id','!=',False)]" groups="analytic.group_analytic_accounting"/>
                                <separator colspan="4" string="Status"/>
                                <newline/>
                                <field name="reconcile_id"/>
                                <field name="reconcile_partial_id"/>
                                <field name="state"/>
                            </group>
                        </page>
                        <page string="Analytic Lines" groups="analytic.group_analytic_accounting">
                            <field name="analytic_lines"/>
                        </page>
                    </notebook>
                </form>
            </field>
        </record>

        <record id="account_move_line_graph" model="ir.ui.view">
            <field name="name">account.move.line.graph</field>
            <field name="model">account.move.line</field>
            <field name="arch" type="xml">
                <graph string="Account Statistics" type="bar">
                    <field name="account_id"/>
                    <field name="debit" operator="+"/>
                    <field name="credit" operator="+"/>
                </graph>
            </field>
        </record>

        <record id="view_account_move_line_filter" model="ir.ui.view">
            <field name="name">Journal Items</field>
            <field name="model">account.move.line</field>
            <field name="arch" type="xml">
                <search string="Search Journal Items">
                    <field name="date"/>
                    <filter icon="terp-document-new" string="Unbalanced" domain="[('state','=','draft')]" help="Unbalanced Journal Items"/>
                    <separator/>
                    <filter icon="terp-document-new" string="Unposted" domain="[('move_id.state','=','draft')]" help="Unposted Journal Items"/>
                    <filter name="posted" icon="terp-camera_test" string="Posted" domain="[('move_id.state','=','posted')]" help="Posted Journal Items"/>
                    <separator/>
                    <filter icon="terp-dolar_ok!" string="Unreconciled" domain="[('reconcile_id','=',False), ('account_id.reconcile','=',True)]" help="Unreconciled Journal Items" name="unreconciled"/>
                    <separator/>
                    <filter string="Next Partner to Reconcile" help="Next Partner Entries to reconcile" name="next_partner" context="{'next_partner_only': 1}" icon="terp-gtk-jump-to-ltr" domain="[('account_id.reconcile','=',True),('reconcile_id','=',False)]"/>
                    <field name="move_id" string="Number (Move)"/>
                    <field name="account_id"/>
                    <field name="partner_id"/>
                    <field name="journal_id" context="{'journal_id':self}" widget="selection"/> <!-- it's important to keep widget='selection' in this filter viewbecause without that the value passed in the context is not the ID but the textual value (name) of the selected journal -->
                    <field name="period_id" context="{'period_id':self}" widget="selection"/> <!-- it's important to keep the widget='selection' in this field, for the same reason as explained above -->
                    <group expand="0" string="Group By...">
                        <filter string="Partner" icon="terp-partner" domain="[]" context="{'group_by':'partner_id'}"/>
                        <filter string="Journal" icon="terp-folder-orange" domain="[]" context="{'group_by':'journal_id'}"/>
                        <filter string="Account"  icon="terp-folder-green" context="{'group_by':'account_id'}"/>
                        <filter string="Period" icon="terp-go-month" domain="[]" context="{'group_by':'period_id'}"/>
                    </group>
                </search>
            </field>
        </record>

        <record id="action_account_moves_all_a" model="ir.actions.act_window">
            <field name="name">Journal Items</field>
            <field name="res_model">account.move.line</field>
            <field name="view_type">form</field>
            <field name="view_mode">tree,form</field>
            <field name="context">{}</field>
            <field name="search_view_id" ref="view_account_move_line_filter"/>
            <field name="help" type="html">
              <p class="oe_view_nocontent_create">
                Click to register a new journal item.
              </p><p>
                This view can be used by accountants in order to quickly record
                entries in OpenERP. If you want to record a supplier invoice,
                start by recording the line of the expense account. OpenERP
                will propose to you automatically the Tax related to this
                account and the counterpart "Account Payable".
              </p>
            </field>
        </record>

        <menuitem
            action="action_account_moves_all_a"
            icon="STOCK_JUSTIFY_FILL"
            id="menu_action_account_moves_all"
            parent="account.menu_finance_entries"
            sequence="1"
            groups="group_account_user"
        />

        <record id="action_account_moves_sale" model="ir.actions.act_window">
            <field name="name">Journal Items</field>
            <field name="res_model">account.move.journal</field>
            <field name="view_type">form</field>
            <field name="context">{'journal_type':'sale'}</field>
            <field name="help">This view is used by accountants in order to record entries massively in OpenERP. If you want to record a customer invoice, select the journal and the period in the search toolbar. Then, start by recording the entry line of the income account. OpenERP will propose to you automatically the Tax related to this account and the counter-part "Account receivable".</field>
        </record>
        <menuitem action="action_account_moves_sale" sequence="16" id="menu_eaction_account_moves_sale"
            parent="menu_finance_receivables" icon="STOCK_JUSTIFY_FILL" groups="group_account_user,group_account_manager"/>

        <record id="action_account_moves_purchase" model="ir.actions.act_window">
            <field name="name">Journal Items</field>
            <field name="res_model">account.move.journal</field>
            <field name="view_type">form</field>
            <field name="context">{'journal_type':'purchase'}</field>
            <field name="help">This view is used by accountants in order to record entries massively in OpenERP. If you want to record a supplier invoice, start by recording the line of the expense account, OpenERP will propose to you automatically the Tax related to this account and the counter-part "Account Payable".</field>
        </record>
        <menuitem action="action_account_moves_purchase"
            id="menu_eaction_account_moves_purchase"
            parent="menu_finance_payables"
            icon="STOCK_JUSTIFY_FILL"
            sequence="16"
            groups="group_account_user,group_account_manager"/>

        <record id="action_account_moves_bank" model="ir.actions.act_window">
            <field name="name">Journal Items</field>
            <field name="res_model">account.move.journal</field>
            <field name="view_type">form</field>
            <field name="context">{'journal_type':'bank'}</field>
            <field name="help">This view is used by accountants in order to record entries massively in OpenERP. Journal items are created by OpenERP if you use Bank Statements, Cash Registers, or Customer/Supplier payments.</field>
        </record>


        <record id="action_view_move_line" model="ir.actions.act_window">
            <field name="name">Lines to reconcile</field>
            <field name="res_model">account.move.line</field>
            <field name="view_type">form</field>
            <field name="view_mode">tree,form</field>
            <field name="domain">[('account_id.reconcile', '=', True),('reconcile_id','=',False)]</field>
            <field eval="False" name="view_id"/>
            <field eval="True" name="filter"/>
            <field name="search_view_id" ref="view_account_move_line_filter"/>
        </record>

        <record id="action_move_line_select" model="ir.actions.act_window">
            <field name="name">Journal Items</field>
            <field name="res_model">account.move.line</field>
            <field name="view_type">form</field>
            <field name="view_mode">tree,form</field>
            <field name="view_id" ref="view_move_line_tree"/>
            <field name="search_view_id" ref="view_account_move_line_filter"/>
            <field name="context">{'search_default_account_id': [active_id]}</field>
        </record>

        <record id="ir_account_move_line_select" model="ir.values">
            <field name="key2">tree_but_open</field>
            <field name="model">account.account</field>
            <field name="name">Open Journal Items</field>
            <field eval="'ir.actions.act_window,%d'%action_move_line_select" name="value"/>
        </record>
        <!--
    Account.Entry Edition
    -->

        <record id="view_move_tree" model="ir.ui.view">
            <field name="name">account.move.tree</field>
            <field name="model">account.move</field>
            <field name="arch" type="xml">
                <tree colors="blue:state == 'draft';black:state == 'posted'" string="Journal Entries">
                    <field name="name"/>
                    <field name="ref"/>
                    <field name="date"/>
                    <field name="period_id"/>
                    <field name="journal_id"/>
                    <field name="partner_id"/>
                    <field name="amount" sum="Total Amount"/>
                    <field name="to_check"/>
                    <field name="state"/>
                </tree>
            </field>
        </record>
        <record id="view_move_form" model="ir.ui.view">
            <field name="name">account.move.form</field>
            <field name="model">account.move</field>
            <field name="arch" type="xml">
                <form string="Account Entry" version="7.0">
                <header>
                    <button name="button_validate" states="draft" string="Post" type="object" class="oe_highlight" groups="account.group_account_invoice"/>
                    <button name="button_cancel" states="posted" string="Cancel" type="object" groups="account.group_account_invoice"/>
                    <field name="state" widget="statusbar"/>
                </header>
                <sheet string="Journal Entries" >
                    <label for="name" class="oe_edit_only" attrs="{'invisible':[('name','=','/')]}"/>
                    <h1>
                        <field name="name" readonly="True" attrs="{'invisible':[('name','=','/')]}"/>
                    </h1>
                    <group>
                        <group>
                            <field name="journal_id"/>
                            <field name="period_id"/>
                            <field name="company_id" required="1" groups="base.group_multi_company"/>
                            <field name="partner_id" invisible="1"/>
                        </group>
                        <group>
                            <field name="ref"/>
                            <field name="date"/>
                            <field name="to_check"/>
                            <field name="amount" invisible="1"/>
                        </group>
                    </group>
                    <notebook>
                        <page string="Journal Items">
                            <field name="balance" invisible="1"/>
                            <field name="line_id" widget="one2many_list"
                              on_change="onchange_line_id(line_id)"
                              context="{'balance': balance , 'journal': journal_id }">
                                <form string="Journal Item" version="7.0">
                                    <group col="6" colspan="4">
                                        <field name="name"/>
                                        <field name="ref"/>
                                        <field name="partner_id" on_change="onchange_partner_id(False,partner_id,account_id,debit,credit,date)"/>

                                        <field name="journal_id"/>
                                        <field name="period_id"/>
                                        <field name="company_id" required="1" groups="base.group_multi_company"/>
                                    </group>
                                    <notebook colspan="4">
                                        <page string="Information">
                                            <group>
                                                <group string="Amount">
                                                    <field name="account_id" domain="[('company_id', '=', parent.company_id), ('type','&lt;&gt;','view'),('type','&lt;&gt;','consolidation')]"/>
                                                    <field name="debit"/>
                                                    <field name="credit"/>
                                                    <field name="quantity"/>
                                                </group>

                                                <group string="Accounting Documents">
                                                    <field name="invoice"/>
                                                    <field name="move_id" required="False"/>
                                                    <field name="statement_id"/>
                                                </group>

                                                <group string="Dates">
                                                    <field name="date"/>
                                                    <field name="date_maturity"/>
                                                    <field name="date_created"/>
                                                </group>

                                                <group string="Taxes">
                                                    <field name="tax_code_id"/>
                                                    <field name="tax_amount"/>
                                                    <field name="account_tax_id" domain="[('parent_id','=',False)]"/>
                                                </group>

                                                <group string="Currency" groups="base.group_multi_currency">
                                                    <field name="currency_id"/>
                                                    <field name="amount_currency"/>
                                                </group>

                                                <group string="Reconciliation">
                                                    <field name="reconcile_id"/>
                                                    <field name="reconcile_partial_id"/>
                                                </group>

                                                <group string="States">
                                                    <field name="state"/>
                                                    <field name="blocked"/>
                                                </group>

                                                <group groups="analytic.group_analytic_accounting" string="Analytic">
                                                    <field name="analytic_account_id" domain="[('parent_id','!=',False)]"/>
                                                </group>
                                            </group>
                                            <separator string="Internal Note"/>
                                            <field name="narration"/>
                                        </page>
                                        <page string="Analytic Lines" groups="analytic.group_analytic_accounting">
                                            <field colspan="4" name="analytic_lines" nolabel="1" context="{'default_general_account_id':account_id, 'default_name': name, 'default_date':date, 'amount': (debit or 0.0)-(credit or 0.0)}"/>
                                        </page>
                                    </notebook>
                                </form>
                                <tree colors="blue:state == 'draft';black:state == 'posted'" editable="top" string="Journal Items">
                                    <field name="ref"/>
                                    <field name="invoice"/>
                                    <field name="name"/>
                                    <field name="partner_id" on_change="onchange_partner_id(False,partner_id,account_id,debit,credit,parent.date,parent.journal_id)"/>
                                    <field name="account_id" domain="[('journal_id','=',parent.journal_id),('company_id', '=', parent.company_id)]"/>
                                    <field name="date_maturity"/>
                                    <field name="debit" sum="Total Debit"/>
                                    <field name="credit" sum="Total Credit"/>
                                    <field name="analytic_account_id" domain="[('parent_id','!=',False)]" groups="analytic.group_analytic_accounting"/>
                                    <field name="amount_currency"/>
                                    <field name="currency_id" groups="base.group_multi_currency"/>
                                    <field name="tax_code_id"/>
                                    <field name="tax_amount"/>
                                    <field name="state"/>
                                    <field name="reconcile_id"/>
                                    <field name="reconcile_partial_id"/>
                                </tree>
                            </field>
                            <field name="narration" colspan="4" placeholder="Add an internal note..." nolabel="1" height="50"/>
                        </page>
                    </notebook>
                    </sheet>
                </form>
            </field>
        </record>

        <record id="view_account_move_filter" model="ir.ui.view">
            <field name="name">account.move.select</field>
            <field name="model">account.move</field>
            <field name="arch" type="xml">
                <search string="Search Move">
                    <field name="name" filter_domain="['|', ('name','ilike',self), ('ref','ilike',self)]" string="Move"/>
                    <field name="date"/>
                    <filter icon="terp-document-new" string="Unposted" domain="[('state','=','draft')]" help="Unposted Journal Entries"/>
                    <filter icon="terp-camera_test" string="Posted" domain="[('state','=','posted')]" help="Posted Journal Entries"/>
                    <separator/>
                    <filter icon="terp-gtk-jump-to-ltr" string="To Review" domain="[('to_check','=',True)]" help="Journal Entries to Review"/>
                    <field name="partner_id"/>
                    <field name="journal_id"/>
                    <field name="period_id"/>
                    <group expand="0" string="Group By...">
                        <filter string="Partner" icon="terp-partner" domain="[]" context="{'group_by':'partner_id'}"/>
                        <filter string="Journal" icon="terp-folder-orange" domain="[]" context="{'group_by':'journal_id'}"/>
                        <filter string="States" icon="terp-stock_effects-object-colorize" domain="[]" context="{'group_by':'state'}"/>
                        <filter string="Period" icon="terp-go-month" domain="[]" context="{'group_by':'period_id'}"/>
                        <filter string="Date" icon="terp-go-month" domain="[]" context="{'group_by':'date'}"/>
                    </group>
                </search>
            </field>
        </record>

        <record id="action_move_journal_line" model="ir.actions.act_window">
            <field name="name">Journal Entries</field>
            <field name="res_model">account.move</field>
            <field name="view_type">form</field>
            <field name="view_mode">tree,form</field>
            <field name="view_id" ref="view_move_tree"/>
            <field name="search_view_id" ref="view_account_move_filter"/>
            <field name="help" type="html">
              <p class="oe_view_nocontent_create">
                Click to create a journal entry.
              </p><p>
                A journal entry consists of several journal items, each of
                which is either a debit or a credit transaction.
              </p><p>
                OpenERP automatically creates one journal entry per accounting
                document: invoice, refund, supplier payment, bank statements,
                etc. So, you should record journal entries manually only/mainly
                for miscellaneous operations.
              </p>
            </field>
        </record>

        <menuitem
            icon="STOCK_JUSTIFY_FILL"
            action="action_move_journal_line"
            id="menu_action_move_journal_line_form"
            parent="account.menu_finance_entries"
            groups="group_account_user"
            sequence="5"/>

        <record id="action_move_line_form" model="ir.actions.act_window">
            <field name="name">Entries</field>
            <field name="type">ir.actions.act_window</field>
            <field name="res_model">account.move</field>
            <field name="view_type">form</field>
            <field name="view_id" ref="view_move_tree"/>
            <field name="search_view_id" ref="view_account_move_filter"/>
        </record>

        <act_window
            id="act_account_move_to_account_move_line_open"
            name="Journal Items"
            context="{'search_default_move_id':[active_id], 'default_move_id': active_id}"
            res_model="account.move.line"
            src_model="account.move"/>

        <record id="action_move_line_search" model="ir.actions.act_window">
            <field name="name">Journal Items</field>
            <field name="res_model">account.move.line</field>
            <field name="view_type">form</field>
            <field name="view_mode">tree,form</field>
            <field name="view_id" ref="view_move_line_tree"/>
            <field name="search_view_id" ref="view_account_move_line_filter"/>
        </record>
        <record id="action_move_line_search_view1" model="ir.actions.act_window.view">
            <field eval="10" name="sequence"/>
            <field name="view_mode">tree</field>
            <field name="view_id" ref="view_move_line_tree"/>
            <field name="act_window_id" ref="action_move_line_search"/>
        </record>
        <record id="action_move_line_search_view2" model="ir.actions.act_window.view">
            <field eval="11" name="sequence"/>
            <field name="view_mode">form</field>
            <field name="act_window_id" ref="action_move_line_search"/>
        </record>

        <record id="action_account_manual_reconcile" model="ir.actions.act_window">
            <field name="context">{'search_default_unreconciled': 1,'view_mode':True}</field>
            <field name="name">Journal Items to Reconcile</field>
            <field name="res_model">account.move.line</field>
            <field name="view_id" ref="view_move_line_tree_reconcile"/>
            <field name="view_mode">tree_account_reconciliation</field>
            <field name="help" type="html">
                <p>
                    No journal items found.
                </p>
            </field>
        </record>

        <record id="action_account_manual_account_move_line_quickadd" model="ir.actions.act_window">
            <field name="context">{'view_mode':True,'journal_type':'bank'}</field>
            <field name="name">Quick Journal Items</field>
            <field name="res_model">account.move.line</field>
            <field name="view_id" ref="view_move_line_quickadd_tree"/>
            <field name="view_mode">tree_account_move_line_quickadd</field>
            <field name="help" type="html">
              <p class="oe_view_nocontent_create">
                Click to register a new journal item.
              </p><p>
                This view can be used by accountants in order to quickly record
                entries in OpenERP. If you want to record a supplier invoice,
                start by recording the line of the expense account. OpenERP
                will propose to you automatically the Tax related to this
                account and the counterpart "Account Payable".
              </p>
            </field>
        </record>

        <menuitem
             name="Quick Journal Items"
             action="action_account_manual_account_move_line_quickadd"
             id="menu_manual_account_move_line_quickadd"
             sequence="2"
             parent="account.menu_finance_entries"/>

        <menuitem
             name="Journal Items to Reconcile"
             action="action_account_manual_reconcile"
             id="menu_manual_reconcile_bank"
             sequence="20"
             parent="account.menu_finance_bank_and_cash"/>

        <menuitem
             name="Manual Reconciliation"
             action="action_account_manual_reconcile"
             id="menu_manual_reconcile"
             parent="account.periodical_processing_reconciliation"/>


        <act_window
            id="act_account_acount_move_line_open"
            name="Entries"
            context="{'search_default_account_id':[active_id], 'search_default_unreconciled':0, 'default_account_id': active_id}"
            res_model="account.move.line"
            src_model="account.account"/>

        <act_window
            id="act_account_acount_move_line_open_unreconciled"
            name="Unreconciled Entries"
            res_model="account.move.line"
            context="{'search_default_account_id':[active_id], 'search_default_unreconciled':1, 'default_account_id': active_id}"
            src_model="account.account"/>

        <act_window
            domain="[('reconcile_id', '=', active_id)]"
            id="act_account_acount_move_line_reconcile_open"
            name="Reconciled entries"
            res_model="account.move.line"
            src_model="account.move.reconcile"/>


        <!--
    TODO:
        Print Journal (and change state)
        Close Journal (and verify that there is no draft Entry Lines)
-->

        <record id="view_journal_period_tree" model="ir.ui.view">
            <field name="name">account.journal.period.tree</field>
            <field name="model">account.journal.period</field>
            <field name="arch" type="xml">
                <tree colors="blue:state == 'draft';gray:state == 'done';black:state == 'printed'" string="Journals">
                    <field icon="icon" name="fiscalyear_id"/>
                    <field name="period_id"/>
                    <field name="journal_id"/>
                    <field name="state"/>
                    <field name="company_id" groups="base.group_multi_company"/>
                </tree>
            </field>
        </record>
        <record id="action_account_journal_period_tree" model="ir.actions.act_window">
            <field name="name">Journals</field>
            <field name="res_model">account.journal.period</field>
            <field name="view_type">tree</field>
        </record>

        <!--
        # Account Models
        -->

        <record id="view_model_line_tree" model="ir.ui.view">
            <field name="name">account.model.line.tree</field>
            <field name="model">account.model.line</field>
            <field name="arch" type="xml">
                <tree string="Journal Entry Model Line" editable="bottom">
                    <field name="sequence"/>
                    <field name="name"/>
                    <field name="account_id" domain="[('type','&lt;&gt;','view'),('type','&lt;&gt;','consolidation'), ('company_id', '=', parent.company_id)]"/>
                    <field name="analytic_account_id" groups="analytic.group_analytic_accounting"/>
                    <field name="partner_id"/>
                    <field name="debit"/>
                    <field name="credit"/>
                    <field name="date_maturity"/>
                </tree>
            </field>
        </record>


        <record id="view_model_line_form" model="ir.ui.view">
            <field name="name">account.model.line.form</field>
            <field name="model">account.model.line</field>
            <field name="arch" type="xml">
                <form string="Journal Entry Model Line" version="7.0">
                    <group col="4">
                        <field colspan="4" name="name"/>
                        <field name="sequence"/>
                        <field name="account_id" domain="[('type','&lt;&gt;','view'), ('type','&lt;&gt;','consolidation'), ('company_id', '=', parent.company_id)]"/>
                        <field name="analytic_account_id" groups="analytic.group_analytic_accounting"/>
                        <field name="partner_id"/>
                        <field name="debit"/>
                        <field name="credit"/>
                        <field name="quantity"/>
                        <field name="date_maturity"/>
                    </group>
                </form>
            </field>
        </record>

        <record id="view_model_form" model="ir.ui.view">
            <field name="name">account.model.form</field>
            <field name="model">account.model</field>
            <field name="arch" type="xml">
                <form string="Journal Entry Model" version="7.0">
                    <group col="4">
                        <field name="name"/>
                        <field name="journal_id" on_change="onchange_journal_id(journal_id)"/>
                        <field name="company_id" widget="selection" groups="base.group_multi_company"/>
                    </group>

                    <field name="lines_id" widget="one2many_list"/>
                    <separator string="Legend"/>
                    <field name="legend"/>
                    <button name="%(action_account_use_model_create_entry)d" string="Create entries" type="action" icon="gtk-execute"/>
                </form>
            </field>
        </record>

        <record id="view_model_tree" model="ir.ui.view">
            <field name="name">account.model.tree</field>
            <field name="model">account.model</field>
            <field name="arch" type="xml">
                <tree string="Journal Entry Model">
                    <field name="name"/>
                    <field name="journal_id"/>
                    <field name="company_id" groups="base.group_multi_company"/>
                </tree>
            </field>
        </record>

        <record id="view_model_search" model="ir.ui.view">
            <field name="name">account.model.search</field>
            <field name="model">account.model</field>
            <field name="arch" type="xml">
                <search string="Journal Entry Model">
                    <field name="name" string="Journal Entry Model"/>
                    <filter string="Sale" icon="terp-camera_test" domain="[('journal_id.type', '=', 'sale')]"/>
                    <filter string="Purchase" icon="terp-purchase" domain="[('journal_id.type', '=', 'purchase')]"/>
                    <field name="journal_id"/>
                    <field name="company_id" groups="base.group_multi_company"/>
                    <group expand="0" string="Group By...">
                        <filter string="Journal" icon="terp-folder-orange" domain="[]" context="{'group_by':'journal_id'}"/>
                    </group>
                </search>
            </field>
        </record>

        <record id="action_model_form" model="ir.actions.act_window">
            <field name="name">Recurring Models</field>
            <field name="res_model">account.model</field>
            <field name="view_type">form</field>
            <field name="view_mode">tree,form</field>
            <field name="search_view_id" ref="view_model_search"/>
        </record>
        <menuitem
            action="action_model_form" id="menu_action_model_form" sequence="5"
            parent="account.menu_configuration_misc"/>

        <!--
            # Payment Terms
        -->

        <record id="view_payment_term_line_tree" model="ir.ui.view">
            <field name="name">account.payment.term.line.tree</field>
            <field name="model">account.payment.term.line</field>
            <field name="arch" type="xml">
                <tree string="Payment Term">
                    <field name="sequence"/>
                    <field name="name"/>
                    <field name="value"/>
                    <field name="value_amount"/>
                    <field name="days"/>
                    <field name="days2"/>
                </tree>
            </field>
        </record>


        <record id="view_payment_term_line_form" model="ir.ui.view">
            <field name="name">account.payment.term.line.form</field>
            <field name="model">account.payment.term.line</field>
            <field name="arch" type="xml">
                <form string="Payment Term" version="7.0">
                    <group>
                        <field name="name"/>
                        <field name="sequence"/>
                    </group>
                    <group>
                        <group string="Amount Computation">
                            <field name="value"/>
                            <field name="value_amount" attrs="{'readonly':[('value','=','balance')]}"/>
                        </group>
                        <group string="Due Date Computation">
                            <field name="days"/>
                            <field name="days2"/>
                        </group>
                    </group>

                    <separator string="Example"/>
                    <label string="At 14 net days 2 percent, remaining amount at 30 days end of month."/>
                    <group>
                        <label string="Line 1:" colspan="2"/>
                        <label string="  Valuation: Percent"/>
                        <label string="  Number of Days: 14"/>
                        <label string="  Value amount: 0.02"/>
                        <label string="  Day of the Month: 0"/>
                    </group>
                    <group>
                        <label string="Line 2:" colspan="2"/>
                        <label string="  Valuation: Balance"/>
                        <label string="  Number of Days: 30"/>
                        <label string="  Value amount: n.a"/>
                        <label string="  Day of the Month= -1"/>
                    </group>
                </form>
            </field>
        </record>

        <record id="view_payment_term_search" model="ir.ui.view">
            <field name="name">account.payment.term.search</field>
            <field name="model">account.payment.term</field>
            <field name="arch" type="xml">
                <search string="Payment Term">
                    <field name="name" string="Payment Term"/>
                    <field name="active"/>
                </search>
            </field>
        </record>

        <record id="view_payment_term_form" model="ir.ui.view">
            <field name="name">account.payment.term.form</field>
            <field name="model">account.payment.term</field>
            <field name="arch" type="xml">
                <form string="Payment Term" version="7.0">
                    <group col="4">
                        <field name="name"/>
                        <field name="active"/>
                    </group>
                    <field name="note" placeholder="Note for the invoice..."/>
                    <separator string="Computation"/>
                    <field name="line_ids"/>
                </form>
            </field>
        </record>

        <record id="action_payment_term_form" model="ir.actions.act_window">
            <field name="name">Payment Terms</field>
            <field name="res_model">account.payment.term</field>
            <field name="view_type">form</field>
            <field name="view_mode">tree,form</field>
            <field name="search_view_id" ref="view_payment_term_search"/>
        </record>
        <menuitem action="action_payment_term_form"
            id="menu_action_payment_term_form" parent="menu_configuration_misc"/>

        <!--
        # Account Subscriptions
        -->

        <record id="view_subscription_line_form" model="ir.ui.view">
            <field name="name">account.subscription.line.form</field>
            <field name="model">account.subscription.line</field>
            <field name="arch" type="xml">
                <form string="Subscription lines" version="7.0">
                    <group>
                        <field name="date"/>
                        <field name="move_id"/>
                    </group>
                </form>
            </field>
        </record>

        <record id="view_subscription_line_tree" model="ir.ui.view">
            <field name="name">account.subscription.line.tree</field>
            <field name="model">account.subscription.line</field>
            <field name="arch" type="xml">
                <tree string="Subscription lines">
                    <field name="date"/>
                    <field name="move_id"/>
                </tree>
            </field>
        </record>

        <record id="view_subscription_tree" model="ir.ui.view">
            <field name="name">account.subscription.tree</field>
            <field name="model">account.subscription</field>
            <field name="arch" type="xml">
                <tree colors="blue:state == 'draft';gray:state == 'done';black:state == 'running'" string="Entry Subscription">
                    <field name="name"/>
                    <field name="model_id"/>
                    <field name="ref"/>
                    <field name="date_start"/>
                    <field name="state"/>
                </tree>
            </field>
        </record>

        <record id="view_subscription_search" model="ir.ui.view">
            <field name="name">account.subscription.search</field>
            <field name="model">account.subscription</field>
            <field name="arch" type="xml">
                <search string="Entry Subscription">
                    <field name="name" string="Account Subscription"/>
                    <field name="date_start"/>
                    <filter icon="terp-document-new" string="Draft" domain="[('state','=','draft')]" help="Draft Subscription"/>
                    <filter icon="terp-camera_test" string="Running" domain="[('state','=','running')]" help="Running Subscription"/>
                    <field name="model_id"/>
                    <group expand="0" string="Group By...">
                        <filter string="Model" icon="terp-folder-orange" domain="[]" context="{'group_by':'model_id'}"/>
                        <filter string="Status" icon="terp-stock_effects-object-colorize" domain="[]" context="{'group_by':'state'}"/>
                    </group>
                </search>
            </field>
        </record>

        <record id="view_subscription_form" model="ir.ui.view">
            <field name="name">account.subscription.form</field>
            <field name="model">account.subscription</field>
            <field name="arch" type="xml">
                <form string="Recurring" version="7.0">
                    <header>
                        <button name="state_draft" states="done" string="Set to Draft" type="object"  icon="gtk-convert" />
                        <button name="compute" states="draft" string="Compute" type="object" icon="terp-stock_format-scientific" class="oe_highlight"/>
                        <button name="remove_line" states="running" string="Remove Lines" type="object" icon="gtk-remove" class="oe_highlight"/>
                        <field name="state" widget="statusbar" statusbar_visible="draft,running,done"/>
                    </header>
                    <sheet>
                        <group>
                            <group>
                                <field name="name"/>
                                <field name="model_id"/>
                                <field name="ref"/>
                            </group>
                            <group>
                                <field name="date_start"/>
                                <field name="period_type"/>
                                <field name="period_nbr"/>
                                <field name="period_total"/>
                            </group>
                        </group>
                        <separator string="Subscription Lines"/>
                        <field name="lines_id" widget="one2many_list"/>
                    </sheet>
                </form>
            </field>
        </record>
        <record id="action_subscription_form" model="ir.actions.act_window">
            <field name="name">Recurring Lines</field>
            <field name="res_model">account.subscription</field>
            <field name="view_type">form</field>
            <field name="view_mode">tree,form</field>
            <field name="search_view_id" ref="view_subscription_search"/>
            <field name="help" type="html">
              <p class="oe_view_nocontent_create">
                Click to define a new recurring entry.
              </p><p>
                A recurring entry occurs on a recurrent basis from a specific
                date, i.e. corresponding to the signature of a contract or an
                agreement with a customer or a supplier. You can create such
                entries to automate the postings in the system.
              </p>
            </field>
        </record>
        <menuitem
            name="Define Recurring Entries" action="action_subscription_form"
            id="menu_action_subscription_form" sequence="1"
            parent="account.menu_finance_recurrent_entries"/>

        <record id="action_subscription_form_running" model="ir.actions.act_window">
            <field name="name">Running Subscriptions</field>
            <field name="res_model">account.subscription</field>
            <field name="view_type">form</field>
            <field name="view_mode">tree,form</field>
            <field name="domain">[('state','=','running')]</field>
            <field name="filter" eval="True"/>
        </record>

        <record id="action_subscription_form_new" model="ir.actions.act_window">
            <field name="name">New Subscription</field>
            <field name="res_model">account.subscription</field>
            <field name="view_type">form</field>
            <field name="view_mode">form,tree</field>
            <field name="view_id" ref="view_subscription_form"/>
        </record>

        <record id="view_subscription_line_form_complete" model="ir.ui.view">
            <field name="name">account.subscription.line.form</field>
            <field name="model">account.subscription.line</field>
            <field eval="20" name="priority"/>
            <field name="arch" type="xml">
                <form string="Subscription lines" version="7.0">
                    <group col="4">
                        <field name="subscription_id"/>
                        <field name="date"/>
                        <field name="move_id"/>
                    </group>
                </form>
            </field>
        </record>

        <record id="action_move_line_tree1" model="ir.actions.act_window">
            <field name="name">Journal Items</field>
            <field name="res_model">account.move.line</field>
            <field name="view_type">form</field>
            <field name="view_mode">tree,form</field>
            <field name="domain">[('account_id','child_of', [active_id]),('state','&lt;&gt;','draft')]</field>
            <field name="context">{'account_id':active_id}</field>
        </record>

        <record id="view_move_line_tax_tree" model="ir.ui.view">
            <field name="name">account.move.line.tax.tree</field>
            <field name="model">account.move.line</field>
            <field eval="4" name="priority"/>
            <field name="arch" type="xml">
                <tree colors="red:state == 'draft';black:state == 'valid'" string="Journal Items">
                    <field name="date"/>
                    <field name="move_id"/>
                    <field name="statement_id" string="St."/>
                    <field name="name"/>
                    <field name="partner_id"/>
                    <field name="account_id"/>
                    <field name="tax_code_id"/>
                    <field name="tax_amount"/>
                    <field name="debit" sum="Total debit"/>
                    <field name="credit" sum="Total credit"/>
                    <field name="account_tax_id"/>
                    <field name="analytic_account_id" domain="[('parent_id','!=',False)]" groups="analytic.group_analytic_accounting"/>
                    <field name="state" invisible="1"/>
                </tree>
            </field>
        </record>

        <record id="action_tax_code_line_open" model="ir.actions.act_window">
            <field name="name">Journal Items</field>
            <field name="res_model">account.move.line</field>
            <field name="view_type">form</field>
            <field name="view_mode">tree,form</field>
            <field name="view_id" ref="view_move_line_tax_tree"/>
            <field name="domain">[('tax_code_id','child_of',active_id),('state','&lt;&gt;','draft')]</field>
        </record>
        <record id="ir_open_tax_move_line" model="ir.values">
            <field name="key2">tree_but_open</field>
            <field name="model">account.tax.code</field>
            <field name="name">Tax Details</field>
            <field eval="'ir.actions.act_window,%d'%action_tax_code_line_open" name="value"/>
        </record>


        <!--
    # Admin config
    -->

        <act_window
           id="act_account_journal_2_account_bank_statement"
           name="Bank statements"
           context="{'search_default_journal_id': active_id, 'default_journal_id': active_id}"
           res_model="account.bank.statement"
           src_model="account.journal"/>

        <act_window
           id="act_account_journal_2_account_move_line"
           name="Journal Items"
           context="{'search_default_journal_id':active_id, 'default_journal_id': active_id}"
           res_model="account.move.line"
           src_model="account.journal"/>

        <act_window
            context="{'search_default_unreconciled':True, 'search_default_partner_id':[active_id], 'default_partner_id': active_id}"
            domain="[('account_id.reconcile', '=', True),('account_id.type', 'in', ['receivable', 'payable'])]"
            id="act_account_partner_account_move_all"
            name="Receivables &amp; Payables"
            res_model="account.move.line"
            src_model="res.partner"/>

        <act_window context="{'search_default_partner_id':[active_id], 'default_partner_id': active_id}" id="act_account_partner_account_move" name="Journal Items" res_model="account.move.line" src_model="res.partner" groups="account.group_account_user"/>

        <record id="view_account_addtmpl_wizard_form" model="ir.ui.view">
            <field name="name">Create Account</field>
            <field name="model">account.addtmpl.wizard</field>
            <field name="arch" type="xml">
                <form string="Create Account" version="7.0">
                    <header>
                        <button icon="gtk-ok" name="action_create" string="Add" type="object" class="oe_highlight"  />
                    </header>
                    <separator col="4" colspan="4" string="Create an Account Based on this Template"/>
                    <field name="cparent_id"/>
                </form>
            </field>
        </record>

        <act_window domain="[]" id="action_account_addtmpl_wizard_form"
            name="Create Account"
            target="new"
            res_model="account.addtmpl.wizard"
            context="{'tmpl_ids': active_id}"
            src_model="account.account.template"
            view_type="form" view_mode="form"/>

        <!-- Account Templates -->
        <menuitem
            id="account_template_folder"
            name="Templates"
            parent="menu_finance_accounting"
            groups="account.group_account_manager"/>
        <menuitem
            id="account_template_taxes"
            name="Taxes"
            parent="account_template_folder"
            sequence="2"/>
        <menuitem
            id="account_template_accounts"
            name="Accounts"
            parent="account_template_folder"
            sequence="1"/>


        <record id="view_account_template_form" model="ir.ui.view">
            <field name="name">account.account.template.form</field>
            <field name="model">account.account.template</field>
            <field name="arch" type="xml">
                <form string="Account Template" version="7.0">
                    <notebook>
                        <page string="General Information">
                            <group col="4">
                                <field name="name"/>
                                <field name="code"/>
                                <newline/>
                                <field name="parent_id"/>
                                <field name="shortcut"/>
                                <field name="type"/>
                                <field name="user_type"/>

                                <field name="currency_id" groups="base.group_multi_currency"/>
                                <field name="reconcile"/>
                                <field name="chart_template_id"/>
                            </group>
                            <separator string="Default Taxes"/>
                            <field name="tax_ids"/>
                        </page>
                        <page string="Notes">
                            <field name="note"/>
                        </page>
                    </notebook>
                </form>
            </field>
        </record>

        <record id="view_account_template_tree" model="ir.ui.view">
            <field name="name">account.account.template.tree</field>
            <field name="model">account.account.template</field>
            <field name="arch" type="xml">
                <tree string="Account Template">
                    <field name="code"/>
                    <field name="name"/>
                    <field name="type" invisible="1"/>
                    <field name="user_type" invisible="1"/>
                </tree>
            </field>
        </record>

        <record id="view_account_template_search" model="ir.ui.view">
            <field name="name">account.account.template.search</field>
            <field name="model">account.account.template</field>
            <field name="arch" type="xml">
                <search string="Search Account Templates">
                    <field name="name" filter_domain="['|', ('name','ilike',self), ('code','ilike',self)]" string="Account Template"/>
                    <filter icon="terp-sale" string="Receivale Accounts" domain="[('type','=','receivable')]"/>
                    <filter icon="terp-purchase" string="Payable Accounts" domain="[('type','=','payable')]"/>
                    <field name="parent_id"/>
                    <field name="user_type"/>
                    <field name="type"/>
                    <group expand="0" string="Group By...">
                        <filter string="Internal Type" icon="terp-stock_symbol-selection" domain="[]" context="{'group_by':'type'}"/>
                        <filter string="Account Type" icon="terp-stock_symbol-selection" domain="[]" context="{'group_by':'user_type'}"/>
                   </group>
                </search>
            </field>
        </record>

        <record id="action_account_template_form" model="ir.actions.act_window">
            <field name="name">Account Templates</field>
            <field name="res_model">account.account.template</field>
            <field name="view_type">form</field>
            <field name="view_mode">tree,form</field>
            <field name="search_view_id" ref="view_account_template_search"/>
        </record>

        <menuitem action="action_account_template_form" id="menu_action_account_template_form" parent="account_template_accounts"/>

        <!-- Chart of Accounts Templates -->

        <record id="view_account_chart_template_form" model="ir.ui.view">
            <field name="name">account.chart.template.form</field>
            <field name="model">account.chart.template</field>
            <field name="arch" type="xml">
                <form string="Chart of Accounts Template" version="7.0">
                    <group col="4">
                        <field name="name"/>
                        <field name="account_root_id" attrs="{'required': [('parent_id', '=', False)]}"/>
                        <field name="bank_account_view_id" attrs="{'required': [('parent_id', '=', False)]}"/>
                        <field name="tax_code_root_id" attrs="{'required': [('parent_id', '=', False)]}"/>
                        <field name="parent_id" />
                        <!--<field name="code_digits" />-->
                        <field name="visible" />
                        <field name="complete_tax_set" />
                    </group>
                    <separator string="Default Taxes" colspan="4"/>
                    <field name="tax_template_ids" colspan="4"  nolabel="1"/>
                    <separator string="Properties" colspan="4"/>
                    <group col="4">
                        <field name="property_account_receivable" domain="[('id', 'child_of', [account_root_id])]"/>
                        <field name="property_account_payable" domain="[('id', 'child_of', [account_root_id])]"/>
                        <field name="property_account_expense_categ" domain="[('id', 'child_of', [account_root_id])]"/>
                        <field name="property_account_income_categ" domain="[('id', 'child_of', [account_root_id])]" />
                        <field name="property_account_expense" domain="[('id', 'child_of', [account_root_id])]"/>
                        <field name="property_account_income" domain="[('id', 'child_of', [account_root_id])]"/>
                        <field name="property_account_income_opening" domain="[('id', 'child_of', [account_root_id])]"/>
                        <field name="property_account_expense_opening" domain="[('id', 'child_of', [account_root_id])]"/>
                    </group>
                </form>
            </field>
        </record>
        <record id="view_account_chart_template_seacrh" model="ir.ui.view">
            <field name="name">account.chart.template.search</field>
            <field name="model">account.chart.template</field>
            <field name="arch" type="xml">
                <search string="Search Chart of Account Templates">
                    <field name="name" string="Account Template"/>
                    <field name="account_root_id"/>
                    <field name="bank_account_view_id"/>
                    <group expand="0" string="Group By...">
                        <filter string="Root Account" icon="terp-folder-orange" domain="[]" context="{'group_by':'account_root_id'}"/>
                        <filter string="Bank Account" icon="terp-folder-orange" domain="[]" context="{'group_by':'bank_account_view_id'}"/>
                        <filter string="Receivable Account" icon="terp-sale" domain="[]" context="{'group_by':'property_account_receivable'}"/>
                        <filter string="Payable Account" icon="terp-purchase" domain="[]" context="{'group_by':'property_account_payable'}"/>
                        <filter string="Income Account" icon="terp-sale" domain="[]" context="{'group_by':'property_account_income_categ'}"/>
                        <filter string="Expense Account" icon="terp-purchase" domain="[]" context="{'group_by':'property_account_expense_categ'}"/>
                    </group>
                </search>
            </field>
        </record>
        <record id="view_account_chart_template_tree" model="ir.ui.view">
            <field name="name">account.chart.template.tree</field>
            <field name="model">account.chart.template</field>
            <field name="arch" type="xml">
                <tree string="Chart of Accounts Template">
                    <field name="name"/>
                    <field name="account_root_id"/>
                    <field name="tax_code_root_id"/>
                    <field name="bank_account_view_id"/>
                    <field name="property_account_receivable" invisible="1"/>
                    <field name="property_account_payable" invisible="1"/>
                    <field name="property_account_expense_categ" invisible="1"/>
                    <field name="property_account_income_categ" invisible="1"/>
                </tree>
            </field>
        </record>
        <record id="action_account_chart_template_form" model="ir.actions.act_window">
            <field name="name">Chart of Accounts Templates</field>
            <field name="res_model">account.chart.template</field>
            <field name="view_type">form</field>
            <field name="view_mode">tree,form</field>
        </record>

        <menuitem action="action_account_chart_template_form" id="menu_action_account_chart_template_form" parent="account_template_accounts" sequence="1"/>

        <!-- Account Tax Templates -->

        <record id="view_account_tax_template_form" model="ir.ui.view">
            <field name="name">account.tax.template.form</field>
            <field name="model">account.tax.template</field>
            <field name="arch" type="xml">
                <form string="Account Tax Template" version="7.0">
                    <group col="4">
                        <field name="name"/>
                        <field name="description"/>
                        <field name="chart_template_id"/>
                        <field name="type"/>
                        <field name="type_tax_use"/>
                        <field name="price_include"/>
                    </group>
                    <notebook>
                        <page string="Tax Definition">
                            <group col="4">
                                <field name="applicable_type"/>
                                <field name="amount" attrs="{'readonly':[('type','=','none'),('type','=','code')]}"/>
                                <field name="include_base_amount"/>
                                <field name="domain"/>
                                <newline/>
                                <field name="account_collected_id"/>
                                <label colspan="2" string="Keep empty to use the income account"/>
                                <field name="account_paid_id"/>
                                <label colspan="2" string="Keep empty to use the expense account"/>
                                <field name="child_depend"/>
                                <field name="sequence"/>
                            </group>
                        </page>
                        <page string="Tax Declaration">
                            <group col="4">
                                <separator colspan="4" string="Invoices"/>
                                <field name="base_code_id"/>
                                <field name="base_sign"/>
                                <field name="tax_code_id"/>
                                <field name="tax_sign"/>

                                <separator colspan="4" string="Credit Notes"/>
                                <field name="ref_base_code_id"/>
                                <field name="ref_base_sign"/>
                                <field name="ref_tax_code_id"/>
                                <field name="ref_tax_sign"/>
                            </group>
                        </page>
                        <page string="Special Computation">
                            <separator string="Compute Code (if type=code)"/>
                            <field name="python_compute" attrs="{'readonly':[('type','!=','code')]}"/>
                            <separator string="Compute Code for Taxes Included Prices"/>
                            <field name="python_compute_inv"/>
                            <separator string="Applicable Code (if type=code)"/>
                            <field name="python_applicable" attrs="{'readonly':[('applicable_type','=','true')]}"/>
                        </page>
                    </notebook>
                </form>
            </field>
        </record>
        <record id="view_account_tax_template_tree" model="ir.ui.view">
            <field name="name">account.tax.template.tree</field>
            <field name="model">account.tax.template</field>
            <field name="arch" type="xml">
                <tree string="Account Tax Template">
                    <field name="name" />
                    <field name="description"/>
                </tree>
            </field>
        </record>
        <record id="view_account_tax_template_search" model="ir.ui.view">
            <field name="name">account.tax.template.search</field>
            <field name="model">account.tax.template</field>
            <field name="arch" type="xml">
                <search string="Search Tax Templates">
                    <field name="name" filter_domain="['|', ('name','ilike',self), ('description','ilike',self)]" string="Tax Template"/>
                    <filter icon="terp-sale" string="Sale" domain="[('type_tax_use','=','sale')]" help="Taxes used in Sales"/>
                    <filter icon="terp-purchase" string="Purchase" domain="[('type_tax_use','=','purchase')]" help="Taxes used in Purchases"/>
                    <field name="chart_template_id"/>
                </search>
            </field>
        </record>

        <record id="action_account_tax_template_form" model="ir.actions.act_window">
            <field name="name">Tax Templates</field>
            <field name="res_model">account.tax.template</field>
            <field name="view_type">form</field>
            <field name="view_mode">tree,form</field>
            <field name="search_view_id" ref="view_account_tax_template_search"/>
        </record>

        <menuitem action="action_account_tax_template_form" id="menu_action_account_tax_template_form" parent="account_template_taxes" sequence="13"/>

        <!-- Account Tax Code Templates -->
        <record id="view_tax_code_template_tree" model="ir.ui.view">
            <field name="name">account.tax.code.template.tree</field>
            <field name="model">account.tax.code.template</field>
            <field name="field_parent">child_ids</field>
            <field name="arch" type="xml">
                <tree string="Account Tax Code Template" toolbar="1">
                    <field name="name"/>
                    <field name="code"/>
                    <field name="parent_id" invisible="1"/>
                </tree>
            </field>
        </record>

        <record id="view_tax_code_template_search" model="ir.ui.view">
            <field name="name">account.tax.code.template.search</field>
            <field name="model">account.tax.code.template</field>
            <field name="arch" type="xml">
                <search string="Search tax template">
                    <field name="name" filter_domain="['|', ('name','ilike',self), ('code','ilike',self)]" string="Tax Template"/>
                    <field name="parent_id"/>
                    <group expand="0" string="Group By...">
                        <filter string="Parent Code" icon="terp-folder-orange" domain="[]" context="{'group_by':'parent_id'}"/>
                    </group>
                </search>
            </field>
        </record>

        <record id="view_tax_code_template_form" model="ir.ui.view">
            <field name="name">account.tax.code.template.form</field>
            <field name="model">account.tax.code.template</field>
            <field name="arch" type="xml">
                <form string="Account Tax Code Template" version="7.0">
                    <group col="4">
                        <field name="name"/>
                        <field name="code"/>
                        <field name="parent_id"/>
                        <field name="sign"/>
                    </group>
                    <separator string="Description"/>
                    <field name="info"/>
                </form>
            </field>
        </record>

        <record id="action_account_tax_code_template_form" model="ir.actions.act_window">
            <field name="name">Tax Code Templates</field>
            <field name="res_model">account.tax.code.template</field>
            <field name="view_type">form</field>
            <field name="view_mode">tree,form</field>
            <field name="search_view_id" ref="view_tax_code_template_search"/>
        </record>
        <menuitem action="action_account_tax_code_template_form" id="menu_action_account_tax_code_template_form" parent="account_template_taxes" sequence="14"/>


        <!--  Wizard for Multi Charts of Accounts -->

        <record id="view_wizard_multi_chart" model="ir.ui.view">
            <field name="name">Set Your Accounting Options</field>
            <field name="model">wizard.multi.charts.accounts</field>
            <field name="inherit_id" ref="base.res_config_view_base"/>
            <field name="arch" type="xml">
                <form position="attributes" version="7.0">
                    <attribute name="string">Accounting Application Configuration</attribute>
                </form>
                <group string="res_config_contents" position="replace">
                    <field name="only_one_chart_template" invisible="1"/>
                    <field name="complete_tax_set" invisible="1"/>
                    <group col="1">
                        <group attrs="{'invisible': [('only_one_chart_template','=',True)]}">
                            <field name="chart_template_id" widget="selection" on_change="onchange_chart_template_id(chart_template_id)" domain="[('visible','=', True)]"/>
                        </group>
                        <group groups="base.group_multi_company">
                            <field name="company_id" widget="selection" on_change="onchange_company_id(company_id)"/> <!-- we assume that this wizard will be run only by administrators and as this field may cause problem if hidden (because of the default company of the user removed from the selection because already configured), we simply choosed to remove the group "multi company" of it -->
                        </group>
                        <group>
                            <field name="currency_id" class="oe_inline"/>
                            <field name="sale_tax" attrs="{'invisible': [('complete_tax_set', '!=', True)]}" domain="[('chart_template_id', '=', chart_template_id),('parent_id','=',False),('type_tax_use','in',('sale','all'))]"/>
                            <label for="sale_tax_rate" string="Sale Tax" attrs="{'invisible': [('complete_tax_set', '=', True)]}"/>
                            <div attrs="{'invisible': [('complete_tax_set', '=', True)]}">
                                <field name="sale_tax_rate" class="oe_inline" on_change="onchange_tax_rate(sale_tax_rate)"/> %%
                            </div>
                            <field name="purchase_tax" attrs="{'invisible': [('complete_tax_set', '!=', True)]}" domain="[('chart_template_id', '=', chart_template_id),('parent_id','=',False),('type_tax_use','in',('purchase', 'all'))]"/>
                            <label for="purchase_tax_rate" string="Purchase Tax" attrs="{'invisible': [('complete_tax_set', '=', True)]}"/>
                            <div attrs="{'invisible': [('complete_tax_set', '=', True)]}">
                                <field name="purchase_tax_rate" class="oe_inline"/> %%
                            </div>
                        </group>
                        <group groups="account.group_account_user">
                            <field name="code_digits"/>
                        </group>
                    </group>
                </group>
            </field>
        </record>

        <record id="action_wizard_multi_chart" model="ir.actions.act_window">
            <field name="name">Set Your Accounting Options</field>
            <field name="type">ir.actions.act_window</field>
            <field name="res_model">wizard.multi.charts.accounts</field>
            <field name="view_id" ref="view_wizard_multi_chart"/>
            <field name="view_type">form</field>
            <field name="view_mode">form</field>
            <field name="target">new</field>
        </record>

        <record id="account_account_graph" model="ir.ui.view">
            <field name="name">account.account.graph</field>
            <field name="model">account.account</field>
            <field name="arch" type="xml">
                <graph string="Account Statistics" type="bar">
                    <field name="name"/>
                    <field name="balance" operator="+"/>
                </graph>
            </field>
         </record>

         <!-- Fiscal Position Templates -->

        <record id="view_account_position_template_search" model="ir.ui.view">
            <field name="name">account.fiscal.position.template.search</field>
            <field name="model">account.fiscal.position.template</field>
            <field name="arch" type="xml">
                <search string="Fiscal Position">
                    <field name="name" string="Fiscal Position Template"/>
                </search>
            </field>
        </record>

        <record id="view_account_position_template_form" model="ir.ui.view">
            <field name="name">account.fiscal.position.template.form</field>
            <field name="model">account.fiscal.position.template</field>
            <field name="arch" type="xml">
                <form string="Fiscal Position Template" version="7.0">
                    <group col="4">
                        <field name="name"/>
                        <field name="chart_template_id"/>
                    </group>
                    <field name="tax_ids">
                        <tree string="Taxes Mapping" editable="bottom">
                            <field name="tax_src_id" domain="[('parent_id','=',False)]"/>
                            <field name="tax_dest_id" domain="[('parent_id','=',False)]"/>
                        </tree>
                        <form string="Taxes Mapping" version="7.0">
                            <field name="tax_src_id" domain="[('parent_id','=',False)]"/>
                            <field name="tax_dest_id" domain="[('parent_id','=',False)]"/>
                        </form>
                    </field>
                    <field name="account_ids">
                        <tree string="Accounts Mapping" editable="bottom">
                            <field name="account_src_id"/>
                            <field name="account_dest_id"/>
                        </tree>
                        <form string="Accounts Mapping" version="7.0">
                            <field name="account_src_id"/>
                            <field name="account_dest_id"/>
                        </form>
                    </field>
                </form>
            </field>
        </record>
        <record id="view_account_position_template_tree" model="ir.ui.view">
            <field name="name">account.fiscal.position.template.tree</field>
            <field name="model">account.fiscal.position.template</field>
            <field name="arch" type="xml">
                <tree string="Fiscal Position">
                    <field name="name"/>
                </tree>
            </field>
        </record>

        <record id="action_account_fiscal_position_template_form" model="ir.actions.act_window">
            <field name="name">Fiscal Position Templates</field>
            <field name="res_model">account.fiscal.position.template</field>
            <field name="view_type">form</field>
            <field name="view_mode">tree,form</field>
            <field name="search_view_id" ref="view_account_position_template_search"/>
        </record>

        <menuitem
            action="action_account_fiscal_position_template_form"
            id="menu_action_account_fiscal_position_form_template"
            parent="account_template_taxes" sequence="20"/>

        <!-- Cash Statement -->
        <record id="view_cash_statement_tree" model="ir.ui.view">
            <field name="name">account.bank.statement.tree</field>
            <field name="model">account.bank.statement</field>
            <field name="arch" type="xml">
                <tree colors="red:balance_end_real!=balance_end;blue:state=='draft' and (balance_end_real==balance_end);black:state == 'open'" string="Statement">
                    <field name="name"/>
                    <field name="date"/>
                    <field name="period_id"/>
                    <field name="journal_id"/>
                    <field name="balance_start"/>
                    <field name="balance_end_real"/>
                    <field name="balance_end" invisible="1" />
                    <field name="state"/>
                </tree>
            </field>
        </record>

        <record id="view_bank_statement_form2" model="ir.ui.view">
            <field name="name">account.bank.statement.form</field>
            <field name="model">account.bank.statement</field>
            <field name="arch" type="xml">
                <form string="Statement" version="7.0">
                <header>
                    <button name="button_confirm_cash" states="open" string="Close CashBox" type="object" class="oe_highlight"/>
                    <button name="button_open" states="draft" string="Open CashBox" type="object" class="oe_highlight"/>
                    <button name="button_cancel" states="confirm,open" string="Cancel" type="object"/>
                    <field name="state" widget="statusbar" nolabel="1" statusbar_visible="draft,confirm"/>
                </header>
                <sheet string="Statement">
                    <label for="name" class="oe_edit_only" attrs="{'invisible':[('name','=','/')]}"/>
                    <h1><field name="name" class="oe_inline" attrs="{'invisible':[('name','=','/')]}"/></h1>
                    <group>
                        <group>
                            <field name="journal_id" on_change="onchange_journal_id(journal_id)" widget="selection" domain="[('type', '=', 'cash')]" />
                            <field name="user_id" readonly="1" string="Responsible"/>
                            <field name="total_entry_encoding"/>
                            <field name='company_id' widget="selection" groups="base.group_multi_company" />
                        </group>
                        <group>
                            <field name="date" attrs="{'readonly':[('state','!=','draft')]}"  on_change="onchange_date(date, company_id)"/>
                            <field name="closing_date" readonly="1"/>
                            <field name="period_id" class="oe_inline"/>
                            <field name="currency" invisible="1"/>
                        </group>
                    </group>
                    <notebook>
                        <page string="Cash Transactions" attrs="{'invisible': [('state','=','draft')]}">
                            <field name="line_ids" context="{'date':date}">
                                <tree editable="bottom" string="Statement lines">
                                    <field name="sequence" invisible="1"/>
                                    <field name="date"/>
                                    <field name="name"/>
                                    <field name="ref"/>
                                    <field name="partner_id" on_change="onchange_partner_id(partner_id)"/>
                                    <field name="type" on_change="onchange_type(partner_id, type)"/>
                                    <field domain="[('journal_id','=',parent.journal_id), ('company_id', '=', parent.company_id)]" name="account_id"/>
                                    <field name="analytic_account_id" domain="[('company_id', '=', parent.company_id), ('type', '&lt;&gt;', 'view')]" groups="analytic.group_analytic_accounting" />
                                    <field name="amount"/>
                                </tree>
                                <form string="Statement lines" version="7.0">
                                    <group col="4">
                                        <field name="date"/>
                                        <field name="name"/>
                                        <field name="ref"/>
                                        <field name="partner_id" on_change="onchange_partner_id(partner_id)"/>
                                        <field name="type" on_change="onchange_type(partner_id, type)"/>
                                        <field domain="[('journal_id', '=', parent.journal_id), ('type', '&lt;&gt;', 'view'), ('company_id', '=', parent.company_id)]" name="account_id"/>
                                        <field name="analytic_account_id" domain="[('company_id', '=', parent.company_id), ('type', '&lt;&gt;', 'view')]" groups="analytic.group_analytic_accounting" />
                                        <field name="amount"/>
                                        <field name="sequence"/>
                                    </group>
                                    <separator string="Notes"/>
                                    <field name="note"/>
                                </form>
                            </field>
                        </page>
                        <page string="Cash Control">
                            <group col="2" expand="1">
                                <field name="opening_details_ids" nolabel="1" colspan="4" attrs="{'invisible' : [('state', '!=', 'draft')]}">
                                    <tree string="Opening Cashbox Lines" editable="bottom">
                                        <field name="pieces"/>
                                        <field name="number_opening" string="Opening Unit Numbers" on_change="on_change_sub_opening(pieces, number_opening, parent.balance_end)"/>
                                        <field name="subtotal_opening" string="Opening Subtotal"/>
                                    </tree>
                                </field>
                                <field name="closing_details_ids" nolabel="1" colspan="4" attrs="{'invisible' : [('state', '=', 'draft')]}">
                                    <tree string="Closing Cashbox Lines" editable="bottom">
                                        <field name="pieces" readonly="1" />
                                        <field name="number_opening" string="Opening Unit Numbers" readonly="1" />
                                        <field name="subtotal_opening" string="Opening Subtotal" readonly="1" />

                                        <field name="number_closing" string="Closing Unit Numbers" on_change="on_change_sub_closing(pieces, number_closing, parent.balance_end)"/>
                                        <field name="subtotal_closing" string="Closing Subtotal"/>
                                    </tree>
                                </field>
                            </group>
                        </page>
                        <page string="Journal Entries" attrs="{'invisible': [('state','!=','confirm')]}">
                            <field name="move_line_ids" string="Journal Entries"/>
                        </page>
                    </notebook>
                    <group col="6" colspan="4">
                        <group col="2" colspan="2">
                            <separator string="Opening Balance" colspan="4"/>
                            <field name="balance_start" readonly="1" string="Opening Cash Control" widget="monetary" options="{'currency_field': 'currency_id'}"/>
                            <field name="last_closing_balance" readonly="1" string="Last Closing Balance" widget="monetary" options="{'currency_field': 'currency_id'}"/>
                            <field name="total_entry_encoding" widget="monetary" options="{'currency_field': 'currency_id'}"/>
                        </group>
                        <group string="Closing Balance">
                            <field name="balance_end" widget="monetary" options="{'currency_field': 'currency_id'}"/>
                        </group>
                    </group>
                </sheet>
                </form>
            </field>
        </record>
        <record id="account_cash_statement_graph" model="ir.ui.view">
            <field name="name">account.bank.statement.graph</field>
            <field name="model">account.bank.statement</field>
            <field name="arch" type="xml">
                <graph string="Account Statistics" type="bar">
                    <field name="date"/>
                    <field name="balance_start" operator="+"/>
                    <field name="balance_end" operator="+"/>
                </graph>
            </field>
         </record>
        <record id="action_view_bank_statement_tree" model="ir.actions.act_window">
            <field name="name">Cash Registers</field>
            <field name="type">ir.actions.act_window</field>
            <field name="res_model">account.bank.statement</field>
            <field name="view_type">form</field>
            <field name="view_mode">tree,form,graph</field>
            <field name="view_id" ref="view_cash_statement_tree"/>
            <field name="search_view_id" ref="view_account_bank_statement_filter"/>
            <field name="domain">[('journal_id.type', '=', 'cash')]</field>
            <field name="context">{'journal_type':'cash'}</field>
            <field name="help" type="html">
              <p class="oe_view_nocontent_create">
                Click to create a new cash log.
              </p><p>
                A Cash Register allows you to manage cash entries in your cash
                journals. This feature provides an easy way to follow up cash
                payments on a daily basis. You can enter the coins that are in
                your cash box, and then post entries when money comes in or
                goes out of the cash box.
              </p>
            </field>
        </record>
        <record model="ir.actions.act_window.view" id="act_cash_statement1_all">
            <field name="sequence" eval="1"/>
            <field name="view_mode">tree</field>
            <field name="view_id" ref="view_cash_statement_tree"/>
            <field name="act_window_id" ref="action_view_bank_statement_tree"/>
        </record>
        <record model="ir.actions.act_window.view" id="act_cash_statement2_all">
            <field name="sequence" eval="1"/>
            <field name="view_mode">form</field>
            <field name="view_id" ref="view_bank_statement_form2"/>
            <field name="act_window_id" ref="action_view_bank_statement_tree"/>
        </record>
        <record model="ir.actions.act_window.view" id="act_cash_statement3_all">
            <field name="sequence" eval="1"/>
            <field name="view_mode">graph</field>
            <field name="view_id" ref="account_cash_statement_graph"/>
            <field name="act_window_id" ref="action_view_bank_statement_tree"/>
        </record>
        <menuitem action="action_view_bank_statement_tree" id="journal_cash_move_lines"
            parent="menu_finance_bank_and_cash"/>

        <menuitem id="menu_account_customer" name="Customers"
            parent="menu_finance_receivables"
            action="base.action_partner_customer_form" sequence="100"/>

        <menuitem id="menu_account_supplier" name="Suppliers"
            parent="menu_finance_payables"
            action="base.action_partner_supplier_form" sequence="100"/>

        <!--
            Account Reports
        -->

        <record id="view_account_financial_report_form" model="ir.ui.view">
            <field name="name">account.financial.report.form</field>
            <field name="model">account.financial.report</field>
            <field name="arch" type="xml">
                <form string="Account Report" version="7.0">
                    <group col="4">
                        <field name="name"/>
                        <field name="parent_id"/>
                        <field name="sequence"/>
                        <field name="type"/>
                        <field name="sign"/>
                        <field name="style_overwrite"/>
                    </group>
                    <notebook>
                        <page string="Report">
                            <group>
                                <field name="display_detail" attrs="{'invisible': [('type','not in',['accounts','account_type'])]}"/>
                                <field name="account_report_id" attrs="{'invisible': [('type', '!=', 'account_report')]}"/>
                            </group>
                            <field name="account_ids" attrs="{'invisible': [('type', '!=', 'accounts')]}"/>
                            <field name="account_type_ids" attrs="{'invisible': [('type', '!=', 'account_type')]}"/>
                        </page>
                    </notebook>
                </form>
            </field>
        </record>

        <record id="view_account_financial_report_tree" model="ir.ui.view">
            <field name="name">account.financial.report.tree</field>
            <field name="model">account.financial.report</field>
            <field name="arch" type="xml">
                <tree string="Account Report">
                    <field name="name"/>
                    <field name="parent_id" invisible="1"/>
                    <field name="type"/>
                    <field name="account_report_id"/>
                </tree>
            </field>
        </record>

        <record id="view_account_financial_report_search" model="ir.ui.view">
            <field name="name">account.financial.report.search</field>
            <field name="model">account.financial.report</field>
            <field name="arch" type="xml">
                <search string="Account Report">
                    <field name="name" string="Account Report"/>
                    <field name="type"/>
                    <field name="account_report_id"/>
                    <group expand="0" string="Group By...">
                        <filter string="Parent Report" icon="terp-folder-orange" domain="" context="{'group_by':'parent_id'}"/>
                        <filter string="Report Type" icon="terp-stock_symbol-selection" domain="[]" context="{'group_by':'type'}"/>
                    </group>
                </search>
            </field>
        </record>

        <record id="action_account_financial_report_tree" model="ir.actions.act_window">
            <field name="name">Financial Reports</field>
            <field name="type">ir.actions.act_window</field>
            <field name="res_model">account.financial.report</field>
            <field name="view_type">form</field>
            <field name="view_mode">tree,form</field>
            <field name="search_view_id" ref="view_account_financial_report_search"/>
            <field name="view_id" ref="view_account_financial_report_tree"/>
        </record>

        <menuitem id="menu_account_financial_reports_tree" name="Account Reports" parent="menu_account_reports" action="action_account_financial_report_tree"/>

        <record id="view_account_report_tree_hierarchy" model="ir.ui.view">
            <field name="name">account.report.hierarchy</field>
            <field name="model">account.financial.report</field>
            <field name="field_parent">children_ids</field>
            <field name="arch" type="xml">
                <tree string="Account Reports Hierarchy">
                    <field name="name"/>
                    <field name="type"/>
                    <field name="parent_id" invisible="1"/>
                    <field name="account_report_id"/>
                </tree>
            </field>
        </record>
        <record id="action_account_report_tree_hierarchy" model="ir.actions.act_window">
            <field name="name">Financial Reports Hierarchy</field>
            <field name="res_model">account.financial.report</field>
            <field name="view_type">tree</field>
            <field name="view_id" ref="view_account_report_tree_hierarchy"/>
            <field name="domain">[('parent_id','=',False)]</field>
        </record>

        <menuitem id="menu_account_report_tree_hierarchy" name="Account Reports Hierarchy"
                  parent="menu_account_reports" action="action_account_report_tree_hierarchy"/>

    </data>
</openerp><|MERGE_RESOLUTION|>--- conflicted
+++ resolved
@@ -489,7 +489,6 @@
                             <group>
                                 <group>
                                     <field name="user_id"/>
-                                    <field name="view_id" widget="selection"/>
                                     <field name="sequence_id" required="0"/>
                                 </group>
                                 <group>
@@ -1063,105 +1062,31 @@
                 </tree_account_reconciliation>
             </field>
         </record>
-<<<<<<< HEAD
-        <!-- 
-
-Sale : 
-
-1   Journal Entry
-2   Ref
-3   Date
-5   Partner
-6   Account
-7   Name
-8   Due Date
-11  Debit
-12  Credit
-13  Tax
-14  Analytic Account
-19  Status
-20  Reconcile 
-
-Bank : 
-1   Journal Entry
-2   Ref
-3   Date
-4   Statement
-5   Partner
-6   Account
-7   Name
-11  Debit
-12  Credit
-19  Status
-20  Reconcile
-Sale Refund : 
-
-1   Journal Entry
-2   Ref
-3   Date
-5   Partner
-6   Account
-7   Name
-8   Due Date
-11  Debit
-12  Credit
-13  Tax
-14  Analytic Account
-19  Status
-20  Reconcile
-        -->
-=======
-
-         <record id="view_move_line_quickadd_tree" model="ir.ui.view">
-            <field name="model">account.move.line</field>
-            <field eval="24" name="priority"/>
-            <field name="arch" type="xml">
-                <tree_account_move_line_quickadd colors="red:state == 'draft';black:state == 'valid'" string="Journal Items" create="true" on_write="on_create_write" version="7.0" editable="top">
-                    <field name="journal_id" invisible="1"/>
-                    <field name="period_id" invisible="1"/>
-                    <field name="date"/>
-                    <field name="move_id" required="0"/>
-                    <field name="ref"/>
-                    <field name="invoice"/>
-                    <field name="name"/>
-                    <field name="partner_id" on_change="onchange_partner_id(move_id, partner_id, account_id, debit, credit, date, journal_id)"/>
-                    <field name="account_id"/>
-                    <field name="reconcile_partial_id"/>
-                    <field name="debit" sum="Total debit"/>
-                    <field name="credit" sum="Total credit"/>
-                    <field name="account_tax_id"/>
-                    <field name="analytic_account_id" groups="analytic.group_analytic_accounting" domain="[('parent_id','!=',False)]"/>
-                    <field name="state" invisible="1"/>
-                    <field name="amount_currency" attrs="{'readonly':[('state','=','valid')]}"/>
-                    <field name="currency_id" attrs="{'readonly':[('state','=','valid')]}" groups="base.group_multi_currency"/>
-                </tree_account_move_line_quickadd>
-            </field>
-        </record>
->>>>>>> cef655e0
+
         <record id="view_move_line_tree" model="ir.ui.view">
             <field name="name">account.move.line.tree</field>
             <field name="model">account.move.line</field>
             <field eval="4" name="priority"/>
             <field name="arch" type="xml">
-                <tree colors="red:state == 'draft';black:state == 'valid'" string="Journal Items" editable="top" on_write="on_create_write">
-                    <field name="move_id"/>
+                <tree colors="red:state == 'draft';black:state == 'valid'" string="Journal Items" create="true" on_write="on_create_write" version="7.0" editable="top">
+                    <field name="date"/>
+                    <field name="name"/>
                     <field name="ref"/>
-                    <field name="date"/>
-                    <field name="statement_id" invisible="context.get('journal_type', False) in ['sale','purchase']"/>
+                    <field name="statement_id" invisible="1"/>
                     <field name="partner_id" on_change="onchange_partner_id(move_id, partner_id, account_id, debit, credit, date, journal_id)"/>
-                    <field name="account_id" domain="[('journal_id','=',journal_id), ('company_id', '=', company_id)]"/>
-                    <field name="name"/>
-                    <field name="date_maturity" invisible="context.get('journal_type', False) in ['bank']"/>
-                    <field name="debit" sum="Total debit"/>
-                    <field name="credit" sum="Total credit"/>
-                    <field name="account_tax_id" invisible="context.get('journal_type', False) in ['bank']"/>
-                    <field name="analytic_account_id" groups="analytic.group_analytic_accounting" domain="[('parent_id','!=',False)]" invisible="context.get('journal_type', False) in ['sale','purchase']"/>
-                    <field name="state" />
+                    <field name="account_id" options='{"no_open":True}' domain="[('journal_id','=',journal_id), ('company_id', '=', company_id)]"/>
+                    <field name="date_maturity" invisible="context.get('journal_type', False) not in ['sale','sale_refund','purchase','purchase_refund']"/>
+                    <field name="account_tax_id" options='{"no_open":True}' invisible="context.get('journal_type', False) not in ['sale','sale_refund','purchase','purchase_refund','general']"/>
+                    <field name="analytic_account_id" groups="analytic.group_analytic_accounting" domain="[('type','not in',['view','template'])]" invisible="not context.get('analytic_journal_id',False)"/>
+                    <field name="move_id" required="0"/>
+                    <field name="debit" sum="Total Debit"/>
+                    <field name="credit" sum="Total Credit"/>
                     <field name="reconcile_partial_id"/>
                     <field name="reconcile_id"/>
-                    <field name="invoice" invisible="context.get('journal_type', False) in ['sale','purchase','bank']"/>
-                    <field name="amount_currency" attrs="{'readonly':[('state','=','valid')]}" groups="base.group_multi_currency" />
-                    <field name="currency_id" attrs="{'readonly':[('state','=','valid')]}" groups="base.group_multi_currency" />
+                    <field name="invoice" invisible="1"/>
+                    <field name="amount_currency" readonly="True" invisible="not context.get('currency',False)"/>
+                    <field name="currency_id" readonly="True" invisible="not context.get('currency',False)" />
+                    <field name="state" />
                     <field name="journal_id" invisible="1"/>
                     <field name="period_id" invisible="1"/>
                 </tree>
@@ -1331,8 +1256,8 @@
             <field name="name">Journal Items</field>
             <field name="res_model">account.move.line</field>
             <field name="view_type">form</field>
-            <field name="view_mode">tree,form</field>
-            <field name="context">{}</field>
+            <field name="view_mode">tree_account_move_line_quickadd</field>
+            <field name="context">{'journal_type':'general','view_mode':True}</field>
             <field name="search_view_id" ref="view_account_move_line_filter"/>
             <field name="help" type="html">
               <p class="oe_view_nocontent_create">
@@ -1355,39 +1280,6 @@
             sequence="1"
             groups="group_account_user"
         />
-
-        <record id="action_account_moves_sale" model="ir.actions.act_window">
-            <field name="name">Journal Items</field>
-            <field name="res_model">account.move.journal</field>
-            <field name="view_type">form</field>
-            <field name="context">{'journal_type':'sale'}</field>
-            <field name="help">This view is used by accountants in order to record entries massively in OpenERP. If you want to record a customer invoice, select the journal and the period in the search toolbar. Then, start by recording the entry line of the income account. OpenERP will propose to you automatically the Tax related to this account and the counter-part "Account receivable".</field>
-        </record>
-        <menuitem action="action_account_moves_sale" sequence="16" id="menu_eaction_account_moves_sale"
-            parent="menu_finance_receivables" icon="STOCK_JUSTIFY_FILL" groups="group_account_user,group_account_manager"/>
-
-        <record id="action_account_moves_purchase" model="ir.actions.act_window">
-            <field name="name">Journal Items</field>
-            <field name="res_model">account.move.journal</field>
-            <field name="view_type">form</field>
-            <field name="context">{'journal_type':'purchase'}</field>
-            <field name="help">This view is used by accountants in order to record entries massively in OpenERP. If you want to record a supplier invoice, start by recording the line of the expense account, OpenERP will propose to you automatically the Tax related to this account and the counter-part "Account Payable".</field>
-        </record>
-        <menuitem action="action_account_moves_purchase"
-            id="menu_eaction_account_moves_purchase"
-            parent="menu_finance_payables"
-            icon="STOCK_JUSTIFY_FILL"
-            sequence="16"
-            groups="group_account_user,group_account_manager"/>
-
-        <record id="action_account_moves_bank" model="ir.actions.act_window">
-            <field name="name">Journal Items</field>
-            <field name="res_model">account.move.journal</field>
-            <field name="view_type">form</field>
-            <field name="context">{'journal_type':'bank'}</field>
-            <field name="help">This view is used by accountants in order to record entries massively in OpenERP. Journal items are created by OpenERP if you use Bank Statements, Cash Registers, or Customer/Supplier payments.</field>
-        </record>
-
 
         <record id="action_view_move_line" model="ir.actions.act_window">
             <field name="name">Lines to reconcile</field>
@@ -1667,32 +1559,6 @@
                 </p>
             </field>
         </record>
-
-        <record id="action_account_manual_account_move_line_quickadd" model="ir.actions.act_window">
-            <field name="context">{'view_mode':True,'journal_type':'bank'}</field>
-            <field name="name">Quick Journal Items</field>
-            <field name="res_model">account.move.line</field>
-            <field name="view_id" ref="view_move_line_quickadd_tree"/>
-            <field name="view_mode">tree_account_move_line_quickadd</field>
-            <field name="help" type="html">
-              <p class="oe_view_nocontent_create">
-                Click to register a new journal item.
-              </p><p>
-                This view can be used by accountants in order to quickly record
-                entries in OpenERP. If you want to record a supplier invoice,
-                start by recording the line of the expense account. OpenERP
-                will propose to you automatically the Tax related to this
-                account and the counterpart "Account Payable".
-              </p>
-            </field>
-        </record>
-
-        <menuitem
-             name="Quick Journal Items"
-             action="action_account_manual_account_move_line_quickadd"
-             id="menu_manual_account_move_line_quickadd"
-             sequence="2"
-             parent="account.menu_finance_entries"/>
 
         <menuitem
              name="Journal Items to Reconcile"
