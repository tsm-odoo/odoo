--- conflicted
+++ resolved
@@ -2942,7 +2942,6 @@
             acc_cash_id  = obj_acc.create(cr,uid,vals)
 
             #create the bank journal
-<<<<<<< HEAD
             analitical_bank_ids = analytic_journal_obj.search(cr,uid,[('type','=','situation')])
             analitical_journal_bank = analitical_bank_ids and analitical_bank_ids[0] or False
 
@@ -2953,18 +2952,6 @@
             vals_journal['company_id'] =  company_id
             vals_journal['analytic_journal_id'] = analitical_journal_bank
 
-=======
-            analytical_bank_ids = analytic_journal_obj.search(cr,uid,[('type','=','situation')])
-            analytical_journal_bank = analytical_bank_ids and analytical_bank_ids[0] or False
-            vals_journal = {
-                'name': vals['name'],
-                'code': _('BNK') + str(current_num),
-                'type': line.account_type == 'cash' and 'cash' or 'bank',
-                'company_id': company_id,
-                'analytic_journal_id': False,
-                'currency_id': False,
-            }
->>>>>>> 1e681a15
             if line.currency_id:
                 vals_journal['view_id'] = view_id_cur
                 vals_journal['currency'] = line.currency_id.id
