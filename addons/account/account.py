# -*- coding: utf-8 -*-
##############################################################################
#
#    OpenERP, Open Source Management Solution
#    Copyright (C) 2004-2010 Tiny SPRL (<http://tiny.be>).
#
#    This program is free software: you can redistribute it and/or modify
#    it under the terms of the GNU Affero General Public License as
#    published by the Free Software Foundation, either version 3 of the
#    License, or (at your option) any later version.
#
#    This program is distributed in the hope that it will be useful,
#    but WITHOUT ANY WARRANTY; without even the implied warranty of
#    MERCHANTABILITY or FITNESS FOR A PARTICULAR PURPOSE.  See the
#    GNU Affero General Public License for more details.
#
#    You should have received a copy of the GNU Affero General Public License
#    along with this program.  If not, see <http://www.gnu.org/licenses/>.
#
##############################################################################

import time
from datetime import datetime
from dateutil.relativedelta import relativedelta
from operator import itemgetter

import netsvc
import pooler
from osv import fields, osv
import decimal_precision as dp
from tools.translate import _

def check_cycle(self, cr, uid, ids, context=None):
    """ climbs the ``self._table.parent_id`` chains for 100 levels or
    until it can't find any more parent(s)

    Returns true if it runs out of parents (no cycle), false if
    it can recurse 100 times without ending all chains
    """
    level = 100
    while len(ids):
        cr.execute('SELECT DISTINCT parent_id '\
                    'FROM '+self._table+' '\
                    'WHERE id IN %s '\
                    'AND parent_id IS NOT NULL',(tuple(ids),))
        ids = map(itemgetter(0), cr.fetchall())
        if not level:
            return False
        level -= 1
    return True

class account_payment_term(osv.osv):
    _name = "account.payment.term"
    _description = "Payment Term"
    _columns = {
        'name': fields.char('Payment Term', size=64, translate=True, required=True),
        'active': fields.boolean('Active', help="If the active field is set to False, it will allow you to hide the payment term without removing it."),
        'note': fields.text('Description', translate=True),
        'line_ids': fields.one2many('account.payment.term.line', 'payment_id', 'Terms'),
    }
    _defaults = {
        'active': 1,
    }
    _order = "name"

    def compute(self, cr, uid, id, value, date_ref=False, context=None):
        if not date_ref:
            date_ref = datetime.now().strftime('%Y-%m-%d')
        pt = self.browse(cr, uid, id, context=context)
        amount = value
        result = []
        obj_precision = self.pool.get('decimal.precision')
        for line in pt.line_ids:
            prec = obj_precision.precision_get(cr, uid, 'Account')
            if line.value == 'fixed':
                amt = round(line.value_amount, prec)
            elif line.value == 'procent':
                amt = round(value * line.value_amount, prec)
            elif line.value == 'balance':
                amt = round(amount, prec)
            if amt:
                next_date = (datetime.strptime(date_ref, '%Y-%m-%d') + relativedelta(days=line.days))
                if line.days2 < 0:
                    next_first_date = next_date + relativedelta(day=1,months=1) #Getting 1st of next month
                    next_date = next_first_date + relativedelta(days=line.days2)
                if line.days2 > 0:
                    next_date += relativedelta(day=line.days2, months=1)
                result.append( (next_date.strftime('%Y-%m-%d'), amt) )
                amount -= amt
        return result

account_payment_term()

class account_payment_term_line(osv.osv):
    _name = "account.payment.term.line"
    _description = "Payment Term Line"
    _columns = {
        'name': fields.char('Line Name', size=32, required=True),
        'sequence': fields.integer('Sequence', required=True, help="The sequence field is used to order the payment term lines from the lowest sequences to the higher ones"),
        'value': fields.selection([('procent', 'Percent'),
                                   ('balance', 'Balance'),
                                   ('fixed', 'Fixed Amount')], 'Valuation',
                                   required=True, help="""Select here the kind of valuation related to this payment term line. Note that you should have your last line with the type 'Balance' to ensure that the whole amount will be threated."""),

        'value_amount': fields.float('Amount To Pay', digits_compute=dp.get_precision('Payment Term'), help="For percent enter a ratio between 0-1."),
        'days': fields.integer('Number of Days', required=True, help="Number of days to add before computation of the day of month." \
            "If Date=15/01, Number of Days=22, Day of Month=-1, then the due date is 28/02."),
        'days2': fields.integer('Day of the Month', required=True, help="Day of the month, set -1 for the last day of the current month. If it's positive, it gives the day of the next month. Set 0 for net days (otherwise it's based on the beginning of the month)."),
        'payment_id': fields.many2one('account.payment.term', 'Payment Term', required=True, select=True),
    }
    _defaults = {
        'value': 'balance',
        'sequence': 5,
        'days2': 0,
    }
    _order = "sequence"

    def _check_percent(self, cr, uid, ids, context=None):
        obj = self.browse(cr, uid, ids[0], context=context)
        if obj.value == 'procent' and ( obj.value_amount < 0.0 or obj.value_amount > 1.0):
            return False
        return True

    _constraints = [
        (_check_percent, 'Percentages for Payment Term Line must be between 0 and 1, Example: 0.02 for 2% ', ['value_amount']),
    ]

account_payment_term_line()

class account_account_type(osv.osv):
    _name = "account.account.type"
    _description = "Account Type"
    _columns = {
        'name': fields.char('Account Type', size=64, required=True),
        'code': fields.char('Code', size=32, required=True),
        'close_method': fields.selection([('none', 'None'), ('balance', 'Balance'), ('detail', 'Detail'), ('unreconciled', 'Unreconciled')], 'Deferral Method', required=True, help="""Set here the method that will be used to generate the end of year journal entries for all the accounts of this type.

 'None' means that nothing will be done.
 'Balance' will generally be used for cash accounts.
 'Detail' will copy each existing journal item of the previous year, even the reconciled ones.
 'Unreconciled' will copy only the journal items that were unreconciled on the first day of the new fiscal year."""),
        'sign': fields.selection([(-1, 'Reverse balance sign'), (1, 'Preserve balance sign')], 'Sign on Reports', required=True, help='For accounts that are typically more debited than credited and that you would like to print as negative amounts in your reports, you should reverse the sign of the balance; e.g.: Expense account. The same applies for  accounts that are typically more credited than debited and that you would like to print as positive amounts in your reports; e.g.: Income account.'),
        'report_type':fields.selection([
            ('none','/'),
            ('income','Profit & Loss (Income Accounts)'),
            ('expense','Profit & Loss (Expense Accounts)'),
            ('asset','Balance Sheet (Asset Accounts)'),
            ('liability','Balance Sheet (Liability Accounts)')
        ],'P&L / BS Category', select=True, readonly=False, help="This field is used to generate legal reports: profit and loss, balance sheet.", required=True),
        'note': fields.text('Description'),
    }
    _defaults = {
        'close_method': 'none',
        'sign': 1,
        'report_type': 'none',
    }
    _order = "code"

account_account_type()

def _code_get(self, cr, uid, context=None):
    acc_type_obj = self.pool.get('account.account.type')
    ids = acc_type_obj.search(cr, uid, [])
    res = acc_type_obj.read(cr, uid, ids, ['code', 'name'], context=context)
    return [(r['code'], r['name']) for r in res]

#----------------------------------------------------------
# Accounts
#----------------------------------------------------------

class account_tax(osv.osv):
    _name = 'account.tax'
account_tax()

class account_account(osv.osv):
    _order = "parent_left"
    _parent_order = "code"
    _name = "account.account"
    _description = "Account"
    _parent_store = True
    logger = netsvc.Logger()

    def search(self, cr, uid, args, offset=0, limit=None, order=None,
            context=None, count=False):
        if context is None:
            context = {}
        pos = 0

        while pos < len(args):

            if args[pos][0] == 'code' and args[pos][1] in ('like', 'ilike') and args[pos][2]:
                args[pos] = ('code', '=like', str(args[pos][2].replace('%', ''))+'%')
            if args[pos][0] == 'journal_id':
                if not args[pos][2]:
                    del args[pos]
                    continue
                jour = self.pool.get('account.journal').browse(cr, uid, args[pos][2], context=context)
                if (not (jour.account_control_ids or jour.type_control_ids)) or not args[pos][2]:
                    args[pos] = ('type','not in',('consolidation','view'))
                    continue
                ids3 = map(lambda x: x.id, jour.type_control_ids)
                ids1 = super(account_account, self).search(cr, uid, [('user_type', 'in', ids3)])
                ids1 += map(lambda x: x.id, jour.account_control_ids)
                args[pos] = ('id', 'in', ids1)
            pos += 1

        if context and context.has_key('consolidate_children'): #add consolidated children of accounts
            ids = super(account_account, self).search(cr, uid, args, offset, limit,
                order, context=context, count=count)
            for consolidate_child in self.browse(cr, uid, context['account_id'], context=context).child_consol_ids:
                ids.append(consolidate_child.id)
            return ids

        return super(account_account, self).search(cr, uid, args, offset, limit,
                order, context=context, count=count)

    def _get_children_and_consol(self, cr, uid, ids, context=None):
        #this function search for all the children and all consolidated children (recursively) of the given account ids
        ids2 = self.search(cr, uid, [('parent_id', 'child_of', ids)], context=context)
        ids3 = []
        for rec in self.browse(cr, uid, ids2, context=context):
            for child in rec.child_consol_ids:
                ids3.append(child.id)
        if ids3:
            ids3 = self._get_children_and_consol(cr, uid, ids3, context)
        return ids2 + ids3

    def __compute(self, cr, uid, ids, field_names, arg=None, context=None,
                  query='', query_params=()):
        """ compute the balance, debit and/or credit for the provided
        account ids
        Arguments:
        `ids`: account ids
        `field_names`: the fields to compute (a list of any of
                       'balance', 'debit' and 'credit')
        `arg`: unused fields.function stuff
        `query`: additional query filter (as a string)
        `query_params`: parameters for the provided query string
                        (__compute will handle their escaping) as a
                        tuple
        """
        mapping = {
            'balance': "COALESCE(SUM(l.debit),0) " \
                       "- COALESCE(SUM(l.credit), 0) as balance",
            'debit': "COALESCE(SUM(l.debit), 0) as debit",
            'credit': "COALESCE(SUM(l.credit), 0) as credit",
            'foreign_balance': "COALESCE(SUM(l.amount_currency), 0) as foreign_balance",
        }
        #get all the necessary accounts
        children_and_consolidated = self._get_children_and_consol(cr, uid, ids, context=context)
        #compute for each account the balance/debit/credit from the move lines
        accounts = {}
        res = {}
        null_result = dict((fn, 0.0) for fn in field_names)
        if children_and_consolidated:
            aml_query = self.pool.get('account.move.line')._query_get(cr, uid, context=context)

            wheres = [""]
            if query.strip():
                wheres.append(query.strip())
            if aml_query.strip():
                wheres.append(aml_query.strip())
            filters = " AND ".join(wheres)
            self.logger.notifyChannel('addons.'+self._name, netsvc.LOG_DEBUG,
                                      'Filters: %s'%filters)
            # IN might not work ideally in case there are too many
            # children_and_consolidated, in that case join on a
            # values() e.g.:
            # SELECT l.account_id as id FROM account_move_line l
            # INNER JOIN (VALUES (id1), (id2), (id3), ...) AS tmp (id)
            # ON l.account_id = tmp.id
            # or make _get_children_and_consol return a query and join on that
            request = ("SELECT l.account_id as id, " +\
                       ', '.join(map(mapping.__getitem__, mapping.keys())) +
                       " FROM account_move_line l" \
                       " WHERE l.account_id IN %s " \
                            + filters +
                       " GROUP BY l.account_id")
            params = (tuple(children_and_consolidated),) + query_params
            cr.execute(request, params)
            self.logger.notifyChannel('addons.'+self._name, netsvc.LOG_DEBUG,
                                      'Status: %s'%cr.statusmessage)

            for res in cr.dictfetchall():
                accounts[res['id']] = res

            # consolidate accounts with direct children
            children_and_consolidated.reverse()
            brs = list(self.browse(cr, uid, children_and_consolidated, context=context))
            sums = {}
            currency_obj = self.pool.get('res.currency')
            while brs:
                current = brs.pop(0)
#                can_compute = True
#                for child in current.child_id:
#                    if child.id not in sums:
#                        can_compute = False
#                        try:
#                            brs.insert(0, brs.pop(brs.index(child)))
#                        except ValueError:
#                            brs.insert(0, child)
#                if can_compute:
                for fn in field_names:
                    sums.setdefault(current.id, {})[fn] = accounts.get(current.id, {}).get(fn, 0.0)
                    for child in current.child_id:
                        if child.company_id.currency_id.id == current.company_id.currency_id.id:
                            sums[current.id][fn] += sums[child.id][fn]
                        else:
                            sums[current.id][fn] += currency_obj.compute(cr, uid, child.company_id.currency_id.id, current.company_id.currency_id.id, sums[child.id][fn], context=context)

                # as we have to relay on values computed before this is calculated separately than previous fields
                if current.currency_id and current.exchange_rate and \
                            ('adjusted_balance' in field_names or 'unrealized_gain_loss' in field_names):
                    # Computing Adjusted Balance and Unrealized Gains and losses
                    # Adjusted Balance = Foreign Balance / Exchange Rate
                    # Unrealized Gains and losses = Adjusted Balance - Balance
                    adj_bal = sums[current.id].get('foreign_balance', 0.0) / current.exchange_rate
                    sums[current.id].update({'adjusted_balance': adj_bal, 'unrealized_gain_loss': adj_bal - sums[current.id].get('balance', 0.0)})

            for id in ids:
                res[id] = sums.get(id, null_result)
        else:
            for id in ids:
                res[id] = null_result
        return res

    def _get_company_currency(self, cr, uid, ids, field_name, arg, context=None):
        result = {}
        for rec in self.browse(cr, uid, ids, context=context):
            result[rec.id] = (rec.company_id.currency_id.id,rec.company_id.currency_id.symbol)
        return result

    def _get_child_ids(self, cr, uid, ids, field_name, arg, context=None):
        result = {}
        for record in self.browse(cr, uid, ids, context=context):
            if record.child_parent_ids:
                result[record.id] = [x.id for x in record.child_parent_ids]
            else:
                result[record.id] = []

            if record.child_consol_ids:
                for acc in record.child_consol_ids:
                    if acc.id not in result[record.id]:
                        result[record.id].append(acc.id)

        return result

    def _get_level(self, cr, uid, ids, field_name, arg, context=None):
        res = {}
        accounts = self.browse(cr, uid, ids, context=context)
        for account in accounts:
            level = 0
            parent = account.parent_id
            while parent:
                level += 1
                parent = parent.parent_id
            res[account.id] = level
        return res

    def _set_credit_debit(self, cr, uid, account_id, name, value, arg, context=None):
        if context.get('config_invisible', True):
            return True

        account = self.browse(cr, uid, account_id, context=context)
        diff = value - getattr(account,name)
        if not diff:
            return True

        journal_obj = self.pool.get('account.journal')
        jids = journal_obj.search(cr, uid, [('type','=','situation'),('centralisation','=',1),('company_id','=',account.company_id.id)], context=context)
        if not jids:
            raise osv.except_osv(_('Error!'),_("You need an Opening journal with centralisation checked to set the initial balance!"))

        period_obj = self.pool.get('account.period')
        pids = period_obj.search(cr, uid, [('special','=',True),('company_id','=',account.company_id.id)], context=context)
        if not pids:
            raise osv.except_osv(_('Error!'),_("No opening/closing period defined, please create one to set the initial balance!"))

        move_obj = self.pool.get('account.move.line')
        move_id = move_obj.search(cr, uid, [
            ('journal_id','=',jids[0]),
            ('period_id','=',pids[0]),
            ('account_id','=', account_id),
            (name,'>', 0.0),
            ('name','=', _('Opening Balance'))
        ], context=context)
        if move_id:
            move = move_obj.browse(cr, uid, move_id[0], context=context)
            move_obj.write(cr, uid, move_id[0], {
                name: diff+getattr(move,name)
            }, context=context)
        else:
            if diff<0.0:
                raise osv.except_osv(_('Error!'),_("Unable to adapt the initial balance (negative value)!"))
            nameinv = (name=='credit' and 'debit') or 'credit'
            move_id = move_obj.create(cr, uid, {
                'name': _('Opening Balance'),
                'account_id': account_id,
                'journal_id': jids[0],
                'period_id': pids[0],
                name: diff,
                nameinv: 0.0
            }, context=context)
        return True

    _columns = {
        'name': fields.char('Name', size=256, required=True, select=True),
        'currency_id': fields.many2one('res.currency', 'Secondary Currency', help="Forces all moves for this account to have this secondary currency."),
        'code': fields.char('Code', size=64, required=True, select=1),
        'type': fields.selection([
            ('view', 'View'),
            ('other', 'Regular'),
            ('receivable', 'Receivable'),
            ('payable', 'Payable'),
            ('liquidity','Liquidity'),
            ('consolidation', 'Consolidation'),
            ('closed', 'Closed'),
        ], 'Internal Type', required=True, help="The 'Internal Type' is used for features available on "\
            "different types of accounts: view can not have journal items, consolidation are accounts that "\
            "can have children accounts for multi-company consolidations, payable/receivable are for "\
            "partners accounts (for debit/credit computations), closed for depreciated accounts."),
        'user_type': fields.many2one('account.account.type', 'Account Type', required=True,
            help="Account Type is used for information purpose, to generate "
              "country-specific legal reports, and set the rules to close a fiscal year and generate opening entries."),
        'parent_id': fields.many2one('account.account', 'Parent', ondelete='cascade', domain=[('type','=','view')]),
        'child_parent_ids': fields.one2many('account.account','parent_id','Children'),
        'child_consol_ids': fields.many2many('account.account', 'account_account_consol_rel', 'child_id', 'parent_id', 'Consolidated Children'),
        'child_id': fields.function(_get_child_ids, type='many2many', relation="account.account", string="Child Accounts"),
        'balance': fields.function(__compute, digits_compute=dp.get_precision('Account'), string='Balance', multi='balance'),
        'credit': fields.function(__compute, fnct_inv=_set_credit_debit, digits_compute=dp.get_precision('Account'), string='Credit', multi='balance'),
        'debit': fields.function(__compute, fnct_inv=_set_credit_debit, digits_compute=dp.get_precision('Account'), string='Debit', multi='balance'),
        'foreign_balance': fields.function(__compute, digits_compute=dp.get_precision('Account'), string='Foreign Balance', multi='balance',
                                           help="Total amount (in Secondary currency) for transactions held in secondary currency for this account."),
        'adjusted_balance': fields.function(__compute, digits_compute=dp.get_precision('Account'), string='Adjusted Balance', multi='balance',
                                            help="Total amount (in Company currency) for transactions held in secondary currency for this account."),
        'unrealized_gain_loss': fields.function(__compute, digits_compute=dp.get_precision('Account'), string='Unrealized Gain or Loss', multi='balance',
                                                help="Value of Loss or Gain due to changes in exchange rate when doing multi-currency transactions."),
        'reconcile': fields.boolean('Allow Reconciliation', help="Check this box if this account allows reconciliation of journal items."),
        'exchange_rate': fields.related('currency_id', 'rate', type='float', string='Exchange Rate', digits=(12,6)),
        'shortcut': fields.char('Shortcut', size=12),
        'tax_ids': fields.many2many('account.tax', 'account_account_tax_default_rel',
            'account_id', 'tax_id', 'Default Taxes'),
        'note': fields.text('Note'),
        'company_currency_id': fields.function(_get_company_currency, type='many2one', relation='res.currency', string='Company Currency'),
        'company_id': fields.many2one('res.company', 'Company', required=True),
        'active': fields.boolean('Active', select=2, help="If the active field is set to False, it will allow you to hide the account without removing it."),

        'parent_left': fields.integer('Parent Left', select=1),
        'parent_right': fields.integer('Parent Right', select=1),
        'currency_mode': fields.selection([('current', 'At Date'), ('average', 'Average Rate')], 'Outgoing Currencies Rate',
            help=
            'This will select how the current currency rate for outgoing transactions is computed. '\
            'In most countries the legal method is "average" but only a few software systems are able to '\
            'manage this. So if you import from another software system you may have to use the rate at date. ' \
            'Incoming transactions always use the rate at date.', \
            required=True),
        'level': fields.function(_get_level, string='Level', method=True, type='integer',
             store={
                    'account.account': (_get_children_and_consol, ['level', 'parent_id'], 10),
                   }),
    }

    _defaults = {
        'type': 'other',
        'reconcile': False,
        'active': True,
        'currency_mode': 'current',
        'company_id': lambda s, cr, uid, c: s.pool.get('res.company')._company_default_get(cr, uid, 'account.account', context=c),
    }

    def _check_recursion(self, cr, uid, ids, context=None):
        obj_self = self.browse(cr, uid, ids[0], context=context)
        p_id = obj_self.parent_id and obj_self.parent_id.id
        if (obj_self in obj_self.child_consol_ids) or (p_id and (p_id is obj_self.id)):
            return False
        while(ids):
            cr.execute('SELECT DISTINCT child_id '\
                       'FROM account_account_consol_rel '\
                       'WHERE parent_id IN %s', (tuple(ids),))
            child_ids = map(itemgetter(0), cr.fetchall())
            c_ids = child_ids
            if (p_id and (p_id in c_ids)) or (obj_self.id in c_ids):
                return False
            while len(c_ids):
                s_ids = self.search(cr, uid, [('parent_id', 'in', c_ids)])
                if p_id and (p_id in s_ids):
                    return False
                c_ids = s_ids
            ids = child_ids
        return True

    def _check_type(self, cr, uid, ids, context=None):
        if context is None:
            context = {}
        accounts = self.browse(cr, uid, ids, context=context)
        for account in accounts:
            if account.child_id and account.type not in ('view', 'consolidation'):
                return False
        return True

    def _check_account_type(self, cr, uid, ids, context=None):
        for account in self.browse(cr, uid, ids, context=context):
            if account.type in ('receivable', 'payable') and account.user_type.close_method != 'unreconciled':
                return False
        return True

    _constraints = [
        (_check_recursion, 'Error ! You can not create recursive accounts.', ['parent_id']),
        (_check_type, 'Configuration Error! \nYou can not define children to an account with internal type different of "View"! ', ['type']),
        (_check_account_type, 'Configuration Error! \nYou can not select an account type with a deferral method different of "Unreconciled" for accounts with internal type "Payable/Receivable"! ', ['user_type','type']),
    ]
    _sql_constraints = [
        ('code_company_uniq', 'unique (code,company_id)', 'The code of the account must be unique per company !')
    ]
    def name_search(self, cr, user, name, args=None, operator='ilike', context=None, limit=100):
        if not args:
            args = []
        args = args[:]
        ids = []
        try:
            if name and str(name).startswith('partner:'):
                part_id = int(name.split(':')[1])
                part = self.pool.get('res.partner').browse(cr, user, part_id, context=context)
                args += [('id', 'in', (part.property_account_payable.id, part.property_account_receivable.id))]
                name = False
            if name and str(name).startswith('type:'):
                type = name.split(':')[1]
                args += [('type', '=', type)]
                name = False
        except:
            pass
        if name:
            ids = self.search(cr, user, [('code', '=like', name+"%")]+args, limit=limit)
            if not ids:
                ids = self.search(cr, user, [('shortcut', '=', name)]+ args, limit=limit)
            if not ids:
                ids = self.search(cr, user, [('name', operator, name)]+ args, limit=limit)
            if not ids and len(name.split()) >= 2:
                #Separating code and name of account for searching
                operand1,operand2 = name.split(' ',1) #name can contain spaces e.g. OpenERP S.A.
                ids = self.search(cr, user, [('code', operator, operand1), ('name', operator, operand2)]+ args, limit=limit)
        else:
            ids = self.search(cr, user, args, context=context, limit=limit)
        return self.name_get(cr, user, ids, context=context)

    def name_get(self, cr, uid, ids, context=None):
        if not ids:
            return []
        reads = self.read(cr, uid, ids, ['name', 'code'], context=context)
        res = []
        for record in reads:
            name = record['name']
            if record['code']:
                name = record['code'] + ' ' + name
            res.append((record['id'], name))
        return res

    def copy(self, cr, uid, id, default={}, context=None, done_list=[], local=False):
        account = self.browse(cr, uid, id, context=context)
        new_child_ids = []
        if not default:
            default = {}
        default = default.copy()
        default['code'] = (account['code'] or '') + '(copy)'
        if not local:
            done_list = []
        if account.id in done_list:
            return False
        done_list.append(account.id)
        if account:
            for child in account.child_id:
                child_ids = self.copy(cr, uid, child.id, default, context=context, done_list=done_list, local=True)
                if child_ids:
                    new_child_ids.append(child_ids)
            default['child_parent_ids'] = [(6, 0, new_child_ids)]
        else:
            default['child_parent_ids'] = False
        return super(account_account, self).copy(cr, uid, id, default, context=context)

    def _check_moves(self, cr, uid, ids, method, context=None):
        line_obj = self.pool.get('account.move.line')
        account_ids = self.search(cr, uid, [('id', 'child_of', ids)])

        if line_obj.search(cr, uid, [('account_id', 'in', account_ids)]):
            if method == 'write':
                raise osv.except_osv(_('Error !'), _('You can not desactivate an account that contains some journal items.'))
            elif method == 'unlink':
                raise osv.except_osv(_('Error !'), _('You can not remove an account containing journal items!. '))
        #Checking whether the account is set as a property to any Partner or not
        value = 'account.account,' + str(ids[0])
        partner_prop_acc = self.pool.get('ir.property').search(cr, uid, [('value_reference','=',value)], context=context)
        if partner_prop_acc:
            raise osv.except_osv(_('Warning !'), _('You can not remove/desactivate an account which is set on a customer or supplier.'))
        return True

    def _check_allow_type_change(self, cr, uid, ids, new_type, context=None):
        group1 = ['payable', 'receivable', 'other']
        group2 = ['consolidation','view']
        line_obj = self.pool.get('account.move.line')
        for account in self.browse(cr, uid, ids, context=context):
            old_type = account.type
            account_ids = self.search(cr, uid, [('id', 'child_of', [account.id])])
            if line_obj.search(cr, uid, [('account_id', 'in', account_ids)]):
                #Check for 'Closed' type
                if old_type == 'closed' and new_type !='closed':
                    raise osv.except_osv(_('Warning !'), _("You cannot change the type of account from 'Closed' to any other type which contains journal items!"))
                #Check for change From group1 to group2 and vice versa
                if (old_type in group1 and new_type in group2) or (old_type in group2 and new_type in group1):
                    raise osv.except_osv(_('Warning !'), _("You cannot change the type of account from '%s' to '%s' type as it contains journal items!") % (old_type,new_type,))
        return True

    def write(self, cr, uid, ids, vals, context=None):

        if context is None:
            context = {}
        if not ids:
            return True
        if isinstance(ids, (int, long)):
            ids = [ids]

        # Dont allow changing the company_id when account_move_line already exist
        if 'company_id' in vals:
            move_lines = self.pool.get('account.move.line').search(cr, uid, [('account_id', 'in', ids)])
            if move_lines:
                # Allow the write if the value is the same
                for i in [i['company_id'][0] for i in self.read(cr,uid,ids,['company_id'])]:
                    if vals['company_id']!=i:
                        raise osv.except_osv(_('Warning !'), _('You cannot modify Company of account as its related record exist in Entry Lines'))
        if 'active' in vals and not vals['active']:
            self._check_moves(cr, uid, ids, "write", context=context)
        if 'type' in vals.keys():
            self._check_allow_type_change(cr, uid, ids, vals['type'], context=context)
        return super(account_account, self).write(cr, uid, ids, vals, context=context)

    def unlink(self, cr, uid, ids, context=None):
        self._check_moves(cr, uid, ids, "unlink", context=context)
        return super(account_account, self).unlink(cr, uid, ids, context=context)

account_account()

class account_journal_view(osv.osv):
    _name = "account.journal.view"
    _description = "Journal View"
    _columns = {
        'name': fields.char('Journal View', size=64, required=True),
        'columns_id': fields.one2many('account.journal.column', 'view_id', 'Columns')
    }
    _order = "name"

account_journal_view()


class account_journal_column(osv.osv):

    def _col_get(self, cr, user, context=None):
        result = []
        cols = self.pool.get('account.move.line')._columns
        for col in cols:
            if col in ('period_id', 'journal_id'):
                continue
            result.append( (col, cols[col].string) )
        result.sort()
        return result

    _name = "account.journal.column"
    _description = "Journal Column"
    _columns = {
        'name': fields.char('Column Name', size=64, required=True),
        'field': fields.selection(_col_get, 'Field Name', required=True, size=32),
        'view_id': fields.many2one('account.journal.view', 'Journal View', select=True),
        'sequence': fields.integer('Sequence', help="Gives the sequence order to journal column.", readonly=True),
        'required': fields.boolean('Required'),
        'readonly': fields.boolean('Readonly'),
    }
    _order = "view_id, sequence"

account_journal_column()

class account_journal(osv.osv):
    _name = "account.journal"
    _description = "Journal"
    _columns = {
        'name': fields.char('Journal Name', size=64, required=True),
        'code': fields.char('Code', size=5, required=True, help="The code will be displayed on reports."),
        'type': fields.selection([('sale', 'Sale'),('sale_refund','Sale Refund'), ('purchase', 'Purchase'), ('purchase_refund','Purchase Refund'), ('cash', 'Cash'), ('bank', 'Bank and Cheques'), ('general', 'General'), ('situation', 'Opening/Closing Situation')], 'Type', size=32, required=True,
                                 help="Select 'Sale' for customer invoices journals."\
                                 " Select 'Purchase' for supplier invoices journals."\
                                 " Select 'Cash' or 'Bank' for journals that are used in customer or supplier payments."\
                                 " Select 'General' for miscellaneous operations journals."\
                                 " Select 'Opening/Closing Situation' for entries generated for new fiscal years."),
        'type_control_ids': fields.many2many('account.account.type', 'account_journal_type_rel', 'journal_id','type_id', 'Type Controls', domain=[('code','<>','view'), ('code', '<>', 'closed')]),
        'account_control_ids': fields.many2many('account.account', 'account_account_type_rel', 'journal_id','account_id', 'Account', domain=[('type','<>','view'), ('type', '<>', 'closed')]),
        'view_id': fields.many2one('account.journal.view', 'Display Mode', required=True, help="Gives the view used when writing or browsing entries in this journal. The view tells OpenERP which fields should be visible, required or readonly and in which order. You can create your own view for a faster encoding in each journal."),
        'default_credit_account_id': fields.many2one('account.account', 'Default Credit Account', domain="[('type','!=','view')]", help="It acts as a default account for credit amount"),
        'default_debit_account_id': fields.many2one('account.account', 'Default Debit Account', domain="[('type','!=','view')]", help="It acts as a default account for debit amount"),
        'centralisation': fields.boolean('Centralised counterpart', help="Check this box to determine that each entry of this journal won't create a new counterpart but will share the same counterpart. This is used in fiscal year closing."),
        'update_posted': fields.boolean('Allow Cancelling Entries', help="Check this box if you want to allow the cancellation the entries related to this journal or of the invoice related to this journal"),
        'group_invoice_lines': fields.boolean('Group Invoice Lines', help="If this box is checked, the system will try to group the accounting lines when generating them from invoices."),
        'sequence_id': fields.many2one('ir.sequence', 'Entry Sequence', help="This field contains the informatin related to the numbering of the journal entries of this journal.", required=True),
        'user_id': fields.many2one('res.users', 'User', help="The user responsible for this journal"),
        'groups_id': fields.many2many('res.groups', 'account_journal_group_rel', 'journal_id', 'group_id', 'Groups'),
        'currency': fields.many2one('res.currency', 'Currency', help='The currency used to enter statement'),
        'entry_posted': fields.boolean('Skip \'Draft\' State for Manual Entries', help='Check this box if you don\'t want new journal entries to pass through the \'draft\' state and instead goes directly to the \'posted state\' without any manual validation. \nNote that journal entries that are automatically created by the system are always skipping that state.'),
        'company_id': fields.many2one('res.company', 'Company', required=True, select=1, help="Company related to this journal"),
        'allow_date':fields.boolean('Check Date in Period', help= 'If set to True then do not accept the entry if the entry date is not into the period dates'),
    }

    _defaults = {
        'user_id': lambda self, cr, uid, context: uid,
        'company_id': lambda self, cr, uid, c: self.pool.get('res.users').browse(cr, uid, uid, c).company_id.id,
    }
    _sql_constraints = [
        ('code_company_uniq', 'unique (code, company_id)', 'The code of the journal must be unique per company !'),
        ('name_company_uniq', 'unique (name, company_id)', 'The name of the journal must be unique per company !'),
    ]

    _order = 'code'

    def _check_currency(self, cr, uid, ids, context=None):
        for journal in self.browse(cr, uid, ids, context=context):
            if journal.currency:
                if journal.default_credit_account_id and not journal.default_credit_account_id.currency_id.id == journal.currency.id:
                    return False
                if journal.default_debit_account_id and not journal.default_debit_account_id.currency_id.id == journal.currency.id:
                    return False
        return True

    _constraints = [
        (_check_currency, 'Configuration error! The currency chosen should be shared by the default accounts too.', ['currency','default_debit_account_id','default_credit_account_id']),
    ]

    def copy(self, cr, uid, id, default={}, context=None, done_list=[], local=False):
        journal = self.browse(cr, uid, id, context=context)
        if not default:
            default = {}
        default = default.copy()
        default['code'] = (journal['code'] or '') + '(copy)'
        default['name'] = (journal['name'] or '') + '(copy)'
        default['sequence_id'] = False
        return super(account_journal, self).copy(cr, uid, id, default, context=context)

    def write(self, cr, uid, ids, vals, context=None):
        if context is None:
            context = {}
        if isinstance(ids, (int, long)):
            ids = [ids]
        for journal in self.browse(cr, uid, ids, context=context):
            if 'company_id' in vals and journal.company_id.id != vals['company_id']:
                move_lines = self.pool.get('account.move.line').search(cr, uid, [('journal_id', 'in', ids)])
                if move_lines:
                    raise osv.except_osv(_('Warning !'), _('You can not modify the company of this journal as its related record exist in journal items'))
        return super(account_journal, self).write(cr, uid, ids, vals, context=context)

    def create_sequence(self, cr, uid, vals, context=None):
        """ Create new no_gap entry sequence for every new Joural
        """
        # in account.journal code is actually the prefix of the sequence
        # whereas ir.sequence code is a key to lookup global sequences.
        prefix = vals['code'].upper()

        seq = {
            'name': vals['name'],
            'company_id': vals['company_id'],
            'implementation':'no_gap',
            'prefix': prefix + "/%(year)s/",
            'padding': 4,
            'number_increment': 1
        }
        if 'company_id' in vals:
            seq['company_id'] = vals['company_id']
        return self.pool.get('ir.sequence').create(cr, uid, seq)

    def create(self, cr, uid, vals, context=None):
        if not 'sequence_id' in vals or not vals['sequence_id']:
            vals.update({'sequence_id': self.create_sequence(cr, uid, vals, context)})
        return super(account_journal, self).create(cr, uid, vals, context)

    def name_get(self, cr, user, ids, context=None):
        """
        Returns a list of tupples containing id, name.
        result format: {[(id, name), (id, name), ...]}

        @param cr: A database cursor
        @param user: ID of the user currently logged in
        @param ids: list of ids for which name should be read
        @param context: context arguments, like lang, time zone

        @return: Returns a list of tupples containing id, name
        """
        result = self.browse(cr, user, ids, context=context)
        res = []
        for rs in result:
            if rs.currency:
                currency = rs.currency
            else:
                currency = rs.company_id.currency_id
            name = "%s (%s)" % (rs.name, currency.name)
            res += [(rs.id, name)]
        return res

    def name_search(self, cr, user, name, args=None, operator='ilike', context=None, limit=100):
        if not args:
            args = []
        if context is None:
            context = {}
        ids = []
        if context.get('journal_type', False):
            args += [('type','=',context.get('journal_type'))]
        if name:
            ids = self.search(cr, user, [('code', 'ilike', name)]+ args, limit=limit, context=context)
        if not ids:
            ids = self.search(cr, user, [('name', 'ilike', name)]+ args, limit=limit, context=context)#fix it ilike should be replace with operator

        return self.name_get(cr, user, ids, context=context)

    def onchange_type(self, cr, uid, ids, type, currency, context=None):
        obj_data = self.pool.get('ir.model.data')
        user_pool = self.pool.get('res.users')

        type_map = {
            'sale':'account_sp_journal_view',
            'sale_refund':'account_sp_refund_journal_view',
            'purchase':'account_sp_journal_view',
            'purchase_refund':'account_sp_refund_journal_view',
            'cash':'account_journal_bank_view',
            'bank':'account_journal_bank_view',
            'general':'account_journal_view',
            'situation':'account_journal_view'
        }

        res = {}
        view_id = type_map.get(type, 'account_journal_view')
        user = user_pool.browse(cr, uid, uid)
        if type in ('cash', 'bank') and currency and user.company_id.currency_id.id != currency:
            view_id = 'account_journal_bank_view_multi'
        data_id = obj_data.search(cr, uid, [('model','=','account.journal.view'), ('name','=',view_id)])
        data = obj_data.browse(cr, uid, data_id[0], context=context)

        res.update({
            'centralisation':type == 'situation',
            'view_id':data.res_id,
        })
        return {
            'value':res
        }

account_journal()

class account_fiscalyear(osv.osv):
    _name = "account.fiscalyear"
    _description = "Fiscal Year"
    _columns = {
        'name': fields.char('Fiscal Year', size=64, required=True),
        'code': fields.char('Code', size=6, required=True),
        'company_id': fields.many2one('res.company', 'Company', required=True),
        'date_start': fields.date('Start Date', required=True),
        'date_stop': fields.date('End Date', required=True),
        'period_ids': fields.one2many('account.period', 'fiscalyear_id', 'Periods'),
        'state': fields.selection([('draft','Open'), ('done','Closed')], 'State', readonly=True),
    }
    _defaults = {
        'state': 'draft',
        'company_id': lambda self,cr,uid,c: self.pool.get('res.users').browse(cr, uid, uid, c).company_id.id,
    }
    _order = "date_start, id"


    def _check_duration(self, cr, uid, ids, context=None):
        obj_fy = self.browse(cr, uid, ids[0], context=context)
        if obj_fy.date_stop < obj_fy.date_start:
            return False
        return True

    _constraints = [
        (_check_duration, 'Error! The start date of the fiscal year must be before his end date.', ['date_start','date_stop'])
    ]

    def create_period3(self, cr, uid, ids, context=None):
        return self.create_period(cr, uid, ids, context, 3)

    def create_period(self, cr, uid, ids, context=None, interval=1):
        period_obj = self.pool.get('account.period')
        for fy in self.browse(cr, uid, ids, context=context):
            ds = datetime.strptime(fy.date_start, '%Y-%m-%d')
            period_obj.create(cr, uid, {
                    'name':  "%s %s" % (_('Opening Period'), ds.strftime('%Y')),
                    'code': ds.strftime('00/%Y'),
                    'date_start': ds,
                    'date_stop': ds,
                    'special': True,
                    'fiscalyear_id': fy.id,
                })
            while ds.strftime('%Y-%m-%d') < fy.date_stop:
                de = ds + relativedelta(months=interval, days=-1)

                if de.strftime('%Y-%m-%d') > fy.date_stop:
                    de = datetime.strptime(fy.date_stop, '%Y-%m-%d')

                period_obj.create(cr, uid, {
                    'name': ds.strftime('%m/%Y'),
                    'code': ds.strftime('%m/%Y'),
                    'date_start': ds.strftime('%Y-%m-%d'),
                    'date_stop': de.strftime('%Y-%m-%d'),
                    'fiscalyear_id': fy.id,
                })
                ds = ds + relativedelta(months=interval)
        return True

    def find(self, cr, uid, dt=None, exception=True, context=None):
        res = self.finds(cr, uid, dt, exception, context=context)
        return res and res[0] or False

    def finds(self, cr, uid, dt=None, exception=True, context=None):
        if context is None: context = {}
        if not dt:
            dt = time.strftime('%Y-%m-%d')
        args = [('date_start', '<=' ,dt), ('date_stop', '>=', dt)]
        if context.get('company_id', False):
            args.append(('company_id', '=', context['company_id']))
        else:
            company_id = self.pool.get('res.users').browse(cr, uid, uid, context=context).company_id.id
            args.append(('company_id', '=', company_id))
        ids = self.search(cr, uid, args, context=context)
        if not ids:
            if exception:
                raise osv.except_osv(_('Error !'), _('No fiscal year defined for this date !\nPlease create one.'))
            else:
                return []
        return ids

    def name_search(self, cr, user, name, args=None, operator='ilike', context=None, limit=80):
        if args is None:
            args = []
        if context is None:
            context = {}
        ids = []
        if name:
            ids = self.search(cr, user, [('code', 'ilike', name)]+ args, limit=limit)
        if not ids:
            ids = self.search(cr, user, [('name', operator, name)]+ args, limit=limit)
        return self.name_get(cr, user, ids, context=context)

account_fiscalyear()

class account_period(osv.osv):
    _name = "account.period"
    _description = "Account period"
    _columns = {
        'name': fields.char('Period Name', size=64, required=True),
        'code': fields.char('Code', size=12),
        'special': fields.boolean('Opening/Closing Period', size=12,
            help="These periods can overlap."),
        'date_start': fields.date('Start of Period', required=True, states={'done':[('readonly',True)]}),
        'date_stop': fields.date('End of Period', required=True, states={'done':[('readonly',True)]}),
        'fiscalyear_id': fields.many2one('account.fiscalyear', 'Fiscal Year', required=True, states={'done':[('readonly',True)]}, select=True),
        'state': fields.selection([('draft','Open'), ('done','Closed')], 'State', readonly=True,
                                  help='When monthly periods are created. The state is \'Draft\'. At the end of monthly period it is in \'Done\' state.'),
        'company_id': fields.related('fiscalyear_id', 'company_id', type='many2one', relation='res.company', string='Company', store=True, readonly=True)
    }
    _defaults = {
        'state': 'draft',
    }
    _order = "date_start, special desc"
    _sql_constraints = [
        ('name_company_uniq', 'unique(name, company_id)', 'The name of the period must be unique per company!'),
    ]

    def _check_duration(self,cr,uid,ids,context=None):
        obj_period = self.browse(cr, uid, ids[0], context=context)
        if obj_period.date_stop < obj_period.date_start:
            return False
        return True

    def _check_year_limit(self,cr,uid,ids,context=None):
        for obj_period in self.browse(cr, uid, ids, context=context):
            if obj_period.special:
                continue

            if obj_period.fiscalyear_id.date_stop < obj_period.date_stop or \
               obj_period.fiscalyear_id.date_stop < obj_period.date_start or \
               obj_period.fiscalyear_id.date_start > obj_period.date_start or \
               obj_period.fiscalyear_id.date_start > obj_period.date_stop:
                return False

            pids = self.search(cr, uid, [('date_stop','>=',obj_period.date_start),('date_start','<=',obj_period.date_stop),('special','=',False),('id','<>',obj_period.id)])
            for period in self.browse(cr, uid, pids):
                if period.fiscalyear_id.company_id.id==obj_period.fiscalyear_id.company_id.id:
                    return False
        return True

    _constraints = [
        (_check_duration, 'Error ! The duration of the Period(s) is/are invalid. ', ['date_stop']),
        (_check_year_limit, 'Invalid period ! Some periods overlap or the date period is not in the scope of the fiscal year. ', ['date_stop'])
    ]

    def next(self, cr, uid, period, step, context=None):
        ids = self.search(cr, uid, [('date_start','>',period.date_start)])
        if len(ids)>=step:
            return ids[step-1]
        return False

    def find(self, cr, uid, dt=None, context=None):
        if context is None: context = {}
        if not dt:
            dt = time.strftime('%Y-%m-%d')
#CHECKME: shouldn't we check the state of the period?
        args = [('date_start', '<=' ,dt), ('date_stop', '>=', dt)]
        if context.get('company_id', False):
            args.append(('company_id', '=', context['company_id']))
        else:
            company_id = self.pool.get('res.users').browse(cr, uid, uid, context=context).company_id.id
            args.append(('company_id', '=', company_id))
        ids = self.search(cr, uid, args, context=context)
        if not ids:
            raise osv.except_osv(_('Error !'), _('No period defined for this date: %s !\nPlease create one.')%dt)
        return ids

    def action_draft(self, cr, uid, ids, *args):
        mode = 'draft'
        cr.execute('update account_journal_period set state=%s where period_id in %s', (mode, tuple(ids),))
        cr.execute('update account_period set state=%s where id in %s', (mode, tuple(ids),))
        return True

    def name_search(self, cr, user, name, args=None, operator='ilike', context=None, limit=100):
        if args is None:
            args = []
        if context is None:
            context = {}
        ids = []
        if name:
            ids = self.search(cr, user, [('code','ilike',name)]+ args, limit=limit)
        if not ids:
            ids = self.search(cr, user, [('name',operator,name)]+ args, limit=limit)
        return self.name_get(cr, user, ids, context=context)

    def write(self, cr, uid, ids, vals, context=None):
        if 'company_id' in vals:
            move_lines = self.pool.get('account.move.line').search(cr, uid, [('period_id', 'in', ids)])
            if move_lines:
                raise osv.except_osv(_('Warning !'), _('You can not modify company of this period as some journal items exists.'))
        return super(account_period, self).write(cr, uid, ids, vals, context=context)

    def build_ctx_periods(self, cr, uid, period_from_id, period_to_id):
        period_from = self.browse(cr, uid, period_from_id)
        period_date_start = period_from.date_start
        company1_id = period_from.company_id.id
        period_to = self.browse(cr, uid, period_to_id)
        period_date_stop = period_to.date_stop
        company2_id = period_to.company_id.id
        if company1_id != company2_id:
            raise osv.except_osv(_('Error'), _('You should have chosen periods that belongs to the same company'))
        if period_date_start > period_date_stop:
            raise osv.except_osv(_('Error'), _('Start period should be smaller then End period'))
        #for period from = january, we want to exclude the opening period (but it has same date_from, so we have to check if period_from is special or not to include that clause or not in the search).
        if period_from.special:
            return self.search(cr, uid, [('date_start', '>=', period_date_start), ('date_stop', '<=', period_date_stop), ('company_id', '=', company1_id)])
        return self.search(cr, uid, [('date_start', '>=', period_date_start), ('date_stop', '<=', period_date_stop), ('company_id', '=', company1_id), ('special', '=', False)])

account_period()

class account_journal_period(osv.osv):
    _name = "account.journal.period"
    _description = "Journal Period"

    def _icon_get(self, cr, uid, ids, field_name, arg=None, context=None):
        result = {}.fromkeys(ids, 'STOCK_NEW')
        for r in self.read(cr, uid, ids, ['state']):
            result[r['id']] = {
                'draft': 'STOCK_NEW',
                'printed': 'STOCK_PRINT_PREVIEW',
                'done': 'STOCK_DIALOG_AUTHENTICATION',
            }.get(r['state'], 'STOCK_NEW')
        return result

    _columns = {
        'name': fields.char('Journal-Period Name', size=64, required=True),
        'journal_id': fields.many2one('account.journal', 'Journal', required=True, ondelete="cascade"),
        'period_id': fields.many2one('account.period', 'Period', required=True, ondelete="cascade"),
        'icon': fields.function(_icon_get, string='Icon', type='char', size=32),
        'active': fields.boolean('Active', required=True, help="If the active field is set to False, it will allow you to hide the journal period without removing it."),
        'state': fields.selection([('draft','Draft'), ('printed','Printed'), ('done','Done')], 'State', required=True, readonly=True,
                                  help='When journal period is created. The state is \'Draft\'. If a report is printed it comes to \'Printed\' state. When all transactions are done, it comes in \'Done\' state.'),
        'fiscalyear_id': fields.related('period_id', 'fiscalyear_id', string='Fiscal Year', type='many2one', relation='account.fiscalyear'),
        'company_id': fields.related('journal_id', 'company_id', type='many2one', relation='res.company', string='Company', store=True, readonly=True)
    }

    def _check(self, cr, uid, ids, context=None):
        for obj in self.browse(cr, uid, ids, context=context):
            cr.execute('select * from account_move_line where journal_id=%s and period_id=%s limit 1', (obj.journal_id.id, obj.period_id.id))
            res = cr.fetchall()
            if res:
                raise osv.except_osv(_('Error !'), _('You can not modify/delete a journal with entries for this period !'))
        return True

    def write(self, cr, uid, ids, vals, context=None):
        self._check(cr, uid, ids, context=context)
        return super(account_journal_period, self).write(cr, uid, ids, vals, context=context)

    def create(self, cr, uid, vals, context=None):
        period_id = vals.get('period_id',False)
        if period_id:
            period = self.pool.get('account.period').browse(cr, uid, period_id, context=context)
            vals['state']=period.state
        return super(account_journal_period, self).create(cr, uid, vals, context)

    def unlink(self, cr, uid, ids, context=None):
        self._check(cr, uid, ids, context=context)
        return super(account_journal_period, self).unlink(cr, uid, ids, context=context)

    _defaults = {
        'state': 'draft',
        'active': True,
    }
    _order = "period_id"

account_journal_period()

class account_fiscalyear(osv.osv):
    _inherit = "account.fiscalyear"
    _description = "Fiscal Year"
    _columns = {
        'end_journal_period_id':fields.many2one('account.journal.period','End of Year Entries Journal', readonly=True),
    }

    def copy(self, cr, uid, id, default={}, context=None):
        default.update({
            'period_ids': [],
            'end_journal_period_id': False
        })
        return super(account_fiscalyear, self).copy(cr, uid, id, default=default, context=context)

account_fiscalyear()
#----------------------------------------------------------
# Entries
#----------------------------------------------------------
class account_move(osv.osv):
    _name = "account.move"
    _description = "Account Entry"
    _order = 'id desc'

    def name_search(self, cr, user, name, args=None, operator='ilike', context=None, limit=80):
        """
        Returns a list of tupples containing id, name, as internally it is called {def name_get}
        result format: {[(id, name), (id, name), ...]}

        @param cr: A database cursor
        @param user: ID of the user currently logged in
        @param name: name to search
        @param args: other arguments
        @param operator: default operator is 'ilike', it can be changed
        @param context: context arguments, like lang, time zone
        @param limit: Returns first 'n' ids of complete result, default is 80.

        @return: Returns a list of tuples containing id and name
        """

        if not args:
          args = []
        ids = []
        if name:
            ids += self.search(cr, user, [('name','ilike',name)]+args, limit=limit, context=context)

        if not ids and name and type(name) == int:
            ids += self.search(cr, user, [('id','=',name)]+args, limit=limit, context=context)

        if not ids:
            ids += self.search(cr, user, args, limit=limit, context=context)

        return self.name_get(cr, user, ids, context=context)

    def name_get(self, cursor, user, ids, context=None):
        if isinstance(ids, (int, long)):
            ids = [ids]
        if not ids:
            return []
        res = []
        data_move = self.pool.get('account.move').browse(cursor, user, ids, context=context)
        for move in data_move:
            if move.state=='draft':
                name = '*' + str(move.id)
            else:
                name = move.name
            res.append((move.id, name))
        return res

    def _get_period(self, cr, uid, context=None):
        periods = self.pool.get('account.period').find(cr, uid)
        if periods:
            return periods[0]
        return False

    def _amount_compute(self, cr, uid, ids, name, args, context, where =''):
        if not ids: return {}
        cr.execute( 'SELECT move_id, SUM(debit) '\
                    'FROM account_move_line '\
                    'WHERE move_id IN %s '\
                    'GROUP BY move_id', (tuple(ids),))
        result = dict(cr.fetchall())
        for id in ids:
            result.setdefault(id, 0.0)
        return result

    def _search_amount(self, cr, uid, obj, name, args, context):
        ids = set()
        for cond in args:
            amount = cond[2]
            if isinstance(cond[2],(list,tuple)):
                if cond[1] in ['in','not in']:
                    amount = tuple(cond[2])
                else:
                    continue
            else:
                if cond[1] in ['=like', 'like', 'not like', 'ilike', 'not ilike', 'in', 'not in', 'child_of']:
                    continue

            cr.execute("select move_id from account_move_line group by move_id having sum(debit) %s %%s" % (cond[1]),(amount,))
            res_ids = set(id[0] for id in cr.fetchall())
            ids = ids and (ids & res_ids) or res_ids
        if ids:
            return [('id', 'in', tuple(ids))]
        return [('id', '=', '0')]

    _columns = {
        'name': fields.char('Number', size=64, required=True),
        'ref': fields.char('Reference', size=64),
        'period_id': fields.many2one('account.period', 'Period', required=True, states={'posted':[('readonly',True)]}),
        'journal_id': fields.many2one('account.journal', 'Journal', required=True, states={'posted':[('readonly',True)]}),
        'state': fields.selection([('draft','Unposted'), ('posted','Posted')], 'State', required=True, readonly=True,
            help='All manually created new journal entries are usually in the state \'Unposted\', but you can set the option to skip that state on the related journal. In that case, they will be behave as journal entries automatically created by the system on document validation (invoices, bank statements...) and will be created in \'Posted\' state.'),
        'line_id': fields.one2many('account.move.line', 'move_id', 'Entries', states={'posted':[('readonly',True)]}),
        'to_check': fields.boolean('To Review', help='Check this box if you are unsure of that journal entry and if you want to note it as \'to be reviewed\' by an accounting expert.'),
        'partner_id': fields.related('line_id', 'partner_id', type="many2one", relation="res.partner", string="Partner", store=True),
        'amount': fields.function(_amount_compute, string='Amount', digits_compute=dp.get_precision('Account'), type='float', fnct_search=_search_amount),
        'date': fields.date('Date', required=True, states={'posted':[('readonly',True)]}, select=True),
        'narration':fields.text('Internal Note'),
        'company_id': fields.related('journal_id','company_id',type='many2one',relation='res.company',string='Company', store=True, readonly=True),
    }
    _defaults = {
        'name': '/',
        'state': 'draft',
        'period_id': _get_period,
        'date': lambda *a: time.strftime('%Y-%m-%d'),
        'company_id': lambda self, cr, uid, c: self.pool.get('res.users').browse(cr, uid, uid, c).company_id.id,
    }

    def _check_centralisation(self, cursor, user, ids, context=None):
        for move in self.browse(cursor, user, ids, context=context):
            if move.journal_id.centralisation:
                move_ids = self.search(cursor, user, [
                    ('period_id', '=', move.period_id.id),
                    ('journal_id', '=', move.journal_id.id),
                    ])
                if len(move_ids) > 1:
                    return False
        return True

    _constraints = [
        (_check_centralisation,
            'You can not create more than one move per period on centralized journal',
            ['journal_id']),
    ]

    def post(self, cr, uid, ids, context=None):
        if context is None:
            context = {}
        invoice = context.get('invoice', False)
        valid_moves = self.validate(cr, uid, ids, context)

        if not valid_moves:
            raise osv.except_osv(_('Integrity Error !'), _('You can not validate a non-balanced entry !\nMake sure you have configured payment terms properly !\nThe latest payment term line should be of the type "Balance" !'))
        obj_sequence = self.pool.get('ir.sequence')
        for move in self.browse(cr, uid, valid_moves, context=context):
            if move.name =='/':
                new_name = False
                journal = move.journal_id

                if invoice and invoice.internal_number:
                    new_name = invoice.internal_number
                else:
                    if journal.sequence_id:
                        c = {'fiscalyear_id': move.period_id.fiscalyear_id.id}
                        new_name = obj_sequence.next_by_id(cr, uid, journal.sequence_id.id, c)
                    else:
                        raise osv.except_osv(_('Error'), _('No sequence defined on the journal !'))

                if new_name:
                    self.write(cr, uid, [move.id], {'name':new_name})

        cr.execute('UPDATE account_move '\
                   'SET state=%s '\
                   'WHERE id IN %s',
                   ('posted', tuple(valid_moves),))
        return True

    def button_validate(self, cursor, user, ids, context=None):
        for move in self.browse(cursor, user, ids, context=context):
            top = None
            for line in move.line_id:
                account = line.account_id
                while account:
                    account2 = account
                    account = account.parent_id
                if not top:
                    top = account2.id
                elif top<>account2.id:
                    raise osv.except_osv(_('Error !'), _('You can not validate a journal entry unless all journal items belongs to the same chart of accounts !'))
        return self.post(cursor, user, ids, context=context)

    def button_cancel(self, cr, uid, ids, context=None):
        for line in self.browse(cr, uid, ids, context=context):
            if not line.journal_id.update_posted:
                raise osv.except_osv(_('Error !'), _('You can not modify a posted entry of this journal !\nYou should set the journal to allow cancelling entries if you want to do that.'))
        if ids:
            cr.execute('UPDATE account_move '\
                       'SET state=%s '\
                       'WHERE id IN %s', ('draft', tuple(ids),))
        return True

    def write(self, cr, uid, ids, vals, context=None):
        if context is None:
            context = {}
        c = context.copy()
        c['novalidate'] = True
        result = super(account_move, self).write(cr, uid, ids, vals, c)
        self.validate(cr, uid, ids, context=context)
        return result

    #
    # TODO: Check if period is closed !
    #
    def create(self, cr, uid, vals, context=None):
        if context is None:
            context = {}
        if 'line_id' in vals and context.get('copy'):
            for l in vals['line_id']:
                if not l[0]:
                    l[2].update({
                        'reconcile_id':False,
                        'reconcil_partial_id':False,
                        'analytic_lines':False,
                        'invoice':False,
                        'ref':False,
                        'balance':False,
                        'account_tax_id':False,
                    })

            if 'journal_id' in vals and vals.get('journal_id', False):
                for l in vals['line_id']:
                    if not l[0]:
                        l[2]['journal_id'] = vals['journal_id']
                context['journal_id'] = vals['journal_id']
            if 'period_id' in vals:
                for l in vals['line_id']:
                    if not l[0]:
                        l[2]['period_id'] = vals['period_id']
                context['period_id'] = vals['period_id']
            else:
                default_period = self._get_period(cr, uid, context)
                for l in vals['line_id']:
                    if not l[0]:
                        l[2]['period_id'] = default_period
                context['period_id'] = default_period

        if 'line_id' in vals:
            c = context.copy()
            c['novalidate'] = True
            result = super(account_move, self).create(cr, uid, vals, c)
            self.validate(cr, uid, [result], context)
        else:
            result = super(account_move, self).create(cr, uid, vals, context)
        return result

    def copy(self, cr, uid, id, default={}, context=None):
        if context is None:
            context = {}
        default.update({
            'state':'draft',
            'name':'/',
        })
        context.update({
            'copy':True
        })
        return super(account_move, self).copy(cr, uid, id, default, context)

    def unlink(self, cr, uid, ids, context=None, check=True):
        if context is None:
            context = {}
        toremove = []
        obj_move_line = self.pool.get('account.move.line')
        for move in self.browse(cr, uid, ids, context=context):
            if move['state'] != 'draft':
                raise osv.except_osv(_('UserError'),
                        _('You can not delete a posted journal entry "%s"!') % \
                                move['name'])
            line_ids = map(lambda x: x.id, move.line_id)
            context['journal_id'] = move.journal_id.id
            context['period_id'] = move.period_id.id
            obj_move_line._update_check(cr, uid, line_ids, context)
            obj_move_line.unlink(cr, uid, line_ids, context=context)
            toremove.append(move.id)
        result = super(account_move, self).unlink(cr, uid, toremove, context)
        return result

    def _compute_balance(self, cr, uid, id, context=None):
        move = self.browse(cr, uid, id, context=context)
        amount = 0
        for line in move.line_id:
            amount+= (line.debit - line.credit)
        return amount

    def _centralise(self, cr, uid, move, mode, context=None):
        assert mode in ('debit', 'credit'), 'Invalid Mode' #to prevent sql injection
        currency_obj = self.pool.get('res.currency')
        if context is None:
            context = {}

        if mode=='credit':
            account_id = move.journal_id.default_debit_account_id.id
            mode2 = 'debit'
            if not account_id:
                raise osv.except_osv(_('UserError'),
                        _('There is no default default debit account defined \n' \
                                'on journal "%s"') % move.journal_id.name)
        else:
            account_id = move.journal_id.default_credit_account_id.id
            mode2 = 'credit'
            if not account_id:
                raise osv.except_osv(_('UserError'),
                        _('There is no default default credit account defined \n' \
                                'on journal "%s"') % move.journal_id.name)

        # find the first line of this move with the current mode
        # or create it if it doesn't exist
        cr.execute('select id from account_move_line where move_id=%s and centralisation=%s limit 1', (move.id, mode))
        res = cr.fetchone()
        if res:
            line_id = res[0]
        else:
            context.update({'journal_id': move.journal_id.id, 'period_id': move.period_id.id})
            line_id = self.pool.get('account.move.line').create(cr, uid, {
                'name': _(mode.capitalize()+' Centralisation'),
                'centralisation': mode,
                'account_id': account_id,
                'move_id': move.id,
                'journal_id': move.journal_id.id,
                'period_id': move.period_id.id,
                'date': move.period_id.date_stop,
                'debit': 0.0,
                'credit': 0.0,
            }, context)

        # find the first line of this move with the other mode
        # so that we can exclude it from our calculation
        cr.execute('select id from account_move_line where move_id=%s and centralisation=%s limit 1', (move.id, mode2))
        res = cr.fetchone()
        if res:
            line_id2 = res[0]
        else:
            line_id2 = 0

        cr.execute('SELECT SUM(%s) FROM account_move_line WHERE move_id=%%s AND id!=%%s' % (mode,), (move.id, line_id2))
        result = cr.fetchone()[0] or 0.0
        cr.execute('update account_move_line set '+mode2+'=%s where id=%s', (result, line_id))

        #adjust also the amount in currency if needed
        cr.execute("select currency_id, sum(amount_currency) as amount_currency from account_move_line where move_id = %s and currency_id is not null group by currency_id", (move.id,))
        for row in cr.dictfetchall():
            currency_id = currency_obj.browse(cr, uid, row['currency_id'], context=context)
            if not currency_obj.is_zero(cr, uid, currency_id, row['amount_currency']):
                amount_currency = row['amount_currency'] * -1
                account_id = amount_currency > 0 and move.journal_id.default_debit_account_id.id or move.journal_id.default_credit_account_id.id
                cr.execute('select id from account_move_line where move_id=%s and centralisation=\'currency\' and currency_id = %slimit 1', (move.id, row['currency_id']))
                res = cr.fetchone()
                if res:
                    cr.execute('update account_move_line set amount_currency=%s , account_id=%s where id=%s', (amount_currency, account_id, res[0]))
                else:
                    context.update({'journal_id': move.journal_id.id, 'period_id': move.period_id.id})
                    line_id = self.pool.get('account.move.line').create(cr, uid, {
                        'name': _('Currency Adjustment'),
                        'centralisation': 'currency',
                        'account_id': account_id,
                        'move_id': move.id,
                        'journal_id': move.journal_id.id,
                        'period_id': move.period_id.id,
                        'date': move.period_id.date_stop,
                        'debit': 0.0,
                        'credit': 0.0,
                        'currency_id': row['currency_id'],
                        'amount_currency': amount_currency,
                    }, context)

        return True

    #
    # Validate a balanced move. If it is a centralised journal, create a move.
    #
    def validate(self, cr, uid, ids, context=None):
        if context and ('__last_update' in context):
            del context['__last_update']

        valid_moves = [] #Maintains a list of moves which can be responsible to create analytic entries
        obj_analytic_line = self.pool.get('account.analytic.line')
        obj_move_line = self.pool.get('account.move.line')
        for move in self.browse(cr, uid, ids, context):
            # Unlink old analytic lines on move_lines
            for obj_line in move.line_id:
                for obj in obj_line.analytic_lines:
                    obj_analytic_line.unlink(cr,uid,obj.id)

            journal = move.journal_id
            amount = 0
            line_ids = []
            line_draft_ids = []
            company_id = None
            for line in move.line_id:
                amount += line.debit - line.credit
                line_ids.append(line.id)
                if line.state=='draft':
                    line_draft_ids.append(line.id)

                if not company_id:
                    company_id = line.account_id.company_id.id
                if not company_id == line.account_id.company_id.id:
                    raise osv.except_osv(_('Error'), _("Couldn't create move between different companies"))

                if line.account_id.currency_id and line.currency_id:
                    if line.account_id.currency_id.id != line.currency_id.id and (line.account_id.currency_id.id != line.account_id.company_id.currency_id.id):
                        raise osv.except_osv(_('Error'), _("""Couldn't create move with currency different from the secondary currency of the account "%s - %s". Clear the secondary currency field of the account definition if you want to accept all currencies.""") % (line.account_id.code, line.account_id.name))

            if abs(amount) < 10 ** -4:
                # If the move is balanced
                # Add to the list of valid moves
                # (analytic lines will be created later for valid moves)
                valid_moves.append(move)

                # Check whether the move lines are confirmed

                if not line_draft_ids:
                    continue
                # Update the move lines (set them as valid)

                obj_move_line.write(cr, uid, line_draft_ids, {
                    'state': 'valid'
                }, context, check=False)

                account = {}
                account2 = {}

                if journal.type in ('purchase','sale'):
                    for line in move.line_id:
                        code = amount = 0
                        key = (line.account_id.id, line.tax_code_id.id)
                        if key in account2:
                            code = account2[key][0]
                            amount = account2[key][1] * (line.debit + line.credit)
                        elif line.account_id.id in account:
                            code = account[line.account_id.id][0]
                            amount = account[line.account_id.id][1] * (line.debit + line.credit)
                        if (code or amount) and not (line.tax_code_id or line.tax_amount):
                            obj_move_line.write(cr, uid, [line.id], {
                                'tax_code_id': code,
                                'tax_amount': amount
                            }, context, check=False)
            elif journal.centralisation:
                # If the move is not balanced, it must be centralised...

                # Add to the list of valid moves
                # (analytic lines will be created later for valid moves)
                valid_moves.append(move)

                #
                # Update the move lines (set them as valid)
                #
                self._centralise(cr, uid, move, 'debit', context=context)
                self._centralise(cr, uid, move, 'credit', context=context)
                obj_move_line.write(cr, uid, line_draft_ids, {
                    'state': 'valid'
                }, context, check=False)
            else:
                # We can't validate it (it's unbalanced)
                # Setting the lines as draft
                obj_move_line.write(cr, uid, line_ids, {
                    'state': 'draft'
                }, context, check=False)
        # Create analytic lines for the valid moves
        for record in valid_moves:
            obj_move_line.create_analytic_lines(cr, uid, [line.id for line in record.line_id], context)

        valid_moves = [move.id for move in valid_moves]
        return len(valid_moves) > 0 and valid_moves or False

account_move()

class account_move_reconcile(osv.osv):
    _name = "account.move.reconcile"
    _description = "Account Reconciliation"
    _columns = {
        'name': fields.char('Name', size=64, required=True),
        'type': fields.char('Type', size=16, required=True),
        'line_id': fields.one2many('account.move.line', 'reconcile_id', 'Entry Lines'),
        'line_partial_ids': fields.one2many('account.move.line', 'reconcile_partial_id', 'Partial Entry lines'),
        'create_date': fields.date('Creation date', readonly=True),
    }
    _defaults = {
        'name': lambda self,cr,uid,ctx={}: self.pool.get('ir.sequence').get(cr, uid, 'account.reconcile') or '/',
    }

    def reconcile_partial_check(self, cr, uid, ids, type='auto', context=None):
        total = 0.0
        for rec in self.browse(cr, uid, ids, context=context):
            for line in rec.line_partial_ids:
                if line.account_id.currency_id:
                    total += line.amount_currency
                else:
                    total += (line.debit or 0.0) - (line.credit or 0.0)
        if not total:
            self.pool.get('account.move.line').write(cr, uid,
                map(lambda x: x.id, rec.line_partial_ids),
                {'reconcile_id': rec.id }
            )
        return True

    def name_get(self, cr, uid, ids, context=None):
        if not ids:
            return []
        result = []
        for r in self.browse(cr, uid, ids, context=context):
            total = reduce(lambda y,t: (t.debit or 0.0) - (t.credit or 0.0) + y, r.line_partial_ids, 0.0)
            if total:
                name = '%s (%.2f)' % (r.name, total)
                result.append((r.id,name))
            else:
                result.append((r.id,r.name))
        return result

account_move_reconcile()

#----------------------------------------------------------
# Tax
#----------------------------------------------------------
"""
a documenter
child_depend: la taxe depend des taxes filles
"""
class account_tax_code(osv.osv):
    """
    A code for the tax object.

    This code is used for some tax declarations.
    """
    def _sum(self, cr, uid, ids, name, args, context, where ='', where_params=()):
        parent_ids = tuple(self.search(cr, uid, [('parent_id', 'child_of', ids)]))
        if context.get('based_on', 'invoices') == 'payments':
            cr.execute('SELECT line.tax_code_id, sum(line.tax_amount) \
                    FROM account_move_line AS line, \
                        account_move AS move \
                        LEFT JOIN account_invoice invoice ON \
                            (invoice.move_id = move.id) \
                    WHERE line.tax_code_id IN %s '+where+' \
                        AND move.id = line.move_id \
                        AND ((invoice.state = \'paid\') \
                            OR (invoice.id IS NULL)) \
                            GROUP BY line.tax_code_id',
                                (parent_ids,) + where_params)
        else:
            cr.execute('SELECT line.tax_code_id, sum(line.tax_amount) \
                    FROM account_move_line AS line, \
                    account_move AS move \
                    WHERE line.tax_code_id IN %s '+where+' \
                    AND move.id = line.move_id \
                    GROUP BY line.tax_code_id',
                       (parent_ids,) + where_params)
        res=dict(cr.fetchall())
        obj_precision = self.pool.get('decimal.precision')
        res2 = {}
        for record in self.browse(cr, uid, ids, context=context):
            def _rec_get(record):
                amount = res.get(record.id, 0.0)
                for rec in record.child_ids:
                    amount += _rec_get(rec) * rec.sign
                return amount
            res2[record.id] = round(_rec_get(record), obj_precision.precision_get(cr, uid, 'Account'))
        return res2

    def _sum_year(self, cr, uid, ids, name, args, context=None):
        if context is None:
            context = {}
        move_state = ('posted', )
        if context.get('state', 'all') == 'all':
            move_state = ('draft', 'posted', )
        if context.get('fiscalyear_id', False):
            fiscalyear_id = [context['fiscalyear_id']]
        else:
            fiscalyear_id = self.pool.get('account.fiscalyear').finds(cr, uid, exception=False)
        where = ''
        where_params = ()
        if fiscalyear_id:
            pids = []
            for fy in fiscalyear_id:
                pids += map(lambda x: str(x.id), self.pool.get('account.fiscalyear').browse(cr, uid, fy).period_ids)
            if pids:
                where = ' AND line.period_id IN %s AND move.state IN %s '
                where_params = (tuple(pids), move_state)
        return self._sum(cr, uid, ids, name, args, context,
                where=where, where_params=where_params)

    def _sum_period(self, cr, uid, ids, name, args, context):
        if context is None:
            context = {}
        move_state = ('posted', )
        if context.get('state', False) == 'all':
            move_state = ('draft', 'posted', )
        if context.get('period_id', False):
            period_id = context['period_id']
        else:
            period_id = self.pool.get('account.period').find(cr, uid)
            if not period_id:
                return dict.fromkeys(ids, 0.0)
            period_id = period_id[0]
        return self._sum(cr, uid, ids, name, args, context,
                where=' AND line.period_id=%s AND move.state IN %s', where_params=(period_id, move_state))

    _name = 'account.tax.code'
    _description = 'Tax Code'
    _rec_name = 'code'
    _columns = {
        'name': fields.char('Tax Case Name', size=64, required=True, translate=True),
        'code': fields.char('Case Code', size=64),
        'info': fields.text('Description'),
        'sum': fields.function(_sum_year, string="Year Sum"),
        'sum_period': fields.function(_sum_period, string="Period Sum"),
        'parent_id': fields.many2one('account.tax.code', 'Parent Code', select=True),
        'child_ids': fields.one2many('account.tax.code', 'parent_id', 'Child Codes'),
        'line_ids': fields.one2many('account.move.line', 'tax_code_id', 'Lines'),
        'company_id': fields.many2one('res.company', 'Company', required=True),
        'sign': fields.float('Coefficent for parent', required=True, help='You can specify here the coefficient that will be used when consolidating the amount of this case into its parent. For example, set 1/-1 if you want to add/substract it.'),
        'notprintable':fields.boolean("Not Printable in Invoice", help="Check this box if you don't want any VAT related to this Tax Code to appear on invoices"),
    }

    def name_search(self, cr, user, name, args=None, operator='ilike', context=None, limit=80):
        if not args:
            args = []
        if context is None:
            context = {}
        ids = self.search(cr, user, ['|',('name',operator,name),('code',operator,name)] + args, limit=limit, context=context)
        return self.name_get(cr, user, ids, context)

    def name_get(self, cr, uid, ids, context=None):
        if isinstance(ids, (int, long)):
            ids = [ids]
        if not ids:
            return []
        if isinstance(ids, (int, long)):
            ids = [ids]
        reads = self.read(cr, uid, ids, ['name','code'], context, load='_classic_write')
        return [(x['id'], (x['code'] and (x['code'] + ' - ') or '') + x['name']) \
                for x in reads]

    def _default_company(self, cr, uid, context=None):
        user = self.pool.get('res.users').browse(cr, uid, uid, context=context)
        if user.company_id:
            return user.company_id.id
        return self.pool.get('res.company').search(cr, uid, [('parent_id', '=', False)])[0]
    _defaults = {
        'company_id': _default_company,
        'sign': 1.0,
        'notprintable': False,
    }

    def copy(self, cr, uid, id, default=None, context=None):
        if default is None:
            default = {}
        default = default.copy()
        default.update({'line_ids': []})
        return super(account_tax_code, self).copy(cr, uid, id, default, context)

    _check_recursion = check_cycle
    _constraints = [
        (_check_recursion, 'Error ! You can not create recursive accounts.', ['parent_id'])
    ]
    _order = 'code'

account_tax_code()

class account_tax(osv.osv):
    """
    A tax object.

    Type: percent, fixed, none, code
        PERCENT: tax = price * amount
        FIXED: tax = price + amount
        NONE: no tax line
        CODE: execute python code. localcontext = {'price_unit':pu, 'address':address_object}
            return result in the context
            Ex: result=round(price_unit*0.21,4)
    """

    def get_precision_tax():
        def change_digit_tax(cr):
            res = pooler.get_pool(cr.dbname).get('decimal.precision').precision_get(cr, 1, 'Account')
            return (16, res+2)
        return change_digit_tax

    _name = 'account.tax'
    _description = 'Tax'
    _columns = {
        'name': fields.char('Tax Name', size=64, required=True, translate=True, help="This name will be displayed on reports"),
        'sequence': fields.integer('Sequence', required=True, help="The sequence field is used to order the tax lines from the lowest sequences to the higher ones. The order is important if you have a tax with several tax children. In this case, the evaluation order is important."),
        'amount': fields.float('Amount', required=True, digits_compute=get_precision_tax(), help="For taxes of type percentage, enter % ratio between 0-1."),
        'active': fields.boolean('Active', help="If the active field is set to False, it will allow you to hide the tax without removing it."),
        'type': fields.selection( [('percent','Percentage'), ('fixed','Fixed Amount'), ('none','None'), ('code','Python Code'), ('balance','Balance')], 'Tax Type', required=True,
            help="The computation method for the tax amount."),
        'applicable_type': fields.selection( [('true','Always'), ('code','Given by Python Code')], 'Applicability', required=True,
            help="If not applicable (computed through a Python code), the tax won't appear on the invoice."),
        'domain':fields.char('Domain', size=32, help="This field is only used if you develop your own module allowing developers to create specific taxes in a custom domain."),
        'account_collected_id':fields.many2one('account.account', 'Invoice Tax Account'),
        'account_paid_id':fields.many2one('account.account', 'Refund Tax Account'),
        'parent_id':fields.many2one('account.tax', 'Parent Tax Account', select=True),
        'child_ids':fields.one2many('account.tax', 'parent_id', 'Child Tax Accounts'),
        'child_depend':fields.boolean('Tax on Children', help="Set if the tax computation is based on the computation of child taxes rather than on the total amount."),
        'python_compute':fields.text('Python Code'),
        'python_compute_inv':fields.text('Python Code (reverse)'),
        'python_applicable':fields.text('Python Code'),

        #
        # Fields used for the VAT declaration
        #
        'base_code_id': fields.many2one('account.tax.code', 'Account Base Code', help="Use this code for the VAT declaration."),
        'tax_code_id': fields.many2one('account.tax.code', 'Account Tax Code', help="Use this code for the VAT declaration."),
        'base_sign': fields.float('Base Code Sign', help="Usually 1 or -1."),
        'tax_sign': fields.float('Tax Code Sign', help="Usually 1 or -1."),

        # Same fields for refund invoices

        'ref_base_code_id': fields.many2one('account.tax.code', 'Refund Base Code', help="Use this code for the VAT declaration."),
        'ref_tax_code_id': fields.many2one('account.tax.code', 'Refund Tax Code', help="Use this code for the VAT declaration."),
        'ref_base_sign': fields.float('Base Code Sign', help="Usually 1 or -1."),
        'ref_tax_sign': fields.float('Tax Code Sign', help="Usually 1 or -1."),
        'include_base_amount': fields.boolean('Included in base amount', help="Indicates if the amount of tax must be included in the base amount for the computation of the next taxes"),
        'company_id': fields.many2one('res.company', 'Company', required=True),
        'description': fields.char('Tax Code',size=32),
        'price_include': fields.boolean('Tax Included in Price', help="Check this if the price you use on the product and invoices includes this tax."),
        'type_tax_use': fields.selection([('sale','Sale'),('purchase','Purchase'),('all','All')], 'Tax Application', required=True)

    }
    _sql_constraints = [
        ('name_company_uniq', 'unique(name, company_id)', 'Tax Name must be unique per company!'),
    ]

    def name_search(self, cr, user, name, args=None, operator='ilike', context=None, limit=80):
        """
        Returns a list of tupples containing id, name, as internally it is called {def name_get}
        result format: {[(id, name), (id, name), ...]}

        @param cr: A database cursor
        @param user: ID of the user currently logged in
        @param name: name to search
        @param args: other arguments
        @param operator: default operator is 'ilike', it can be changed
        @param context: context arguments, like lang, time zone
        @param limit: Returns first 'n' ids of complete result, default is 80.

        @return: Returns a list of tupples containing id and name
        """
        if not args:
            args = []
        if context is None:
            context = {}
        ids = []
        if name:
            ids = self.search(cr, user, [('description', '=', name)] + args, limit=limit, context=context)
            if not ids:
                ids = self.search(cr, user, [('name', operator, name)] + args, limit=limit, context=context)
        else:
            ids = self.search(cr, user, args, limit=limit, context=context or {})
        return self.name_get(cr, user, ids, context=context)

    def write(self, cr, uid, ids, vals, context=None):
        if vals.get('type', False) and vals['type'] in ('none', 'code'):
            vals.update({'amount': 0.0})
        return super(account_tax, self).write(cr, uid, ids, vals, context=context)

    def search(self, cr, uid, args, offset=0, limit=None, order=None, context=None, count=False):
        journal_pool = self.pool.get('account.journal')

        if context and context.has_key('type'):
            if context.get('type') in ('out_invoice','out_refund'):
                args += [('type_tax_use','in',['sale','all'])]
            elif context.get('type') in ('in_invoice','in_refund'):
                args += [('type_tax_use','in',['purchase','all'])]

        if context and context.has_key('journal_id'):
            journal = journal_pool.browse(cr, uid, context.get('journal_id'))
            if journal.type in ('sale', 'purchase'):
                args += [('type_tax_use','in',[journal.type,'all'])]

        return super(account_tax, self).search(cr, uid, args, offset, limit, order, context, count)

    def name_get(self, cr, uid, ids, context=None):
        if not ids:
            return []
        res = []
        for record in self.read(cr, uid, ids, ['description','name'], context=context):
            name = record['description'] and record['description'] or record['name']
            res.append((record['id'],name ))
        return res

    def _default_company(self, cr, uid, context=None):
        user = self.pool.get('res.users').browse(cr, uid, uid, context=context)
        if user.company_id:
            return user.company_id.id
        return self.pool.get('res.company').search(cr, uid, [('parent_id', '=', False)])[0]

    _defaults = {
        'python_compute': '''# price_unit\n# address: res.partner.address object or False\n# product: product.product object or None\n# partner: res.partner object or None\n\nresult = price_unit * 0.10''',
        'python_compute_inv': '''# price_unit\n# address: res.partner.address object or False\n# product: product.product object or False\n\nresult = price_unit * 0.10''',
        'applicable_type': 'true',
        'type': 'percent',
        'amount': 0,
        'price_include': 0,
        'active': 1,
        'type_tax_use': 'all',
        'sequence': 1,
        'ref_tax_sign': 1,
        'ref_base_sign': 1,
        'tax_sign': 1,
        'base_sign': 1,
        'include_base_amount': False,
        'company_id': _default_company,
    }
    _order = 'sequence'

    def _applicable(self, cr, uid, taxes, price_unit, address_id=None, product=None, partner=None):
        res = []
        obj_partener_address = self.pool.get('res.partner.address')
        for tax in taxes:
            if tax.applicable_type=='code':
                localdict = {'price_unit':price_unit, 'address':obj_partener_address.browse(cr, uid, address_id), 'product':product, 'partner':partner}
                exec tax.python_applicable in localdict
                if localdict.get('result', False):
                    res.append(tax)
            else:
                res.append(tax)
        return res

    def _unit_compute(self, cr, uid, taxes, price_unit, address_id=None, product=None, partner=None, quantity=0):
        taxes = self._applicable(cr, uid, taxes, price_unit, address_id, product, partner)
        res = []
        cur_price_unit=price_unit
        obj_partener_address = self.pool.get('res.partner.address')
        for tax in taxes:
            # we compute the amount for the current tax object and append it to the result
            data = {'id':tax.id,
                    'name':tax.description and tax.description + " - " + tax.name or tax.name,
                    'account_collected_id':tax.account_collected_id.id,
                    'account_paid_id':tax.account_paid_id.id,
                    'base_code_id': tax.base_code_id.id,
                    'ref_base_code_id': tax.ref_base_code_id.id,
                    'sequence': tax.sequence,
                    'base_sign': tax.base_sign,
                    'tax_sign': tax.tax_sign,
                    'ref_base_sign': tax.ref_base_sign,
                    'ref_tax_sign': tax.ref_tax_sign,
                    'price_unit': cur_price_unit,
                    'tax_code_id': tax.tax_code_id.id,
                    'ref_tax_code_id': tax.ref_tax_code_id.id,
            }
            res.append(data)
            if tax.type=='percent':
                amount = cur_price_unit * tax.amount
                data['amount'] = amount

            elif tax.type=='fixed':
                data['amount'] = tax.amount
                data['tax_amount']=quantity
               # data['amount'] = quantity
            elif tax.type=='code':
                address = address_id and obj_partener_address.browse(cr, uid, address_id) or None
                localdict = {'price_unit':cur_price_unit, 'address':address, 'product':product, 'partner':partner}
                exec tax.python_compute in localdict
                amount = localdict['result']
                data['amount'] = amount
            elif tax.type=='balance':
                data['amount'] = cur_price_unit - reduce(lambda x,y: y.get('amount',0.0)+x, res, 0.0)
                data['balance'] = cur_price_unit

            amount2 = data.get('amount', 0.0)
            if tax.child_ids:
                if tax.child_depend:
                    latest = res.pop()
                amount = amount2
                child_tax = self._unit_compute(cr, uid, tax.child_ids, amount, address_id, product, partner, quantity)
                res.extend(child_tax)
                if tax.child_depend:
                    for r in res:
                        for name in ('base','ref_base'):
                            if latest[name+'_code_id'] and latest[name+'_sign'] and not r[name+'_code_id']:
                                r[name+'_code_id'] = latest[name+'_code_id']
                                r[name+'_sign'] = latest[name+'_sign']
                                r['price_unit'] = latest['price_unit']
                                latest[name+'_code_id'] = False
                        for name in ('tax','ref_tax'):
                            if latest[name+'_code_id'] and latest[name+'_sign'] and not r[name+'_code_id']:
                                r[name+'_code_id'] = latest[name+'_code_id']
                                r[name+'_sign'] = latest[name+'_sign']
                                r['amount'] = data['amount']
                                latest[name+'_code_id'] = False
            if tax.include_base_amount:
                cur_price_unit+=amount2
        return res

    def compute_all(self, cr, uid, taxes, price_unit, quantity, address_id=None, product=None, partner=None, force_excluded=False):
        """
        :param force_excluded: boolean used to say that we don't want to consider the value of field price_include of
            tax. It's used in encoding by line where you don't matter if you encoded a tax with that boolean to True or
            False
        RETURN: {
                'total': 0.0,                # Total without taxes
                'total_included: 0.0,        # Total with taxes
                'taxes': []                  # List of taxes, see compute for the format
            }
        """
        precision = self.pool.get('decimal.precision').precision_get(cr, uid, 'Account')
        totalin = totalex = round(price_unit * quantity, precision)
        tin = []
        tex = []
        for tax in taxes:
            if not tax.price_include or force_excluded:
                tex.append(tax)
            else:
                tin.append(tax)
        tin = self.compute_inv(cr, uid, tin, price_unit, quantity, address_id=address_id, product=product, partner=partner)
        for r in tin:
            totalex -= r.get('amount', 0.0)
        totlex_qty = 0.0
        try:
            totlex_qty = totalex/quantity
        except:
            pass
        tex = self._compute(cr, uid, tex, totlex_qty, quantity, address_id=address_id, product=product, partner=partner)
        for r in tex:
            totalin += r.get('amount', 0.0)
        return {
            'total': totalex,
            'total_included': totalin,
            'taxes': tin + tex
        }

    def compute(self, cr, uid, taxes, price_unit, quantity, address_id=None, product=None, partner=None):
        logger = netsvc.Logger()
        logger.notifyChannel("warning", netsvc.LOG_WARNING,
            "Deprecated, use compute_all(...)['taxes'] instead of compute(...) to manage prices with tax included")
        return self._compute(cr, uid, taxes, price_unit, quantity, address_id, product, partner)

    def _compute(self, cr, uid, taxes, price_unit, quantity, address_id=None, product=None, partner=None):
        """
        Compute tax values for given PRICE_UNIT, QUANTITY and a buyer/seller ADDRESS_ID.

        RETURN:
            [ tax ]
            tax = {'name':'', 'amount':0.0, 'account_collected_id':1, 'account_paid_id':2}
            one tax for each tax id in IDS and their children
        """
        res = self._unit_compute(cr, uid, taxes, price_unit, address_id, product, partner, quantity)
        total = 0.0
        precision_pool = self.pool.get('decimal.precision')
        for r in res:
            if r.get('balance',False):
                r['amount'] = round(r.get('balance', 0.0) * quantity, precision_pool.precision_get(cr, uid, 'Account')) - total
            else:
                r['amount'] = round(r.get('amount', 0.0) * quantity, precision_pool.precision_get(cr, uid, 'Account'))
                total += r['amount']
        return res

    def _unit_compute_inv(self, cr, uid, taxes, price_unit, address_id=None, product=None, partner=None):
        taxes = self._applicable(cr, uid, taxes, price_unit, address_id, product, partner)
        obj_partener_address = self.pool.get('res.partner.address')
        res = []
        taxes.reverse()
        cur_price_unit = price_unit

        tax_parent_tot = 0.0
        for tax in taxes:
            if (tax.type=='percent') and not tax.include_base_amount:
                tax_parent_tot += tax.amount

        for tax in taxes:
            if (tax.type=='fixed') and not tax.include_base_amount:
                cur_price_unit -= tax.amount

        for tax in taxes:
            if tax.type=='percent':
                if tax.include_base_amount:
                    amount = cur_price_unit - (cur_price_unit / (1 + tax.amount))
                else:
                    amount = (cur_price_unit / (1 + tax_parent_tot)) * tax.amount

            elif tax.type=='fixed':
                amount = tax.amount

            elif tax.type=='code':
                address = address_id and obj_partener_address.browse(cr, uid, address_id) or None
                localdict = {'price_unit':cur_price_unit, 'address':address, 'product':product, 'partner':partner}
                exec tax.python_compute_inv in localdict
                amount = localdict['result']
            elif tax.type=='balance':
                amount = cur_price_unit - reduce(lambda x,y: y.get('amount',0.0)+x, res, 0.0)

            if tax.include_base_amount:
                cur_price_unit -= amount
                todo = 0
            else:
                todo = 1
            res.append({
                'id': tax.id,
                'todo': todo,
                'name': tax.name,
                'amount': amount,
                'account_collected_id': tax.account_collected_id.id,
                'account_paid_id': tax.account_paid_id.id,
                'base_code_id': tax.base_code_id.id,
                'ref_base_code_id': tax.ref_base_code_id.id,
                'sequence': tax.sequence,
                'base_sign': tax.base_sign,
                'tax_sign': tax.tax_sign,
                'ref_base_sign': tax.ref_base_sign,
                'ref_tax_sign': tax.ref_tax_sign,
                'price_unit': cur_price_unit,
                'tax_code_id': tax.tax_code_id.id,
                'ref_tax_code_id': tax.ref_tax_code_id.id,
            })
            if tax.child_ids:
                if tax.child_depend:
                    del res[-1]
                    amount = price_unit

            parent_tax = self._unit_compute_inv(cr, uid, tax.child_ids, amount, address_id, product, partner)
            res.extend(parent_tax)

        total = 0.0
        for r in res:
            if r['todo']:
                total += r['amount']
        for r in res:
            r['price_unit'] -= total
            r['todo'] = 0
        return res

    def compute_inv(self, cr, uid, taxes, price_unit, quantity, address_id=None, product=None, partner=None):
        """
        Compute tax values for given PRICE_UNIT, QUANTITY and a buyer/seller ADDRESS_ID.
        Price Unit is a VAT included price

        RETURN:
            [ tax ]
            tax = {'name':'', 'amount':0.0, 'account_collected_id':1, 'account_paid_id':2}
            one tax for each tax id in IDS and their children
        """
        res = self._unit_compute_inv(cr, uid, taxes, price_unit, address_id, product, partner=None)
        total = 0.0
        obj_precision = self.pool.get('decimal.precision')
        for r in res:
            prec = obj_precision.precision_get(cr, uid, 'Account')
            if r.get('balance',False):
                r['amount'] = round(r['balance'] * quantity, prec) - total
            else:
                r['amount'] = round(r['amount'] * quantity, prec)
                total += r['amount']
        return res

account_tax()

# ---------------------------------------------------------
# Account Entries Models
# ---------------------------------------------------------

class account_model(osv.osv):
    _name = "account.model"
    _description = "Account Model"
    _columns = {
        'name': fields.char('Model Name', size=64, required=True, help="This is a model for recurring accounting entries"),
        'journal_id': fields.many2one('account.journal', 'Journal', required=True),
        'company_id': fields.related('journal_id', 'company_id', type='many2one', relation='res.company', string='Company', store=True, readonly=True),
        'lines_id': fields.one2many('account.model.line', 'model_id', 'Model Entries'),
        'legend': fields.text('Legend', readonly=True, size=100),
    }

    _defaults = {
        'legend': lambda self, cr, uid, context:_('You can specify year, month and date in the name of the model using the following labels:\n\n%(year)s: To Specify Year \n%(month)s: To Specify Month \n%(date)s: Current Date\n\ne.g. My model on %(date)s'),
    }
    def generate(self, cr, uid, ids, datas={}, context=None):
        move_ids = []
        entry = {}
        account_move_obj = self.pool.get('account.move')
        account_move_line_obj = self.pool.get('account.move.line')
        pt_obj = self.pool.get('account.payment.term')
        period_obj = self.pool.get('account.period')

        if context is None:
            context = {}

        if datas.get('date', False):
            context.update({'date': datas['date']})

        move_date = context.get('date', time.strftime('%Y-%m-%d'))
        move_date = datetime.strptime(move_date,"%Y-%m-%d")
        for model in self.browse(cr, uid, ids, context=context):
            ctx = context.copy()
            ctx.update({'company_id': model.company_id.id})
            period_ids = period_obj.find(cr, uid, dt=context.get('date', False), context=ctx)
            period_id = period_ids and period_ids[0] or False
            ctx.update({'journal_id': model.journal_id.id,'period_id': period_id})
            try:
                entry['name'] = model.name%{'year': move_date.strftime('%Y'), 'month': move_date.strftime('%m'), 'date': move_date.strftime('%Y-%m')}
            except:
                raise osv.except_osv(_('Wrong model !'), _('You have a wrong expression "%(...)s" in your model !'))
            move_id = account_move_obj.create(cr, uid, {
                'ref': entry['name'],
                'period_id': period_id,
                'journal_id': model.journal_id.id,
                'date': context.get('date',time.strftime('%Y-%m-%d'))
            })
            move_ids.append(move_id)
            for line in model.lines_id:
                analytic_account_id = False
                if line.analytic_account_id:
                    if not model.journal_id.analytic_journal_id:
                        raise osv.except_osv(_('No Analytic Journal !'),_("You have to define an analytic journal on the '%s' journal!") % (model.journal_id.name,))
                    analytic_account_id = line.analytic_account_id.id
                val = {
                    'move_id': move_id,
                    'journal_id': model.journal_id.id,
                    'period_id': period_id,
                    'analytic_account_id': analytic_account_id
                }

                date_maturity = context.get('date',time.strftime('%Y-%m-%d'))
                if line.date_maturity == 'partner':
                    if not line.partner_id:
                        raise osv.except_osv(_('Error !'), _("Maturity date of entry line generated by model line '%s' of model '%s' is based on partner payment term!" \
                                                                "\nPlease define partner on it!")%(line.name, model.name))
                    if line.partner_id.property_payment_term:
                        payment_term_id = line.partner_id.property_payment_term.id
                        pterm_list = pt_obj.compute(cr, uid, payment_term_id, value=1, date_ref=date_maturity)
                        if pterm_list:
                            pterm_list = [l[0] for l in pterm_list]
                            pterm_list.sort()
                            date_maturity = pterm_list[-1]

                val.update({
                    'name': line.name,
                    'quantity': line.quantity,
                    'debit': line.debit,
                    'credit': line.credit,
                    'account_id': line.account_id.id,
                    'move_id': move_id,
                    'partner_id': line.partner_id.id,
                    'date': context.get('date',time.strftime('%Y-%m-%d')),
                    'date_maturity': date_maturity
                })
                account_move_line_obj.create(cr, uid, val, context=ctx)

        return move_ids

account_model()

class account_model_line(osv.osv):
    _name = "account.model.line"
    _description = "Account Model Entries"
    _columns = {
        'name': fields.char('Name', size=64, required=True),
        'sequence': fields.integer('Sequence', required=True, help="The sequence field is used to order the resources from lower sequences to higher ones."),
        'quantity': fields.float('Quantity', digits_compute=dp.get_precision('Account'), help="The optional quantity on entries."),
        'debit': fields.float('Debit', digits_compute=dp.get_precision('Account')),
        'credit': fields.float('Credit', digits_compute=dp.get_precision('Account')),
        'account_id': fields.many2one('account.account', 'Account', required=True, ondelete="cascade"),
        'analytic_account_id': fields.many2one('account.analytic.account', 'Analytic Account', ondelete="cascade"),
        'model_id': fields.many2one('account.model', 'Model', required=True, ondelete="cascade", select=True),
        'amount_currency': fields.float('Amount Currency', help="The amount expressed in an optional other currency."),
        'currency_id': fields.many2one('res.currency', 'Currency'),
        'partner_id': fields.many2one('res.partner', 'Partner'),
        'date_maturity': fields.selection([('today','Date of the day'), ('partner','Partner Payment Term')], 'Maturity Date', help="The maturity date of the generated entries for this model. You can choose between the creation date or the creation date of the entries plus the partner payment terms."),
    }
    _order = 'sequence'
    _sql_constraints = [
        ('credit_debit1', 'CHECK (credit*debit=0)',  'Wrong credit or debit value in model, they must be positive!'),
        ('credit_debit2', 'CHECK (credit+debit>=0)', 'Wrong credit or debit value in model, they must be positive!'),
    ]
account_model_line()

# ---------------------------------------------------------
# Account Subscription
# ---------------------------------------------------------


class account_subscription(osv.osv):
    _name = "account.subscription"
    _description = "Account Subscription"
    _columns = {
        'name': fields.char('Name', size=64, required=True),
        'ref': fields.char('Reference', size=16),
        'model_id': fields.many2one('account.model', 'Model', required=True),
        'date_start': fields.date('Start Date', required=True),
        'period_total': fields.integer('Number of Periods', required=True),
        'period_nbr': fields.integer('Period', required=True),
        'period_type': fields.selection([('day','days'),('month','month'),('year','year')], 'Period Type', required=True),
        'state': fields.selection([('draft','Draft'),('running','Running'),('done','Done')], 'State', required=True, readonly=True),
        'lines_id': fields.one2many('account.subscription.line', 'subscription_id', 'Subscription Lines')
    }
    _defaults = {
        'date_start': lambda *a: time.strftime('%Y-%m-%d'),
        'period_type': 'month',
        'period_total': 12,
        'period_nbr': 1,
        'state': 'draft',
    }
    def state_draft(self, cr, uid, ids, context=None):
        self.write(cr, uid, ids, {'state':'draft'})
        return False

    def check(self, cr, uid, ids, context=None):
        todone = []
        for sub in self.browse(cr, uid, ids, context=context):
            ok = True
            for line in sub.lines_id:
                if not line.move_id.id:
                    ok = False
                    break
            if ok:
                todone.append(sub.id)
        if todone:
            self.write(cr, uid, todone, {'state':'done'})
        return False

    def remove_line(self, cr, uid, ids, context=None):
        toremove = []
        for sub in self.browse(cr, uid, ids, context=context):
            for line in sub.lines_id:
                if not line.move_id.id:
                    toremove.append(line.id)
        if toremove:
            self.pool.get('account.subscription.line').unlink(cr, uid, toremove)
        self.write(cr, uid, ids, {'state':'draft'})
        return False

    def compute(self, cr, uid, ids, context=None):
        for sub in self.browse(cr, uid, ids, context=context):
            ds = sub.date_start
            for i in range(sub.period_total):
                self.pool.get('account.subscription.line').create(cr, uid, {
                    'date': ds,
                    'subscription_id': sub.id,
                })
                if sub.period_type=='day':
                    ds = (datetime.strptime(ds, '%Y-%m-%d') + relativedelta(days=sub.period_nbr)).strftime('%Y-%m-%d')
                if sub.period_type=='month':
                    ds = (datetime.strptime(ds, '%Y-%m-%d') + relativedelta(months=sub.period_nbr)).strftime('%Y-%m-%d')
                if sub.period_type=='year':
                    ds = (datetime.strptime(ds, '%Y-%m-%d') + relativedelta(years=sub.period_nbr)).strftime('%Y-%m-%d')
        self.write(cr, uid, ids, {'state':'running'})
        return True

account_subscription()

class account_subscription_line(osv.osv):
    _name = "account.subscription.line"
    _description = "Account Subscription Line"
    _columns = {
        'subscription_id': fields.many2one('account.subscription', 'Subscription', required=True, select=True),
        'date': fields.date('Date', required=True),
        'move_id': fields.many2one('account.move', 'Entry'),
    }

    def move_create(self, cr, uid, ids, context=None):
        tocheck = {}
        all_moves = []
        obj_model = self.pool.get('account.model')
        for line in self.browse(cr, uid, ids, context=context):
            datas = {
                'date': line.date,
            }
            move_ids = obj_model.generate(cr, uid, [line.subscription_id.model_id.id], datas, context)
            tocheck[line.subscription_id.id] = True
            self.write(cr, uid, [line.id], {'move_id':move_ids[0]})
            all_moves.extend(move_ids)
        if tocheck:
            self.pool.get('account.subscription').check(cr, uid, tocheck.keys(), context)
        return all_moves

    _rec_name = 'date'

account_subscription_line()

#  ---------------------------------------------------------------
#   Account Templates: Account, Tax, Tax Code and chart. + Wizard
#  ---------------------------------------------------------------

class account_tax_template(osv.osv):
    _name = 'account.tax.template'
account_tax_template()

class account_account_template(osv.osv):
    _order = "code"
    _name = "account.account.template"
    _description ='Templates for Accounts'

    _columns = {
        'name': fields.char('Name', size=256, required=True, select=True),
        'currency_id': fields.many2one('res.currency', 'Secondary Currency', help="Forces all moves for this account to have this secondary currency."),
        'code': fields.char('Code', size=64, select=1),
        'type': fields.selection([
            ('receivable','Receivable'),
            ('payable','Payable'),
            ('view','View'),
            ('consolidation','Consolidation'),
            ('liquidity','Liquidity'),
            ('other','Regular'),
            ('closed','Closed'),
            ], 'Internal Type', required=True,help="This type is used to differentiate types with "\
            "special effects in OpenERP: view can not have entries, consolidation are accounts that "\
            "can have children accounts for multi-company consolidations, payable/receivable are for "\
            "partners accounts (for debit/credit computations), closed for depreciated accounts."),
        'user_type': fields.many2one('account.account.type', 'Account Type', required=True,
            help="These types are defined according to your country. The type contains more information "\
            "about the account and its specificities."),
        'reconcile': fields.boolean('Allow Reconciliation', help="Check this option if you want the user to reconcile entries in this account."),
        'shortcut': fields.char('Shortcut', size=12),
        'note': fields.text('Note'),
        'parent_id': fields.many2one('account.account.template', 'Parent Account Template', ondelete='cascade'),
        'child_parent_ids':fields.one2many('account.account.template', 'parent_id', 'Children'),
        'tax_ids': fields.many2many('account.tax.template', 'account_account_template_tax_rel', 'account_id', 'tax_id', 'Default Taxes'),
        'nocreate': fields.boolean('Optional create', help="If checked, the new chart of accounts will not contain this by default."),
        'chart_template_id': fields.many2one('account.chart.template', 'Chart Template'),
    }

    _defaults = {
        'reconcile': False,
        'type': 'view',
        'nocreate': False,
    }

    def _check_type(self, cr, uid, ids, context=None):
        if context is None:
            context = {}
        accounts = self.browse(cr, uid, ids, context=context)
        for account in accounts:
            if account.parent_id and account.parent_id.type != 'view':
                return False
        return True

    _check_recursion = check_cycle
    _constraints = [
        (_check_recursion, 'Error ! You can not create recursive account templates.', ['parent_id']),
        (_check_type, 'Configuration Error!\nYou can not define children to an account with internal type different of "View"! ', ['type']),

    ]

    def name_get(self, cr, uid, ids, context=None):
        if not ids:
            return []
        reads = self.read(cr, uid, ids, ['name','code'], context=context)
        res = []
        for record in reads:
            name = record['name']
            if record['code']:
                name = record['code']+' '+name
            res.append((record['id'],name ))
        return res

    def generate_account(self, cr, uid, template_id, tax_template_ref, acc_template_ref, code_digits, company_id, context=None):
        """
        This method for generating accounts from templates.
        @param cr: A database cursor.
        @param uid: ID of the user currently logged in.
        @param account_root_id: Root account id getting from current template.
        @param tax_template_ref: Taxes templates reference for write taxes_id in account_account.
        @param code_digits: Digit getting from wizard.multi.charts.accounts.,this is use for account code.
        @param company_id: company_id selected from wizard.multi.charts.accounts.
        @return : return acc_template_ref for reference purpose.
        """
        if context is None:
            context = {}
        obj_acc = self.pool.get('account.account')
        company_name = self.pool.get('res.company').browse(cr, uid, company_id, context=context).name
        template = self.pool.get('account.chart.template').browse(cr, uid, template_id, context=context)
        #deactivate the parent_store functionnality on account_account for rapidity purpose
        ctx = context.copy()
        ctx.update({'defer_parent_store_computation': True})
        children_acc_template = self.search(cr, uid, ['|', ('chart_template_id','=', [template_id]),'&',('parent_id','child_of', [template.account_root_id.id]),('chart_template_id','=', False), ('nocreate','!=',True)], order='id')
        for account_template in self.browse(cr, uid, children_acc_template, context=context):
            # skip the root of COA if it's not the main one
            if (template.account_root_id.id == account_template.id) and template.parent_id:
                continue
            tax_ids = []
            for tax in account_template.tax_ids:
                tax_ids.append(tax_template_ref[tax.id])

            code_main = account_template.code and len(account_template.code) or 0
            code_acc = account_template.code or ''
            if code_main > 0 and code_main <= code_digits and account_template.type != 'view':
                code_acc = str(code_acc) + (str('0'*(code_digits-code_main)))
            vals={
                'name': (template.account_root_id.id == account_template.id) and company_name or account_template.name,
                'currency_id': account_template.currency_id and account_template.currency_id.id or False,
                'code': code_acc,
                'type': account_template.type,
                'user_type': account_template.user_type and account_template.user_type.id or False,
                'reconcile': account_template.reconcile,
                'shortcut': account_template.shortcut,
                'note': account_template.note,
                'parent_id': account_template.parent_id and ((account_template.parent_id.id in acc_template_ref) and acc_template_ref[account_template.parent_id.id]) or False,
                'tax_ids': [(6,0,tax_ids)],
                'company_id': company_id,
            }
            new_account = obj_acc.create(cr, uid, vals, context=ctx)
            acc_template_ref[account_template.id] = new_account

        #reactivate the parent_store functionnality on account_account
        obj_acc._parent_store_compute(cr)
        return acc_template_ref

account_account_template()

class account_add_tmpl_wizard(osv.osv_memory):
    """Add one more account from the template.

    With the 'nocreate' option, some accounts may not be created. Use this to add them later."""
    _name = 'account.addtmpl.wizard'

    def _get_def_cparent(self, cr, uid, context=None):
        acc_obj = self.pool.get('account.account')
        tmpl_obj = self.pool.get('account.account.template')
        tids = tmpl_obj.read(cr, uid, [context['tmpl_ids']], ['parent_id'])
        if not tids or not tids[0]['parent_id']:
            return False
        ptids = tmpl_obj.read(cr, uid, [tids[0]['parent_id'][0]], ['code'])
        res = None
        if not ptids or not ptids[0]['code']:
            raise osv.except_osv(_('Error !'), _('I can not locate a parent code for the template account!'))
            res = acc_obj.search(cr, uid, [('code','=',ptids[0]['code'])])
        return res and res[0] or False

    _columns = {
        'cparent_id':fields.many2one('account.account', 'Parent target', help="Creates an account with the selected template under this existing parent.", required=True),
    }
    _defaults = {
        'cparent_id': _get_def_cparent,
    }

    def action_create(self,cr,uid,ids,context=None):
        if context is None:
            context = {}
        acc_obj = self.pool.get('account.account')
        tmpl_obj = self.pool.get('account.account.template')
        data = self.read(cr, uid, ids)
        company_id = acc_obj.read(cr, uid, [data[0]['cparent_id']], ['company_id'])[0]['company_id'][0]
        account_template = tmpl_obj.browse(cr, uid, context['tmpl_ids'])
        vals = {
            'name': account_template.name,
            'currency_id': account_template.currency_id and account_template.currency_id.id or False,
            'code': account_template.code,
            'type': account_template.type,
            'user_type': account_template.user_type and account_template.user_type.id or False,
            'reconcile': account_template.reconcile,
            'shortcut': account_template.shortcut,
            'note': account_template.note,
            'parent_id': data[0]['cparent_id'],
            'company_id': company_id,
            }
        acc_obj.create(cr, uid, vals)
        return {'type':'state', 'state': 'end' }

    def action_cancel(self, cr, uid, ids, context=None):
        return { 'type': 'state', 'state': 'end' }

account_add_tmpl_wizard()

class account_tax_code_template(osv.osv):

    _name = 'account.tax.code.template'
    _description = 'Tax Code Template'
    _order = 'code'
    _rec_name = 'code'
    _columns = {
        'name': fields.char('Tax Case Name', size=64, required=True),
        'code': fields.char('Case Code', size=64),
        'info': fields.text('Description'),
        'parent_id': fields.many2one('account.tax.code.template', 'Parent Code', select=True),
        'child_ids': fields.one2many('account.tax.code.template', 'parent_id', 'Child Codes'),
        'sign': fields.float('Sign For Parent', required=True),
        'notprintable':fields.boolean("Not Printable in Invoice", help="Check this box if you don't want any VAT related to this Tax Code to appear on invoices"),
    }

    _defaults = {
        'sign': 1.0,
        'notprintable': False,
    }

    def generate_tax_code(self, cr, uid, tax_code_root_id, company_id, context=None):
        '''
        This function generates the tax codes from the templates of tax code that are children of the given one passed
        in argument. Then it returns a dictionary with the mappping between the templates and the real objects.

        :param tax_code_root_id: id of the root of all the tax code templates to process
        :param company_id: id of the company the wizard is running for
        :returns: dictionary with the mappping between the templates and the real objects.
        :rtype: dict
        '''
        obj_tax_code_template = self.pool.get('account.tax.code.template')
        obj_tax_code = self.pool.get('account.tax.code')
        tax_code_template_ref = {}
        company = self.pool.get('res.company').browse(cr, uid, company_id, context=context)

        #find all the children of the tax_code_root_id
        children_tax_code_template = obj_tax_code_template.search(cr, uid, [('parent_id','child_of',[tax_code_root_id])], order='id')
        for tax_code_template in obj_tax_code_template.browse(cr, uid, children_tax_code_template, context=context):
            vals = {
                'name': (tax_code_root_id == tax_code_template.id) and company.name or tax_code_template.name,
                'code': tax_code_template.code,
                'info': tax_code_template.info,
                'parent_id': tax_code_template.parent_id and ((tax_code_template.parent_id.id in tax_code_template_ref) and tax_code_template_ref[tax_code_template.parent_id.id]) or False,
                'company_id': company_id,
                'sign': tax_code_template.sign,
            }
            #check if this tax code already exists
            rec_list = obj_tax_code.search(cr, uid, [('name', '=', vals['name']),('code', '=', vals['code']),('company_id', '=', vals['company_id'])], context=context)
            if not rec_list:
                #if not yet, create it
                new_tax_code = obj_tax_code.create(cr, uid, vals)
                #recording the new tax code to do the mapping
                tax_code_template_ref[tax_code_template.id] = new_tax_code
        return tax_code_template_ref

    def name_get(self, cr, uid, ids, context=None):
        if not ids:
            return []
        if isinstance(ids, (int, long)):
            ids = [ids]
        reads = self.read(cr, uid, ids, ['name','code'], context, load='_classic_write')
        return [(x['id'], (x['code'] and x['code'] + ' - ' or '') + x['name']) \
                for x in reads]

    _check_recursion = check_cycle
    _constraints = [
        (_check_recursion, 'Error ! You can not create recursive Tax Codes.', ['parent_id'])
    ]
    _order = 'code,name'
account_tax_code_template()


class account_chart_template(osv.osv):
    _name="account.chart.template"
    _description= "Templates for Account Chart"

    _columns={
        'name': fields.char('Name', size=64, required=True),
        'parent_id': fields.many2one('account.chart.template', 'Parent Chart Template'),
        'code_digits': fields.integer('# of Digits', required=True, help="No. of Digits to use for account code"), 
        'visible': fields.boolean('Can be Visible?', help="Set this to False if you don't want this template to be used actively in the wizard that generate Chart of Accounts from templates, this is useful when you want to generate accounts of this template only when loading its child template."),
        'complete_tax_set': fields.boolean('Complete Set of Taxes', help='This boolean helps you to choose if you want to propose to the user to encode the sale and purchase rates or choose from list of taxes. This last choice assumes that the set of tax defined on this template is complete'),
        'account_root_id': fields.many2one('account.account.template', 'Root Account', domain=[('parent_id','=',False)]),
        'tax_code_root_id': fields.many2one('account.tax.code.template', 'Root Tax Code', domain=[('parent_id','=',False)]),
        'tax_template_ids': fields.one2many('account.tax.template', 'chart_template_id', 'Tax Template List', help='List of all the taxes that have to be installed by the wizard'),
        'bank_account_view_id': fields.many2one('account.account.template', 'Bank Account'),
        'property_account_receivable': fields.many2one('account.account.template', 'Receivable Account'),
        'property_account_payable': fields.many2one('account.account.template', 'Payable Account'),
        'property_account_expense_categ': fields.many2one('account.account.template', 'Expense Category Account'),
        'property_account_income_categ': fields.many2one('account.account.template', 'Income Category Account'),
        'property_account_expense': fields.many2one('account.account.template', 'Expense Account on Product Template'),
        'property_account_income': fields.many2one('account.account.template', 'Income Account on Product Template'),
        'property_reserve_and_surplus_account': fields.many2one('account.account.template', 'Reserve and Profit/Loss Account', domain=[('type', '=', 'payable')], help='This Account is used for transferring Profit/Loss(If It is Profit: Amount will be added, Loss: Amount will be deducted.), Which is calculated from Profilt & Loss Report'),
        'property_account_income_opening': fields.many2one('account.account.template', 'Opening Entries Income Account'),
        'property_account_expense_opening': fields.many2one('account.account.template', 'Opening Entries Expense Account'),
    }

    _defaults = {
        'visible': True,
        'code_digits': 6,
        'complete_tax_set': True,
    }

account_chart_template()

class account_tax_template(osv.osv):

    _name = 'account.tax.template'
    _description = 'Templates for Taxes'

    _columns = {
        'chart_template_id': fields.many2one('account.chart.template', 'Chart Template', required=True),
        'name': fields.char('Tax Name', size=64, required=True),
        'sequence': fields.integer('Sequence', required=True, help="The sequence field is used to order the taxes lines from lower sequences to higher ones. The order is important if you have a tax that has several tax children. In this case, the evaluation order is important."),
        'amount': fields.float('Amount', required=True, digits=(14,4), help="For Tax Type percent enter % ratio between 0-1."),
        'type': fields.selection( [('percent','Percent'), ('fixed','Fixed'), ('none','None'), ('code','Python Code'), ('balance','Balance')], 'Tax Type', required=True),
        'applicable_type': fields.selection( [('true','True'), ('code','Python Code')], 'Applicable Type', required=True, help="If not applicable (computed through a Python code), the tax won't appear on the invoice."),
        'domain':fields.char('Domain', size=32, help="This field is only used if you develop your own module allowing developers to create specific taxes in a custom domain."),
        'account_collected_id':fields.many2one('account.account.template', 'Invoice Tax Account'),
        'account_paid_id':fields.many2one('account.account.template', 'Refund Tax Account'),
        'parent_id':fields.many2one('account.tax.template', 'Parent Tax Account', select=True),
        'child_depend':fields.boolean('Tax on Children', help="Set if the tax computation is based on the computation of child taxes rather than on the total amount."),
        'python_compute':fields.text('Python Code'),
        'python_compute_inv':fields.text('Python Code (reverse)'),
        'python_applicable':fields.text('Python Code'),

        #
        # Fields used for the VAT declaration
        #
        'base_code_id': fields.many2one('account.tax.code.template', 'Base Code', help="Use this code for the VAT declaration."),
        'tax_code_id': fields.many2one('account.tax.code.template', 'Tax Code', help="Use this code for the VAT declaration."),
        'base_sign': fields.float('Base Code Sign', help="Usually 1 or -1."),
        'tax_sign': fields.float('Tax Code Sign', help="Usually 1 or -1."),

        # Same fields for refund invoices

        'ref_base_code_id': fields.many2one('account.tax.code.template', 'Refund Base Code', help="Use this code for the VAT declaration."),
        'ref_tax_code_id': fields.many2one('account.tax.code.template', 'Refund Tax Code', help="Use this code for the VAT declaration."),
        'ref_base_sign': fields.float('Base Code Sign', help="Usually 1 or -1."),
        'ref_tax_sign': fields.float('Tax Code Sign', help="Usually 1 or -1."),
        'include_base_amount': fields.boolean('Include in Base Amount', help="Set if the amount of tax must be included in the base amount before computing the next taxes."),
        'description': fields.char('Internal Name', size=32),
        'type_tax_use': fields.selection([('sale','Sale'),('purchase','Purchase'),('all','All')], 'Tax Use In', required=True,),
        'price_include': fields.boolean('Tax Included in Price', help="Check this if the price you use on the product and invoices includes this tax."),
        'installable': fields.boolean('Should be Installed', help="Set this to False if you do not want to create real tax object from this template.")
    }

    def name_get(self, cr, uid, ids, context=None):
        if not ids:
            return []
        res = []
        for record in self.read(cr, uid, ids, ['description','name'], context=context):
            name = record['description'] and record['description'] or record['name']
            res.append((record['id'],name ))
        return res

    def _default_company(self, cr, uid, context=None):
        user = self.pool.get('res.users').browse(cr, uid, uid, context=context)
        if user.company_id:
            return user.company_id.id
        return self.pool.get('res.company').search(cr, uid, [('parent_id', '=', False)])[0]

    _defaults = {
        'python_compute': lambda *a: '''# price_unit\n# address: res.partner.address object or False\n# product: product.product object or None\n# partner: res.partner object or None\n\nresult = price_unit * 0.10''',
        'python_compute_inv': lambda *a: '''# price_unit\n# address: res.partner.address object or False\n# product: product.product object or False\n\nresult = price_unit * 0.10''',
        'applicable_type': 'true',
        'type': 'percent',
        'amount': 0,
        'sequence': 1,
        'ref_tax_sign': 1,
        'ref_base_sign': 1,
        'tax_sign': 1,
        'base_sign': 1,
        'include_base_amount': False,
        'type_tax_use': 'all',
        'price_include': 0,
        'installable': True
    }
    _order = 'sequence'

    def _generate_tax(self, cr, uid, tax_templates, tax_code_template_ref, company_id, context=None):
        """
        This method generate taxes from templates.

        :param tax_templates: list of browse record of the tax templates to process
        :param tax_code_template_ref: Taxcode templates reference.
        :param company_id: id of the company the wizard is running for
        :returns:
            {
            'tax_template_to_tax': mapping between tax template and the newly generated taxes corresponding,
            'account_dict': dictionary containing a to-do list with all the accounts to assign on new taxes
            }
        """
        if context is None:
            context = {}
        res = {}
        todo_dict = {}
        tax_template_to_tax = {}
        for tax in tax_templates:
            vals_tax = {
                'name':tax.name,
                'sequence': tax.sequence,
                'amount': tax.amount,
                'type': tax.type,
                'applicable_type': tax.applicable_type,
                'domain': tax.domain,
                'parent_id': tax.parent_id and ((tax.parent_id.id in tax_template_to_tax) and tax_template_to_tax[tax.parent_id.id]) or False,
                'child_depend': tax.child_depend,
                'python_compute': tax.python_compute,
                'python_compute_inv': tax.python_compute_inv,
                'python_applicable': tax.python_applicable,
                'base_code_id': tax.base_code_id and ((tax.base_code_id.id in tax_code_template_ref) and tax_code_template_ref[tax.base_code_id.id]) or False,
                'tax_code_id': tax.tax_code_id and ((tax.tax_code_id.id in tax_code_template_ref) and tax_code_template_ref[tax.tax_code_id.id]) or False,
                'base_sign': tax.base_sign,
                'tax_sign': tax.tax_sign,
                'ref_base_code_id': tax.ref_base_code_id and ((tax.ref_base_code_id.id in tax_code_template_ref) and tax_code_template_ref[tax.ref_base_code_id.id]) or False,
                'ref_tax_code_id': tax.ref_tax_code_id and ((tax.ref_tax_code_id.id in tax_code_template_ref) and tax_code_template_ref[tax.ref_tax_code_id.id]) or False,
                'ref_base_sign': tax.ref_base_sign,
                'ref_tax_sign': tax.ref_tax_sign,
                'include_base_amount': tax.include_base_amount,
                'description': tax.description,
                'company_id': company_id,
                'type_tax_use': tax.type_tax_use,
                'price_include': tax.price_include
            }
            new_tax = self.pool.get('account.tax').create(cr, uid, vals_tax)
            tax_template_to_tax[tax.id] = new_tax
            #as the accounts have not been created yet, we have to wait before filling these fields
            todo_dict[new_tax] = {
                'account_collected_id': tax.account_collected_id and tax.account_collected_id.id or False,
                'account_paid_id': tax.account_paid_id and tax.account_paid_id.id or False,
            }
        res.update({'tax_template_to_tax': tax_template_to_tax, 'account_dict': todo_dict})
        return res

account_tax_template()

# Fiscal Position Templates

class account_fiscal_position_template(osv.osv):
    _name = 'account.fiscal.position.template'
    _description = 'Template for Fiscal Position'

    _columns = {
        'name': fields.char('Fiscal Position Template', size=64, required=True),
        'chart_template_id': fields.many2one('account.chart.template', 'Chart Template', required=True),
        'account_ids': fields.one2many('account.fiscal.position.account.template', 'position_id', 'Account Mapping'),
        'tax_ids': fields.one2many('account.fiscal.position.tax.template', 'position_id', 'Tax Mapping'),
        'note': fields.text('Notes', translate=True),
    }

    def generate_fiscal_position(self, cr, uid, chart_temp_id, tax_template_ref, acc_template_ref, company_id, context=None):
        """
        This method generate Fiscal Position , Fiscal Position Accounts and Fiscal Position Taxes from templates.
        @param cr: A database cursor.
        @param uid: ID of the user currently logged in.
        @param chart_temp_id: Chart Template Id.
        @param taxes_ids: Taxes templates reference for generating account.fiscal.position.tax.
        @param acc_template_ref: Account templates reference for generating account.fiscal.position.account.
        @param company_id: company_id selected from wizard.multi.charts.accounts.
        """
        if context is None:
            context = {}
        obj_tax_fp = self.pool.get('account.fiscal.position.tax')
        obj_ac_fp = self.pool.get('account.fiscal.position.account')
        obj_fiscal_position = self.pool.get('account.fiscal.position')
        fp_ids = self.search(cr, uid, [('chart_template_id', '=', chart_temp_id)])
        for position in self.browse(cr, uid, fp_ids, context=context):
            new_fp = obj_fiscal_position.create(cr, uid, {'company_id': company_id, 'name': position.name})
            for tax in position.tax_ids:
                obj_tax_fp.create(cr, uid, {
                    'tax_src_id': tax_template_ref[tax.tax_src_id.id],
                    'tax_dest_id': tax.tax_dest_id and tax_template_ref[tax.tax_dest_id.id] or False,
                    'position_id': new_fp
                })
            for acc in position.account_ids:
                obj_ac_fp.create(cr, uid, {
                    'account_src_id': acc_template_ref[acc.account_src_id.id],
                    'account_dest_id': acc_template_ref[acc.account_dest_id.id],
                    'position_id': new_fp
                })
        return {}

account_fiscal_position_template()

class account_fiscal_position_tax_template(osv.osv):
    _name = 'account.fiscal.position.tax.template'
    _description = 'Template Tax Fiscal Position'
    _rec_name = 'position_id'

    _columns = {
        'position_id': fields.many2one('account.fiscal.position.template', 'Fiscal Position', required=True, ondelete='cascade'),
        'tax_src_id': fields.many2one('account.tax.template', 'Tax Source', required=True),
        'tax_dest_id': fields.many2one('account.tax.template', 'Replacement Tax')
    }

account_fiscal_position_tax_template()

class account_fiscal_position_account_template(osv.osv):
    _name = 'account.fiscal.position.account.template'
    _description = 'Template Account Fiscal Mapping'
    _rec_name = 'position_id'
    _columns = {
        'position_id': fields.many2one('account.fiscal.position.template', 'Fiscal Mapping', required=True, ondelete='cascade'),
        'account_src_id': fields.many2one('account.account.template', 'Account Source', domain=[('type','<>','view')], required=True),
        'account_dest_id': fields.many2one('account.account.template', 'Account Destination', domain=[('type','<>','view')], required=True)
    }

account_fiscal_position_account_template()

# ---------------------------------------------------------
# Account Financial Report
# ---------------------------------------------------------

class account_financial_report(osv.osv):
    _name = "account.financial.report"
    _description = "Account Report"

    def _get_level(self, cr, uid, ids, field_name, arg, context=None):
        res = {}
        for report in self.browse(cr, uid, ids, context=context):
            level = 0
            if report.parent_id:
                level = report.parent_id.level + 1
            res[report.id] = level
        return res

    def _get_children_by_order(self, cr, uid, ids, context=None):
        res = []
        for id in ids:
            res.append(id)
            ids2 = self.search(cr, uid, [('parent_id', '=', id)], order='sequence ASC', context=context)
            res += self._get_children_by_order(cr, uid, ids2, context=context)
        return res

    def _get_balance(self, cr, uid, ids, name, args, context=None):
        res = {}
        res_all = {}
        for report in self.browse(cr, uid, ids, context=context):
            balance = 0.0
            if report.id in res_all:
                balance = res_all[report.id]
            elif report.type == 'accounts':
                # it's the sum of balance of the linked accounts
                for a in report.account_ids:
                    balance += a.balance
            elif report.type == 'account_report' and report.account_report_id:
                # it's the amount of the linked report
                res2 = self._get_balance(cr, uid, [report.account_report_id.id], 'balance', False, context=context)
                res_all.update(res2)
                for key, value in res2.items():
                    balance += value
            elif report.type == 'sum':
                # it's the sum of balance of the children of this account.report
                #for child in report.children_ids:
                res2 = self._get_balance(cr, uid, [rec.id for rec in report.children_ids], 'balance', False, context=context)
                res_all.update(res2)
                for key, value in res2.items():
                    balance += value
            res[report.id] = balance
            res_all[report.id] = balance
        return res

    _columns = {
        'name': fields.char('Report Name', size=128, required=True, translate=True),
        'parent_id': fields.many2one('account.financial.report', 'Parent'),
        'children_ids':  fields.one2many('account.financial.report', 'parent_id', 'Account Report'),
        'sequence': fields.integer('Sequence'),
        'note': fields.text('Notes'),
        'balance': fields.function(_get_balance, 'Balance'),
        'level': fields.function(_get_level, string='Level', store=True, type='integer'),
        'type': fields.selection([
            ('sum','View'),
            ('accounts','Accounts'),
            ('account_type','Account Type'),
            ('account_report','Report Value'),
            ],'Type'),
        'account_ids': fields.many2many('account.account', 'account_account_financial_report', 'report_line_id', 'account_id', 'Accounts'),
        'display_detail': fields.boolean('Display details', help='Display every account with its balance instead of the sum.'),
        'account_report_id':  fields.many2one('account.financial.report', 'Report Value'),
        'account_type_ids': fields.many2many('account.account.type', 'account_account_financial_report_type', 'report_id', 'account_type_id', 'Account Types'),
    }

    _defaults = {
        'type': 'sum',
    }

account_financial_report()

# ---------------------------------------------------------
# Account generation from template wizards
# ---------------------------------------------------------

class wizard_multi_charts_accounts(osv.osv_memory):
    """
    Create a new account chart for a company.
    Wizards ask for:
        * a company
        * an account chart template
        * a number of digits for formatting code of non-view accounts
        * a list of bank accounts owned by the company
    Then, the wizard:
        * generates all accounts from the template and assigns them to the right company
        * generates all taxes and tax codes, changing account assignations
        * generates all accounting properties and assigns them correctly
    """
    _name='wizard.multi.charts.accounts'
    _inherit = 'res.config'

    _columns = {
        'company_id':fields.many2one('res.company', 'Company', required=True),
        'chart_template_id': fields.many2one('account.chart.template', 'Chart Template', required=True),
        'bank_accounts_id': fields.one2many('account.bank.accounts.wizard', 'bank_account_id', 'Cash and Banks', required=True),
        'code_digits':fields.integer('# of Digits', required=True, help="No. of Digits to use for account code"),
        'seq_journal':fields.boolean('Separated Journal Sequences', help="Check this box if you want to use a different sequence for each created journal. Otherwise, all will use the same sequence."),
        "sale_tax": fields.many2one("account.tax.template", "Default Sales Tax"),
        "purchase_tax": fields.many2one("account.tax.template", "Default Purchase Tax"),
        'sale_tax_rate': fields.float('Sales Tax(%)'),
        'purchase_tax_rate': fields.float('Purchase Tax(%)'),
        'complete_tax_set': fields.boolean('Complete Set of Taxes', help='This boolean helps you to choose if you want to propose to the user to encode the sales and purchase rates or use the usual m2o fields. This last choice assumes that the set of tax defined for the chosen template is complete'),
    }
    def onchange_chart_template_id(self, cr, uid, ids, chart_template_id=False, context=None):
        res = {}
        tax_templ_obj = self.pool.get('account.tax.template')
        res['value'] = {'complete_tax_set': False, 'sale_tax': False, 'purchase_tax': False}
        if chart_template_id:
            data = self.pool.get('account.chart.template').browse(cr, uid, chart_template_id, context=context)
            res['value'].update({'complete_tax_set': data.complete_tax_set})
            if data.complete_tax_set:
            # default tax is given by the lowest sequence. For same sequence we will take the latest created as it will be the case for tax created while isntalling the generic chart of account
                sale_tax_ids = tax_templ_obj.search(cr, uid, [("chart_template_id"
                                              , "=", chart_template_id), ('type_tax_use', 'in', ('sale','all')), ('installable', '=', True)], order="sequence, id desc")
                purchase_tax_ids = tax_templ_obj.search(cr, uid, [("chart_template_id"
                                              , "=", chart_template_id), ('type_tax_use', 'in', ('purchase','all')), ('installable', '=', True)], order="sequence, id desc")
                res['value'].update({'sale_tax': sale_tax_ids and sale_tax_ids[0] or False, 'purchase_tax': purchase_tax_ids and purchase_tax_ids[0] or False})

            if data.code_digits:
               res['value'].update({'code_digits': data.code_digits})
        return res


    def default_get(self, cr, uid, fields, context=None):
        res = super(wizard_multi_charts_accounts, self).default_get(cr, uid, fields, context=context) 
        tax_templ_obj = self.pool.get('account.tax.template')

        if 'bank_accounts_id' in fields:
            res.update({'bank_accounts_id': [{'acc_name': _('Current'), 'account_type': 'bank'},
                    {'acc_name': _('Deposit'), 'account_type': 'bank'},
                    {'acc_name': _('Cash'), 'account_type': 'cash'}]})
        if 'company_id' in fields:
            res.update({'company_id': self.pool.get('res.users').browse(cr, uid, [uid], context=context)[0].company_id.id})
        if 'seq_journal' in fields:
            res.update({'seq_journal': True})

        ids = self.pool.get('account.chart.template').search(cr, uid, [('visible', '=', True)], context=context)
        if ids:
            if 'chart_template_id' in fields:
                res.update({'chart_template_id': ids[0]})
            if 'sale_tax' in fields:
                sale_tax_ids = tax_templ_obj.search(cr, uid, [("chart_template_id"
                                              , "=", ids[0]), ('type_tax_use', 'in', ('sale','all')), ('installable', '=', True)], order="sequence")
                res.update({'sale_tax': sale_tax_ids and sale_tax_ids[0] or False})
            if 'purchase_tax' in fields:
                purchase_tax_ids = tax_templ_obj.search(cr, uid, [("chart_template_id"
                                          , "=", ids[0]), ('type_tax_use', 'in', ('purchase','all')), ('installable', '=', True)], order="sequence")
                res.update({'purchase_tax': purchase_tax_ids and purchase_tax_ids[0] or False})
        return res

    def fields_view_get(self, cr, uid, view_id=None, view_type='form', context=None, toolbar=False, submenu=False):
        res = super(wizard_multi_charts_accounts, self).fields_view_get(cr, uid, view_id=view_id, view_type=view_type, context=context, toolbar=toolbar,submenu=False)
        cmp_select = []
        acc_template_obj = self.pool.get('account.chart.template')
        company_obj = self.pool.get('res.company')

        template_ids = acc_template_obj.search(cr, uid, [('visible', '=', True)], context=context)
        company_ids = company_obj.search(cr, uid, [], context=context)
        #display in the widget selection of companies, only the companies that haven't been configured yet (but don't care about the demo chart of accounts)
        cr.execute("SELECT company_id FROM account_account WHERE active = 't' AND account_account.parent_id IS NULL AND name != %s", ("Chart For Automated Tests",))
        configured_cmp = [r[0] for r in cr.fetchall()]
        unconfigured_cmp = list(set(company_ids)-set(configured_cmp))
        for field in res['fields']:
            if field == 'company_id':
                res['fields'][field]['domain'] = [('id','in',unconfigured_cmp)]
                res['fields'][field]['selection'] = [('', '')]
                if unconfigured_cmp:
                    cmp_select = [(line.id, line.name) for line in company_obj.browse(cr, uid, unconfigured_cmp)]
                    res['fields'][field]['selection'] = cmp_select
            if field == 'chart_template_id':
                res['fields'][field]['selection'] = [('', '')]
                if template_ids:
                    template_select = [(template.id, template.name) for template in acc_template_obj.browse(cr, uid, template_ids)]
                    res['fields'][field]['selection'] = template_select
        return res

    def check_created_journals(self, cr, uid, vals_journal, company_id, context=None):
        """
        This method used for checking journals already created or not. If not then create new journal.
        """
        obj_journal = self.pool.get('account.journal')
        rec_list = obj_journal.search(cr, uid, [('name','=', vals_journal['name']),('company_id', '=', company_id)], context=context)
        if not rec_list:
            obj_journal.create(cr, uid, vals_journal, context=context)
        return True

    def generate_journals(self, cr, uid, chart_template_id, acc_template_ref, company_id, context=None):
        """
        This method used for creating journals.
        @param cr: A database cursor.
        @param uid: ID of the user currently logged in.
        @param chart_temp_id: Chart Template Id.
        @param acc_template_ref: Account templates reference.
        @param company_id: company_id selected from wizard.multi.charts.accounts.
        """
        journal_data = self._prepare_all_journals(cr, uid, chart_template_id, acc_template_ref, company_id, context=context)
        for vals_journal in journal_data:
            self.check_created_journals(cr, uid, vals_journal, company_id, context=context)
        return True

    def _prepare_all_journals(self, cr, uid, chart_template_id, acc_template_ref, company_id, context=None):
        def _get_analytic_journal(journal_type):
            # Get the analytic journal
            analytic_journal_ids = []
            if journal_type in ('sale', 'sale_refund'):
                analytical_journal_ids = analytic_journal_obj.search(cr, uid, [('type','=','sale')], context=context)
            elif journal_type in ('purchase', 'purchase_refund'):
                analytical_journal_ids = analytic_journal_obj.search(cr, uid, [('type','=','purchase')], context=context)
            elif journal_type == 'general':
                analytical_journal_ids = analytic_journal_obj.search(cr, uid, [('type', '=', 'situation')], context=context)
            return analytic_journal_ids and analytic_journal_ids[0] or False

        def _get_default_account(journal_type, type='debit'):
            # Get the default accounts
            default_account = False
            if journal_type in ('sale', 'sale_refund'):
                default_account = acc_template_ref.get(template.property_account_income_categ.id)
            elif journal_type in ('purchase', 'purchase_refund'):
                default_account = acc_template_ref.get(template.property_account_expense_categ.id)
            elif journal_type == 'situation':
                if type == 'debit':
                    default_account = acc_template_ref.get(template.property_account_expense_opening.id)
                else:
                    default_account = acc_template_ref.get(template.property_account_income_opening.id)
            return default_account

        def _get_view_id(journal_type):
            # Get the journal views
            if journal_type in ('general', 'situation'):
                data = obj_data.get_object_reference(cr, uid, 'account', 'account_journal_view')
            elif journal_type in ('sale_refund', 'purchase_refund'):
                data = obj_data.get_object_reference(cr, uid, 'account', 'account_sp_refund_journal_view') 
            else:
                data = obj_data.get_object_reference(cr, uid, 'account', 'account_sp_journal_view')
            return data and data[1] or False

        journal_names = {
            'sale': _('Sales Journal'),
            'purchase': _('Purchase Journal'),
            'sale_refund': _('Sales Refund Journal'),
            'purchase_refund': _('Purchase Refund Journal'),
            'general': _('Miscellaneous Journal'),
            'situation': _('Opening Entries Journal'),
        }
        journal_codes = {
            'sale': _('SAJ'),
            'purchase': _('EXJ'),
            'sale_refund': _('SCNJ'),
            'purchase_refund': _('ECNJ'),
            'general': _('MISC'),
            'situation': _('OPEJ'),
        }

        obj_data = self.pool.get('ir.model.data')
        analytic_journal_obj = self.pool.get('account.analytic.journal')
        template = self.pool.get('account.chart.template').browse(cr, uid, chart_template_id, context=context)

        journal_data = []
        for journal_type in ['sale', 'purchase', 'sale_refund', 'purchase_refund', 'general', 'situation']:
            vals = {
                'type': journal_type,
                'name': journal_names[journal_type],
                'code': journal_codes[journal_type],
                'company_id': company_id,
                'centralisation': journal_type == 'situation',
                'view_id': _get_view_id(journal_type),
                'analytic_journal_id': _get_analytic_journal(journal_type),
                'default_credit_account_id': _get_default_account(journal_type, 'credit'),
                'default_debit_account_id': _get_default_account(journal_type, 'debit'),
            }
            journal_data.append(vals)
        return journal_data

    def generate_properties(self, cr, uid, chart_template_id, acc_template_ref, company_id, context=None):
        """
        This method used for creating properties.

        :param chart_template_id: id of the current chart template for which we need to create properties
        :param acc_template_ref: Mapping between ids of account templates and real accounts created from them
        :param company_id: company_id selected from wizard.multi.charts.accounts.
        :returns: True
        """
        property_obj = self.pool.get('ir.property')
        field_obj = self.pool.get('ir.model.fields')
        todo_list = [
            ('property_account_receivable','res.partner','account.account'),
            ('property_account_payable','res.partner','account.account'),
            ('property_account_expense_categ','product.category','account.account'),
            ('property_account_income_categ','product.category','account.account'),
            ('property_account_expense','product.template','account.account'),
            ('property_account_income','product.template','account.account'),
            ('property_reserve_and_surplus_account','res.company','account.account')
        ]
        template = self.pool.get('account.chart.template').browse(cr, uid, chart_template_id, context=context)
        for record in todo_list:
            account = getattr(template, record[0])
            value = account and 'account.account,' + str(acc_template_ref[account.id]) or False
            if value:
                field = field_obj.search(cr, uid, [('name', '=', record[0]),('model', '=', record[1]),('relation', '=', record[2])], context=context)
                vals = {
                    'name': record[0],
                    'company_id': company_id,
                    'fields_id': field[0],
                    'value': value,
                }
                property_ids = property_obj.search(cr, uid, [('name','=', record[0]),('company_id', '=', company_id)], context=context)
                if property_ids:
                    #the property exist: modify it
                    property_obj.write(cr, uid, property_ids, vals, context=context)
                else:
                    #create the property
                    property_obj.create(cr, uid, vals, context=context)
        return True

    def _install_template(self, cr, uid, template_id, company_id, code_digits=None, obj_wizard=None, acc_ref={}, taxes_ref={}, tax_code_ref={}, context=None):
        '''
        This function recursively loads the template objects and create the real objects from them.

        :param template_id: id of the chart template to load
        :param company_id: id of the company the wizard is running for
        :param code_digits: integer that depicts the number of digits the accounts code should have in the COA
        :param obj_wizard: the current wizard for generating the COA from the templates
        :returns: return a tuple with a dictionary containing
            * the mapping between the account template ids and the ids of the real accounts that have been generated
              from them, as first item,
            * a similar dictionary for mapping the tax templates and taxes, as second item,
            * a last identical containing the mapping of tax code templates and tax codes
        :rtype: tuple(dict, dict, dict)
        '''
        template = self.pool.get('account.chart.template').browse(cr, uid, template_id, context=context)
        if template.parent_id:
            tmp1, tmp2, tmp3 = self._install_template(cr, uid, template.parent_id.id, company_id, code_digits=code_digits, acc_ref=acc_ref, taxes_ref=taxes_ref, tax_code_ref=tax_code_ref, context=context)
            acc_ref.update(tmp1)
            taxes_ref.update(tmp2)
            tax_code_ref.update(tmp3)
        tmp1, tmp2, tmp3 = self._load_template(cr, uid, template_id, company_id, code_digits=code_digits, obj_wizard=obj_wizard, account_ref=acc_ref, taxes_ref=taxes_ref, tax_code_ref=tax_code_ref, context=context)
        acc_ref.update(tmp1)
        taxes_ref.update(tmp2)
        tax_code_ref.update(tmp3)
        return acc_ref, taxes_ref, tax_code_ref

    def _load_template(self, cr, uid, template_id, company_id, code_digits=None, obj_wizard=None, account_ref={}, taxes_ref={}, tax_code_ref={}, context=None):
        '''
        This function generates all the objects from the templates

        :param template_id: id of the chart template to load
        :param company_id: id of the company the wizard is running for
        :param code_digits: integer that depicts the number of digits the accounts code should have in the COA
        :param obj_wizard: the current wizard for generating the COA from the templates
        :returns: return a tuple with a dictionary containing
            * the mapping between the account template ids and the ids of the real accounts that have been generated
              from them, as first item,
            * a similar dictionary for mapping the tax templates and taxes, as second item,
            * a last identical containing the mapping of tax code templates and tax codes
        :rtype: tuple(dict, dict, dict)
        '''
        template = self.pool.get('account.chart.template').browse(cr, uid, template_id, context=context)
        obj_tax_code_template = self.pool.get('account.tax.code.template')
        obj_acc_tax = self.pool.get('account.tax')
        obj_tax_temp = self.pool.get('account.tax.template')
        obj_acc_template = self.pool.get('account.account.template')
        obj_fiscal_position_template = self.pool.get('account.fiscal.position.template')

        # create all the tax code.
        tax_code_ref.update(obj_tax_code_template.generate_tax_code(cr, uid, template.tax_code_root_id.id, company_id, context=context))

        # Generate taxes from templates.
        tax_templates = [x for x in template.tax_template_ids if x.installable]
        generated_tax_res = obj_tax_temp._generate_tax(cr, uid, tax_templates, tax_code_ref, company_id, context=context)
        taxes_ref.update(generated_tax_res['tax_template_to_tax'])

        # Generating Accounts from templates.
        account_template_ref = obj_acc_template.generate_account(cr, uid, template_id, taxes_ref, account_ref, code_digits, company_id, context=context)
        account_ref.update(account_template_ref)

        # writing account values on tax after creation of accounts
        for key,value in generated_tax_res['account_dict'].items():
            if value['account_collected_id'] or value['account_paid_id']:
                obj_acc_tax.write(cr, uid, [key], {
                    'account_collected_id': account_ref.get(value['account_collected_id'], False),
                    'account_paid_id': account_ref.get(value['account_paid_id'], False),
                })

        # Create Journals
        self.generate_journals(cr, uid, template_id, account_ref, company_id, context=context)

        # generate properties function
        self.generate_properties(cr, uid, template_id, account_ref, company_id, context=context)

        # Generate Fiscal Position , Fiscal Position Accounts and Fiscal Position Taxes from templates
        obj_fiscal_position_template.generate_fiscal_position(cr, uid, template_id, taxes_ref, account_ref, company_id, context=context)

        return account_ref, taxes_ref, tax_code_ref

    def _create_tax_templates_from_rates(self, cr, uid, obj_wizard, company_id, context=None):
        '''
        This function checks if the chosen chart template is configured as containing a full set of taxes, and if
        it's not the case, it creates the templates for account.tax.code and for account.account.tax objects accordingly
        to the provided sale/purchase rates.

        :param obj_wizard: browse record of wizard to generate COA from templates
        :param company_id: id of the company for wich the wizard is running
        :return: True
        '''
        obj_tax_code_template = self.pool.get('account.tax.code.template')
        obj_tax_temp = self.pool.get('account.tax.template')
        chart_template = obj_wizard.chart_template_id
        vals = {}
        # create tax templates and tax code templates from purchase_tax_rate and sale_tax_rate fields
        if not chart_template.complete_tax_set:
            tax_data = {
                'sale': obj_wizard.sale_tax_rate,
                'purchase': obj_wizard.purchase_tax_rate,
            }

            for tax_type, value in tax_data.items():
                # don't consider cases where entered value in rates are lower than 0
                if value >= 0.0:
                    #create the tax code templates for base and tax
                    base_code_vals = {
                        'name': (tax_type == 'sale' and _('Taxable Sales at %s') or _('Taxable Purchases at %s')) % value,
                        'code': (tax_type == 'sale' and _('BASE-S-%s') or _('BASE-P-%s')) %value,
                        'parent_id': chart_template.tax_code_root_id.id,
                        'company_id': company_id,
                    }
                    new_base_code_id = obj_tax_code_template.create(cr, uid, base_code_vals, context=context)
                    tax_code_vals = {
                        'name': (tax_type == 'sale' and _('Tax Received at %s') or _('Tax Paid at %s')) % value,
                        'code': (tax_type == 'sale' and _('TAX-S-%s') or _('TAX-P-%s')) %value,
                        'parent_id': chart_template.tax_code_root_id.id,
                        'company_id': company_id,
                    }
                    new_tax_code_id = obj_tax_code_template.create(cr, uid, tax_code_vals, context=context)
                    #create the tax
                    tax_template_id = obj_tax_temp.create(cr, uid, {
                                            'name': _('Tax %s%%') % value,
                                            'amount': value/100,
                                            'base_code_id': new_base_code_id,
                                            'tax_code_id': new_tax_code_id,
                                            'ref_base_code_id': new_base_code_id,
                                            'ref_tax_code_id': new_tax_code_id,
                                            'type_tax_use': tax_type,
                                            'installable': True,
                                            'type': 'percent',
                                            'sequence': 0,
                                            'chart_template_id': chart_template.id or False,
                    }, context=context)
                    #record this new tax_template as default for this chart template
                    field_name = tax_type == 'sale' and 'sale_tax' or 'purchase_tax'
                    vals[field_name] = tax_template_id
        self.write(cr, uid, obj_wizard.id, vals, context=context)
        return True

    def execute(self, cr, uid, ids, context=None):
        '''
        This function is called at the confirmation of the wizard to generate the COA from the templates. It will read
        all the provided information to create the accounts, the banks, the journals, the taxes, the tax codes, the
        accounting properties... accordingly for the chosen company.
        '''
        ir_values_obj = self.pool.get('ir.values')
        obj_wizard = self.browse(cr, uid, ids[0])
        company_id = obj_wizard.company_id.id
        # If the floats for sale/purchase rates have been filled, create templates from them
        self._create_tax_templates_from_rates(cr, uid, obj_wizard, company_id, context=context)

        # Install all the templates objects and generate the real objects
        acc_template_ref, taxes_ref, tax_code_ref = self._install_template(cr, uid, obj_wizard.chart_template_id.id, company_id, code_digits=obj_wizard.code_digits, obj_wizard=obj_wizard, context=context)

        # write values of default taxes for product
        if obj_wizard.sale_tax and taxes_ref:
            ir_values_obj.set(cr, uid, key='default', key2=False, name="taxes_id", company=company_id,
                                models =[('product.product',False)], value=[taxes_ref[obj_wizard.sale_tax.id]])
        if obj_wizard.purchase_tax and taxes_ref:
                ir_values_obj.set(cr, uid, key='default', key2=False, name="supplier_taxes_id", company=company_id,
                                models =[('product.product',False)], value=[taxes_ref[obj_wizard.purchase_tax.id]])

        # Create Bank journals
        self._create_bank_journals_from_o2m(cr, uid, obj_wizard, company_id, acc_template_ref, context=context)
        return True

    def _prepare_bank_journal(self, cr, uid, line, current_num, default_account_id, company_id, context=None):
        '''
        This function prepares the value to use for the creation of a bank journal created through the wizard of 
        generating COA from templates.

        :param line: dictionary containing the values encoded by the user related to his bank account
        :param current_num: integer corresponding to a counter of the already created bank journals through this wizard.
        :param default_account_id: id of the default debit.credit account created before for this journal.
        :param company_id: id of the company for which the wizard is running
        :return: mapping of field names and values
        :rtype: dict
        '''
        obj_data = self.pool.get('ir.model.data')
        # Get the id of journal views
        tmp = obj_data.get_object_reference(cr, uid, 'account', 'account_journal_bank_view_multi')
        view_id_cur = tmp and tmp[1] or False
        tmp = obj_data.get_object_reference(cr, uid, 'account', 'account_journal_bank_view')
        view_id_cash = tmp and tmp[1] or False
        vals = {
                'name': line['acc_name'],
                'code': _('BNK') + str(current_num),
                'type': line['account_type'] == 'cash' and 'cash' or 'bank',
                'company_id': company_id,
                'analytic_journal_id': False,
                'currency_id': False,
                'default_credit_account_id': default_account_id,
                'default_debit_account_id': default_account_id,
        }
        if line['currency_id']:
            vals['view_id'] = view_id_cur
            vals['currency'] = line['currency_id']
        else:
            vals['view_id'] = view_id_cash
        return vals

    def _prepare_bank_account(self, cr, uid, line, new_code, acc_template_ref, ref_acc_bank, company_id, context=None):
        '''
        This function prepares the value to use for the creation of the default debit and credit accounts of a
        bank journal created through the wizard of generating COA from templates.

        :param line: dictionary containing the values encoded by the user related to his bank account
        :param new_code: integer corresponding to the next available number to use as account code
        :param acc_template_ref: the dictionary containing the mapping between the ids of account templates and the ids
            of the accounts that have been generated from them.
        :param ref_acc_bank: browse record of the account template set as root of all bank accounts for the chosen
            template
        :param company_id: id of the company for which the wizard is running
        :return: mapping of field names and values
        :rtype: dict
        '''
        obj_data = self.pool.get('ir.model.data')

        # Get the id of the user types fr-or cash and bank
        tmp = obj_data.get_object_reference(cr, uid, 'account', 'data_account_type_cash')
        cash_type = tmp and tmp[1] or False
        tmp = obj_data.get_object_reference(cr, uid, 'account', 'data_account_type_bank')
        bank_type = tmp and tmp[1] or False
        return {
                'name': line['acc_name'],
                'currency_id': line['currency_id'],
                'code': new_code,
                'type': 'liquidity',
                'user_type': line['account_type'] == 'cash' and cash_type or bank_type,
                'parent_id': acc_template_ref[ref_acc_bank.id] or False,
                'company_id': company_id,
        }

    def _create_bank_journals_from_o2m(self, cr, uid, obj_wizard, company_id, acc_template_ref, context=None):
        '''
        This function creates bank journals and its accounts for each line encoded in the field bank_accounts_id of the
        wizard.

        :param obj_wizard: the current wizard that generates the COA from the templates.
        :param company_id: the id of the company for which the wizard is running.
        :param acc_template_ref: the dictionary containing the mapping between the ids of account templates and the ids
            of the accounts that have been generated from them.
        :return: True
        '''
        obj_acc = self.pool.get('account.account')
        obj_journal = self.pool.get('account.journal')
        code_digits = obj_wizard.code_digits

        # Build a list with all the data to process
        journal_data = []
        if obj_wizard.bank_accounts_id:
            for acc in obj_wizard.bank_accounts_id:
                vals = {
                    'acc_name': acc.acc_name,
                    'account_type': acc.account_type,
                    'currency_id': acc.currency_id.id,
                }
                journal_data.append(vals)
        ref_acc_bank = obj_wizard.chart_template_id.bank_account_view_id
        if journal_data and not ref_acc_bank.code:
            raise osv.except_osv(_('Configuration Error !'), _('The bank account defined on the selected chart of accounts hasn\'t a code.'))

        current_num = 1
        for line in journal_data:
            # Seek the next available number for the account code
            while True:
                new_code = str(ref_acc_bank.code.ljust(code_digits-len(str(current_num)), '0')) + str(current_num)
                ids = obj_acc.search(cr, uid, [('code', '=', new_code), ('company_id', '=', company_id)])
                if not ids:
                    break
                else:
                    current_num += 1
            # Create the default debit/credit accounts for this bank journal
            vals = self._prepare_bank_account(cr, uid, line, new_code, acc_template_ref, ref_acc_bank, company_id, context=context)
            default_account_id  = obj_acc.create(cr, uid, vals, context=context)

            #create the bank journal
<<<<<<< HEAD
            vals_journal = self._prepare_bank_journal(cr, uid, line, current_num, default_account_id, company_id, context=context)
=======
            vals_journal = {
                'name': vals['name'],
                'code': _('BNK') + str(current_num),
                'type': line.account_type == 'cash' and 'cash' or 'bank',
                'company_id': company_id,
                'analytic_journal_id': False,
                'currency': False,
            }
            if line.currency_id:
                vals_journal['view_id'] = view_id_cur
                vals_journal['currency'] = line.currency_id.id
            else:
                vals_journal['view_id'] = view_id_cash
            vals_journal['default_credit_account_id'] = acc_cash_id
            vals_journal['default_debit_account_id'] = acc_cash_id
>>>>>>> 59b89d88
            obj_journal.create(cr, uid, vals_journal)
            current_num += 1
        return True

wizard_multi_charts_accounts()

class account_bank_accounts_wizard(osv.osv_memory):
    _name='account.bank.accounts.wizard'

    _columns = {
        'acc_name': fields.char('Account Name.', size=64, required=True),
        'bank_account_id': fields.many2one('wizard.multi.charts.accounts', 'Bank Account', required=True),
        'currency_id': fields.many2one('res.currency', 'Secondary Currency', help="Forces all moves for this account to have this secondary currency."),
        'account_type': fields.selection([('cash','Cash'), ('check','Check'), ('bank','Bank')], 'Account Type', size=32),
    }

account_bank_accounts_wizard()

# vim:expandtab:smartindent:tabstop=4:softtabstop=4:shiftwidth=4:<|MERGE_RESOLUTION|>--- conflicted
+++ resolved
@@ -3398,7 +3398,7 @@
                 'type': line['account_type'] == 'cash' and 'cash' or 'bank',
                 'company_id': company_id,
                 'analytic_journal_id': False,
-                'currency_id': False,
+                'currency': False,
                 'default_credit_account_id': default_account_id,
                 'default_debit_account_id': default_account_id,
         }
@@ -3485,25 +3485,7 @@
             default_account_id  = obj_acc.create(cr, uid, vals, context=context)
 
             #create the bank journal
-<<<<<<< HEAD
             vals_journal = self._prepare_bank_journal(cr, uid, line, current_num, default_account_id, company_id, context=context)
-=======
-            vals_journal = {
-                'name': vals['name'],
-                'code': _('BNK') + str(current_num),
-                'type': line.account_type == 'cash' and 'cash' or 'bank',
-                'company_id': company_id,
-                'analytic_journal_id': False,
-                'currency': False,
-            }
-            if line.currency_id:
-                vals_journal['view_id'] = view_id_cur
-                vals_journal['currency'] = line.currency_id.id
-            else:
-                vals_journal['view_id'] = view_id_cash
-            vals_journal['default_credit_account_id'] = acc_cash_id
-            vals_journal['default_debit_account_id'] = acc_cash_id
->>>>>>> 59b89d88
             obj_journal.create(cr, uid, vals_journal)
             current_num += 1
         return True
