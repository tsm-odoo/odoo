<?xml version="1.0" encoding="utf-8"?>
<openerp>
     <data>

        <record id="account_automatic_reconcile_view" model="ir.ui.view">
             <field name="name">Account Automatic Reconcile</field>
             <field name="model">account.automatic.reconcile</field>
             <field name="type">form</field>
             <field name="arch" type="xml">
				<form string="Reconciliation">
					<group width="660" height="430">
				    <separator string="Options" colspan="4"/>
				    <group>
				    <field name="account_ids" colspan="4" domain="[('reconcile','=',1)]"/>
				    <field name="date1"/>
				    <field name="date2"/>
				    <field name="power"/>
				    <field name="allow_write_off"/>
				    </group>
				    <newline/>
				    <group attrs="{'readonly':[('allow_write_off', '!=', True)]}">
					    <separator string="Write-Off Move" colspan="4"/>
					    <field name="max_amount"/>
					    <field name="writeoff_acc_id" attrs="{ 'required':[('allow_write_off', '=', True)]}"/>
					    <field name="journal_id" attrs="{ 'required':[('allow_write_off', '=', True)]}"/>
					    <field name="period_id" attrs="{ 'required':[('allow_write_off', '=', True)]}"/>
				    </group>
				    <separator string ="" colspan="4"/>
				    <group colspan="2" col="4">
     					<button special="cancel" string="Cancel" icon="gtk-cancel"/>
<<<<<<< HEAD
               			<button name="reconcile" string="Reconcile" type="object" icon="gtk-ok" context="{'allow_write_off': allow_write_off}"/>
 					</group>
=======
               			<button name="reconcile" string="Reconcile" type="object" icon="terp-stock_effects-object-colorize"/>
>>>>>>> b0a2103e
 					</group>
				</form>
             </field>
 		</record>

        <record id="action_account_automatic_reconcile" model="ir.actions.act_window">
             <field name="name">Account Automatic Reconcile</field>
             <field name="res_model">account.automatic.reconcile</field>
             <field name="type">ir.actions.act_window</field>
             <field name="view_type">form</field>
             <field name="view_mode">tree,form</field>
             <field name="view_id" ref="account_automatic_reconcile_view"/>
             <field name="context">{'record_id':active_id}</field>
             <field name="target">new</field>
       </record>

 	   <menuitem
 	   		icon="STOCK_EXECUTE"
 	   		name="Automatic Reconciliation"
 	   		action="action_account_automatic_reconcile"
 			id="menu_automatic_reconcile"
 			parent="periodical_processing_reconciliation"/>

        <record id="account_automatic_reconcile_view1" model="ir.ui.view">
             <field name="name">Automatic reconcile unreconcile</field>
             <field name="model">account.automatic.reconcile</field>
             <field name="type">form</field>
             <field name="arch" type="xml">
				<form string="Reconciliation result">
	    			<field name="reconciled"/>
	    			<newline/>
	    			<field name="unreconciled"/>
     				<group colspan="4" col="6">
                       	<separator colspan="6"/>
     					<button special="cancel" string="Ok" icon="terp-dialog-close" default_focus="1"/>
 					</group>
				</form>
             </field>
 		</record>

	</data>
</openerp><|MERGE_RESOLUTION|>--- conflicted
+++ resolved
@@ -28,12 +28,7 @@
 				    <separator string ="" colspan="4"/>
 				    <group colspan="2" col="4">
      					<button special="cancel" string="Cancel" icon="gtk-cancel"/>
-<<<<<<< HEAD
-               			<button name="reconcile" string="Reconcile" type="object" icon="gtk-ok" context="{'allow_write_off': allow_write_off}"/>
- 					</group>
-=======
                			<button name="reconcile" string="Reconcile" type="object" icon="terp-stock_effects-object-colorize"/>
->>>>>>> b0a2103e
  					</group>
 				</form>
              </field>
