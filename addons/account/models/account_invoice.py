# -*- coding: utf-8 -*-

import json
from lxml import etree
from datetime import datetime
from dateutil.relativedelta import relativedelta

from openerp import api, fields, models, _
from openerp.tools import float_is_zero, float_compare
from openerp.tools.misc import formatLang

from openerp.exceptions import UserError, RedirectWarning, ValidationError

import openerp.addons.decimal_precision as dp
import logging

_logger = logging.getLogger(__name__)

# mapping invoice type to journal type
TYPE2JOURNAL = {
    'out_invoice': 'sale',
    'in_invoice': 'purchase',
    'out_refund': 'sale',
    'in_refund': 'purchase',
}

# mapping invoice type to refund type
TYPE2REFUND = {
    'out_invoice': 'out_refund',        # Customer Invoice
    'in_invoice': 'in_refund',          # Vendor Bill
    'out_refund': 'out_invoice',        # Customer Refund
    'in_refund': 'in_invoice',          # Vendor Refund
}

MAGIC_COLUMNS = ('id', 'create_uid', 'create_date', 'write_uid', 'write_date')


class AccountInvoice(models.Model):
    _name = "account.invoice"
    _inherit = ['mail.thread']
    _description = "Invoice"
    _order = "date_invoice desc, number desc, id desc"

    @api.one
    @api.depends('invoice_line_ids.price_subtotal', 'tax_line_ids.amount', 'currency_id', 'company_id', 'date_invoice')
    def _compute_amount(self):
        self.amount_untaxed = sum(line.price_subtotal for line in self.invoice_line_ids)
        self.amount_tax = sum(line.amount for line in self.tax_line_ids)
        self.amount_total = self.amount_untaxed + self.amount_tax
        amount_total_company_signed = self.amount_total
        amount_untaxed_signed = self.amount_untaxed
        if self.currency_id and self.currency_id != self.company_id.currency_id:
            currency_id = self.currency_id.with_context(date=self.date_invoice)
            amount_total_company_signed = currency_id.compute(self.amount_total, self.company_id.currency_id)
            amount_untaxed_signed = currency_id.compute(self.amount_untaxed, self.company_id.currency_id)
        sign = self.type in ['in_refund', 'out_refund'] and -1 or 1
        self.amount_total_company_signed = amount_total_company_signed * sign
        self.amount_total_signed = self.amount_total * sign
        self.amount_untaxed_signed = amount_untaxed_signed * sign

    @api.model
    def _default_journal(self):
        if self._context.get('default_journal_id', False):
            return self.env['account.journal'].browse(self._context.get('default_journal_id'))
        inv_type = self._context.get('type', 'out_invoice')
        inv_types = inv_type if isinstance(inv_type, list) else [inv_type]
        company_id = self._context.get('company_id', self.env.user.company_id.id)
        domain = [
            ('type', 'in', filter(None, map(TYPE2JOURNAL.get, inv_types))),
            ('company_id', '=', company_id),
        ]
        return self.env['account.journal'].search(domain, limit=1)

    @api.model
    def _default_currency(self):
        journal = self._default_journal()
        return journal.currency_id or journal.company_id.currency_id

    @api.model
    def _get_reference_type(self):
        return [('none', _('Free Reference'))]

    @api.one
    @api.depends(
        'state', 'currency_id', 'invoice_line_ids.price_subtotal',
        'move_id.line_ids.amount_residual',
        'move_id.line_ids.currency_id')
    def _compute_residual(self):
        residual = 0.0
        residual_company_signed = 0.0
        sign = self.type in ['in_refund', 'out_refund'] and -1 or 1
        for line in self.sudo().move_id.line_ids:
            if line.account_id.internal_type in ('receivable', 'payable'):
                residual_company_signed += line.amount_residual
                if line.currency_id == self.currency_id:
                    residual += line.amount_residual_currency if line.currency_id else line.amount_residual
                else:
                    from_currency = (line.currency_id and line.currency_id.with_context(date=line.date)) or line.company_id.currency_id.with_context(date=line.date)
                    residual += from_currency.compute(line.amount_residual, self.currency_id)
        self.residual_company_signed = abs(residual_company_signed) * sign
        self.residual_signed = abs(residual) * sign
        self.residual = abs(residual)
        digits_rounding_precision = self.currency_id.rounding
        if float_is_zero(self.residual, precision_rounding=digits_rounding_precision):
            self.reconciled = True
        else:
            self.reconciled = False

    @api.one
    def _get_outstanding_info_JSON(self):
        self.outstanding_credits_debits_widget = json.dumps(False)
        if self.state == 'open':
            domain = [('account_id', '=', self.account_id.id), ('partner_id', '=', self.env['res.partner']._find_accounting_partner(self.partner_id).id), ('reconciled', '=', False), ('amount_residual', '!=', 0.0)]
            if self.type in ('out_invoice', 'in_refund'):
                domain.extend([('credit', '>', 0), ('debit', '=', 0)])
                type_payment = _('Outstanding credits')
            else:
                domain.extend([('credit', '=', 0), ('debit', '>', 0)])
                type_payment = _('Outstanding debits')
            info = {'title': '', 'outstanding': True, 'content': [], 'invoice_id': self.id}
            lines = self.env['account.move.line'].search(domain)
            currency_id = self.currency_id
            if len(lines) != 0:
                for line in lines:
                    # get the outstanding residual value in invoice currency
                    if line.currency_id and line.currency_id == self.currency_id:
                        amount_to_show = abs(line.amount_residual_currency)
                    else:
                        amount_to_show = line.company_id.currency_id.with_context(date=line.date).compute(abs(line.amount_residual), self.currency_id)
                    if float_is_zero(amount_to_show, precision_rounding=self.currency_id.rounding):
                        continue
                    info['content'].append({
                        'journal_name': line.ref or line.move_id.name,
                        'amount': amount_to_show,
                        'currency': currency_id.symbol,
                        'id': line.id,
                        'position': currency_id.position,
                        'digits': [69, self.currency_id.decimal_places],
                    })
                info['title'] = type_payment
                self.outstanding_credits_debits_widget = json.dumps(info)
                self.has_outstanding = True

    @api.one
    @api.depends('payment_move_line_ids.amount_residual')
    def _get_payment_info_JSON(self):
        self.payments_widget = json.dumps(False)
        if self.payment_move_line_ids:
            info = {'title': _('Less Payment'), 'outstanding': False, 'content': []}
            currency_id = self.currency_id
            for payment in self.payment_move_line_ids:
                payment_currency_id = False
                if self.type in ('out_invoice', 'in_refund'):
                    amount = sum([p.amount for p in payment.matched_debit_ids if p.debit_move_id in self.move_id.line_ids])
                    amount_currency = sum([p.amount_currency for p in payment.matched_debit_ids if p.debit_move_id in self.move_id.line_ids])
                    if payment.matched_debit_ids:
                        payment_currency_id = all([p.currency_id == payment.matched_debit_ids[0].currency_id for p in payment.matched_debit_ids]) and payment.matched_debit_ids[0].currency_id or False
                elif self.type in ('in_invoice', 'out_refund'):
                    amount = sum([p.amount for p in payment.matched_credit_ids if p.credit_move_id in self.move_id.line_ids])
                    amount_currency = sum([p.amount_currency for p in payment.matched_credit_ids if p.credit_move_id in self.move_id.line_ids])
                    if payment.matched_credit_ids:
                        payment_currency_id = all([p.currency_id == payment.matched_credit_ids[0].currency_id for p in payment.matched_credit_ids]) and payment.matched_credit_ids[0].currency_id or False
                # get the payment value in invoice currency
                if payment_currency_id and payment_currency_id == self.currency_id:
                    amount_to_show = amount_currency
                else:
                    amount_to_show = payment.company_id.currency_id.with_context(date=payment.date).compute(amount, self.currency_id)
                if float_is_zero(amount_to_show, precision_rounding=self.currency_id.rounding):
                    continue
                payment_ref = payment.move_id.name
                if payment.move_id.ref:
                    payment_ref += ' (' + payment.move_id.ref + ')'
                info['content'].append({
                    'name': payment.name,
                    'journal_name': payment.journal_id.name,
                    'amount': amount_to_show,
                    'currency': currency_id.symbol,
                    'digits': [69, currency_id.decimal_places],
                    'position': currency_id.position,
                    'date': payment.date,
                    'payment_id': payment.id,
                    'move_id': payment.move_id.id,
                    'ref': payment_ref,
                })
            self.payments_widget = json.dumps(info)

    @api.one
    @api.depends('move_id.line_ids.amount_residual')
    def _compute_payments(self):
        payment_lines = []
        for line in self.move_id.line_ids:
            payment_lines.extend(filter(None, [rp.credit_move_id.id for rp in line.matched_credit_ids]))
            payment_lines.extend(filter(None, [rp.debit_move_id.id for rp in line.matched_debit_ids]))
        self.payment_move_line_ids = self.env['account.move.line'].browse(list(set(payment_lines)))

    name = fields.Char(string='Reference/Description', index=True,
        readonly=True, states={'draft': [('readonly', False)]}, copy=False, help='The name that will be used on account move lines')
    origin = fields.Char(string='Source Document',
        help="Reference of the document that produced this invoice.",
        readonly=True, states={'draft': [('readonly', False)]})
    type = fields.Selection([
            ('out_invoice','Customer Invoice'),
            ('in_invoice','Vendor Bill'),
            ('out_refund','Customer Refund'),
            ('in_refund','Vendor Refund'),
        ], readonly=True, index=True, change_default=True,
        default=lambda self: self._context.get('type', 'out_invoice'),
        track_visibility='always')

    number = fields.Char(related='move_id.name', store=True, readonly=True, copy=False)
    move_name = fields.Char(string='Journal Entry', readonly=False,
        default=False, copy=False,
        help="Technical field holding the number given to the invoice, automatically set when the invoice is validated then stored to set the same number again if the invoice is cancelled, set to draft and re-validated.")
    reference = fields.Char(string='Vendor Reference',
        help="The partner reference of this invoice.", readonly=True, states={'draft': [('readonly', False)]})
    reference_type = fields.Selection('_get_reference_type', string='Payment Reference',
        required=True, readonly=True, states={'draft': [('readonly', False)]},
        default='none')
    comment = fields.Text('Additional Information', readonly=True, states={'draft': [('readonly', False)]})

    state = fields.Selection([
            ('draft','Draft'),
            ('proforma', 'Pro-forma'),
            ('proforma2', 'Pro-forma'),
            ('open', 'Open'),
            ('paid', 'Paid'),
            ('cancel', 'Cancelled'),
        ], string='Status', index=True, readonly=True, default='draft',
        track_visibility='onchange', copy=False,
        help=" * The 'Draft' status is used when a user is encoding a new and unconfirmed Invoice.\n"
             " * The 'Pro-forma' status is used when the invoice does not have an invoice number.\n"
             " * The 'Open' status is used when user creates invoice, an invoice number is generated. It stays in the open status till the user pays the invoice.\n"
             " * The 'Paid' status is set automatically when the invoice is paid. Its related journal entries may or may not be reconciled.\n"
             " * The 'Cancelled' status is used when user cancel invoice.")
    sent = fields.Boolean(readonly=True, default=False, copy=False,
        help="It indicates that the invoice has been sent.")
    date_invoice = fields.Date(string='Invoice Date',
        readonly=True, states={'draft': [('readonly', False)]}, index=True,
        help="Keep empty to use the current date", copy=False)
    date_due = fields.Date(string='Due Date',
        readonly=True, states={'draft': [('readonly', False)]}, index=True, copy=False,
        help="If you use payment terms, the due date will be computed automatically at the generation "
             "of accounting entries. The payment term may compute several due dates, for example 50% "
             "now and 50% in one month, but if you want to force a due date, make sure that the payment "
             "term is not set on the invoice. If you keep the payment term and the due date empty, it "
             "means direct payment.")
    partner_id = fields.Many2one('res.partner', string='Partner', change_default=True,
        required=True, readonly=True, states={'draft': [('readonly', False)]},
        track_visibility='always')
    payment_term_id = fields.Many2one('account.payment.term', string='Payment Term', oldname='payment_term',
        readonly=True, states={'draft': [('readonly', False)]},
        help="If you use payment terms, the due date will be computed automatically at the generation "
             "of accounting entries. If you keep the payment term and the due date empty, it means direct payment. "
             "The payment term may compute several due dates, for example 50% now, 50% in one month.")
    date = fields.Date(string='Accounting Date',
        copy=False,
        help="Keep empty to use the invoice date.",
        readonly=True, states={'draft': [('readonly', False)]})

    account_id = fields.Many2one('account.account', string='Account',
        required=True, readonly=True, states={'draft': [('readonly', False)]},
        domain=[('deprecated', '=', False)], help="The partner account used for this invoice.")
    invoice_line_ids = fields.One2many('account.invoice.line', 'invoice_id', string='Invoice Lines', oldname='invoice_line',
        readonly=True, states={'draft': [('readonly', False)]}, copy=True)
    tax_line_ids = fields.One2many('account.invoice.tax', 'invoice_id', string='Tax Lines', oldname='tax_line',
        readonly=True, states={'draft': [('readonly', False)]}, copy=True)
    move_id = fields.Many2one('account.move', string='Journal Entry',
        readonly=True, index=True, ondelete='restrict', copy=False,
        help="Link to the automatically generated Journal Items.")

    amount_untaxed = fields.Monetary(string='Untaxed Amount',
        store=True, readonly=True, compute='_compute_amount', track_visibility='always')
    amount_untaxed_signed = fields.Monetary(string='Untaxed Amount', currency_field='company_currency_id',
        store=True, readonly=True, compute='_compute_amount')
    amount_tax = fields.Monetary(string='Tax',
        store=True, readonly=True, compute='_compute_amount')
    amount_total = fields.Monetary(string='Total',
        store=True, readonly=True, compute='_compute_amount')
    amount_total_signed = fields.Monetary(string='Total', currency_field='currency_id',
        store=True, readonly=True, compute='_compute_amount',
        help="Total amount in the currency of the invoice, negative for credit notes.")
    amount_total_company_signed = fields.Monetary(string='Total', currency_field='company_currency_id',
        store=True, readonly=True, compute='_compute_amount',
        help="Total amount in the currency of the company, negative for credit notes.")
    currency_id = fields.Many2one('res.currency', string='Currency',
        required=True, readonly=True, states={'draft': [('readonly', False)]},
        default=_default_currency, track_visibility='always')
    company_currency_id = fields.Many2one('res.currency', related='company_id.currency_id', readonly=True)
    journal_id = fields.Many2one('account.journal', string='Journal',
        required=True, readonly=True, states={'draft': [('readonly', False)]},
        default=_default_journal,
        domain="[('type', 'in', {'out_invoice': ['sale'], 'out_refund': ['sale'], 'in_refund': ['purchase'], 'in_invoice': ['purchase']}.get(type, [])), ('company_id', '=', company_id)]")
    company_id = fields.Many2one('res.company', string='Company', change_default=True,
        required=True, readonly=True, states={'draft': [('readonly', False)]},
        default=lambda self: self.env['res.company']._company_default_get('account.invoice'))

    reconciled = fields.Boolean(string='Paid/Reconciled', store=True, readonly=True, compute='_compute_residual',
        help="It indicates that the invoice has been paid and the journal entry of the invoice has been reconciled with one or several journal entries of payment.")
    partner_bank_id = fields.Many2one('res.partner.bank', string='Bank Account',
        help='Bank Account Number to which the invoice will be paid. A Company bank account if this is a Customer Invoice or Vendor Refund, otherwise a Partner bank account number.',
        readonly=True, states={'draft': [('readonly', False)]})

    residual = fields.Monetary(string='Amount Due',
        compute='_compute_residual', store=True, help="Remaining amount due.")
    residual_signed = fields.Monetary(string='Amount Due', currency_field='currency_id',
        compute='_compute_residual', store=True, help="Remaining amount due in the currency of the invoice.")
    residual_company_signed = fields.Monetary(string='Amount Due', currency_field='company_currency_id',
        compute='_compute_residual', store=True, help="Remaining amount due in the currency of the company.")
    payment_ids = fields.Many2many('account.payment', 'account_invoice_payment_rel', 'invoice_id', 'payment_id', string="Payments", copy=False, readonly=True)
    payment_move_line_ids = fields.Many2many('account.move.line', string='Payments', compute='_compute_payments', store=True)
    user_id = fields.Many2one('res.users', string='Salesperson', track_visibility='onchange',
        readonly=True, states={'draft': [('readonly', False)]},
        default=lambda self: self.env.user)
    fiscal_position_id = fields.Many2one('account.fiscal.position', string='Fiscal Position', oldname='fiscal_position',
        readonly=True, states={'draft': [('readonly', False)]})
    commercial_partner_id = fields.Many2one('res.partner', string='Commercial Entity',
        related='partner_id.commercial_partner_id', store=True, readonly=True,
        help="The commercial entity that will be used on Journal Entries for this invoice")

    outstanding_credits_debits_widget = fields.Text(compute='_get_outstanding_info_JSON')
    payments_widget = fields.Text(compute='_get_payment_info_JSON')
    has_outstanding = fields.Boolean(compute='_get_outstanding_info_JSON')

    _sql_constraints = [
        ('number_uniq', 'unique(number, company_id, journal_id, type)', 'Invoice Number must be unique per Company!'),
    ]

    @api.model
    def create(self, vals):
        onchanges = {
            '_onchange_partner_id': ['account_id', 'payment_term_id', 'fiscal_position_id', 'partner_bank_id'],
            '_onchange_journal_id': ['currency_id'],
        }
        for onchange_method, changed_fields in onchanges.items():
            if any(f not in vals for f in changed_fields):
                invoice = self.new(vals)
                getattr(invoice, onchange_method)()
                for field in changed_fields:
                    if field not in vals and invoice[field]:
                        vals[field] = invoice._fields[field].convert_to_write(invoice[field], invoice)
        if not vals.get('account_id',False):
            raise UserError(_('Configuration error!\nCould not find any account to create the invoice, are you sure you have a chart of account installed?'))

        invoice = super(AccountInvoice, self.with_context(mail_create_nolog=True)).create(vals)

        if any(line.invoice_line_tax_ids for line in invoice.invoice_line_ids) and not invoice.tax_line_ids:
            invoice.compute_taxes()

        return invoice

    @api.model
    def fields_view_get(self, view_id=None, view_type=False, toolbar=False, submenu=False):
        def get_view_id(xid, name):
            try:
                return self.env.ref('account.' + xid)
            except ValueError:
                view = self.env['ir.ui.view'].search([('name', '=', name)], limit=1)
                if not view:
                    return False
                return view.id

        context = self._context
        if context.get('active_model') == 'res.partner' and context.get('active_ids'):
            partner = self.env['res.partner'].browse(context['active_ids'])[0]
            if not view_type:
                view_id = get_view_id('invoice_tree', 'account.invoice.tree')
                view_type = 'tree'
            elif view_type == 'form':
                if partner.supplier and not partner.customer:
                    view_id = get_view_id('invoice_supplier_form', 'account.invoice.supplier.form').id
                elif partner.customer and not partner.supplier:
                    view_id = get_view_id('invoice_form', 'account.invoice.form').id
        return super(AccountInvoice, self).fields_view_get(view_id=view_id, view_type=view_type, toolbar=toolbar, submenu=submenu)

    @api.multi
    def invoice_print(self):
        """ Print the invoice and mark it as sent, so that we can see more
            easily the next step of the workflow
        """
        self.ensure_one()
        self.sent = True
        return self.env['report'].get_action(self, 'account.report_invoice')

    @api.multi
    def action_invoice_sent(self):
        """ Open a window to compose an email, with the edi invoice template
            message loaded by default
        """
        self.ensure_one()
        template = self.env.ref('account.email_template_edi_invoice', False)
        compose_form = self.env.ref('mail.email_compose_message_wizard_form', False)
        ctx = dict(
            default_model='account.invoice',
            default_res_id=self.id,
            default_use_template=bool(template),
            default_template_id=template.id,
            default_composition_mode='comment',
            mark_invoice_as_sent=True,
        )
        return {
            'name': _('Compose Email'),
            'type': 'ir.actions.act_window',
            'view_type': 'form',
            'view_mode': 'form',
            'res_model': 'mail.compose.message',
            'views': [(compose_form.id, 'form')],
            'view_id': compose_form.id,
            'target': 'new',
            'context': ctx,
        }

    @api.multi
    def compute_taxes(self):
        """Function used in other module to compute the taxes on a fresh invoice created (onchanges did not applied)"""
        account_invoice_tax = self.env['account.invoice.tax']
        ctx = dict(self._context)
        for invoice in self:
            # Delete non-manual tax lines
            self._cr.execute("DELETE FROM account_invoice_tax WHERE invoice_id=%s AND manual is False", (invoice.id,))
            self.invalidate_cache()

            # Generate one tax line per tax, however many invoice lines it's applied to
            tax_grouped = invoice.get_taxes_values()

            # Create new tax lines
            for tax in tax_grouped.values():
                account_invoice_tax.create(tax)

        # dummy write on self to trigger recomputations
        return self.with_context(ctx).write({'invoice_line_ids': []})

    @api.multi
    def confirm_paid(self):
        return self.write({'state': 'paid'})

    @api.multi
    def unlink(self):
        for invoice in self:
            if invoice.state not in ('draft', 'cancel'):
                raise UserError(_('You cannot delete an invoice which is not draft or cancelled. You should refund it instead.'))
            elif invoice.move_name:
                raise UserError(_('You cannot delete an invoice after it has been validated (and received a number). You can set it back to "Draft" state and modify its content, then re-confirm it.'))
        return super(AccountInvoice, self).unlink()

    @api.onchange('invoice_line_ids')
    def _onchange_invoice_line_ids(self):
        taxes_grouped = self.get_taxes_values()
        tax_lines = self.tax_line_ids.browse([])
        for tax in taxes_grouped.values():
            tax_lines += tax_lines.new(tax)
        self.tax_line_ids = tax_lines
        return

    @api.onchange('partner_id', 'company_id')
    def _onchange_partner_id(self):
        account_id = False
        payment_term_id = False
        fiscal_position = False
        bank_id = False
        company_id = self.company_id.id
        p = self.partner_id if not company_id else self.partner_id.with_context(force_company=company_id)
        type = self.type
        if p:
            rec_account = p.property_account_receivable_id
            pay_account = p.property_account_payable_id
<<<<<<< HEAD
            if not rec_account and not pay_account:
                action = self.env.ref('account.action_account_config')
                msg = _('Cannot find a chart of accounts for this company, You should configure it. \nPlease go to Account Configuration.')
                raise RedirectWarning(msg, action.id, _('Go to the configuration panel'))
=======
            if company_id:
                if p.property_account_receivable_id.company_id and \
                        p.property_account_receivable_id.company_id.id != company_id and \
                        p.property_account_payable_id.company_id and \
                        p.property_account_payable_id.company_id.id != company_id:
                    prop = self.env['ir.property']
                    rec_dom = [('name', '=', 'property_account_receivable_id'), ('company_id', '=', company_id)]
                    pay_dom = [('name', '=', 'property_account_payable_id'), ('company_id', '=', company_id)]
                    res_dom = [('res_id', '=', 'res.partner,%s' % partner_id)]
                    rec_prop = prop.search(rec_dom + res_dom) or prop.search(rec_dom, limit=1)
                    pay_prop = prop.search(pay_dom + res_dom) or prop.search(pay_dom, limit=1)
                    rec_account = rec_prop.get_by_record(rec_prop)
                    pay_account = pay_prop.get_by_record(pay_prop)
                    if not rec_account and not pay_account:
                        action = self.env.ref('account.action_account_config')
                        msg = _('Cannot find a chart of accounts for this company, You should configure it. \nPlease go to Account Configuration.')
                        raise RedirectWarning(msg, action.id, _('Go to the configuration panel'))
>>>>>>> 6690bfb1

            if type in ('out_invoice', 'out_refund'):
                account_id = rec_account.id
                payment_term_id = p.property_payment_term_id.id
            else:
                account_id = pay_account.id
                payment_term_id = p.property_supplier_payment_term_id.id
            fiscal_position = p.property_account_position_id.id
            bank_id = p.bank_ids and p.bank_ids.ids[0] or False

            # If partner has no warning, check its company
            if p.invoice_warn == 'no-message' and p.parent_id:
                p = p.parent_id
            if p.invoice_warn != 'no-message':
                # Block if partner only has warning but parent company is blocked
                if p.invoice_warn != 'block' and p.parent_id and p.parent_id.invoice_warn == 'block':
                    p = p.parent_id
                warning = {
                    'title': _("Warning for %s") % p.name,
                    'message': p.invoice_warn_msg
                    }
                if p.invoice_warn == 'block':
                    self.partner_id = False
                return {'warning': warning}

        self.account_id = account_id
        self.payment_term_id = payment_term_id
        self.fiscal_position_id = fiscal_position

        if type in ('in_invoice', 'in_refund'):
            self.partner_bank_id = bank_id


    @api.onchange('journal_id')
    def _onchange_journal_id(self):
        if self.journal_id:
            self.currency_id = self.journal_id.currency_id.id or self.journal_id.company_id.currency_id.id

    @api.onchange('payment_term_id', 'date_invoice')
    def _onchange_payment_term_date_invoice(self):
        date_invoice = self.date_invoice
        if not date_invoice:
            date_invoice = fields.Date.context_today(self)
        if not self.payment_term_id:
            # When no payment term defined
            self.date_due = self.date_due or self.date_invoice
        else:
            pterm = self.payment_term_id
            pterm_list = pterm.with_context(currency_id=self.currency_id.id).compute(value=1, date_ref=date_invoice)[0]
            self.date_due = max(line[0] for line in pterm_list)

    @api.multi
    def action_cancel_draft(self):
        # go from canceled state to draft state
        self.write({'state': 'draft', 'date': False})
        self.delete_workflow()
        self.create_workflow()
        # Delete former printed invoice
        try:
            report_invoice = self.env['report']._get_report_from_name('account.report_invoice')
        except IndexError:
            report_invoice = False
        if report_invoice and report_invoice.attachment:
            for invoice in self:
                with invoice.env.do_in_draft():
                    invoice.number, invoice.state = invoice.move_name, 'open'
                    attachment = self.env['report']._attachment_stored(invoice, report_invoice)[invoice.id]
                if attachment:
                    attachment.unlink()
        return True

    @api.multi
    def get_formview_id(self):
        """ Update form view id of action to open the invoice """
        if self.type in ('in_invoice', 'in_refund'):
            return self.env.ref('account.invoice_supplier_form').id
        else:
            return self.env.ref('account.invoice_form').id

    def _prepare_tax_line_vals(self, line, tax):
        """ Prepare values to create an account.invoice.tax line

        The line parameter is an account.invoice.line, and the
        tax parameter is the output of account.tax.compute_all().
        """
        vals = {
            'invoice_id': self.id,
            'name': tax['name'],
            'tax_id': tax['id'],
            'amount': tax['amount'],
            'base': tax['base'],
            'manual': False,
            'sequence': tax['sequence'],
            'account_analytic_id': tax['analytic'] and line.account_analytic_id.id or False,
            'account_id': self.type in ('out_invoice', 'in_invoice') and (tax['account_id'] or line.account_id.id) or (tax['refund_account_id'] or line.account_id.id),
        }
        return vals

    @api.multi
    def get_taxes_values(self):
        tax_grouped = {}
        for line in self.invoice_line_ids:
            price_unit = line.price_unit * (1 - (line.discount or 0.0) / 100.0)
            taxes = line.invoice_line_tax_ids.compute_all(price_unit, self.currency_id, line.quantity, line.product_id, self.partner_id)['taxes']
            for tax in taxes:
                val = self._prepare_tax_line_vals(line, tax)

                # If the taxes generate moves on the same financial account as the invoice line,
                # propagate the analytic account from the invoice line to the tax line.
                # This is necessary in situations were (part of) the taxes cannot be reclaimed,
                # to ensure the tax move is allocated to the proper analytic account.
                if not val.get('account_analytic_id') and line.account_analytic_id and val['account_id'] == line.account_id.id:
                    val['account_analytic_id'] = line.account_analytic_id.id

                key = self.env['account.tax'].browse(tax['id']).get_grouping_key(val)

                if key not in tax_grouped:
                    tax_grouped[key] = val
                else:
                    tax_grouped[key]['amount'] += val['amount']
                    tax_grouped[key]['base'] += val['base']
        return tax_grouped

    @api.multi
    def register_payment(self, payment_line, writeoff_acc_id=False, writeoff_journal_id=False):
        """ Reconcile payable/receivable lines from the invoice with payment_line """
        line_to_reconcile = self.env['account.move.line']
        for inv in self:
            line_to_reconcile += inv.move_id.line_ids.filtered(lambda r: not r.reconciled and r.account_id.internal_type in ('payable', 'receivable'))
        return (line_to_reconcile + payment_line).reconcile(writeoff_acc_id, writeoff_journal_id)

    @api.v7
    def assign_outstanding_credit(self, cr, uid, id, credit_aml_id, context=None):
        credit_aml = self.pool.get('account.move.line').browse(cr, uid, credit_aml_id, context=context)
        inv = self.browse(cr, uid, id, context=context)
        if not credit_aml.currency_id and inv.currency_id != inv.company_id.currency_id:
            credit_aml.with_context(allow_amount_currency=True).write({
                'amount_currency': inv.company_id.currency_id.with_context(date=credit_aml.date).compute(credit_aml.balance, inv.currency_id),
                'currency_id': inv.currency_id.id})
        if credit_aml.payment_id:
            credit_aml.payment_id.write({'invoice_ids': [(4, id, None)]})
        return inv.register_payment(credit_aml)

    @api.multi
    def action_date_assign(self):
        for inv in self:
            # Here the onchange will automatically write to the database
            inv._onchange_payment_term_date_invoice()
        return True

    @api.multi
    def finalize_invoice_move_lines(self, move_lines):
        """ finalize_invoice_move_lines(move_lines) -> move_lines

            Hook method to be overridden in additional modules to verify and
            possibly alter the move lines to be created by an invoice, for
            special cases.
            :param move_lines: list of dictionaries with the account.move.lines (as for create())
            :return: the (possibly updated) final move_lines to create for this invoice
        """
        return move_lines

    @api.multi
    def compute_invoice_totals(self, company_currency, invoice_move_lines):
        total = 0
        total_currency = 0
        for line in invoice_move_lines:
            if self.currency_id != company_currency:
                currency = self.currency_id.with_context(date=self.date_invoice or fields.Date.context_today(self))
                line['currency_id'] = currency.id
                line['amount_currency'] = currency.round(line['price'])
                line['price'] = currency.compute(line['price'], company_currency)
            else:
                line['currency_id'] = False
                line['amount_currency'] = False
                line['price'] = self.currency_id.round(line['price'])
            if self.type in ('out_invoice', 'in_refund'):
                total += line['price']
                total_currency += line['amount_currency'] or line['price']
                line['price'] = - line['price']
            else:
                total -= line['price']
                total_currency -= line['amount_currency'] or line['price']
        return total, total_currency, invoice_move_lines

    @api.model
    def invoice_line_move_line_get(self):
        res = []
        for line in self.invoice_line_ids:
            if line.quantity==0:
                continue
            tax_ids = []
            for tax in line.invoice_line_tax_ids:
                tax_ids.append((4, tax.id, None))
                for child in tax.children_tax_ids:
                    if child.type_tax_use != 'none':
                        tax_ids.append((4, child.id, None))
            analytic_tag_ids = [(4, analytic_tag.id, None) for analytic_tag in line.analytic_tag_ids]

            move_line_dict = {
                'invl_id': line.id,
                'type': 'src',
                'name': line.name.split('\n')[0][:64],
                'price_unit': line.price_unit,
                'quantity': line.quantity,
                'price': line.price_subtotal,
                'account_id': line.account_id.id,
                'product_id': line.product_id.id,
                'uom_id': line.uom_id.id,
                'account_analytic_id': line.account_analytic_id.id,
                'tax_ids': tax_ids,
                'invoice_id': self.id,
                'analytic_tag_ids': analytic_tag_ids
            }
            if line['account_analytic_id']:
                move_line_dict['analytic_line_ids'] = [(0, 0, line._get_analytic_line())]
            res.append(move_line_dict)
        return res

    @api.model
    def tax_line_move_line_get(self):
        res = []
        # keep track of taxes already processed
        done_taxes = []
        # loop the invoice.tax.line in reversal sequence
        for tax_line in sorted(self.tax_line_ids, key=lambda x: -x.sequence):
            if tax_line.amount:
                tax = tax_line.tax_id
                if tax.amount_type == "group":
                    for child_tax in tax.children_tax_ids:
                        done_taxes.append(child_tax.id)
                done_taxes.append(tax.id)
                res.append({
                    'invoice_tax_line_id': tax_line.id,
                    'tax_line_id': tax_line.tax_id.id,
                    'type': 'tax',
                    'name': tax_line.name,
                    'price_unit': tax_line.amount,
                    'quantity': 1,
                    'price': tax_line.amount,
                    'account_id': tax_line.account_id.id,
                    'account_analytic_id': tax_line.account_analytic_id.id,
                    'invoice_id': self.id,
                    'tax_ids': [(6, 0, done_taxes)] if tax_line.tax_id.include_base_amount else []
                })
        return res

    def inv_line_characteristic_hashcode(self, invoice_line):
        """Overridable hashcode generation for invoice lines. Lines having the same hashcode
        will be grouped together if the journal has the 'group line' option. Of course a module
        can add fields to invoice lines that would need to be tested too before merging lines
        or not."""
        return "%s-%s-%s-%s-%s-%s" % (
            invoice_line['account_id'],
            invoice_line.get('tax_line_id', 'False'),
            invoice_line.get('product_id', 'False'),
            invoice_line.get('analytic_account_id', 'False'),
            invoice_line.get('date_maturity', 'False'),
            invoice_line.get('analytic_tag_ids', 'False'),
        )

    def group_lines(self, iml, line):
        """Merge account move lines (and hence analytic lines) if invoice line hashcodes are equals"""
        if self.journal_id.group_invoice_lines:
            line2 = {}
            for x, y, l in line:
                tmp = self.inv_line_characteristic_hashcode(l)
                if tmp in line2:
                    am = line2[tmp]['debit'] - line2[tmp]['credit'] + (l['debit'] - l['credit'])
                    line2[tmp]['debit'] = (am > 0) and am or 0.0
                    line2[tmp]['credit'] = (am < 0) and -am or 0.0
                    line2[tmp]['amount_currency'] += l['amount_currency']
                    line2[tmp]['analytic_line_ids'] += l['analytic_line_ids']
                    qty = l.get('quantity')
                    if qty:
                        line2[tmp]['quantity'] = line2[tmp].get('quantity', 0.0) + qty
                else:
                    line2[tmp] = l
            line = []
            for key, val in line2.items():
                line.append((0, 0, val))
        return line

    @api.multi
    def action_move_create(self):
        """ Creates invoice related analytics and financial move lines """
        account_move = self.env['account.move']

        for inv in self:
            if not inv.journal_id.sequence_id:
                raise UserError(_('Please define sequence on the journal related to this invoice.'))
            if not inv.invoice_line_ids:
                raise UserError(_('Please create some invoice lines.'))
            if inv.move_id:
                continue

            ctx = dict(self._context, lang=inv.partner_id.lang)

            if not inv.date_invoice:
                inv.with_context(ctx).write({'date_invoice': fields.Date.context_today(self)})
            date_invoice = inv.date_invoice
            company_currency = inv.company_id.currency_id

            # create move lines (one per invoice line + eventual taxes and analytic lines)
            iml = inv.invoice_line_move_line_get()
            iml += inv.tax_line_move_line_get()

            diff_currency = inv.currency_id != company_currency
            # create one move line for the total and possibly adjust the other lines amount
            total, total_currency, iml = inv.with_context(ctx).compute_invoice_totals(company_currency, iml)

            name = inv.name or '/'
            if inv.payment_term_id:
                totlines = inv.with_context(ctx).payment_term_id.with_context(currency_id=inv.currency_id.id).compute(total, date_invoice)[0]
                res_amount_currency = total_currency
                ctx['date'] = date_invoice
                for i, t in enumerate(totlines):
                    if inv.currency_id != company_currency:
                        amount_currency = company_currency.with_context(ctx).compute(t[1], inv.currency_id)
                    else:
                        amount_currency = False

                    # last line: add the diff
                    res_amount_currency -= amount_currency or 0
                    if i + 1 == len(totlines):
                        amount_currency += res_amount_currency

                    iml.append({
                        'type': 'dest',
                        'name': name,
                        'price': t[1],
                        'account_id': inv.account_id.id,
                        'date_maturity': t[0],
                        'amount_currency': diff_currency and amount_currency,
                        'currency_id': diff_currency and inv.currency_id.id,
                        'invoice_id': inv.id
                    })
            else:
                iml.append({
                    'type': 'dest',
                    'name': name,
                    'price': total,
                    'account_id': inv.account_id.id,
                    'date_maturity': inv.date_due,
                    'amount_currency': diff_currency and total_currency,
                    'currency_id': diff_currency and inv.currency_id.id,
                    'invoice_id': inv.id
                })
            part = self.env['res.partner']._find_accounting_partner(inv.partner_id)
            line = [(0, 0, self.line_get_convert(l, part.id)) for l in iml]
            line = inv.group_lines(iml, line)

            journal = inv.journal_id.with_context(ctx)
            line = inv.finalize_invoice_move_lines(line)

            date = inv.date or date_invoice
            move_vals = {
                'ref': inv.reference,
                'line_ids': line,
                'journal_id': journal.id,
                'date': date,
                'narration': inv.comment,
            }
            ctx['company_id'] = inv.company_id.id
            ctx['dont_create_taxes'] = True
            ctx['invoice'] = inv
            ctx_nolang = ctx.copy()
            ctx_nolang.pop('lang', None)
            move = account_move.with_context(ctx_nolang).create(move_vals)
            # Pass invoice in context in method post: used if you want to get the same
            # account move reference when creating the same invoice after a cancelled one:
            move.post()
            # make the invoice point to that move
            vals = {
                'move_id': move.id,
                'date': date,
                'move_name': move.name,
            }
            inv.with_context(ctx).write(vals)
        return True

    @api.multi
    def invoice_validate(self):
        for invoice in self:
            #refuse to validate a vendor bill/refund if there already exists one with the same reference for the same partner,
            #because it's probably a double encoding of the same bill/refund
            if invoice.type in ('in_invoice', 'in_refund') and invoice.reference:
                if self.search([('type', '=', invoice.type), ('reference', '=', invoice.reference), ('company_id', '=', invoice.company_id.id), ('commercial_partner_id', '=', invoice.commercial_partner_id.id), ('id', '!=', invoice.id)]):
                    raise UserError(_("Duplicated vendor reference detected. You probably encoded twice the same vendor bill/refund."))
        return self.write({'state': 'open'})

    @api.model
    def line_get_convert(self, line, part):
        return {
            'date_maturity': line.get('date_maturity', False),
            'partner_id': part,
            'name': line['name'][:64],
            'debit': line['price'] > 0 and line['price'],
            'credit': line['price'] < 0 and -line['price'],
            'account_id': line['account_id'],
            'analytic_line_ids': line.get('analytic_line_ids', []),
            'amount_currency': line['price'] > 0 and abs(line.get('amount_currency', False)) or -abs(line.get('amount_currency', False)),
            'currency_id': line.get('currency_id', False),
            'quantity': line.get('quantity', 1.00),
            'product_id': line.get('product_id', False),
            'product_uom_id': line.get('uom_id', False),
            'analytic_account_id': line.get('account_analytic_id', False),
            'invoice_id': line.get('invoice_id', False),
            'tax_ids': line.get('tax_ids', False),
            'tax_line_id': line.get('tax_line_id', False),
            'analytic_tag_ids': line.get('analytic_tag_ids', False),
        }

    @api.multi
    def action_cancel(self):
        moves = self.env['account.move']
        for inv in self:
            if inv.move_id:
                moves += inv.move_id
            if inv.payment_move_line_ids:
                raise UserError(_('You cannot cancel an invoice which is partially paid. You need to unreconcile related payment entries first.'))

        # First, set the invoices as cancelled and detach the move ids
        self.write({'state': 'cancel', 'move_id': False})
        if moves:
            # second, invalidate the move(s)
            moves.button_cancel()
            # delete the move this invoice was pointing to
            # Note that the corresponding move_lines and move_reconciles
            # will be automatically deleted too
            moves.unlink()
        return True

    ###################

    @api.multi
    def name_get(self):
        TYPES = {
            'out_invoice': _('Invoice'),
            'in_invoice': _('Vendor Bill'),
            'out_refund': _('Refund'),
            'in_refund': _('Vendor Refund'),
        }
        result = []
        for inv in self:
            result.append((inv.id, "%s %s" % (inv.number or TYPES[inv.type], inv.name or '')))
        return result

    @api.model
    def name_search(self, name, args=None, operator='ilike', limit=100):
        args = args or []
        recs = self.browse()
        if name:
            recs = self.search([('number', '=', name)] + args, limit=limit)
        if not recs:
            recs = self.search([('name', operator, name)] + args, limit=limit)
        return recs.name_get()

    @api.model
    def _refund_cleanup_lines(self, lines):
        """ Convert records to dict of values suitable for one2many line creation

            :param recordset lines: records to convert
            :return: list of command tuple for one2many line creation [(0, 0, dict of valueis), ...]
        """
        result = []
        for line in lines:
            values = {}
            for name, field in line._fields.iteritems():
                if name in MAGIC_COLUMNS:
                    continue
                elif field.type == 'many2one':
                    values[name] = line[name].id
                elif field.type not in ['many2many', 'one2many']:
                    values[name] = line[name]
                elif name == 'invoice_line_tax_ids':
                    values[name] = [(6, 0, line[name].ids)]
            result.append((0, 0, values))
        return result

    @api.model
    def _prepare_refund(self, invoice, date_invoice=None, date=None, description=None, journal_id=None):
        """ Prepare the dict of values to create the new refund from the invoice.
            This method may be overridden to implement custom
            refund generation (making sure to call super() to establish
            a clean extension chain).

            :param record invoice: invoice to refund
            :param string date_invoice: refund creation date from the wizard
            :param integer date: force date from the wizard
            :param string description: description of the refund from the wizard
            :param integer journal_id: account.journal from the wizard
            :return: dict of value to create() the refund
        """
        values = {}
        for field in ['name', 'reference', 'comment', 'date_due', 'partner_id', 'company_id',
                'account_id', 'currency_id', 'payment_term_id', 'user_id', 'fiscal_position_id']:
            if invoice._fields[field].type == 'many2one':
                values[field] = invoice[field].id
            else:
                values[field] = invoice[field] or False

        values['invoice_line_ids'] = self._refund_cleanup_lines(invoice.invoice_line_ids)

        tax_lines = filter(lambda l: l.manual, invoice.tax_line_ids)
        values['tax_line_ids'] = self._refund_cleanup_lines(tax_lines)

        if journal_id:
            journal = self.env['account.journal'].browse(journal_id)
        elif invoice['type'] == 'in_invoice':
            journal = self.env['account.journal'].search([('type', '=', 'purchase')], limit=1)
        else:
            journal = self.env['account.journal'].search([('type', '=', 'sale')], limit=1)
        values['journal_id'] = journal.id

        values['type'] = TYPE2REFUND[invoice['type']]
        values['date_invoice'] = date_invoice or fields.Date.context_today(invoice)
        values['state'] = 'draft'
        values['number'] = False
        values['origin'] = invoice.number

        if date:
            values['date'] = date
        if description:
            values['name'] = description
        return values

    @api.multi
    @api.returns('self')
    def refund(self, date_invoice=None, date=None, description=None, journal_id=None):
        new_invoices = self.browse()
        for invoice in self:
            # create the new invoice
            values = self._prepare_refund(invoice, date_invoice=date_invoice, date=date,
                                    description=description, journal_id=journal_id)
            new_invoices += self.create(values)
        return new_invoices

    @api.v8
    def pay_and_reconcile(self, pay_journal, pay_amount=None, date=None, writeoff_acc=None):
        """ Create and post an account.payment for the invoice self, which creates a journal entry that reconciles the invoice.

            :param pay_journal: journal in which the payment entry will be created
            :param pay_amount: amount of the payment to register, defaults to the residual of the invoice
            :param date: payment date, defaults to fields.Date.context_today(self)
            :param writeoff_acc: account in which to create a writeoff if pay_amount < self.residual, so that the invoice is fully paid
        """
        assert len(self) == 1, "Can only pay one invoice at a time."
        payment_type = self.type in ('out_invoice', 'in_refund') and 'inbound' or 'outbound'
        if payment_type == 'inbound':
            payment_method = self.env.ref('account.account_payment_method_manual_in')
            journal_payment_methods = pay_journal.inbound_payment_method_ids
        else:
            payment_method = self.env.ref('account.account_payment_method_manual_out')
            journal_payment_methods = pay_journal.outbound_payment_method_ids
        if payment_method not in journal_payment_methods:
            raise UserError(_('No appropriate payment method enabled on journal %s') % pay_journal.name)

        payment = self.env['account.payment'].create({
            'invoice_ids': [(6, 0, self.ids)],
            'amount': pay_amount or self.residual,
            'payment_date': date or fields.Date.context_today(self),
            'communication': self.type in ('in_invoice', 'in_refund') and self.reference or self.number,
            'partner_id': self.partner_id.id,
            'partner_type': self.type in ('out_invoice', 'out_refund') and 'customer' or 'supplier',
            'journal_id': pay_journal.id,
            'payment_type': payment_type,
            'payment_method_id': payment_method.id,
            'payment_difference_handling': writeoff_acc and 'reconcile' or 'open',
            'writeoff_account_id': writeoff_acc and writeoff_acc.id or False,
        })
        payment.post()

    @api.v7
    def pay_and_reconcile(self, cr, uid, ids, pay_journal_id, pay_amount=None, date=None, writeoff_acc_id=None, context=None):
        recs = self.browse(cr, uid, ids, context)
        pay_journal = self.pool.get('account.journal').browse(cr, uid, pay_journal_id, context=context)
        writeoff_acc = self.pool.get('account.account').browse(cr, uid, writeoff_acc_id, context=context)
        return AccountInvoice.pay_and_reconcile(recs, pay_journal, pay_amount, date, writeoff_acc)

    @api.multi
    def _track_subtype(self, init_values):
        self.ensure_one()
        if 'state' in init_values and self.state == 'paid' and self.type in ('out_invoice', 'out_refund'):
            return 'account.mt_invoice_paid'
        elif 'state' in init_values and self.state == 'open' and self.type in ('out_invoice', 'out_refund'):
            return 'account.mt_invoice_validated'
        elif 'state' in init_values and self.state == 'draft' and self.type in ('out_invoice', 'out_refund'):
            return 'account.mt_invoice_created'
        return super(AccountInvoice, self)._track_subtype(init_values)

    @api.multi
    def _get_tax_amount_by_group(self):
        self.ensure_one()
        res = {}
        currency = self.currency_id or self.company_id.currency_id
        for line in self.tax_line_ids:
            res.setdefault(line.tax_id.tax_group_id, 0.0)
            res[line.tax_id.tax_group_id] += line.amount
        res = sorted(res.items(), key=lambda l: l[0].sequence)
        res = map(lambda l: (l[0].name, formatLang(self.env, l[1], currency_obj=currency)), res)
        return res

    @api.multi
    def _notification_group_recipients(self, message, recipients, done_ids, group_data):
        for recipient in recipients:
            if recipient.id in done_ids:
                continue
            if not recipient.user_ids:
                group_data['partner'] |= recipient
            else:
                group_data['user'] |= recipient
            done_ids.add(recipient.id)
        return super(AccountInvoice, self)._notification_group_recipients(message, recipients, done_ids, group_data)

class AccountInvoiceLine(models.Model):
    _name = "account.invoice.line"
    _description = "Invoice Line"
    _order = "invoice_id,sequence,id"

    @api.multi
    def _get_analytic_line(self):
        ref = self.invoice_id.number
        return {
            'name': self.name,
            'date': self.invoice_id.date_invoice,
            'account_id': self.account_analytic_id.id,
            'unit_amount': self.quantity,
            'amount': self.price_subtotal_signed,
            'product_id': self.product_id.id,
            'product_uom_id': self.uom_id.id,
            'general_account_id': self.account_id.id,
            'ref': ref,
        }

    @api.one
    @api.depends('price_unit', 'discount', 'invoice_line_tax_ids', 'quantity',
        'product_id', 'invoice_id.partner_id', 'invoice_id.currency_id', 'invoice_id.company_id')
    def _compute_price(self):
        currency = self.invoice_id and self.invoice_id.currency_id or None
        price = self.price_unit * (1 - (self.discount or 0.0) / 100.0)
        taxes = False
        if self.invoice_line_tax_ids:
            taxes = self.invoice_line_tax_ids.compute_all(price, currency, self.quantity, product=self.product_id, partner=self.invoice_id.partner_id)
        self.price_subtotal = price_subtotal_signed = taxes['total_excluded'] if taxes else self.quantity * price
        if self.invoice_id.currency_id and self.invoice_id.currency_id != self.invoice_id.company_id.currency_id:
            price_subtotal_signed = self.invoice_id.currency_id.compute(price_subtotal_signed, self.invoice_id.company_id.currency_id)
        sign = self.invoice_id.type in ['in_refund', 'out_refund'] and -1 or 1
        self.price_subtotal_signed = price_subtotal_signed * sign

    @api.model
    def _default_account(self):
        if self._context.get('journal_id'):
            journal = self.env['account.journal'].browse(self._context.get('journal_id'))
            if self._context.get('type') in ('out_invoice', 'in_refund'):
                return journal.default_credit_account_id.id
            return journal.default_debit_account_id.id

    name = fields.Text(string='Description', required=True)
    origin = fields.Char(string='Source Document',
        help="Reference of the document that produced this invoice.")
    sequence = fields.Integer(default=10,
        help="Gives the sequence of this line when displaying the invoice.")
    invoice_id = fields.Many2one('account.invoice', string='Invoice Reference',
        ondelete='cascade', index=True)
    uom_id = fields.Many2one('product.uom', string='Unit of Measure',
        ondelete='set null', index=True, oldname='uos_id')
    product_id = fields.Many2one('product.product', string='Product',
        ondelete='restrict', index=True)
    account_id = fields.Many2one('account.account', string='Account',
        required=True, domain=[('deprecated', '=', False)],
        default=_default_account,
        help="The income or expense account related to the selected product.")
    price_unit = fields.Float(string='Unit Price', required=True, digits=dp.get_precision('Product Price'))
    price_subtotal = fields.Monetary(string='Amount',
        store=True, readonly=True, compute='_compute_price')
    price_subtotal_signed = fields.Monetary(string='Amount Signed', currency_field='company_currency_id',
        store=True, readonly=True, compute='_compute_price',
        help="Total amount in the currency of the company, negative for credit notes.")
    quantity = fields.Float(string='Quantity', digits=dp.get_precision('Product Unit of Measure'),
        required=True, default=1)
    discount = fields.Float(string='Discount (%)', digits=dp.get_precision('Discount'),
        default=0.0)
    invoice_line_tax_ids = fields.Many2many('account.tax',
        'account_invoice_line_tax', 'invoice_line_id', 'tax_id',
        string='Taxes', domain=[('type_tax_use','!=','none'), '|', ('active', '=', False), ('active', '=', True)], oldname='invoice_line_tax_id')
    account_analytic_id = fields.Many2one('account.analytic.account',
        string='Analytic Account')
    analytic_tag_ids = fields.Many2many('account.analytic.tag', string='Analytic Tags')
    company_id = fields.Many2one('res.company', string='Company',
        related='invoice_id.company_id', store=True, readonly=True)
    partner_id = fields.Many2one('res.partner', string='Partner',
        related='invoice_id.partner_id', store=True, readonly=True)
    currency_id = fields.Many2one('res.currency', related='invoice_id.currency_id', store=True)
    company_currency_id = fields.Many2one('res.currency', related='invoice_id.company_currency_id', readonly=True)

    @api.model
    def fields_view_get(self, view_id=None, view_type='form', toolbar=False, submenu=False):
        res = super(AccountInvoiceLine, self).fields_view_get(
            view_id=view_id, view_type=view_type, toolbar=toolbar, submenu=submenu)
        if self._context.get('type'):
            doc = etree.XML(res['arch'])
            for node in doc.xpath("//field[@name='product_id']"):
                if self._context['type'] in ('in_invoice', 'in_refund'):
                    # Hack to fix the stable version 8.0 -> saas-12
                    # purchase_ok will be moved from purchase to product in master #13271
                    if 'purchase_ok' in self.env['product.template']._fields:
                        node.set('domain', "[('purchase_ok', '=', True)]")
                else:
                    node.set('domain', "[('sale_ok', '=', True)]")
            res['arch'] = etree.tostring(doc)
        return res

    @api.v8
    def get_invoice_line_account(self, type, product, fpos, company):
        accounts = product.product_tmpl_id.get_product_accounts(fpos)
        if type in ('out_invoice', 'out_refund'):
            return accounts['income']
        return accounts['expense']

    def _set_taxes(self):
        """ Used in on_change to set taxes and price."""
        if self.invoice_id.type in ('out_invoice', 'out_refund'):
            taxes = self.product_id.taxes_id or self.account_id.tax_ids
        else:
            taxes = self.product_id.supplier_taxes_id or self.account_id.tax_ids

        # Keep only taxes of the company
        company_id = self.company_id or self.env.user.company_id
        taxes = taxes.filtered(lambda r: r.company_id == company_id)

        self.invoice_line_tax_ids = fp_taxes = self.invoice_id.fiscal_position_id.map_tax(taxes)

        fix_price = self.env['account.tax']._fix_tax_included_price
        if self.invoice_id.type in ('in_invoice', 'in_refund'):
            prec = self.env['decimal.precision'].precision_get('Product Price')
            if not self.price_unit or float_compare(self.price_unit, self.product_id.standard_price, precision_digits=prec) == 0:
                self.price_unit = fix_price(self.product_id.standard_price, taxes, fp_taxes)
        else:
            self.price_unit = fix_price(self.product_id.lst_price, taxes, fp_taxes)

    @api.onchange('product_id')
    def _onchange_product_id(self):
        domain = {}
        if not self.invoice_id:
            return

        part = self.invoice_id.partner_id
        fpos = self.invoice_id.fiscal_position_id
        company = self.invoice_id.company_id
        currency = self.invoice_id.currency_id
        type = self.invoice_id.type

        if not part:
            warning = {
                    'title': _('Warning!'),
                    'message': _('You must first select a partner!'),
                }
            return {'warning': warning}

        if not self.product_id:
            if type not in ('in_invoice', 'in_refund'):
                self.price_unit = 0.0
            domain['uom_id'] = []
        else:
            if part.lang:
                product = self.product_id.with_context(lang=part.lang)
            else:
                product = self.product_id

            self.name = product.partner_ref
            account = self.get_invoice_line_account(type, product, fpos, company)
            if account:
                self.account_id = account.id
            self._set_taxes()

            if type in ('in_invoice', 'in_refund'):
                if product.description_purchase:
                    self.name += '\n' + product.description_purchase
            else:
                if product.description_sale:
                    self.name += '\n' + product.description_sale

            if not self.uom_id or product.uom_id.category_id.id != self.uom_id.category_id.id:
                self.uom_id = product.uom_id.id
            domain['uom_id'] = [('category_id', '=', product.uom_id.category_id.id)]

            if company and currency:
                if company.currency_id != currency:
                    self.price_unit = self.price_unit * currency.with_context(dict(self._context or {}, date=self.invoice_id.date_invoice)).rate

                if self.uom_id and self.uom_id.id != product.uom_id.id:
                    self.price_unit = self.env['product.uom']._compute_price(
                        product.uom_id.id, self.price_unit, self.uom_id.id)
        return {'domain': domain}

    @api.onchange('account_id')
    def _onchange_account_id(self):
        if not self.account_id:
            return
        if not self.product_id:
            fpos = self.invoice_id.fiscal_position_id
            self.invoice_line_tax_ids = fpos.map_tax(self.account_id.tax_ids).ids
        elif not self.price_unit:
            self._set_taxes()

    @api.onchange('uom_id')
    def _onchange_uom_id(self):
        warning = {}
        result = {}
        if not self.uom_id:
            self.price_unit = 0.0
        if self.product_id and self.uom_id:
            if self.product_id.uom_id.category_id.id != self.uom_id.category_id.id:
                warning = {
                    'title': _('Warning!'),
                    'message': _('The selected unit of measure is not compatible with the unit of measure of the product.'),
                }
                self.uom_id = self.product_id.uom_id.id
        if warning:
            result['warning'] = warning
        return result

    def _set_additional_fields(self, invoice):
        """ Some modules, such as Purchase, provide a feature to add automatically pre-filled
            invoice lines. However, these modules might not be aware of extra fields which are
            added by extensions of the accounting module.
            This method is intended to be overridden by these extensions, so that any new field can
            easily be auto-filled as well.
            :param invoice : account.invoice corresponding record
            :rtype line : account.invoice.line record
        """
        pass

class AccountInvoiceTax(models.Model):
    _name = "account.invoice.tax"
    _description = "Invoice Tax"
    _order = 'sequence'

    def _compute_base_amount(self):
        tax_grouped = {}
        for invoice in self.mapped('invoice_id'):
            tax_grouped[invoice.id] = invoice.get_taxes_values()
        for tax in self:
            tax.base = 0.0
            if tax.tax_id:
                key = tax.tax_id.get_grouping_key({
                    'tax_id': tax.tax_id.id,
                    'account_id': tax.account_id.id,
                    'account_analytic_id': tax.account_analytic_id.id,
                })
                if tax.invoice_id and key in tax_grouped[tax.invoice_id.id]:
                    tax.base = tax_grouped[tax.invoice_id.id][key]['base']
                else:
                    _logger.warning('Tax Base Amount not computable probably due to a change in an underlying tax (%s).', tax.tax_id.name)

    invoice_id = fields.Many2one('account.invoice', string='Invoice', ondelete='cascade', index=True)
    name = fields.Char(string='Tax Description', required=True)
    tax_id = fields.Many2one('account.tax', string='Tax', ondelete='restrict')
    account_id = fields.Many2one('account.account', string='Tax Account', required=True, domain=[('deprecated', '=', False)])
    account_analytic_id = fields.Many2one('account.analytic.account', string='Analytic account')
    amount = fields.Monetary()
    manual = fields.Boolean(default=True)
    sequence = fields.Integer(help="Gives the sequence order when displaying a list of invoice tax.")
    company_id = fields.Many2one('res.company', string='Company', related='account_id.company_id', store=True, readonly=True)
    currency_id = fields.Many2one('res.currency', related='invoice_id.currency_id', store=True, readonly=True)
    base = fields.Monetary(string='Base', compute='_compute_base_amount')




class AccountPaymentTerm(models.Model):
    _name = "account.payment.term"
    _description = "Payment Term"
    _order = "name"

    def _default_line_ids(self):
        return [(0, 0, {'value': 'balance', 'value_amount': 0.0, 'sequence': 9, 'days': 0, 'option': 'day_after_invoice_date'})]

    name = fields.Char(string='Payment Term', translate=True, required=True)
    active = fields.Boolean(default=True, help="If the active field is set to False, it will allow you to hide the payment term without removing it.")
    note = fields.Text(string='Description on the Invoice', translate=True)
    line_ids = fields.One2many('account.payment.term.line', 'payment_id', string='Terms', copy=True, default=_default_line_ids)
    company_id = fields.Many2one('res.company', string='Company', required=True, default=lambda self: self.env.user.company_id)

    @api.constrains('line_ids')
    @api.one
    def _check_lines(self):
        payment_term_lines = self.line_ids.sorted()
        if payment_term_lines and payment_term_lines[-1].value != 'balance':
            raise ValidationError(_('A Payment Term should have its last line of type Balance.'))
        lines = self.line_ids.filtered(lambda r: r.value == 'balance')
        if len(lines) > 1:
            raise ValidationError(_('A Payment Term should have only one line of type Balance.'))

    @api.one
    def compute(self, value, date_ref=False):
        date_ref = date_ref or fields.Date.today()
        amount = value
        result = []
        if self.env.context.get('currency_id'):
            currency = self.env['res.currency'].browse(self.env.context['currency_id'])
        else:
            currency = self.env.user.company_id.currency_id
        prec = currency.decimal_places
        for line in self.line_ids:
            if line.value == 'fixed':
                amt = round(line.value_amount, prec)
            elif line.value == 'percent':
                amt = round(value * (line.value_amount / 100.0), prec)
            elif line.value == 'balance':
                amt = round(amount, prec)
            if amt:
                next_date = fields.Date.from_string(date_ref)
                if line.option == 'day_after_invoice_date':
                    next_date += relativedelta(days=line.days)
                elif line.option == 'fix_day_following_month':
                    next_first_date = next_date + relativedelta(day=1, months=1)  # Getting 1st of next month
                    next_date = next_first_date + relativedelta(days=line.days - 1)
                elif line.option == 'last_day_following_month':
                    next_date += relativedelta(day=31, months=1)  # Getting last day of next month
                elif line.option == 'last_day_current_month':
                    next_date += relativedelta(day=31, months=0)  # Getting last day of next month
                result.append((fields.Date.to_string(next_date), amt))
                amount -= amt
        amount = reduce(lambda x, y: x + y[1], result, 0.0)
        dist = round(value - amount, prec)
        if dist:
            last_date = result and result[-1][0] or fields.Date.today()
            result.append((last_date, dist))
        return result


class AccountPaymentTermLine(models.Model):
    _name = "account.payment.term.line"
    _description = "Payment Term Line"
    _order = "sequence, id"

    value = fields.Selection([
            ('balance', 'Balance'),
            ('percent', 'Percent'),
            ('fixed', 'Fixed Amount')
        ], string='Type', required=True, default='balance',
        help="Select here the kind of valuation related to this payment term line.")
    value_amount = fields.Float(string='Value', digits=dp.get_precision('Payment Term'), help="For percent enter a ratio between 0-100.")
    days = fields.Integer(string='Number of Days', required=True, default=0)
    option = fields.Selection([
            ('day_after_invoice_date', 'Day(s) after the invoice date'),
            ('fix_day_following_month', 'Day(s) after the end of the invoice month (Net EOM)'),
            ('last_day_following_month', 'Last day of following month'),
            ('last_day_current_month', 'Last day of current month'),
        ],
        default='day_after_invoice_date', required=True, string='Options'
        )
    payment_id = fields.Many2one('account.payment.term', string='Payment Term', required=True, index=True, ondelete='cascade')
    sequence = fields.Integer(default=10, help="Gives the sequence order when displaying a list of payment term lines.")

    @api.one
    @api.constrains('value', 'value_amount')
    def _check_percent(self):
        if self.value == 'percent' and (self.value_amount < 0.0 or self.value_amount > 100.0):
            raise ValidationError(_('Percentages for Payment Term Line must be between 0 and 100.'))

    @api.onchange('option')
    def _onchange_option(self):
        if self.option in ('last_day_current_month', 'last_day_following_month'):
            self.days = 0

class MailComposeMessage(models.TransientModel):
    _inherit = 'mail.compose.message'

    @api.multi
    def send_mail(self, auto_commit=False):
        context = self._context
        if context.get('default_model') == 'account.invoice' and \
                context.get('default_res_id') and context.get('mark_invoice_as_sent'):
            invoice = self.env['account.invoice'].browse(context['default_res_id'])
            invoice = invoice.with_context(mail_post_autofollow=True)
            invoice.sent = True
            invoice.message_post(body=_("Invoice sent"))
        return super(MailComposeMessage, self).send_mail(auto_commit=auto_commit)<|MERGE_RESOLUTION|>--- conflicted
+++ resolved
@@ -463,30 +463,10 @@
         if p:
             rec_account = p.property_account_receivable_id
             pay_account = p.property_account_payable_id
-<<<<<<< HEAD
             if not rec_account and not pay_account:
                 action = self.env.ref('account.action_account_config')
                 msg = _('Cannot find a chart of accounts for this company, You should configure it. \nPlease go to Account Configuration.')
                 raise RedirectWarning(msg, action.id, _('Go to the configuration panel'))
-=======
-            if company_id:
-                if p.property_account_receivable_id.company_id and \
-                        p.property_account_receivable_id.company_id.id != company_id and \
-                        p.property_account_payable_id.company_id and \
-                        p.property_account_payable_id.company_id.id != company_id:
-                    prop = self.env['ir.property']
-                    rec_dom = [('name', '=', 'property_account_receivable_id'), ('company_id', '=', company_id)]
-                    pay_dom = [('name', '=', 'property_account_payable_id'), ('company_id', '=', company_id)]
-                    res_dom = [('res_id', '=', 'res.partner,%s' % partner_id)]
-                    rec_prop = prop.search(rec_dom + res_dom) or prop.search(rec_dom, limit=1)
-                    pay_prop = prop.search(pay_dom + res_dom) or prop.search(pay_dom, limit=1)
-                    rec_account = rec_prop.get_by_record(rec_prop)
-                    pay_account = pay_prop.get_by_record(pay_prop)
-                    if not rec_account and not pay_account:
-                        action = self.env.ref('account.action_account_config')
-                        msg = _('Cannot find a chart of accounts for this company, You should configure it. \nPlease go to Account Configuration.')
-                        raise RedirectWarning(msg, action.id, _('Go to the configuration panel'))
->>>>>>> 6690bfb1
 
             if type in ('out_invoice', 'out_refund'):
                 account_id = rec_account.id
