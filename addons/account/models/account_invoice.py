--- conflicted
+++ resolved
@@ -3,6 +3,7 @@
 import json
 import re
 import uuid
+from functools import partial
 
 from lxml import etree
 from dateutil.relativedelta import relativedelta
@@ -1408,19 +1409,18 @@
     @api.multi
     def _get_tax_amount_by_group(self):
         self.ensure_one()
+        currency = self.currency_id or self.company_id.currency_id
+        fmt = partial(formatLang, self.with_context(lang=self.partner_id.lang).env, currency_obj=currency)
         res = {}
         for line in self.tax_line_ids:
             res.setdefault(line.tax_id.tax_group_id, {'base': 0.0, 'amount': 0.0})
             res[line.tax_id.tax_group_id]['amount'] += line.amount
             res[line.tax_id.tax_group_id]['base'] += line.base
         res = sorted(res.items(), key=lambda l: l[0].sequence)
-<<<<<<< HEAD
-        res = [(l[0].name, l[1]['amount'], l[1]['base']) for l in res]
-=======
         res = [(
-            r[0].name, r[1], formatLang(self.with_context(lang=self.partner_id.lang).env, r[1], currency_obj=currency)
+            r[0].name, r[1]['amount'], r[1]['base'],
+            fmt(r[1]['amount']), fmt(r[1]['base']),
         ) for r in res]
->>>>>>> 745d0036
         return res
 
 
