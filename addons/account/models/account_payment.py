# -*- coding: utf-8 -*-

from odoo import models, fields, api, _
from odoo.exceptions import UserError, ValidationError
from odoo.tools import float_compare

from itertools import groupby


MAP_INVOICE_TYPE_PARTNER_TYPE = {
    'out_invoice': 'customer',
    'out_refund': 'customer',
    'in_invoice': 'supplier',
    'in_refund': 'supplier',
}
# Since invoice amounts are unsigned, this is how we know if money comes in or goes out
MAP_INVOICE_TYPE_PAYMENT_SIGN = {
    'out_invoice': 1,
    'in_refund': -1,
    'in_invoice': -1,
    'out_refund': 1,
}

class account_payment_method(models.Model):
    _name = "account.payment.method"
    _description = "Payment Methods"

    name = fields.Char(required=True, translate=True)
    code = fields.Char(required=True)  # For internal identification
    payment_type = fields.Selection([('inbound', 'Inbound'), ('outbound', 'Outbound')], required=True)


class account_abstract_payment(models.AbstractModel):
    _name = "account.abstract.payment"
    _description = "Contains the logic shared between models which allows to register payments"

    invoice_ids = fields.Many2many('account.invoice', string='Invoices', copy=False)
    multi = fields.Boolean(string='Multi',
                           help='Technical field indicating if the user selected invoices from multiple partners or from different types.')

    payment_type = fields.Selection([('outbound', 'Send Money'), ('inbound', 'Receive Money')], string='Payment Type', required=True)
    payment_method_id = fields.Many2one('account.payment.method', string='Payment Method Type', required=True, oldname="payment_method",
        help="Manual: Get paid by cash, check or any other method outside of Odoo.\n"\
        "Electronic: Get paid automatically through a payment acquirer by requesting a transaction on a card saved by the customer when buying or subscribing online (payment token).\n"\
        "Check: Pay bill by check and print it from Odoo.\n"\
        "Batch Deposit: Encase several customer checks at once by generating a batch deposit to submit to your bank. When encoding the bank statement in Odoo, you are suggested to reconcile the transaction with the batch deposit.To enable batch deposit,module account_batch_deposit must be installed.\n"\
        "SEPA Credit Transfer: Pay bill from a SEPA Credit Transfer file you submit to your bank. To enable sepa credit transfer, module account_sepa must be installed ")
    payment_method_code = fields.Char(related='payment_method_id.code',
        help="Technical field used to adapt the interface to the payment type selected.", readonly=True)

    partner_type = fields.Selection([('customer', 'Customer'), ('supplier', 'Vendor')])
    partner_id = fields.Many2one('res.partner', string='Partner')

    amount = fields.Monetary(string='Payment Amount', required=True)
    currency_id = fields.Many2one('res.currency', string='Currency', required=True, default=lambda self: self.env.user.company_id.currency_id)
    payment_date = fields.Date(string='Payment Date', default=fields.Date.context_today, required=True, copy=False)
    communication = fields.Char(string='Memo')
    journal_id = fields.Many2one('account.journal', string='Payment Journal', required=True, domain=[('type', 'in', ('bank', 'cash'))])

    hide_payment_method = fields.Boolean(compute='_compute_hide_payment_method',
        help="Technical field used to hide the payment method if the selected journal has only one available which is 'manual'")
    payment_difference = fields.Monetary(compute='_compute_payment_difference', readonly=True)
    payment_difference_handling = fields.Selection([('open', 'Keep open'), ('reconcile', 'Mark invoice as fully paid')], default='open', string="Payment Difference Handling", copy=False)
    writeoff_account_id = fields.Many2one('account.account', string="Difference Account", domain=[('deprecated', '=', False)], copy=False)
    writeoff_label = fields.Char(
        string='Journal Item Label',
        help='Change label of the counterpart that will hold the payment difference',
        default='Write-Off')

    @api.model
    def default_get(self, fields):
        rec = super(account_abstract_payment, self).default_get(fields)
        active_ids = self._context.get('active_ids')
        active_model = self._context.get('active_model')

        # Check for selected invoices ids
        if not active_ids or active_model != 'account.invoice':
            return rec

        invoices = self.env['account.invoice'].browse(active_ids)

        # Check all invoices are open
        if any(invoice.state != 'open' for invoice in invoices):
            raise UserError(_("You can only register payments for open invoices"))
        # Check all invoices have the same currency
        if any(inv.currency_id != invoices[0].currency_id for inv in invoices):
            raise UserError(_("In order to pay multiple invoices at once, they must use the same currency."))

        # Look if we are mixin multiple commercial_partner or customer invoices with vendor bills
        multi = any(inv.commercial_partner_id != invoices[0].commercial_partner_id
            or MAP_INVOICE_TYPE_PARTNER_TYPE[inv.type] != MAP_INVOICE_TYPE_PARTNER_TYPE[invoices[0].type]
            or inv.account_id != invoices[0].account_id
            for inv in invoices)

        currency = invoices[0].currency_id

        total_amount = self._compute_payment_amount(invoices=invoices, currency=currency)

        rec.update({
            'amount': abs(total_amount),
            'currency_id': currency.id,
            'payment_type': total_amount > 0 and 'inbound' or 'outbound',
            'partner_id': False if multi else invoices[0].commercial_partner_id.id,
            'partner_type': False if multi else MAP_INVOICE_TYPE_PARTNER_TYPE[invoices[0].type],
            'communication': ' '.join([ref for ref in invoices.mapped('reference') if ref]),
            'invoice_ids': [(6, 0, invoices.ids)],
            'multi': multi,
        })
        return rec

    @api.one
    @api.constrains('amount')
    def _check_amount(self):
        if self.amount < 0:
            raise ValidationError(_('The payment amount cannot be negative.'))

    @api.multi
    @api.depends('payment_type', 'journal_id')
    def _compute_hide_payment_method(self):
        for payment in self:
            if not payment.journal_id or payment.journal_id.type not in ['bank', 'cash']:
                payment.hide_payment_method = True
                continue
            journal_payment_methods = payment.payment_type == 'inbound'\
                and payment.journal_id.inbound_payment_method_ids\
                or payment.journal_id.outbound_payment_method_ids
            payment.hide_payment_method = len(journal_payment_methods) == 1 and journal_payment_methods[0].code == 'manual'

    @api.depends('invoice_ids', 'amount', 'payment_date', 'currency_id')
    def _compute_payment_difference(self):
        for pay in self.filtered(lambda p: p.invoice_ids):
            payment_amount = -pay.amount if pay.payment_type == 'outbound' else pay.amount
            pay.payment_difference = pay._compute_payment_amount() - payment_amount

    @api.onchange('journal_id')
    def _onchange_journal(self):
        if self.journal_id:
            # Set default payment method (we consider the first to be the default one)
            payment_methods = self.payment_type == 'inbound' and self.journal_id.inbound_payment_method_ids or self.journal_id.outbound_payment_method_ids
            self.payment_method_id = payment_methods and payment_methods[0] or False
            # Set payment method domain (restrict to methods enabled for the journal and to selected payment type)
            payment_type = self.payment_type in ('outbound', 'transfer') and 'outbound' or 'inbound'
            return {'domain': {'payment_method_id': [('payment_type', '=', payment_type), ('id', 'in', payment_methods.ids)]}}
        return {}

    def _compute_journal_domain_and_types(self):
        journal_type = ['bank', 'cash']
        domain = []
        if self.currency_id.is_zero(self.amount) and self.has_invoices:
            # In case of payment with 0 amount, allow to select a journal of type 'general' like
            # 'Miscellaneous Operations' and set this journal by default.
            journal_type = ['general']
            self.payment_difference_handling = 'reconcile'
        else:
            if self.payment_type == 'inbound':
                domain.append(('at_least_one_inbound', '=', True))
            else:
                domain.append(('at_least_one_outbound', '=', True))
        return {'domain': domain, 'journal_types': set(journal_type)}

    @api.onchange('amount', 'currency_id')
    def _onchange_amount(self):
        jrnl_filters = self._compute_journal_domain_and_types()
        journal_types = jrnl_filters['journal_types']
        domain_on_types = [('type', 'in', list(journal_types))]
        if self.journal_id.type not in journal_types:
            self.journal_id = self.env['account.journal'].search(domain_on_types, limit=1)
        return {'domain': {'journal_id': jrnl_filters['domain'] + domain_on_types}}

    @api.onchange('currency_id')
    def _onchange_currency(self):
        self.amount = abs(self._compute_payment_amount())

        # Set by default the first liquidity journal having this currency if exists.
        journal = self.env['account.journal'].search(
            [('type', 'in', ('bank', 'cash')), ('currency_id', '=', self.currency_id.id)], limit=1)
        if journal:
            return {'value': {'journal_id': journal.id}}

    @api.multi
    def _compute_payment_amount(self, invoices=None, currency=None):
        '''Compute the total amount for the payment wizard.

        :param invoices: If not specified, pick all the invoices.
        :param currency: If not specified, search a default currency on wizard/journal.
        :return: The total amount to pay the invoices.
        '''

<<<<<<< HEAD
        # Get the payment invoices
        if not invoices:
            invoices = self.invoice_ids

        # Get the payment currency
        if not currency:
            currency = self.currency_id or self.journal_id.currency_id or self.journal_id.company_id.currency_id or invoices and invoices[0].currency_id

        # Avoid currency rounding issues by summing the amounts according to the company_currency_id before
        total = 0.0
        groups = groupby(invoices, lambda i: i.currency_id)
        for payment_currency, payment_invoices in groups:
            amount_total = sum([MAP_INVOICE_TYPE_PAYMENT_SIGN[i.type] * i.residual_signed for i in payment_invoices])
            if payment_currency == currency:
                total += amount_total
            else:
                total += payment_currency.with_context(date=self.payment_date).compute(amount_total, currency)
=======
        total = 0
        for inv in invoice_ids:
            if inv.currency_id == payment_currency:
                total += inv.residual_signed
            else:
                amount_residual = inv.company_currency_id.with_context(date=self.payment_date).compute(
                    inv.residual_company_signed, payment_currency)
                total += amount_residual
>>>>>>> ee0ff262
        return total


class account_register_payments(models.TransientModel):
    _name = "account.register.payments"
    _inherit = 'account.abstract.payment'
    _description = "Register payments on multiple invoices"

    @api.onchange('journal_id')
    def _onchange_journal(self):
        res = super(account_register_payments, self)._onchange_journal()
        active_ids = self._context.get('active_ids')
        invoices = self.env['account.invoice'].browse(active_ids)
        self.amount = abs(self._compute_payment_amount(invoices))
        return res

    @api.model
    def default_get(self, fields):
        rec = super(account_register_payments, self).default_get(fields)
        active_ids = self._context.get('active_ids')

        if not active_ids:
            raise UserError(_("Programming error: wizard action executed without active_ids in context."))

        return rec

    @api.multi
    def _groupby_invoices(self):
        '''Split the invoices linked to the wizard according to their commercial partner,
         their account and their type.

        :return: a dictionary mapping (partner_id, account_id, invoice_type) => invoices recordset.
        '''
        results = {}
        # Create a dict dispatching invoices according to their commercial_partner_id and type
        for inv in self.invoice_ids:
            partner_id = inv.commercial_partner_id.id
            account_id = inv.account_id.id
            invoice_type = MAP_INVOICE_TYPE_PARTNER_TYPE[inv.type]
            key = (partner_id, account_id, invoice_type)
            if not key in results:
                results[key] = self.env['account.invoice']
            results[key] += inv
        return results

    @api.multi
    def _prepare_payment_vals(self, invoices):
        '''Create the payment values.

        :param invoices: The invoices that should have the same commercial partner and the same type.
        :return: The payment values as a dictionary.
        '''
        amount = self._compute_payment_amount(invoices=invoices) if self.multi else self.amount
        payment_type = ('inbound' if amount > 0 else 'outbound') if self.multi else self.payment_type
        return {
            'journal_id': self.journal_id.id,
            'payment_method_id': self.payment_method_id.id,
            'payment_date': self.payment_date,
            'communication': self.communication,
            'invoice_ids': [(6, 0, invoices.ids)],
            'payment_type': payment_type,
            'amount': abs(amount),
            'currency_id': self.currency_id.id,
            'partner_id': invoices[0].commercial_partner_id.id,
            'partner_type': MAP_INVOICE_TYPE_PARTNER_TYPE[invoices[0].type],
            'multi': False,
        }

    @api.multi
    def get_payments_vals(self):
        '''Compute the values for payments.

        :return: a list of payment values (dictionary).
        '''
        if self.multi:
            groups = self._groupby_invoices()
            return [self._prepare_payment_vals(invoices) for invoices in groups.values()]
        return [self._prepare_payment_vals(self.invoice_ids)]

    @api.multi
    def create_payments(self):
        '''Create payments according to the invoices.
        Having invoices with different commercial_partner_id or different type (Vendor bills with customer invoices)
        leads to multiple payments.
        In case of all the invoices are related to the same commercial_partner_id and have the same type,
        only one payment will be created.

        :return: The ir.actions.act_window to show created payments.
        '''
        Payment = self.env['account.payment']
        payments = Payment
        for payment_vals in self.get_payments_vals():
            payments += Payment.create(payment_vals)
        payments.post()

        action_vals = {
            'name': _('Payments'),
            'domain': [('id', 'in', payments.ids), ('state', '=', 'posted')],
            'view_type': 'form',
            'res_model': 'account.payment',
            'view_id': False,
            'type': 'ir.actions.act_window',
        }
        if len(payments) == 1:
            action_vals.update({'res_id': payments[0].id, 'view_mode': 'form'})
        else:
            action_vals['view_mode'] = 'tree,form'
        return action_vals


class account_payment(models.Model):
    _name = "account.payment"
    _inherit = ['mail.thread', 'account.abstract.payment']
    _description = "Payments"
    _order = "payment_date desc, name desc"

    @api.one
    @api.depends('invoice_ids')
    def _get_has_invoices(self):
        self.has_invoices = bool(self.invoice_ids)

    @api.multi
    @api.depends('move_line_ids.reconciled')
    def _get_move_reconciled(self):
        for payment in self:
            rec = True
            for aml in payment.move_line_ids.filtered(lambda x: x.account_id.reconcile):
                if not aml.reconciled:
                    rec = False
            payment.move_reconciled = rec

    company_id = fields.Many2one('res.company', related='journal_id.company_id', string='Company', readonly=True)
    name = fields.Char(readonly=True, copy=False, default="Draft Payment") # The name is attributed upon post()
    state = fields.Selection([('draft', 'Draft'), ('posted', 'Posted'), ('sent', 'Sent'), ('reconciled', 'Reconciled'), ('cancelled', 'Cancelled')], readonly=True, default='draft', copy=False, string="Status")

    payment_type = fields.Selection(selection_add=[('transfer', 'Internal Transfer')])
    payment_reference = fields.Char(copy=False, readonly=True, help="Reference of the document used to issue this payment. Eg. check number, file name, etc.")
    move_name = fields.Char(string='Journal Entry Name', readonly=True,
        default=False, copy=False,
        help="Technical field holding the number given to the journal entry, automatically set when the statement line is reconciled then stored to set the same number again if the line is cancelled, set to draft and re-processed again.")

    # Money flows from the journal_id's default_debit_account_id or default_credit_account_id to the destination_account_id
    destination_account_id = fields.Many2one('account.account', compute='_compute_destination_account_id', readonly=True)
    # For money transfer, money goes from journal_id to a transfer account, then from the transfer account to destination_journal_id
    destination_journal_id = fields.Many2one('account.journal', string='Transfer To', domain=[('type', 'in', ('bank', 'cash'))])

    invoice_ids = fields.Many2many('account.invoice', 'account_invoice_payment_rel', 'payment_id', 'invoice_id', string="Invoices", copy=False, readonly=True)
    has_invoices = fields.Boolean(compute="_get_has_invoices", help="Technical field used for usability purposes")

    # FIXME: ondelete='restrict' not working (eg. cancel a bank statement reconciliation with a payment)
    move_line_ids = fields.One2many('account.move.line', 'payment_id', readonly=True, copy=False, ondelete='restrict')
    move_reconciled = fields.Boolean(compute="_get_move_reconciled", readonly=True)

    def open_payment_matching_screen(self):
        # Open reconciliation view for customers/suppliers
        move_line_id = False
        for move_line in self.move_line_ids:
            if move_line.account_id.reconcile:
                move_line_id = move_line.id
                break;
        action_context = {'company_ids': [self.company_id.id], 'partner_ids': [self.partner_id.commercial_partner_id.id]}
        if self.partner_type == 'customer':
            action_context.update({'mode': 'customers'})
        elif self.partner_type == 'supplier':
            action_context.update({'mode': 'suppliers'})
        if move_line_id:
            action_context.update({'move_line_id': move_line_id})
        return {
            'type': 'ir.actions.client',
            'tag': 'manual_reconciliation_view',
            'context': action_context,
        }

    @api.one
    @api.depends('invoice_ids', 'payment_type', 'partner_type', 'partner_id')
    def _compute_destination_account_id(self):
        if self.invoice_ids:
            self.destination_account_id = self.invoice_ids[0].account_id.id
        elif self.payment_type == 'transfer':
            if not self.company_id.transfer_account_id.id:
                raise UserError(_('There is no Transfer Account defined in the accounting settings. Please define one to be able to confirm this transfer.'))
            self.destination_account_id = self.company_id.transfer_account_id.id
        elif self.partner_id:
            if self.partner_type == 'customer':
                self.destination_account_id = self.partner_id.property_account_receivable_id.id
            else:
                self.destination_account_id = self.partner_id.property_account_payable_id.id
        elif self.partner_type == 'customer':
            default_account = self.env['ir.property'].get('property_account_receivable_id', 'res.partner')
            self.destination_account_id = default_account.id
        elif self.partner_type == 'supplier':
            default_account = self.env['ir.property'].get('property_account_payable_id', 'res.partner')
            self.destination_account_id = default_account.id

    @api.onchange('partner_type')
    def _onchange_partner_type(self):
        # Set partner_id domain
        if self.partner_type:
            return {'domain': {'partner_id': [(self.partner_type, '=', True)]}}

    @api.onchange('payment_type')
    def _onchange_payment_type(self):
        if not self.invoice_ids:
            # Set default partner type for the payment type
            if self.payment_type == 'inbound':
                self.partner_type = 'customer'
            elif self.payment_type == 'outbound':
                self.partner_type = 'supplier'
            else:
                self.partner_type = False
        # Set payment method domain
        res = self._onchange_journal()
        if not res.get('domain', {}):
            res['domain'] = {}
        jrnl_filters = self._compute_journal_domain_and_types()
        journal_types = jrnl_filters['journal_types']
        journal_types.update(['bank', 'cash'])
        res['domain']['journal_id'] = jrnl_filters['domain'] + [('type', 'in', list(journal_types))]
        return res

    @api.model
    def default_get(self, fields):
        rec = super(account_payment, self).default_get(fields)
        invoice_defaults = self.resolve_2many_commands('invoice_ids', rec.get('invoice_ids'))
        if invoice_defaults and len(invoice_defaults) == 1:
            invoice = invoice_defaults[0]
            rec['communication'] = invoice['reference'] or invoice['name'] or invoice['number']
            rec['currency_id'] = invoice['currency_id'][0]
            rec['payment_type'] = invoice['type'] in ('out_invoice', 'in_refund') and 'inbound' or 'outbound'
            rec['partner_type'] = MAP_INVOICE_TYPE_PARTNER_TYPE[invoice['type']]
            rec['partner_id'] = invoice['partner_id'][0]
            rec['amount'] = invoice['residual']
        return rec

    @api.multi
    def button_journal_entries(self):
        return {
            'name': _('Journal Items'),
            'view_type': 'form',
            'view_mode': 'tree,form',
            'res_model': 'account.move.line',
            'view_id': False,
            'type': 'ir.actions.act_window',
            'domain': [('payment_id', 'in', self.ids)],
        }

    @api.multi
    def button_invoices(self):
        if self.partner_type == 'supplier':
            views = [(self.env.ref('account.invoice_supplier_tree').id, 'tree'), (self.env.ref('account.invoice_supplier_form').id, 'form')]
        else:
            views = [(self.env.ref('account.invoice_tree').id, 'tree'), (self.env.ref('account.invoice_form').id, 'form')]
        return {
            'name': _('Paid Invoices'),
            'view_type': 'form',
            'view_mode': 'tree,form',
            'res_model': 'account.invoice',
            'view_id': False,
            'views': views,
            'type': 'ir.actions.act_window',
            'domain': [('id', 'in', [x.id for x in self.invoice_ids])],
        }

    @api.multi
    def button_dummy(self):
        return True

    @api.multi
    def unreconcile(self):
        """ Set back the payments in 'posted' or 'sent' state, without deleting the journal entries.
            Called when cancelling a bank statement line linked to a pre-registered payment.
        """
        for payment in self:
            if payment.payment_reference:
                payment.write({'state': 'sent'})
            else:
                payment.write({'state': 'posted'})

    @api.multi
    def cancel(self):
        for rec in self:
            for move in rec.move_line_ids.mapped('move_id'):
                if rec.invoice_ids:
                    move.line_ids.remove_move_reconcile()
                move.button_cancel()
                move.unlink()
            rec.state = 'cancelled'

    @api.multi
    def unlink(self):
        if any(bool(rec.move_line_ids) for rec in self):
            raise UserError(_("You can not delete a payment that is already posted"))
        if any(rec.move_name for rec in self):
            raise UserError(_('It is not allowed to delete a payment that already created a journal entry since it would create a gap in the numbering. You should create the journal entry again and cancel it thanks to a regular revert.'))
        return super(account_payment, self).unlink()

    @api.multi
    def post(self):
        """ Create the journal items for the payment and update the payment's state to 'posted'.
            A journal entry is created containing an item in the source liquidity account (selected journal's default_debit or default_credit)
            and another in the destination reconcilable account (see _compute_destination_account_id).
            If invoice_ids is not empty, there will be one reconcilable move line per invoice to reconcile with.
            If the payment is a transfer, a second journal entry is created in the destination journal to receive money from the transfer account.
        """
        for rec in self:

            if rec.state != 'draft':
                raise UserError(_("Only a draft payment can be posted."))

            if any(inv.state != 'open' for inv in rec.invoice_ids):
                raise ValidationError(_("The payment cannot be processed because the invoice is not open!"))

            # Use the right sequence to set the name
            if rec.payment_type == 'transfer':
                sequence_code = 'account.payment.transfer'
            else:
                if rec.partner_type == 'customer':
                    if rec.payment_type == 'inbound':
                        sequence_code = 'account.payment.customer.invoice'
                    if rec.payment_type == 'outbound':
                        sequence_code = 'account.payment.customer.refund'
                if rec.partner_type == 'supplier':
                    if rec.payment_type == 'inbound':
                        sequence_code = 'account.payment.supplier.refund'
                    if rec.payment_type == 'outbound':
                        sequence_code = 'account.payment.supplier.invoice'
            rec.name = self.env['ir.sequence'].with_context(ir_sequence_date=rec.payment_date).next_by_code(sequence_code)
            if not rec.name and rec.payment_type != 'transfer':
                raise UserError(_("You have to define a sequence for %s in your company.") % (sequence_code,))

            # Create the journal entry
            amount = rec.amount * (rec.payment_type in ('outbound', 'transfer') and 1 or -1)
            move = rec._create_payment_entry(amount)

            # In case of a transfer, the first journal entry created debited the source liquidity account and credited
            # the transfer account. Now we debit the transfer account and credit the destination liquidity account.
            if rec.payment_type == 'transfer':
                transfer_credit_aml = move.line_ids.filtered(lambda r: r.account_id == rec.company_id.transfer_account_id)
                transfer_debit_aml = rec._create_transfer_entry(amount)
                (transfer_credit_aml + transfer_debit_aml).reconcile()

            rec.write({'state': 'posted', 'move_name': move.name})
        return True

    @api.multi
    def action_draft(self):
        return self.write({'state': 'draft'})

    def action_validate_invoice_payment(self):
        """ Posts a payment used to pay an invoice. This function only posts the
        payment by default but can be overridden to apply specific post or pre-processing.
        It is called by the "validate" button of the popup window
        triggered on invoice form by the "Register Payment" button.
        """
        if any(len(record.invoice_ids) != 1 for record in self):
            # For multiple invoices, there is account.register.payments wizard
            raise UserError(_("This method should only be called to process a single invoice's payment."))
        return self.post()

    def _create_payment_entry(self, amount):
        """ Create a journal entry corresponding to a payment, if the payment references invoice(s) they are reconciled.
            Return the journal entry.
        """
        aml_obj = self.env['account.move.line'].with_context(check_move_validity=False)
        debit, credit, amount_currency, currency_id = aml_obj.with_context(date=self.payment_date)._compute_amount_fields(amount, self.currency_id, self.company_id.currency_id)

        move = self.env['account.move'].create(self._get_move_vals())

        #Write line corresponding to invoice payment
        counterpart_aml_dict = self._get_shared_move_line_vals(debit, credit, amount_currency, move.id, False)
        counterpart_aml_dict.update(self._get_counterpart_move_line_vals(self.invoice_ids))
        counterpart_aml_dict.update({'currency_id': currency_id})
        counterpart_aml = aml_obj.create(counterpart_aml_dict)

        #Reconcile with the invoices
        if self.payment_difference_handling == 'reconcile' and self.payment_difference:
            writeoff_line = self._get_shared_move_line_vals(0, 0, 0, move.id, False)
<<<<<<< HEAD
            debit_wo, credit_wo, amount_currency_wo, currency_id = aml_obj.with_context(date=self.payment_date)._compute_amount_fields(self.payment_difference, self.currency_id, self.company_id.currency_id)
=======
            amount_currency_wo, currency_id = aml_obj.with_context(date=self.payment_date).compute_amount_fields(self.payment_difference, self.currency_id, self.company_id.currency_id, invoice_currency)[2:]
            # the writeoff debit and credit must be computed from the invoice residual in company currency
            # minus the payment amount in company currency, and not from the payment difference in the payment currency
            # to avoid loss of precision during the currency rate computations. See revision 20935462a0cabeb45480ce70114ff2f4e91eaf79 for a detailed example.
            total_residual_company_signed = sum(invoice.residual_company_signed for invoice in self.invoice_ids)
            total_payment_company_signed = self.currency_id.with_context(date=self.payment_date).compute(self.amount, self.company_id.currency_id)
            # amout_wo must be positive for out_invoice and in_refund and negative for in_invoice and out_refund in standard use case
            if self.invoice_ids[0].type in ['in_invoice', 'out_refund']:
                amount_wo = total_payment_company_signed + total_residual_company_signed
            else:
                amount_wo = total_residual_company_signed - total_payment_company_signed
            # Align the sign of the secondary currency writeoff amount with the sign of the writeoff
            # amount in the company currency
            if amount_wo > 0:
                debit_wo = amount_wo
                credit_wo = 0.0
                amount_currency_wo = abs(amount_currency_wo)
            else:
                debit_wo = 0.0
                credit_wo = -amount_wo
                amount_currency_wo = -abs(amount_currency_wo)
>>>>>>> ee0ff262
            writeoff_line['name'] = self.writeoff_label
            writeoff_line['account_id'] = self.writeoff_account_id.id
            writeoff_line['debit'] = debit_wo
            writeoff_line['credit'] = credit_wo
            writeoff_line['amount_currency'] = amount_currency_wo
            writeoff_line['currency_id'] = currency_id
            writeoff_line = aml_obj.create(writeoff_line)
            if counterpart_aml['debit'] or (writeoff_line['credit'] and not counterpart_aml['credit']):
                counterpart_aml['debit'] += credit_wo - debit_wo
            if counterpart_aml['credit'] or (writeoff_line['debit'] and not counterpart_aml['debit']):
                counterpart_aml['credit'] += debit_wo - credit_wo
            counterpart_aml['amount_currency'] -= amount_currency_wo

        #Write counterpart lines
        if not self.currency_id.is_zero(self.amount):
            if not self.currency_id != self.company_id.currency_id:
                amount_currency = 0
            liquidity_aml_dict = self._get_shared_move_line_vals(credit, debit, -amount_currency, move.id, False)
            liquidity_aml_dict.update(self._get_liquidity_move_line_vals(-amount))
            aml_obj.create(liquidity_aml_dict)

        #validate the payment
        move.post()

        #reconcile the invoice receivable/payable line(s) with the payment
        self.invoice_ids.register_payment(counterpart_aml)

        return move

    def _create_transfer_entry(self, amount):
        """ Create the journal entry corresponding to the 'incoming money' part of an internal transfer, return the reconcilable move line
        """
        aml_obj = self.env['account.move.line'].with_context(check_move_validity=False)
        debit, credit, amount_currency, dummy = aml_obj.with_context(date=self.payment_date)._compute_amount_fields(amount, self.currency_id, self.company_id.currency_id)
        amount_currency = self.destination_journal_id.currency_id and self.currency_id.with_context(date=self.payment_date).compute(amount, self.destination_journal_id.currency_id) or 0

        dst_move = self.env['account.move'].create(self._get_move_vals(self.destination_journal_id))

        dst_liquidity_aml_dict = self._get_shared_move_line_vals(debit, credit, amount_currency, dst_move.id)
        dst_liquidity_aml_dict.update({
            'name': _('Transfer from %s') % self.journal_id.name,
            'account_id': self.destination_journal_id.default_credit_account_id.id,
            'currency_id': self.destination_journal_id.currency_id.id,
            'journal_id': self.destination_journal_id.id})
        aml_obj.create(dst_liquidity_aml_dict)

        transfer_debit_aml_dict = self._get_shared_move_line_vals(credit, debit, 0, dst_move.id)
        transfer_debit_aml_dict.update({
            'name': self.name,
            'account_id': self.company_id.transfer_account_id.id,
            'journal_id': self.destination_journal_id.id})
        if self.currency_id != self.company_id.currency_id:
            transfer_debit_aml_dict.update({
                'currency_id': self.currency_id.id,
                'amount_currency': -self.amount,
            })
        transfer_debit_aml = aml_obj.create(transfer_debit_aml_dict)
        dst_move.post()
        return transfer_debit_aml

    def _get_move_vals(self, journal=None):
        """ Return dict to create the payment move
        """
        journal = journal or self.journal_id
        if not journal.sequence_id:
            raise UserError(_('Configuration Error !\nThe journal %s does not have a sequence, please specify one.') % journal.name)
        if not journal.sequence_id.active:
            raise UserError(_('Configuration Error !\nThe sequence of journal %s is deactivated.') % journal.name)
        name = self.move_name or journal.with_context(ir_sequence_date=self.payment_date).sequence_id.next_by_id()
        return {
            'name': name,
            'date': self.payment_date,
            'ref': self.communication or '',
            'company_id': self.company_id.id,
            'journal_id': journal.id,
        }

    def _get_shared_move_line_vals(self, debit, credit, amount_currency, move_id, invoice_id=False):
        """ Returns values common to both move lines (except for debit, credit and amount_currency which are reversed)
        """
        return {
            'partner_id': self.payment_type in ('inbound', 'outbound') and self.env['res.partner']._find_accounting_partner(self.partner_id).id or False,
            'invoice_id': invoice_id and invoice_id.id or False,
            'move_id': move_id,
            'debit': debit,
            'credit': credit,
            'amount_currency': amount_currency or False,
            'payment_id': self.id,
            'journal_id': self.journal_id.id,
        }

    def _get_counterpart_move_line_vals(self, invoice=False):
        if self.payment_type == 'transfer':
            name = self.name
        else:
            name = ''
            if self.partner_type == 'customer':
                if self.payment_type == 'inbound':
                    name += _("Customer Payment")
                elif self.payment_type == 'outbound':
                    name += _("Customer Credit Note")
            elif self.partner_type == 'supplier':
                if self.payment_type == 'inbound':
                    name += _("Vendor Credit Note")
                elif self.payment_type == 'outbound':
                    name += _("Vendor Payment")
            if invoice:
                name += ': '
                for inv in invoice:
                    if inv.move_id:
                        name += inv.number + ', '
                name = name[:len(name)-2]
        return {
            'name': name,
            'account_id': self.destination_account_id.id,
            'currency_id': self.currency_id != self.company_id.currency_id and self.currency_id.id or False,
        }

    def _get_liquidity_move_line_vals(self, amount):
        name = self.name
        if self.payment_type == 'transfer':
            name = _('Transfer to %s') % self.destination_journal_id.name
        vals = {
            'name': name,
            'account_id': self.payment_type in ('outbound','transfer') and self.journal_id.default_debit_account_id.id or self.journal_id.default_credit_account_id.id,
            'journal_id': self.journal_id.id,
            'currency_id': self.currency_id != self.company_id.currency_id and self.currency_id.id or False,
        }

        # If the journal has a currency specified, the journal item need to be expressed in this currency
        if self.journal_id.currency_id and self.currency_id != self.journal_id.currency_id:
            amount = self.currency_id.with_context(date=self.payment_date).compute(amount, self.journal_id.currency_id)
            debit, credit, amount_currency, dummy = self.env['account.move.line'].with_context(date=self.payment_date)._compute_amount_fields(amount, self.journal_id.currency_id, self.company_id.currency_id)
            vals.update({
                'amount_currency': amount_currency,
                'currency_id': self.journal_id.currency_id.id,
            })

        return vals<|MERGE_RESOLUTION|>--- conflicted
+++ resolved
@@ -186,7 +186,6 @@
         :return: The total amount to pay the invoices.
         '''
 
-<<<<<<< HEAD
         # Get the payment invoices
         if not invoices:
             invoices = self.invoice_ids
@@ -199,21 +198,11 @@
         total = 0.0
         groups = groupby(invoices, lambda i: i.currency_id)
         for payment_currency, payment_invoices in groups:
-            amount_total = sum([MAP_INVOICE_TYPE_PAYMENT_SIGN[i.type] * i.residual_signed for i in payment_invoices])
+            amount_total = sum(i.residual_signed for i in payment_invoices)
             if payment_currency == currency:
                 total += amount_total
             else:
                 total += payment_currency.with_context(date=self.payment_date).compute(amount_total, currency)
-=======
-        total = 0
-        for inv in invoice_ids:
-            if inv.currency_id == payment_currency:
-                total += inv.residual_signed
-            else:
-                amount_residual = inv.company_currency_id.with_context(date=self.payment_date).compute(
-                    inv.residual_company_signed, payment_currency)
-                total += amount_residual
->>>>>>> ee0ff262
         return total
 
 
@@ -591,31 +580,7 @@
         #Reconcile with the invoices
         if self.payment_difference_handling == 'reconcile' and self.payment_difference:
             writeoff_line = self._get_shared_move_line_vals(0, 0, 0, move.id, False)
-<<<<<<< HEAD
             debit_wo, credit_wo, amount_currency_wo, currency_id = aml_obj.with_context(date=self.payment_date)._compute_amount_fields(self.payment_difference, self.currency_id, self.company_id.currency_id)
-=======
-            amount_currency_wo, currency_id = aml_obj.with_context(date=self.payment_date).compute_amount_fields(self.payment_difference, self.currency_id, self.company_id.currency_id, invoice_currency)[2:]
-            # the writeoff debit and credit must be computed from the invoice residual in company currency
-            # minus the payment amount in company currency, and not from the payment difference in the payment currency
-            # to avoid loss of precision during the currency rate computations. See revision 20935462a0cabeb45480ce70114ff2f4e91eaf79 for a detailed example.
-            total_residual_company_signed = sum(invoice.residual_company_signed for invoice in self.invoice_ids)
-            total_payment_company_signed = self.currency_id.with_context(date=self.payment_date).compute(self.amount, self.company_id.currency_id)
-            # amout_wo must be positive for out_invoice and in_refund and negative for in_invoice and out_refund in standard use case
-            if self.invoice_ids[0].type in ['in_invoice', 'out_refund']:
-                amount_wo = total_payment_company_signed + total_residual_company_signed
-            else:
-                amount_wo = total_residual_company_signed - total_payment_company_signed
-            # Align the sign of the secondary currency writeoff amount with the sign of the writeoff
-            # amount in the company currency
-            if amount_wo > 0:
-                debit_wo = amount_wo
-                credit_wo = 0.0
-                amount_currency_wo = abs(amount_currency_wo)
-            else:
-                debit_wo = 0.0
-                credit_wo = -amount_wo
-                amount_currency_wo = -abs(amount_currency_wo)
->>>>>>> ee0ff262
             writeoff_line['name'] = self.writeoff_label
             writeoff_line['account_id'] = self.writeoff_account_id.id
             writeoff_line['debit'] = debit_wo
