# -*- coding: utf-8 -*-

import time
from datetime import date
from collections import OrderedDict
from odoo import api, fields, models, _
from odoo.osv import expression
from odoo.exceptions import RedirectWarning, UserError, ValidationError
from odoo.tools.misc import formatLang, format_date
from odoo.tools import float_is_zero, float_compare
from odoo.tools.safe_eval import safe_eval
from odoo.addons import decimal_precision as dp
from lxml import etree

#----------------------------------------------------------
# Entries
#----------------------------------------------------------

class AccountMove(models.Model):
    _name = "account.move"
    _description = "Journal Entries"
    _order = 'date desc, id desc'

    @api.multi
    @api.depends('name', 'state')
    def name_get(self):
        result = []
        for move in self:
            if move.state == 'draft':
                name = '* ' + str(move.id)
            else:
                name = move.name
            result.append((move.id, name))
        return result

    @api.multi
    @api.depends('line_ids.debit', 'line_ids.credit')
    def _amount_compute(self):
        for move in self:
            total = 0.0
            for line in move.line_ids:
                total += line.debit
            move.amount = total

    @api.depends('line_ids.debit', 'line_ids.credit', 'line_ids.matched_debit_ids.amount', 'line_ids.matched_credit_ids.amount', 'line_ids.account_id.user_type_id.type')
    def _compute_matched_percentage(self):
        """Compute the percentage to apply for cash basis method. This value is relevant only for moves that
        involve journal items on receivable or payable accounts.
        """
        for move in self:
            total_amount = 0.0
            total_reconciled = 0.0
            for line in move.line_ids:
                if line.account_id.user_type_id.type in ('receivable', 'payable'):
                    amount = abs(line.debit - line.credit)
                    total_amount += amount
                    for partial_line in (line.matched_debit_ids + line.matched_credit_ids):
                        total_reconciled += partial_line.amount
            precision_currency = move.currency_id or move.company_id.currency_id
            if float_is_zero(total_amount, precision_rounding=precision_currency.rounding):
                move.matched_percentage = 1.0
            else:
                move.matched_percentage = total_reconciled / total_amount

    @api.one
    @api.depends('company_id')
    def _compute_currency(self):
        self.currency_id = self.company_id.currency_id or self.env.user.company_id.currency_id

    @api.multi
    def _get_default_journal(self):
        if self.env.context.get('default_journal_type'):
            return self.env['account.journal'].search([('company_id', '=', self.env.user.company_id.id), ('type', '=', self.env.context['default_journal_type'])], limit=1).id

    @api.multi
    @api.depends('line_ids.partner_id')
    def _compute_partner_id(self):
        for move in self:
            partner = move.line_ids.mapped('partner_id')
            move.partner_id = partner.id if len(partner) == 1 else False

    @api.onchange('date')
    def _onchange_date(self):
        '''On the form view, a change on the date will trigger onchange() on account.move
        but not on account.move.line even the date field is related to account.move.
        Then, trigger the _onchange_amount_currency manually.
        '''
        self.line_ids._onchange_amount_currency()

    name = fields.Char(string='Number', required=True, copy=False, default='/')
    ref = fields.Char(string='Reference', copy=False)
    date = fields.Date(required=True, states={'posted': [('readonly', True)]}, index=True, default=fields.Date.context_today)
    journal_id = fields.Many2one('account.journal', string='Journal', required=True, states={'posted': [('readonly', True)]}, default=_get_default_journal)
    currency_id = fields.Many2one('res.currency', compute='_compute_currency', store=True, string="Currency")
    state = fields.Selection([('draft', 'Unposted'), ('posted', 'Posted')], string='Status',
      required=True, readonly=True, copy=False, default='draft',
      help='All manually created new journal entries are usually in the status \'Unposted\', '
           'but you can set the option to skip that status on the related journal. '
           'In that case, they will behave as journal entries automatically created by the '
           'system on document validation (invoices, bank statements...) and will be created '
           'in \'Posted\' status.')
    line_ids = fields.One2many('account.move.line', 'move_id', string='Journal Items',
        states={'posted': [('readonly', True)]}, copy=True)
    partner_id = fields.Many2one('res.partner', compute='_compute_partner_id', string="Partner", store=True, readonly=True)
    amount = fields.Monetary(compute='_amount_compute', store=True)
    narration = fields.Text(string='Internal Note')
    company_id = fields.Many2one('res.company', related='journal_id.company_id', string='Company', store=True, readonly=True)
    matched_percentage = fields.Float('Percentage Matched', compute='_compute_matched_percentage', digits=0, store=True, readonly=True, help="Technical field used in cash basis method")
    # Dummy Account field to search on account.move by account_id
    dummy_account_id = fields.Many2one('account.account', related='line_ids.account_id', string='Account', store=False, readonly=True)
    tax_cash_basis_rec_id = fields.Many2one(
        'account.partial.reconcile',
        string='Tax Cash Basis Entry of',
        help="Technical field used to keep track of the tax cash basis reconciliation. "
        "This is needed when cancelling the source: it will post the inverse journal entry to cancel that part too.")
    auto_reverse = fields.Boolean(string='Reverse Automatically', default=False, help='If this checkbox is ticked, this entry will be automatically reversed at the reversal date you defined.')
    reverse_date = fields.Date(string='Reversal Date', help='Date of the reverse accounting entry.')
    reverse_entry_id = fields.Many2one('account.move', String="Reverse entry", store=True, readonly=True)
    tax_type_domain = fields.Char(store=False, help='Technical field used to have a dynamic taxes domain on the form view.')

    @api.constrains('line_ids', 'journal_id', 'auto_reverse', 'reverse_date')
    def _validate_move_modification(self):
        if 'posted' in self.mapped('line_ids.payment_id.state'):
            raise ValidationError(_("You cannot modify a journal entry linked to a posted payment."))

    @api.onchange('journal_id')
    def _onchange_journal_id(self):
        self.tax_type_domain = self.journal_id.type if self.journal_id.type in ('sale', 'purchase') else None

    @api.onchange('line_ids')
    def _onchange_line_ids(self):
        '''Compute additional lines corresponding to the taxes set on the line_ids.

        For example, add a line with 1000 debit and 15% tax, this onchange will add a new
        line with 150 debit.
        '''
        def _str_to_list(string):
            #remove heading and trailing brackets and return a list of int. This avoid calling safe_eval on untrusted field content
            string = string[1:-1]
            if string:
                return [int(x) for x in string.split(',')]
            return []

        def _build_grouping_key(line):
            #build a string containing all values used to create the tax line
            return str(line.tax_ids.ids) + '-' + str(line.analytic_tag_ids.ids) + '-' + (line.analytic_account_id and str(line.analytic_account_id.id) or '')

        def _parse_grouping_key(line):
            # Retrieve values computed the last time this method has been run.
            if not line.tax_line_grouping_key:
                return {'tax_ids': [], 'tag_ids': [], 'analytic_account_id': False}
            tax_str, tags_str, analytic_account_str = line.tax_line_grouping_key.split('-')
            return {
                'tax_ids': _str_to_list(tax_str),
                'tag_ids': _str_to_list(tags_str),
                'analytic_account_id': analytic_account_str and int(analytic_account_str) or False,
            }

        def _find_existing_tax_line(line_ids, tax, tag_ids, analytic_account_id):
            if tax.analytic:
                return line_ids.filtered(lambda x: x.tax_line_id == tax and x.analytic_tag_ids.ids == tag_ids and x.analytic_account_id.id == analytic_account_id)
            return line_ids.filtered(lambda x: x.tax_line_id == tax)

        def _get_lines_to_sum(line_ids, tax, tag_ids, analytic_account_id):
            if tax.analytic:
                return line_ids.filtered(lambda x: tax in x.tax_ids and x.analytic_tag_ids.ids == tag_ids and x.analytic_account_id.id == analytic_account_id)
            return line_ids.filtered(lambda x: tax in x.tax_ids)

        def _get_tax_account(tax, amount):
            if tax.tax_exigibility == 'on_payment' and tax.cash_basis_account_id:
                return tax.cash_basis_account_id
            if tax.type_tax_use == 'purchase':
                return tax.refund_account_id if amount < 0 else tax.account_id
            return tax.refund_account_id if amount >= 0 else tax.account_id

        # Cache the already computed tax to avoid useless recalculation.
        processed_taxes = self.env['account.tax']

        self.ensure_one()
        for line in self.line_ids.filtered(lambda x: x.recompute_tax_line):
            # Retrieve old field values.
            parsed_key = _parse_grouping_key(line)

            # Unmark the line.
            line.recompute_tax_line = False

            # Manage group of taxes.
            group_taxes = line.tax_ids.filtered(lambda t: t.amount_type == 'group')
            children_taxes = group_taxes.mapped('children_tax_ids')
            if children_taxes:
                line.tax_ids += children_taxes - line.tax_ids
                # Because the taxes on the line changed, we need to recompute them.
                processed_taxes -= children_taxes

            # Get the taxes to process.
            taxes = self.env['account.tax'].browse(parsed_key['tax_ids'])
            taxes += line.tax_ids.filtered(lambda t: t not in taxes)
            taxes += children_taxes.filtered(lambda t: t not in taxes)
            to_process_taxes = (taxes - processed_taxes).filtered(lambda t: t.amount_type != 'group')
            processed_taxes += to_process_taxes

            # Process taxes.
            for tax in to_process_taxes:
                tax_line = _find_existing_tax_line(self.line_ids, tax, parsed_key['tag_ids'], parsed_key['analytic_account_id'])
                lines_to_sum = _get_lines_to_sum(self.line_ids, tax, parsed_key['tag_ids'], parsed_key['analytic_account_id'])

                if not lines_to_sum:
                    # Drop tax line because the originator tax is no longer used.
                    self.line_ids -= tax_line
                    continue

                balance = sum([l.balance for l in lines_to_sum])

                # Compute the tax amount one by one.
                quantity = len(lines_to_sum) if tax.amount_type == 'fixed' else 1
                taxes_vals = tax.compute_all(balance,
                    quantity=quantity, currency=line.currency_id, product=line.product_id, partner=line.partner_id)

                if tax_line:
                    # Update the existing tax_line.
                    if balance:
                        # Update the debit/credit amount according to the new balance.
                        if taxes_vals.get('taxes'):
                            amount = taxes_vals['taxes'][0]['amount']
                            account = _get_tax_account(tax, amount) or line.account_id
                            tax_line.debit = amount > 0 and amount or 0.0
                            tax_line.credit = amount < 0 and -amount or 0.0
                            tax_line.account_id = account
                    else:
                        # Reset debit/credit in case of the originator line is temporary set to 0 in both debit/credit.
                        tax_line.debit = tax_line.credit = 0.0
                elif taxes_vals.get('taxes'):
                    # Create a new tax_line.

                    amount = taxes_vals['taxes'][0]['amount']
                    account = _get_tax_account(tax, amount) or line.account_id
                    tax_vals = taxes_vals['taxes'][0]

                    name = tax_vals['name']
                    line_vals = {
                        'account_id': account.id,
                        'name': name,
                        'tax_line_id': tax_vals['id'],
                        'partner_id': line.partner_id.id,
                        'debit': amount > 0 and amount or 0.0,
                        'credit': amount < 0 and -amount or 0.0,
                        'analytic_account_id': line.analytic_account_id.id if tax.analytic else False,
                        'analytic_tag_ids': line.analytic_tag_ids.ids if tax.analytic else False,
                        'move_id': self.id,
                        'tax_exigible': tax.tax_exigibility == 'on_invoice',
                        'company_id': self.company_id.id,
                        'company_currency_id': self.company_id.currency_id.id,
                    }
                    # N.B. currency_id/amount_currency are not set because if we have two lines with the same tax
                    # and different currencies, we have no idea which currency set on this line.
                    self.env['account.move.line'].new(line_vals)

            # Keep record of the values used as taxes the last time this method has been run.
            line.tax_line_grouping_key = _build_grouping_key(line)

    @api.model
    def fields_view_get(self, view_id=None, view_type='form', toolbar=False, submenu=False):
        res = super(AccountMove, self).fields_view_get(
            view_id=view_id, view_type=view_type, toolbar=toolbar, submenu=submenu)
        if self._context.get('vat_domain'):
            res['fields']['line_ids']['views']['tree']['fields']['tax_line_id']['domain'] = [('tag_ids', 'in', [self.env.ref(self._context.get('vat_domain')).id])]
        return res

    @api.model
    def create(self, vals):
        move = super(AccountMove, self.with_context(check_move_validity=False, partner_id=vals.get('partner_id'))).create(vals)
        move.assert_balanced()
        return move

    @api.multi
    def write(self, vals):
        if 'line_ids' in vals:
            res = super(AccountMove, self.with_context(check_move_validity=False)).write(vals)
            self.assert_balanced()
        else:
            res = super(AccountMove, self).write(vals)
        return res

    @api.multi
    def post(self, invoice=False):
        self._post_validate()
        for move in self:
            move.line_ids.create_analytic_lines()
            if move.name == '/':
                new_name = False
                journal = move.journal_id

                if invoice and invoice.move_name and invoice.move_name != '/':
                    new_name = invoice.move_name
                else:
                    if journal.sequence_id:
                        # If invoice is actually refund and journal has a refund_sequence then use that one or use the regular one
                        sequence = journal.sequence_id
                        if invoice and invoice.type in ['out_refund', 'in_refund'] and journal.refund_sequence:
                            if not journal.refund_sequence_id:
                                raise UserError(_('Please define a sequence for the credit notes'))
                            sequence = journal.refund_sequence_id

                        new_name = sequence.with_context(ir_sequence_date=move.date).next_by_id()
                    else:
                        raise UserError(_('Please define a sequence on the journal.'))

                if new_name:
                    move.name = new_name

            if move == move.company_id.account_opening_move_id and not move.company_id.account_bank_reconciliation_start:
                # For opening moves, we set the reconciliation date threshold
                # to the move's date if it wasn't already set (we don't want
                # to have to reconcile all the older payments -made before
                # installing Accounting- with bank statements)
                move.company_id.account_bank_reconciliation_start = move.date

        return self.write({'state': 'posted'})

    @api.multi
    def action_post(self):
        if self.mapped('line_ids.payment_id'):
            if any(self.mapped('journal_id.post_at_bank_rec')):
                raise UserError(_("A payment journal entry generated in a journal configured to post entries only when payments are reconciled with a bank statement cannot be manually posted. Those will be posted automatically after performing the bank reconciliation."))
        return self.post()

    @api.multi
    def button_cancel(self):
        for move in self:
            if not move.journal_id.update_posted:
                raise UserError(_('You cannot modify a posted entry of this journal.\nFirst you should set the journal to allow cancelling entries.'))
            # We remove all the analytics entries for this journal
            move.mapped('line_ids.analytic_line_ids').unlink()
        if self.ids:
            self.check_access_rights('write')
            self.check_access_rule('write')
            self._check_lock_date()
            self._cr.execute('UPDATE account_move '\
                       'SET state=%s '\
                       'WHERE id IN %s', ('draft', tuple(self.ids),))
            self.invalidate_cache()
        self._check_lock_date()
        return True

    @api.multi
    def unlink(self):
        for move in self:
            #check the lock date + check if some entries are reconciled
            move.line_ids._update_check()
            move.line_ids.unlink()
        return super(AccountMove, self).unlink()

    @api.multi
    def _post_validate(self):
        for move in self:
            if move.line_ids:
                if not all([x.company_id.id == move.company_id.id for x in move.line_ids]):
                    raise UserError(_("Cannot create moves for different companies."))
        self.assert_balanced()
        return self._check_lock_date()

    @api.multi
    def _check_lock_date(self):
        for move in self:
            lock_date = max(move.company_id.period_lock_date or date.min, move.company_id.fiscalyear_lock_date or date.min)
            if self.user_has_groups('account.group_account_manager'):
                lock_date = move.company_id.fiscalyear_lock_date
            if move.date <= (lock_date or date.min):
                if self.user_has_groups('account.group_account_manager'):
                    message = _("You cannot add/modify entries prior to and inclusive of the lock date %s") % (lock_date)
                else:
                    message = _("You cannot add/modify entries prior to and inclusive of the lock date %s. Check the company settings or ask someone with the 'Adviser' role") % (lock_date)
                raise UserError(message)
        return True

    @api.multi
    def assert_balanced(self):
        if not self.ids:
            return True
        prec = self.env.user.company_id.currency_id.decimal_places

        self._cr.execute("""\
            SELECT      move_id
            FROM        account_move_line
            WHERE       move_id in %s
            GROUP BY    move_id
            HAVING      abs(sum(debit) - sum(credit)) > %s
            """, (tuple(self.ids), 10 ** (-max(5, prec))))
        if len(self._cr.fetchall()) != 0:
            raise UserError(_("Cannot create unbalanced journal entry."))
        return True

    @api.multi
    def _reverse_move(self, date=None, journal_id=None, auto=False):
        self.ensure_one()
        reversed_move = self.copy(default={
            'date': date,
            'journal_id': journal_id.id if journal_id else self.journal_id.id,
            'ref': (_('Automatic reversal of: %s') if auto else _('Reversal of: %s')) % (self.name),
            'auto_reverse': False})
        for acm_line in reversed_move.line_ids.with_context(check_move_validity=False):
            acm_line.write({
                'debit': acm_line.credit,
                'credit': acm_line.debit,
                'amount_currency': -acm_line.amount_currency
            })
        self.reverse_entry_id = reversed_move
        return reversed_move

    @api.multi
    def reverse_moves(self, date=None, journal_id=None, auto=False):
        date = date or fields.Date.today()
        reversed_moves = self.env['account.move']
        for ac_move in self:
            #unreconcile all lines reversed
            aml = ac_move.line_ids.filtered(lambda x: x.account_id.reconcile or x.account_id.internal_type == 'liquidity')
            aml.remove_move_reconcile()
            reversed_move = ac_move._reverse_move(date=date,
                                                  journal_id=journal_id,
                                                  auto=auto)
            reversed_moves |= reversed_move
            #unreconcile all lines reversed
            aml = ac_move.line_ids.filtered(lambda x: x.account_id.reconcile or x.account_id.internal_type == 'liquidity')
            aml.remove_move_reconcile()
            #reconcile together the reconcilable (or the liquidity aml) and their newly created counterpart
            for account in set([x.account_id for x in aml]):
                to_rec = aml.filtered(lambda y: y.account_id == account)
                to_rec |= reversed_move.line_ids.filtered(lambda y: y.account_id == account)
                #reconciliation will be full, so speed up the computation by using skip_full_reconcile_check in the context
                to_rec.reconcile()
        if reversed_moves:
            reversed_moves._post_validate()
            reversed_moves.post()
            return [x.id for x in reversed_moves]
        return []

    @api.multi
    def open_reconcile_view(self):
        return self.line_ids.open_reconcile_view()

    @api.model
    def _run_reverses_entries(self):
        ''' This method is called from a cron job. '''
        records = self.search([
            ('state', '=', 'posted'),
            ('auto_reverse', '=', True),
            ('reverse_date', '<=', fields.Date.today()),
            ('reverse_entry_id', '=', False)])
        for move in records:
            date = None
            if move.reverse_date and (not self.env.user.company_id.period_lock_date or move.reverse_date > self.env.user.company_id.period_lock_date):
                date = move.reverse_date
            move.reverse_moves(date=date, auto=True)

    @api.multi
    def action_view_reverse_entry(self):
        action = self.env.ref('account.action_move_journal_line').read()[0]
        action['views'] = [(self.env.ref('account.view_move_form').id, 'form')]
        action['res_id'] = self.reverse_entry_id.id
        return action

class AccountMoveLine(models.Model):
    _name = "account.move.line"
    _description = "Journal Item"
    _order = "date desc, id desc"

    @api.onchange('debit', 'credit', 'tax_ids', 'analytic_account_id', 'analytic_tag_ids')
    def onchange_tax_ids_create_aml(self):
        for line in self:
            line.recompute_tax_line = True

    @api.model_cr
    def init(self):
        """ change index on partner_id to a multi-column index on (partner_id, ref), the new index will behave in the
            same way when we search on partner_id, with the addition of being optimal when having a query that will
            search on partner_id and ref at the same time (which is the case when we open the bank reconciliation widget)
        """
        cr = self._cr
        cr.execute('DROP INDEX IF EXISTS account_move_line_partner_id_index')
        cr.execute('SELECT indexname FROM pg_indexes WHERE indexname = %s', ('account_move_line_partner_id_ref_idx',))
        if not cr.fetchone():
            cr.execute('CREATE INDEX account_move_line_partner_id_ref_idx ON account_move_line (partner_id, ref)')

    @api.depends('debit', 'credit', 'amount_currency', 'currency_id', 'matched_debit_ids', 'matched_credit_ids', 'matched_debit_ids.amount', 'matched_credit_ids.amount', 'move_id.state')
    def _amount_residual(self):
        """ Computes the residual amount of a move line from a reconcilable account in the company currency and the line's currency.
            This amount will be 0 for fully reconciled lines or lines from a non-reconcilable account, the original line amount
            for unreconciled lines, and something in-between for partially reconciled lines.
        """
        for line in self:
            if not line.account_id.reconcile and line.account_id.internal_type != 'liquidity':
                line.reconciled = False
                line.amount_residual = 0
                line.amount_residual_currency = 0
                continue
            #amounts in the partial reconcile table aren't signed, so we need to use abs()
            amount = abs(line.debit - line.credit)
            amount_residual_currency = abs(line.amount_currency) or 0.0
            sign = 1 if (line.debit - line.credit) > 0 else -1
            if not line.debit and not line.credit and line.amount_currency and line.currency_id:
                #residual for exchange rate entries
                sign = 1 if float_compare(line.amount_currency, 0, precision_rounding=line.currency_id.rounding) == 1 else -1

            for partial_line in (line.matched_debit_ids + line.matched_credit_ids):
                # If line is a credit (sign = -1) we:
                #  - subtract matched_debit_ids (partial_line.credit_move_id == line)
                #  - add matched_credit_ids (partial_line.credit_move_id != line)
                # If line is a debit (sign = 1), do the opposite.
                sign_partial_line = sign if partial_line.credit_move_id == line else (-1 * sign)

                amount += sign_partial_line * partial_line.amount
                #getting the date of the matched item to compute the amount_residual in currency
                if line.currency_id and line.amount_currency:
                    if partial_line.currency_id and partial_line.currency_id == line.currency_id:
                        amount_residual_currency += sign_partial_line * partial_line.amount_currency
                    else:
                        if line.balance and line.amount_currency:
                            rate = line.amount_currency / line.balance
                        else:
                            date = partial_line.credit_move_id.date if partial_line.debit_move_id == line else partial_line.debit_move_id.date
                            rate = line.currency_id.with_context(date=date).rate
                        amount_residual_currency += sign_partial_line * line.currency_id.round(partial_line.amount * rate)

            #computing the `reconciled` field.
            reconciled = False
            digits_rounding_precision = line.company_id.currency_id.rounding
            if float_is_zero(amount, precision_rounding=digits_rounding_precision):
                if line.currency_id and line.amount_currency:
                    if float_is_zero(amount_residual_currency, precision_rounding=line.currency_id.rounding):
                        reconciled = True
                else:
                    reconciled = True
            line.reconciled = reconciled

            line.amount_residual = line.company_id.currency_id.round(amount * sign)
            line.amount_residual_currency = line.currency_id and line.currency_id.round(amount_residual_currency * sign) or 0.0

    @api.depends('debit', 'credit')
    def _store_balance(self):
        for line in self:
            line.balance = line.debit - line.credit

    @api.model
    def _get_currency(self):
        currency = False
        context = self._context or {}
        if context.get('default_journal_id', False):
            currency = self.env['account.journal'].browse(context['default_journal_id']).currency_id
        return currency

    @api.depends('debit', 'credit', 'move_id.matched_percentage', 'move_id.journal_id')
    def _compute_cash_basis(self):
        for move_line in self:
            if move_line.journal_id.type in ('sale', 'purchase'):
                move_line.debit_cash_basis = move_line.debit * move_line.move_id.matched_percentage
                move_line.credit_cash_basis = move_line.credit * move_line.move_id.matched_percentage
            else:
                move_line.debit_cash_basis = move_line.debit
                move_line.credit_cash_basis = move_line.credit
            move_line.balance_cash_basis = move_line.debit_cash_basis - move_line.credit_cash_basis

    @api.depends('move_id.line_ids', 'move_id.line_ids.tax_line_id', 'move_id.line_ids.debit', 'move_id.line_ids.credit')
    def _compute_tax_base_amount(self):
        for move_line in self:
            if move_line.tax_line_id:
                base_lines = move_line.move_id.line_ids.filtered(lambda line: move_line.tax_line_id in line.tax_ids)
                move_line.tax_base_amount = abs(sum(base_lines.mapped('balance')))
            else:
                move_line.tax_base_amount = 0

    @api.depends('move_id')
    def _compute_parent_state(self):
        for record in self.filtered('move_id'):
            record.parent_state = record.move_id.state

    @api.one
    @api.depends('move_id.line_ids')
    def _get_counterpart(self):
        counterpart = set()
        for line in self.move_id.line_ids:
            if (line.account_id.code != self.account_id.code):
                counterpart.add(line.account_id.code)
        if len(counterpart) > 2:
            counterpart = list(counterpart)[0:2] + ["..."]
        self.counterpart = ",".join(counterpart)

    name = fields.Char(string="Label")
    quantity = fields.Float(digits=dp.get_precision('Product Unit of Measure'),
        help="The optional quantity expressed by this line, eg: number of product sold. The quantity is not a legal requirement but is very useful for some reports.")
    product_uom_id = fields.Many2one('uom.uom', string='Unit of Measure')
    product_id = fields.Many2one('product.product', string='Product')
    debit = fields.Monetary(default=0.0, currency_field='company_currency_id')
    credit = fields.Monetary(default=0.0, currency_field='company_currency_id')
    balance = fields.Monetary(compute='_store_balance', store=True, currency_field='company_currency_id',
        help="Technical field holding the debit - credit in order to open meaningful graph views from reports")
    debit_cash_basis = fields.Monetary(currency_field='company_currency_id', compute='_compute_cash_basis', store=True)
    credit_cash_basis = fields.Monetary(currency_field='company_currency_id', compute='_compute_cash_basis', store=True)
    balance_cash_basis = fields.Monetary(compute='_compute_cash_basis', store=True, currency_field='company_currency_id',
        help="Technical field holding the debit_cash_basis - credit_cash_basis in order to open meaningful graph views from reports")
    amount_currency = fields.Monetary(default=0.0, help="The amount expressed in an optional other currency if it is a multi-currency entry.")
    company_currency_id = fields.Many2one('res.currency', related='company_id.currency_id', string="Company Currency", readonly=True,
        help='Utility field to express amount currency', store=True)
    currency_id = fields.Many2one('res.currency', string='Currency', default=_get_currency,
        help="The optional other currency if it is a multi-currency entry.")
    amount_residual = fields.Monetary(compute='_amount_residual', string='Residual Amount', store=True, currency_field='company_currency_id',
        help="The residual amount on a journal item expressed in the company currency.")
    amount_residual_currency = fields.Monetary(compute='_amount_residual', string='Residual Amount in Currency', store=True,
        help="The residual amount on a journal item expressed in its currency (possibly not the company currency).")
    tax_base_amount = fields.Monetary(string="Base Amount", compute='_compute_tax_base_amount', currency_field='company_currency_id', store=True)
    account_id = fields.Many2one('account.account', string='Account', required=True, index=True,
        ondelete="cascade", domain=[('deprecated', '=', False)], default=lambda self: self._context.get('account_id', False))
    move_id = fields.Many2one('account.move', string='Journal Entry', ondelete="cascade",
        help="The move of this entry line.", index=True, required=True, auto_join=True)
    narration = fields.Text(related='move_id.narration', string='Narration', readonly=False)
    ref = fields.Char(related='move_id.ref', string='Reference', store=True, copy=False, index=True, readonly=False)
    payment_id = fields.Many2one('account.payment', string="Originator Payment", help="Payment that created this entry", copy=False)
    statement_line_id = fields.Many2one('account.bank.statement.line', index=True, string='Bank statement line reconciled with this entry', copy=False, readonly=True)
    statement_id = fields.Many2one('account.bank.statement', related='statement_line_id.statement_id', string='Statement', store=True,
        help="The bank statement used for bank reconciliation", index=True, copy=False)
    reconciled = fields.Boolean(compute='_amount_residual', store=True)
    full_reconcile_id = fields.Many2one('account.full.reconcile', string="Matching Number", copy=False)
    matched_debit_ids = fields.One2many('account.partial.reconcile', 'credit_move_id', String='Matched Debits',
        help='Debit journal items that are matched with this journal item.')
    matched_credit_ids = fields.One2many('account.partial.reconcile', 'debit_move_id', String='Matched Credits',
        help='Credit journal items that are matched with this journal item.')
    journal_id = fields.Many2one('account.journal', related='move_id.journal_id', string='Journal', readonly=False,
        index=True, store=True, copy=False)  # related is required
    blocked = fields.Boolean(string='No Follow-up', default=False,
        help="You can check this box to mark this journal item as a litigation with the associated partner")
    date_maturity = fields.Date(string='Due date', index=True, required=True,
        help="This field is used for payable and receivable journal entries. You can put the limit date for the payment of this line.")
    date = fields.Date(related='move_id.date', string='Date', index=True, store=True, copy=False, readonly=False)  # related is required
    analytic_line_ids = fields.One2many('account.analytic.line', 'move_id', string='Analytic lines', oldname="analytic_lines")
    tax_ids = fields.Many2many('account.tax', string='Taxes', domain=['|', ('active', '=', False), ('active', '=', True)])
    tax_line_id = fields.Many2one('account.tax', string='Originator tax', ondelete='restrict')
    analytic_account_id = fields.Many2one('account.analytic.account', string='Analytic Account', index=True)
    analytic_tag_ids = fields.Many2many('account.analytic.tag', string='Analytic Tags')
    company_id = fields.Many2one('res.company', related='account_id.company_id', string='Company', store=True, readonly=True)
    counterpart = fields.Char("Counterpart", compute='_get_counterpart', help="Compute the counter part accounts of this journal item for this journal entry. This can be needed in reports.")

    # TODO: put the invoice link and partner_id on the account_move
    invoice_id = fields.Many2one('account.invoice', oldname="invoice")
    partner_id = fields.Many2one('res.partner', string='Partner', ondelete='restrict')
<<<<<<< HEAD
    user_type_id = fields.Many2one('account.account.type', related='account_id.user_type_id', index=True, store=True, oldname="user_type", readonly=False)
=======
    user_type_id = fields.Many2one('account.account.type', related='account_id.user_type_id', index=True, store=True, oldname="user_type", readonly=True)
>>>>>>> d4c65a7e
    tax_exigible = fields.Boolean(string='Appears in VAT report', default=True,
        help="Technical field used to mark a tax line as exigible in the vat report or not (only exigible journal items are displayed). By default all new journal items are directly exigible, but with the feature cash_basis on taxes, some will become exigible only when the payment is recorded.")
    parent_state = fields.Char(compute="_compute_parent_state", help="State of the parent account.move")

    recompute_tax_line = fields.Boolean(store=False, help="Technical field used to know if the tax_ids field has been modified in the UI.")
    tax_line_grouping_key = fields.Char(store=False, string='Old Taxes', help="Technical field used to store the old values of fields used to compute tax lines (in account.move form view) between the moment the user changed it and the moment the ORM reflects that change in its one2many")

    _sql_constraints = [
        ('credit_debit1', 'CHECK (credit*debit=0)', 'Wrong credit or debit value in accounting entry !'),
        ('credit_debit2', 'CHECK (credit+debit>=0)', 'Wrong credit or debit value in accounting entry !'),
    ]

    @api.model
    def default_get(self, fields):
        rec = super(AccountMoveLine, self).default_get(fields)
        if 'line_ids' not in self._context:
            return rec

        #compute the default credit/debit of the next line in case of a manual entry
        balance = 0
        for line in self.move_id.resolve_2many_commands(
                'line_ids', self._context['line_ids'], fields=['credit', 'debit']):
            balance += line.get('debit', 0) - line.get('credit', 0)
        if balance < 0:
            rec.update({'debit': -balance})
        if balance > 0:
            rec.update({'credit': balance})
        return rec

    @api.multi
    @api.constrains('currency_id', 'account_id')
    def _check_currency(self):
        for line in self:
            account_currency = line.account_id.currency_id
            if account_currency and account_currency != line.company_id.currency_id:
                if not line.currency_id or line.currency_id != account_currency:
                    raise ValidationError(_('The selected account of your Journal Entry forces to provide a secondary currency. You should remove the secondary currency on the account.'))

    @api.multi
    @api.constrains('currency_id', 'amount_currency')
    def _check_currency_and_amount(self):
        for line in self:
            if (line.amount_currency and not line.currency_id):
                raise ValidationError(_("You cannot create journal items with a secondary currency without filling both 'currency' and 'amount currency' fields."))

    @api.multi
    @api.constrains('amount_currency', 'debit', 'credit')
    def _check_currency_amount(self):
        for line in self:
            if line.amount_currency:
                if (line.amount_currency > 0.0 and line.credit > 0.0) or (line.amount_currency < 0.0 and line.debit > 0.0):
                    raise ValidationError(_('The amount expressed in the secondary currency must be positive when account is debited and negative when account is credited.'))

    @api.depends('account_id.user_type_id')
    def _compute_is_unaffected_earnings_line(self):
        for record in self:
            unaffected_earnings_type = self.env.ref("account.data_unaffected_earnings")
            record.is_unaffected_earnings_line = unaffected_earnings_type == record.account_id.user_type_id

    @api.onchange('amount_currency', 'currency_id', 'account_id')
    def _onchange_amount_currency(self):
        '''Recompute the debit/credit based on amount_currency/currency_id and date.
        However, date is a related field on account.move. Then, this onchange will not be triggered
        by the form view by changing the date on the account.move.
        To fix this problem, see _onchange_date method on account.move.
        '''
        for line in self:
            company_currency_id = line.account_id.company_id.currency_id
            amount = line.amount_currency
            if line.currency_id and company_currency_id and line.currency_id != company_currency_id:
                amount = line.currency_id._convert(amount, company_currency_id, line.company_id, line.date or fields.Date.today())
                line.debit = amount > 0 and amount or 0.0
                line.credit = amount < 0 and -amount or 0.0

    ####################################################
    # Reconciliation methods
    ####################################################

    @api.multi
    def check_full_reconcile(self):
        """
        This method check if a move is totally reconciled and if we need to create exchange rate entries for the move.
        In case exchange rate entries needs to be created, one will be created per currency present.
        In case of full reconciliation, all moves belonging to the reconciliation will belong to the same account_full_reconcile object.
        """
        # Get first all aml involved
        part_recs = self.env['account.partial.reconcile'].search(['|', ('debit_move_id', 'in', self.ids), ('credit_move_id', 'in', self.ids)])
        amls = self
        todo = set(part_recs)
        seen = set()
        while todo:
            partial_rec = todo.pop()
            seen.add(partial_rec)
            for aml in [partial_rec.debit_move_id, partial_rec.credit_move_id]:
                if aml not in amls:
                    amls += aml
                    for x in aml.matched_debit_ids | aml.matched_credit_ids:
                        if x not in seen:
                            todo.add(x)
        partial_rec_ids = [x.id for x in seen]
        if not amls:
            return
        # If we have multiple currency, we can only base ourselve on debit-credit to see if it is fully reconciled
        currency = set([a.currency_id for a in amls if a.currency_id.id != False])
        multiple_currency = False
        if len(currency) != 1:
            currency = False
            multiple_currency = True
        else:
            currency = list(currency)[0]
        # Get the sum(debit, credit, amount_currency) of all amls involved
        total_debit = 0
        total_credit = 0
        total_amount_currency = 0
        maxdate = date.min
        to_balance = {}
        for aml in amls:
            total_debit += aml.debit
            total_credit += aml.credit
            maxdate = max(aml.date, maxdate)
            total_amount_currency += aml.amount_currency
            # Convert in currency if we only have one currency and no amount_currency
            if not aml.amount_currency and currency:
                multiple_currency = True
                total_amount_currency += aml.company_id.currency_id._convert(aml.balance, currency, aml.company_id, aml.date)
            # If we still have residual value, it means that this move might need to be balanced using an exchange rate entry
            if aml.amount_residual != 0 or aml.amount_residual_currency != 0:
                if not to_balance.get(aml.currency_id):
                    to_balance[aml.currency_id] = [self.env['account.move.line'], 0]
                to_balance[aml.currency_id][0] += aml
                to_balance[aml.currency_id][1] += aml.amount_residual != 0 and aml.amount_residual or aml.amount_residual_currency
        # Check if reconciliation is total
        # To check if reconciliation is total we have 3 differents use case:
        # 1) There are multiple currency different than company currency, in that case we check using debit-credit
        # 2) We only have one currency which is different than company currency, in that case we check using amount_currency
        # 3) We have only one currency and some entries that don't have a secundary currency, in that case we check debit-credit
        #   or amount_currency.
        digits_rounding_precision = amls[0].company_id.currency_id.rounding
        if (currency and float_is_zero(total_amount_currency, precision_rounding=currency.rounding)) or \
            (multiple_currency and float_compare(total_debit, total_credit, precision_rounding=digits_rounding_precision) == 0):
            exchange_move_id = False
            # Eventually create a journal entry to book the difference due to foreign currency's exchange rate that fluctuates
            if to_balance and any([residual for aml, residual in to_balance.values()]):
                exchange_move = self.env['account.move'].create(
                    self.env['account.full.reconcile']._prepare_exchange_diff_move(move_date=maxdate, company=amls[0].company_id))
                part_reconcile = self.env['account.partial.reconcile']
                for aml_to_balance, total in to_balance.values():
                    if total:
                        rate_diff_amls, rate_diff_partial_rec = part_reconcile.create_exchange_rate_entry(aml_to_balance, exchange_move)
                        amls += rate_diff_amls
                        partial_rec_ids += rate_diff_partial_rec.ids
                    else:
                        aml_to_balance.reconcile()
                exchange_move.post()
                exchange_move_id = exchange_move.id
            #mark the reference of the full reconciliation on the exchange rate entries and on the entries
            self.env['account.full.reconcile'].create({
                'partial_reconcile_ids': [(6, 0, partial_rec_ids)],
                'reconciled_line_ids': [(6, 0, amls.ids)],
                'exchange_move_id': exchange_move_id,
            })

    @api.multi
    def _reconcile_lines(self, debit_moves, credit_moves, field):
        """ This function loops on the 2 recordsets given as parameter as long as it
            can find a debit and a credit to reconcile together. It returns the recordset of the
            account move lines that were not reconciled during the process.
        """
        (debit_moves + credit_moves).read([field])
        to_create = []
        cash_basis = debit_moves and debit_moves[0].account_id.internal_type in ('receivable', 'payable') or False
        cash_basis_percentage_before_rec = []
        while (debit_moves and credit_moves):
            debit_move = debit_moves[0]
            credit_move = credit_moves[0]
            company_currency = debit_move.company_id.currency_id
            # We need those temporary value otherwise the computation might be wrong below
            temp_amount_residual = min(debit_move.amount_residual, -credit_move.amount_residual)
            temp_amount_residual_currency = min(debit_move.amount_residual_currency, -credit_move.amount_residual_currency)
            amount_reconcile = min(debit_move[field], -credit_move[field])

            #Remove from recordset the one(s) that will be totally reconciled
            # For optimization purpose, the creation of the partial_reconcile are done at the end,
            # therefore during the process of reconciling several move lines, there are actually no recompute performed by the orm
            # and thus the amount_residual are not recomputed, hence we have to do it manually.
            if amount_reconcile == debit_move[field]:
                debit_moves -= debit_move
            else:
                debit_moves[0].amount_residual -= temp_amount_residual
                debit_moves[0].amount_residual_currency -= temp_amount_residual_currency

            if amount_reconcile == -credit_move[field]:
                credit_moves -= credit_move
            else:
                credit_moves[0].amount_residual += temp_amount_residual
                credit_moves[0].amount_residual_currency += temp_amount_residual_currency
            #Check for the currency and amount_currency we can set
            currency = False
            amount_reconcile_currency = 0
            if field == 'amount_residual_currency':
                currency = credit_move.currency_id.id
                amount_reconcile_currency = temp_amount_residual_currency
                amount_reconcile = temp_amount_residual

            if cash_basis:
                tmp_set = debit_move | credit_move
                cash_basis_percentage_before_rec.append(tmp_set._get_matched_percentage())

            to_create.append({
                'debit_move_id': debit_move.id,
                'credit_move_id': credit_move.id,
                'amount': amount_reconcile,
                'amount_currency': amount_reconcile_currency,
                'currency_id': currency,
            })

        part_rec = self.env['account.partial.reconcile']
        index = 0
        with self.env.norecompute():
            for partial_rec_dict in to_create:
                new_rec = self.env['account.partial.reconcile'].create(partial_rec_dict)
                part_rec += new_rec
                if cash_basis:
                    new_rec.create_tax_cash_basis_entry(cash_basis_percentage_before_rec[index])
                    index += 1
        self.recompute()

        return debit_moves+credit_moves


    @api.multi
    def auto_reconcile_lines(self):
        # Create list of debit and list of credit move ordered by date-currency
        debit_moves = self.filtered(lambda r: r.debit != 0 or r.amount_currency > 0)
        credit_moves = self.filtered(lambda r: r.credit != 0 or r.amount_currency < 0)
        debit_moves = debit_moves.sorted(key=lambda a: (a.date_maturity or a.date, a.currency_id))
        credit_moves = credit_moves.sorted(key=lambda a: (a.date_maturity or a.date, a.currency_id))
        # Compute on which field reconciliation should be based upon:
        field = self[0].account_id.currency_id and 'amount_residual_currency' or 'amount_residual'
        #if all lines share the same currency, use amount_residual_currency to avoid currency rounding error
        if self[0].currency_id and all([x.amount_currency and x.currency_id == self[0].currency_id for x in self]):
            field = 'amount_residual_currency'
        # Reconcile lines
        ret = self._reconcile_lines(debit_moves, credit_moves, field)
        return ret

    @api.multi
    def reconcile(self, writeoff_acc_id=False, writeoff_journal_id=False):
        # Empty self can happen if the user tries to reconcile entries which are already reconciled.
        # The calling method might have filtered out reconciled lines.
        if not self:
            return True

        #Perform all checks on lines
        company_ids = set()
        all_accounts = []
        partners = set()
        for line in self:
            company_ids.add(line.company_id.id)
            all_accounts.append(line.account_id)
            if (line.account_id.internal_type in ('receivable', 'payable')):
                partners.add(line.partner_id.id)
            if line.reconciled:
                raise UserError(_('You are trying to reconcile some entries that are already reconciled.'))
        if len(company_ids) > 1:
            raise UserError(_('To reconcile the entries company should be the same for all entries.'))
        if len(set(all_accounts)) > 1:
            raise UserError(_('Entries are not from the same account.'))
        if not (all_accounts[0].reconcile or all_accounts[0].internal_type == 'liquidity'):
            raise UserError(_('Account %s (%s) does not allow reconciliation. First change the configuration of this account to allow it.') % (all_accounts[0].name, all_accounts[0].code))

        #reconcile everything that can be
        remaining_moves = self.auto_reconcile_lines()

        writeoff_to_reconcile = self.env['account.move.line']
        #if writeoff_acc_id specified, then create write-off move with value the remaining amount from move in self
        if writeoff_acc_id and writeoff_journal_id and remaining_moves:
            all_aml_share_same_currency = all([x.currency_id == self[0].currency_id for x in self])
            writeoff_vals = {
                'account_id': writeoff_acc_id.id,
                'journal_id': writeoff_journal_id.id
            }
            if not all_aml_share_same_currency:
                writeoff_vals['amount_currency'] = False
            writeoff_to_reconcile = remaining_moves._create_writeoff([writeoff_vals])
            #add writeoff line to reconcile algorithm and finish the reconciliation
            remaining_moves = (remaining_moves + writeoff_to_reconcile).auto_reconcile_lines()
        # Check if reconciliation is total or needs an exchange rate entry to be created
        (self+writeoff_to_reconcile).check_full_reconcile()
        return True

    def _create_writeoff(self, writeoff_vals):
        """ Create a writeoff move per journal for the account.move.lines in self. If debit/credit is not specified in vals,
            the writeoff amount will be computed as the sum of amount_residual of the given recordset.

            :param writeoff_vals: list of dicts containing values suitable for account_move_line.create(). The data in vals will
                be processed to create bot writeoff acount.move.line and their enclosing account.move.
        """
        def compute_writeoff_counterpart_vals(values):
            line_values = values.copy()
            line_values['debit'], line_values['credit'] = line_values['credit'], line_values['debit']
            if 'amount_currency' in values:
                line_values['amount_currency'] = -line_values['amount_currency']
            return line_values
        # Group writeoff_vals by journals
        writeoff_dict = {}
        for val in writeoff_vals:
            journal_id = val.get('journal_id', False)
            if not writeoff_dict.get(journal_id, False):
                writeoff_dict[journal_id] = [val]
            else:
                writeoff_dict[journal_id].append(val)

        partner_id = self.env['res.partner']._find_accounting_partner(self[0].partner_id).id
        company_currency = self[0].account_id.company_id.currency_id
        writeoff_currency = self[0].currency_id or company_currency
        line_to_reconcile = self.env['account.move.line']
        # Iterate and create one writeoff by journal
        writeoff_moves = self.env['account.move']
        for journal_id, lines in writeoff_dict.items():
            total = 0
            total_currency = 0
            writeoff_lines = []
            date = fields.Date.today()
            for vals in lines:
                # Check and complete vals
                if 'account_id' not in vals or 'journal_id' not in vals:
                    raise UserError(_("It is mandatory to specify an account and a journal to create a write-off."))
                if ('debit' in vals) ^ ('credit' in vals):
                    raise UserError(_("Either pass both debit and credit or none."))
                if 'date' not in vals:
                    vals['date'] = self._context.get('date_p') or fields.Date.today()
                    if vals['date'] < date:
                        date = vals['date']
                if 'name' not in vals:
                    vals['name'] = self._context.get('comment') or _('Write-Off')
                if 'analytic_account_id' not in vals:
                    vals['analytic_account_id'] = self.env.context.get('analytic_id', False)
                #compute the writeoff amount if not given
                if 'credit' not in vals and 'debit' not in vals:
                    amount = sum([r.amount_residual for r in self])
                    vals['credit'] = amount > 0 and amount or 0.0
                    vals['debit'] = amount < 0 and abs(amount) or 0.0
                vals['partner_id'] = partner_id
                total += vals['debit']-vals['credit']
                if 'amount_currency' not in vals and writeoff_currency != company_currency:
                    vals['currency_id'] = writeoff_currency.id
                    sign = 1 if vals['debit'] > 0 else -1
                    vals['amount_currency'] = sign * abs(sum([r.amount_residual_currency for r in self]))
                    total_currency += vals['amount_currency']

                writeoff_lines.append(compute_writeoff_counterpart_vals(vals))

            # Create balance line
            writeoff_lines.append({
                'name': _('Write-Off'),
                'debit': total > 0 and total or 0.0,
                'credit': total < 0 and -total or 0.0,
                'amount_currency': total_currency,
                'currency_id': total_currency and writeoff_currency.id or False,
                'journal_id': journal_id,
                'account_id': self[0].account_id.id,
                'partner_id': partner_id
                })

            # Create the move
            writeoff_move = self.env['account.move'].create({
                'journal_id': journal_id,
                'date': date,
                'state': 'draft',
                'line_ids': [(0, 0, line) for line in writeoff_lines],
            })
            writeoff_moves += writeoff_move
            # writeoff_move.post()

            line_to_reconcile += writeoff_move.line_ids.filtered(lambda r: r.account_id == self[0].account_id)
        if writeoff_moves:
            writeoff_moves.post()
        # Return the writeoff move.line which is to be reconciled
        return line_to_reconcile

    @api.multi
    def remove_move_reconcile(self):
        """ Undo a reconciliation """
        if not self:
            return True
        rec_move_ids = self.env['account.partial.reconcile']
        for account_move_line in self:
            for invoice in account_move_line.payment_id.invoice_ids:
                if invoice.id == self.env.context.get('invoice_id') and account_move_line in invoice.payment_move_line_ids:
                    account_move_line.payment_id.write({'invoice_ids': [(3, invoice.id, None)]})
            rec_move_ids += account_move_line.matched_debit_ids
            rec_move_ids += account_move_line.matched_credit_ids
        if self.env.context.get('invoice_id'):
            current_invoice = self.env['account.invoice'].browse(self.env.context['invoice_id'])
            aml_to_keep = current_invoice.move_id.line_ids | current_invoice.move_id.line_ids.mapped('full_reconcile_id.exchange_move_id.line_ids')
            rec_move_ids = rec_move_ids.filtered(
                lambda r: (r.debit_move_id + r.credit_move_id) & aml_to_keep
            )
        return rec_move_ids.unlink()

    ####################################################
    # CRUD methods
    ####################################################

    @api.model_create_multi
    def create(self, vals_list):
        """ :context's key `check_move_validity`: check data consistency after move line creation. Eg. set to false to disable verification that the move
                debit-credit == 0 while creating the move lines composing the move.
        """
        for vals in vals_list:
            amount = vals.get('debit', 0.0) - vals.get('credit', 0.0)
            move = self.env['account.move'].browse(vals['move_id'])
            account = self.env['account.account'].browse(vals['account_id'])
            if account.deprecated:
                raise UserError(_('The account %s (%s) is deprecated.') %(account.name, account.code))
            journal = vals.get('journal_id') and self.env['account.journal'].browse(vals['journal_id']) or move.journal_id
            vals['date_maturity'] = vals.get('date_maturity') or vals.get('date') or move.date

            ok = (
                (not journal.type_control_ids and not journal.account_control_ids)
                or account.user_type_id in journal.type_control_ids
                or account in journal.account_control_ids
            )
            if not ok:
                raise UserError(_('You cannot use this general account in this journal, check the tab \'Entry Controls\' on the related journal.'))

            # Automatically convert in the account's secondary currency if there is one and
            # the provided values were not already multi-currency
            if account.currency_id and 'amount_currency' not in vals and account.currency_id.id != account.company_id.currency_id.id:
                vals['currency_id'] = account.currency_id.id
                date = vals.get('date') or vals.get('date_maturity') or fields.Date.today()
                vals['amount_currency'] = account.company_id.currency_id._convert(amount, account.currency_id, account.company_id, date)

            #Toggle the 'tax_exigible' field to False in case it is not yet given and the tax in 'tax_line_id' or one of
            #the 'tax_ids' is a cash based tax.
            taxes = False
            if vals.get('tax_line_id'):
                taxes = [{'tax_exigibility': self.env['account.tax'].browse(vals['tax_line_id']).tax_exigibility}]
            if vals.get('tax_ids'):
                taxes = self.env['account.move.line'].resolve_2many_commands('tax_ids', vals['tax_ids'])
            if taxes and any([tax['tax_exigibility'] == 'on_payment' for tax in taxes]) and not vals.get('tax_exigible'):
                vals['tax_exigible'] = False

        lines = super(AccountMoveLine, self).create(vals_list)

        if self._context.get('check_move_validity', True):
            lines.mapped('move_id')._post_validate()

        return lines

    @api.multi
    def unlink(self):
        self._update_check()
        move_ids = set()
        for line in self:
            if line.move_id.id not in move_ids:
                move_ids.add(line.move_id.id)
        result = super(AccountMoveLine, self).unlink()
        if self._context.get('check_move_validity', True) and move_ids:
            self.env['account.move'].browse(list(move_ids))._post_validate()
        return result

    @api.multi
    def write(self, vals):
        if ('account_id' in vals) and self.env['account.account'].browse(vals['account_id']).deprecated:
            raise UserError(_('You cannot use a deprecated account.'))
        if any(key in vals for key in ('account_id', 'journal_id', 'date', 'move_id', 'debit', 'credit')):
            self._update_check()
        if not self._context.get('allow_amount_currency') and any(key in vals for key in ('amount_currency', 'currency_id')):
            #hackish workaround to write the amount_currency when assigning a payment to an invoice through the 'add' button
            #this is needed to compute the correct amount_residual_currency and potentially create an exchange difference entry
            self._update_check()
        #when we set the expected payment date, log a note on the invoice_id related (if any)
        if vals.get('expected_pay_date') and self.invoice_id:
            msg = _('New expected payment date: ') + fields.Date.to_string(vals['expected_pay_date']) + '.\n' + vals.get('internal_note', '')
            self.invoice_id.message_post(body=msg) #TODO: check it is an internal note (not a regular email)!
        #when making a reconciliation on an existing liquidity journal item, mark the payment as reconciled
        for record in self:
            if 'statement_line_id' in vals and record.payment_id:
                # In case of an internal transfer, there are 2 liquidity move lines to match with a bank statement
                if all(line.statement_id for line in record.payment_id.move_line_ids.filtered(lambda r: r.id != record.id and r.account_id.internal_type=='liquidity')):
                    record.payment_id.state = 'reconciled'

        result = super(AccountMoveLine, self).write(vals)
        if self._context.get('check_move_validity', True) and any(key in vals for key in ('account_id', 'journal_id', 'date', 'move_id', 'debit', 'credit')):
            move_ids = set()
            for line in self:
                if line.move_id.id not in move_ids:
                    move_ids.add(line.move_id.id)
            self.env['account.move'].browse(list(move_ids))._post_validate()
        return result

    @api.multi
    def _update_check(self):
        """ Raise Warning to cause rollback if the move is posted, some entries are reconciled or the move is older than the lock date"""
        move_ids = set()
        for line in self:
            err_msg = _('Move name (id): %s (%s)') % (line.move_id.name, str(line.move_id.id))
            if line.move_id.state != 'draft':
                raise UserError(_('You cannot do this modification on a posted journal entry, you can just change some non legal fields. You must revert the journal entry to cancel it.\n%s.') % err_msg)
            if line.reconciled and not (line.debit == 0 and line.credit == 0):
                raise UserError(_('You cannot do this modification on a reconciled entry. You can just change some non legal fields or you must unreconcile first.\n%s.') % err_msg)
            if line.move_id.id not in move_ids:
                move_ids.add(line.move_id.id)
        self.env['account.move'].browse(list(move_ids))._check_lock_date()
        return True

    ####################################################
    # Misc / utility methods
    ####################################################

    @api.multi
    @api.depends('ref', 'move_id')
    def name_get(self):
        result = []
        for line in self:
            if line.ref:
                result.append((line.id, (line.move_id.name or '') + '(' + line.ref + ')'))
            else:
                result.append((line.id, line.move_id.name))
        return result

    def _get_matched_percentage(self):
        """ This function returns a dictionary giving for each move_id of self, the percentage to consider as cash basis factor.
        This is actually computing the same as the matched_percentage field of account.move, except in case of multi-currencies
        where we recompute the matched percentage based on the amount_currency fields.
        Note that this function is used only by the tax cash basis module since we want to consider the matched_percentage only
        based on the company currency amounts in reports.
        """
        matched_percentage_per_move = {}
        for line in self:
            if not matched_percentage_per_move.get(line.move_id.id, False):
                lines_to_consider = line.move_id.line_ids.filtered(lambda x: x.account_id.internal_type in ('receivable', 'payable'))
                total_amount_currency = 0.0
                total_reconciled_currency = 0.0
                all_same_currency = False
                #if all receivable/payable aml and their payments have the same currency, we can safely consider
                #the amount_currency fields to avoid including the exchange rate difference in the matched_percentage
                if lines_to_consider and all([x.currency_id.id == lines_to_consider[0].currency_id.id for x in lines_to_consider]):
                    all_same_currency = lines_to_consider[0].currency_id.id
                    for line in lines_to_consider:
                        if all_same_currency:
                            total_amount_currency += abs(line.amount_currency)
                            for partial_line in (line.matched_debit_ids + line.matched_credit_ids):
                                if partial_line.currency_id and partial_line.currency_id.id == all_same_currency:
                                    total_reconciled_currency += partial_line.amount_currency
                                else:
                                    all_same_currency = False
                                    break
                if not all_same_currency:
                    #we cannot rely on amount_currency fields as it is not present on all partial reconciliation
                    matched_percentage_per_move[line.move_id.id] = line.move_id.matched_percentage
                else:
                    #we can rely on amount_currency fields, which allow us to post a tax cash basis move at the initial rate
                    #to avoid currency rate difference issues.
                    if total_amount_currency == 0.0:
                        matched_percentage_per_move[line.move_id.id] = 1.0
                    else:
                        matched_percentage_per_move[line.move_id.id] = total_reconciled_currency / total_amount_currency
        return matched_percentage_per_move

    @api.model
    def _compute_amount_fields(self, amount, src_currency, company_currency):
        """ Helper function to compute value for fields debit/credit/amount_currency based on an amount and the currencies given in parameter"""
        amount_currency = False
        currency_id = False
        date = self.env.context.get('date') or fields.Date.today()
        company = self.env.context.get('company_id')
        company = self.env['res.company'].browse(company) if company else self.env.user.company_id
        if src_currency and src_currency != company_currency:
            amount_currency = amount
            amount = src_currency._convert(amount, company_currency, company, date)
            currency_id = src_currency.id
        debit = amount > 0 and amount or 0.0
        credit = amount < 0 and -amount or 0.0
        return debit, credit, amount_currency, currency_id

    def _get_analytic_tag_ids(self):
        self.ensure_one()
        return self.analytic_tag_ids.filtered(lambda r: not r.active_analytic_distribution).ids

    @api.multi
    def create_analytic_lines(self):
        """ Create analytic items upon validation of an account.move.line having an analytic account or an analytic distribution.
        """
        for obj_line in self:
            for tag in obj_line.analytic_tag_ids.filtered('active_analytic_distribution'):
                for distribution in tag.analytic_distribution_ids:
                    vals_line = obj_line._prepare_analytic_distribution_line(distribution)
                    self.env['account.analytic.line'].create(vals_line)
            if obj_line.analytic_account_id:
                vals_line = obj_line._prepare_analytic_line()[0]
                self.env['account.analytic.line'].create(vals_line)

    @api.one
    def _prepare_analytic_line(self):
        """ Prepare the values used to create() an account.analytic.line upon validation of an account.move.line having
            an analytic account. This method is intended to be extended in other modules.
        """
        amount = (self.credit or 0.0) - (self.debit or 0.0)
        default_name = self.name or (self.ref or '/' + ' -- ' + (self.partner_id and self.partner_id.name or '/'))
        return {
            'name': default_name,
            'date': self.date,
            'account_id': self.analytic_account_id.id,
            'tag_ids': [(6, 0, self._get_analytic_tag_ids())],
            'unit_amount': self.quantity,
            'product_id': self.product_id and self.product_id.id or False,
            'product_uom_id': self.product_uom_id and self.product_uom_id.id or False,
            'amount': amount,
            'general_account_id': self.account_id.id,
            'ref': self.ref,
            'move_id': self.id,
            'user_id': self.invoice_id.user_id.id or self._uid,
            'partner_id': self.partner_id.id,
            'company_id': self.analytic_account_id.company_id.id or self.env.user.company_id.id,
        }

    def _prepare_analytic_distribution_line(self, distribution):
        """ Prepare the values used to create() an account.analytic.line upon validation of an account.move.line having
            analytic tags with analytic distribution.
        """
        self.ensure_one()
        amount = -self.balance * distribution.percentage / 100.0
        default_name = self.name or (self.ref or '/' + ' -- ' + (self.partner_id and self.partner_id.name or '/'))
        return {
            'name': default_name,
            'date': self.date,
            'account_id': distribution.account_id.id,
            'partner_id': self.partner_id.id,
            'tag_ids': [(6, 0, [distribution.tag_id.id] + self._get_analytic_tag_ids())],
            'unit_amount': self.quantity,
            'product_id': self.product_id and self.product_id.id or False,
            'product_uom_id': self.product_uom_id and self.product_uom_id.id or False,
            'amount': amount,
            'general_account_id': self.account_id.id,
            'ref': self.ref,
            'move_id': self.id,
            'user_id': self.invoice_id.user_id.id or self._uid,
            'company_id': distribution.account_id.company_id.id or self.env.user.company_id.id,
        }

    @api.model
    def _query_get(self, domain=None):
        self.check_access_rights('read')

        context = dict(self._context or {})
        domain = domain or []
        if not isinstance(domain, (list, tuple)):
            domain = safe_eval(domain)

        date_field = 'date'
        if context.get('aged_balance'):
            date_field = 'date_maturity'
        if context.get('date_to'):
            domain += [(date_field, '<=', context['date_to'])]
        if context.get('date_from'):
            if not context.get('strict_range'):
                domain += ['|', (date_field, '>=', context['date_from']), ('account_id.user_type_id.include_initial_balance', '=', True)]
            elif context.get('initial_bal'):
                domain += [(date_field, '<', context['date_from'])]
            else:
                domain += [(date_field, '>=', context['date_from'])]

        if context.get('journal_ids'):
            domain += [('journal_id', 'in', context['journal_ids'])]

        state = context.get('state')
        if state and state.lower() != 'all':
            domain += [('move_id.state', '=', state)]

        if context.get('company_id'):
            domain += [('company_id', '=', context['company_id'])]

        if 'company_ids' in context:
            domain += [('company_id', 'in', context['company_ids'])]

        if context.get('reconcile_date'):
            domain += ['|', ('reconciled', '=', False), '|', ('matched_debit_ids.max_date', '>', context['reconcile_date']), ('matched_credit_ids.max_date', '>', context['reconcile_date'])]

        if context.get('account_tag_ids'):
            domain += [('account_id.tag_ids', 'in', context['account_tag_ids'].ids)]

        if context.get('account_ids'):
            domain += [('account_id', 'in', context['account_ids'].ids)]

        if context.get('analytic_tag_ids'):
            domain += [('analytic_tag_ids', 'in', context['analytic_tag_ids'].ids)]

        if context.get('analytic_account_ids'):
            domain += [('analytic_account_id', 'in', context['analytic_account_ids'].ids)]

        if context.get('partner_ids'):
            domain += [('partner_id', 'in', context['partner_ids'].ids)]

        if context.get('partner_categories'):
            domain += [('partner_id.category_id', 'in', context['partner_categories'].ids)]

        where_clause = ""
        where_clause_params = []
        tables = ''
        if domain:
            query = self._where_calc(domain)

            # Wrap the query with 'company_id IN (...)' to avoid bypassing company access rights.
            self._apply_ir_rules(query)

            tables, where_clause, where_clause_params = query.get_sql()
        return tables, where_clause, where_clause_params

    @api.multi
    def open_reconcile_view(self):
        [action] = self.env.ref('account.action_account_moves_all_a').read()
        ids = []
        for aml in self:
            if aml.account_id.reconcile:
                ids.extend([r.debit_move_id.id for r in aml.matched_debit_ids] if aml.credit > 0 else [r.credit_move_id.id for r in aml.matched_credit_ids])
                ids.append(aml.id)
        action['domain'] = [('id', 'in', ids)]
        return action


class AccountPartialReconcile(models.Model):
    _name = "account.partial.reconcile"
    _description = "Partial Reconcile"

    debit_move_id = fields.Many2one('account.move.line', index=True, required=True)
    credit_move_id = fields.Many2one('account.move.line', index=True, required=True)
    amount = fields.Monetary(currency_field='company_currency_id', help="Amount concerned by this matching. Assumed to be always positive")
    amount_currency = fields.Monetary(string="Amount in Currency")
    currency_id = fields.Many2one('res.currency', string='Currency')
    company_currency_id = fields.Many2one('res.currency', string="Company Currency", related='company_id.currency_id', readonly=True,
        help='Utility field to express amount currency')
    company_id = fields.Many2one('res.company', related='debit_move_id.company_id', store=True, string='Company', readonly=False)
    full_reconcile_id = fields.Many2one('account.full.reconcile', string="Full Reconcile", copy=False)
    max_date = fields.Date(string='Max Date of Matched Lines', compute='_compute_max_date',
        readonly=True, copy=False, store=True,
        help='Technical field used to determine at which date this reconciliation needs to be shown on the aged receivable/payable reports.')

    @api.multi
    @api.depends('debit_move_id.date', 'credit_move_id.date')
    def _compute_max_date(self):
        for rec in self:
            rec.max_date = max(
                rec.debit_move_id.date,
                rec.credit_move_id.date
            )

    @api.model
    def _prepare_exchange_diff_partial_reconcile(self, aml, line_to_reconcile, currency):
        return {
            'debit_move_id': aml.credit and line_to_reconcile.id or aml.id,
            'credit_move_id': aml.debit and line_to_reconcile.id or aml.id,
            'amount': abs(aml.amount_residual),
            'amount_currency': abs(aml.amount_residual_currency),
            'currency_id': currency and currency.id or False,
        }

    @api.model
    def create_exchange_rate_entry(self, aml_to_fix, move):
        """
        Automatically create a journal items to book the exchange rate
        differences that can occur in multi-currencies environment. That
        new journal item will be made into the given `move` in the company
        `currency_exchange_journal_id`, and one of its journal items is
        matched with the other lines to balance the full reconciliation.

        :param aml_to_fix: recordset of account.move.line (possible several
            but sharing the same currency)
        :param move: account.move
        :return: tuple.
            [0]: account.move.line created to balance the `aml_to_fix`
            [1]: recordset of account.partial.reconcile created between the
                tuple first element and the `aml_to_fix`
        """
        partial_rec = self.env['account.partial.reconcile']
        aml_model = self.env['account.move.line']

        created_lines = self.env['account.move.line']
        for aml in aml_to_fix:
            #create the line that will compensate all the aml_to_fix
            line_to_rec = aml_model.with_context(check_move_validity=False).create({
                'name': _('Currency exchange rate difference'),
                'debit': aml.amount_residual < 0 and -aml.amount_residual or 0.0,
                'credit': aml.amount_residual > 0 and aml.amount_residual or 0.0,
                'account_id': aml.account_id.id,
                'move_id': move.id,
                'currency_id': aml.currency_id.id,
                'amount_currency': aml.amount_residual_currency and -aml.amount_residual_currency or 0.0,
                'partner_id': aml.partner_id.id,
            })
            #create the counterpart on exchange gain/loss account
            exchange_journal = move.company_id.currency_exchange_journal_id
            aml_model.with_context(check_move_validity=False).create({
                'name': _('Currency exchange rate difference'),
                'debit': aml.amount_residual > 0 and aml.amount_residual or 0.0,
                'credit': aml.amount_residual < 0 and -aml.amount_residual or 0.0,
                'account_id': aml.amount_residual > 0 and exchange_journal.default_debit_account_id.id or exchange_journal.default_credit_account_id.id,
                'move_id': move.id,
                'currency_id': aml.currency_id.id,
                'amount_currency': aml.amount_residual_currency and aml.amount_residual_currency or 0.0,
                'partner_id': aml.partner_id.id,
            })

            #reconcile all aml_to_fix
            partial_rec |= self.create(
                self._prepare_exchange_diff_partial_reconcile(
                        aml=aml,
                        line_to_reconcile=line_to_rec,
                        currency=aml.currency_id or False)
            )
            created_lines |= line_to_rec
        return created_lines, partial_rec

    def _get_tax_cash_basis_base_account(self, line, tax):
        ''' Get the account of lines that will contain the base amount of taxes.

        :param line: An account.move.line record
        :param tax: An account.tax record
        :return: An account record
        '''
        return tax.cash_basis_base_account_id or line.account_id

    def create_tax_cash_basis_entry(self, percentage_before_rec):
        self.ensure_one()
        move_date = self.debit_move_id.date
        newly_created_move = self.env['account.move']
        for move in (self.debit_move_id.move_id, self.credit_move_id.move_id):
            #move_date is the max of the 2 reconciled items
            if move_date < move.date:
                move_date = move.date
            for line in move.line_ids:
                if not line.tax_exigible:
                    percentage_before = percentage_before_rec[move.id]
                    percentage_after = line._get_matched_percentage()[move.id]
                    #amount is the current cash_basis amount minus the one before the reconciliation
                    amount = line.balance * percentage_after - line.balance * percentage_before
                    rounded_amt = line.company_id.currency_id.round(amount)
                    if float_is_zero(rounded_amt, precision_rounding=line.company_id.currency_id.rounding):
                        continue
                    if line.tax_line_id and line.tax_line_id.tax_exigibility == 'on_payment':
                        if not newly_created_move:
                            newly_created_move = self._create_tax_basis_move()
                        #create cash basis entry for the tax line
                        to_clear_aml = self.env['account.move.line'].with_context(check_move_validity=False).create({
                            'name': line.move_id.name,
                            'debit': abs(rounded_amt) if rounded_amt < 0 else 0.0,
                            'credit': rounded_amt if rounded_amt > 0 else 0.0,
                            'account_id': line.account_id.id,
                            'analytic_account_id': line.analytic_account_id.id,
                            'analytic_tag_ids': line.analytic_tag_ids.ids,
                            'tax_exigible': True,
                            'amount_currency': self.amount_currency and line.currency_id.round(-line.amount_currency * amount / line.balance) or 0.0,
                            'currency_id': line.currency_id.id,
                            'move_id': newly_created_move.id,
                            'partner_id': line.partner_id.id,
                            })
                        # Group by cash basis account and tax
                        self.env['account.move.line'].with_context(check_move_validity=False).create({
                            'name': line.name,
                            'debit': rounded_amt if rounded_amt > 0 else 0.0,
                            'credit': abs(rounded_amt) if rounded_amt < 0 else 0.0,
                            'account_id': line.tax_line_id.cash_basis_account_id.id,
                            'analytic_account_id': line.analytic_account_id.id,
                            'analytic_tag_ids': line.analytic_tag_ids.ids,
                            'tax_line_id': line.tax_line_id.id,
                            'tax_exigible': True,
                            'amount_currency': self.amount_currency and line.currency_id.round(line.amount_currency * amount / line.balance) or 0.0,
                            'currency_id': line.currency_id.id,
                            'move_id': newly_created_move.id,
                            'partner_id': line.partner_id.id,
                        })
                        if line.account_id.reconcile:
                            #setting the account to allow reconciliation will help to fix rounding errors
                            to_clear_aml |= line
                            to_clear_aml.reconcile()

                    if any([tax.tax_exigibility == 'on_payment' for tax in line.tax_ids]):
                        if not newly_created_move:
                            newly_created_move = self._create_tax_basis_move()
                        #create cash basis entry for the base
                        for tax in line.tax_ids.filtered(lambda t: t.tax_exigibility == 'on_payment'):
                            account_id = self._get_tax_cash_basis_base_account(line, tax)
                            self.env['account.move.line'].with_context(check_move_validity=False).create({
                                'name': line.name,
                                'debit': rounded_amt > 0 and rounded_amt or 0.0,
                                'credit': rounded_amt < 0 and abs(rounded_amt) or 0.0,
                                'account_id': account_id.id,
                                'tax_exigible': True,
                                'tax_ids': [(6, 0, [tax.id])],
                                'move_id': newly_created_move.id,
                                'currency_id': line.currency_id.id,
                                'amount_currency': self.amount_currency and line.currency_id.round(line.amount_currency * amount / line.balance) or 0.0,
                                'partner_id': line.partner_id.id,
                            })
                            self.env['account.move.line'].with_context(check_move_validity=False).create({
                                'name': line.name,
                                'credit': rounded_amt > 0 and rounded_amt or 0.0,
                                'debit': rounded_amt < 0 and abs(rounded_amt) or 0.0,
                                'account_id': account_id.id,
                                'tax_exigible': True,
                                'move_id': newly_created_move.id,
                                'currency_id': line.currency_id.id,
                                'amount_currency': self.amount_currency and line.currency_id.round(-line.amount_currency * amount / line.balance) or 0.0,
                                'partner_id': line.partner_id.id,
                            })
        if newly_created_move:
            if move_date > (self.company_id.period_lock_date or date.min) and newly_created_move.date != move_date:
                # The move date should be the maximum date between payment and invoice (in case
                # of payment in advance). However, we should make sure the move date is not
                # recorded before the period lock date as the tax statement for this period is
                # probably already sent to the estate.
                newly_created_move.write({'date': move_date})
            # post move
            newly_created_move.post()

    def _create_tax_basis_move(self):
        # Check if company_journal for cash basis is set if not, raise exception
        if not self.company_id.tax_cash_basis_journal_id:
            raise UserError(_('There is no tax cash basis journal defined '
                              'for this company: "%s" \nConfigure it in Accounting/Configuration/Settings') %
                            (self.company_id.name))
        move_vals = {
            'journal_id': self.company_id.tax_cash_basis_journal_id.id,
            'tax_cash_basis_rec_id': self.id,
            'ref': self.credit_move_id.move_id.name if self.credit_move_id.payment_id else self.debit_move_id.move_id.name,
        }
        return self.env['account.move'].create(move_vals)

    @api.multi
    def unlink(self):
        """ When removing a partial reconciliation, also unlink its full reconciliation if it exists """
        full_to_unlink = self.env['account.full.reconcile']
        for rec in self:
            if rec.full_reconcile_id:
                full_to_unlink |= rec.full_reconcile_id
        #reverse the tax basis move created at the reconciliation time
        for move in self.env['account.move'].search([('tax_cash_basis_rec_id', 'in', self._ids)]):
            if move.date > (move.company_id.period_lock_date or date.min):
                move.reverse_moves(date=move.date)
            else:
                move.reverse_moves()
        res = super(AccountPartialReconcile, self).unlink()
        if full_to_unlink:
            full_to_unlink.unlink()
        return res


class AccountFullReconcile(models.Model):
    _name = "account.full.reconcile"
    _description = "Full Reconcile"

    name = fields.Char(string='Number', required=True, copy=False, default=lambda self: self.env['ir.sequence'].next_by_code('account.reconcile'))
    partial_reconcile_ids = fields.One2many('account.partial.reconcile', 'full_reconcile_id', string='Reconciliation Parts')
    reconciled_line_ids = fields.One2many('account.move.line', 'full_reconcile_id', string='Matched Journal Items')
    exchange_move_id = fields.Many2one('account.move')

    @api.multi
    def unlink(self):
        """ When removing a full reconciliation, we need to revert the eventual journal entries we created to book the
            fluctuation of the foreign currency's exchange rate.
            We need also to reconcile together the origin currency difference line and its reversal in order to completely
            cancel the currency difference entry on the partner account (otherwise it will still appear on the aged balance
            for example).
        """
        for rec in self:
            if rec.exchange_move_id:
                # reverse the exchange rate entry after de-referencing it to avoid looping
                # (reversing will cause a nested attempt to drop the full reconciliation)
                to_reverse = rec.exchange_move_id
                rec.exchange_move_id = False
                to_reverse.reverse_moves()
        return super(AccountFullReconcile, self).unlink()

    @api.model
    def _prepare_exchange_diff_move(self, move_date, company):
        if not company.currency_exchange_journal_id:
            raise UserError(_("You should configure the 'Exchange Rate Journal' in the accounting settings, to manage automatically the booking of accounting entries related to differences between exchange rates."))
        if not company.income_currency_exchange_account_id.id:
            raise UserError(_("You should configure the 'Gain Exchange Rate Account' in the accounting settings, to manage automatically the booking of accounting entries related to differences between exchange rates."))
        if not company.expense_currency_exchange_account_id.id:
            raise UserError(_("You should configure the 'Loss Exchange Rate Account' in the accounting settings, to manage automatically the booking of accounting entries related to differences between exchange rates."))
        res = {'journal_id': company.currency_exchange_journal_id.id}
        # The move date should be the maximum date between payment and invoice
        # (in case of payment in advance). However, we should make sure the
        # move date is not recorded after the end of year closing.
        if move_date > (company.fiscalyear_lock_date or date.min):
            res['date'] = move_date
        return res<|MERGE_RESOLUTION|>--- conflicted
+++ resolved
@@ -641,11 +641,7 @@
     # TODO: put the invoice link and partner_id on the account_move
     invoice_id = fields.Many2one('account.invoice', oldname="invoice")
     partner_id = fields.Many2one('res.partner', string='Partner', ondelete='restrict')
-<<<<<<< HEAD
-    user_type_id = fields.Many2one('account.account.type', related='account_id.user_type_id', index=True, store=True, oldname="user_type", readonly=False)
-=======
     user_type_id = fields.Many2one('account.account.type', related='account_id.user_type_id', index=True, store=True, oldname="user_type", readonly=True)
->>>>>>> d4c65a7e
     tax_exigible = fields.Boolean(string='Appears in VAT report', default=True,
         help="Technical field used to mark a tax line as exigible in the vat report or not (only exigible journal items are displayed). By default all new journal items are directly exigible, but with the feature cash_basis on taxes, some will become exigible only when the payment is recorded.")
     parent_state = fields.Char(compute="_compute_parent_state", help="State of the parent account.move")
