# -*- coding: utf-8 -*-

from odoo import api, fields, models, _
from odoo.osv import expression
from odoo.tools import float_is_zero
from odoo.tools import float_compare, float_round, float_repr
from odoo.tools.misc import formatLang
from odoo.exceptions import UserError, ValidationError

import time
import math

class AccountCashboxLine(models.Model):
    """ Cash Box Details """
    _name = 'account.cashbox.line'
    _description = 'CashBox Line'
    _rec_name = 'coin_value'
    _order = 'coin_value'

    @api.one
    @api.depends('coin_value', 'number')
    def _sub_total(self):
        """ Calculates Sub total"""
        self.subtotal = self.coin_value * self.number

    coin_value = fields.Float(string='Coin/Bill Value', required=True, digits=0)
    number = fields.Integer(string='Number of Coins/Bills', help='Opening Unit Numbers')
    subtotal = fields.Float(compute='_sub_total', string='Subtotal', digits=0, readonly=True)
    cashbox_id = fields.Many2one('account.bank.statement.cashbox', string="Cashbox")


class AccountBankStmtCashWizard(models.Model):
    """
    Account Bank Statement popup that allows entering cash details.
    """
    _name = 'account.bank.statement.cashbox'
    _description = 'Account Bank Statement Cashbox Details'

    cashbox_lines_ids = fields.One2many('account.cashbox.line', 'cashbox_id', string='Cashbox Lines')

    @api.multi
    def validate(self):
        bnk_stmt_id = self.env.context.get('bank_statement_id', False) or self.env.context.get('active_id', False)
        bnk_stmt = self.env['account.bank.statement'].browse(bnk_stmt_id)
        total = 0.0
        for lines in self.cashbox_lines_ids:
            total += lines.subtotal
        if self.env.context.get('balance', False) == 'start':
            #starting balance
            bnk_stmt.write({'balance_start': total, 'cashbox_start_id': self.id})
        else:
            #closing balance
            bnk_stmt.write({'balance_end_real': total, 'cashbox_end_id': self.id})
        return {'type': 'ir.actions.act_window_close'}


class AccountBankStmtCloseCheck(models.TransientModel):
    """
    Account Bank Statement wizard that check that closing balance is correct.
    """
    _name = 'account.bank.statement.closebalance'
    _description = 'Account Bank Statement closing balance'

    @api.multi
    def validate(self):
        bnk_stmt_id = self.env.context.get('active_id', False)
        if bnk_stmt_id:
            self.env['account.bank.statement'].browse(bnk_stmt_id).button_confirm_bank()
        return {'type': 'ir.actions.act_window_close'}


class AccountBankStatement(models.Model):

    @api.one
    @api.depends('line_ids', 'balance_start', 'line_ids.amount', 'balance_end_real')
    def _end_balance(self):
        self.total_entry_encoding = sum([line.amount for line in self.line_ids])
        self.balance_end = self.balance_start + self.total_entry_encoding
        self.difference = self.balance_end_real - self.balance_end

    @api.multi
    def _is_difference_zero(self):
        for bank_stmt in self:
            bank_stmt.is_difference_zero = float_is_zero(bank_stmt.difference, precision_digits=bank_stmt.currency_id.decimal_places)

    @api.one
    @api.depends('journal_id')
    def _compute_currency(self):
        self.currency_id = self.journal_id.currency_id or self.company_id.currency_id

    @api.one
    @api.depends('line_ids.journal_entry_ids')
    def _check_lines_reconciled(self):
        self.all_lines_reconciled = all([line.journal_entry_ids.ids or line.account_id.id for line in self.line_ids])

    @api.model
    def _default_journal(self):
        journal_type = self.env.context.get('journal_type', False)
        company_id = self.env['res.company']._company_default_get('account.bank.statement').id
        if journal_type:
            journals = self.env['account.journal'].search([('type', '=', journal_type), ('company_id', '=', company_id)])
            if journals:
                return journals[0]
        return self.env['account.journal']

    @api.multi
    def _get_opening_balance(self, journal_id):
        last_bnk_stmt = self.search([('journal_id', '=', journal_id)], limit=1)
        if last_bnk_stmt:
            return last_bnk_stmt.balance_end
        return 0

    @api.multi
    def _set_opening_balance(self, journal_id):
        self.balance_start = self._get_opening_balance(journal_id)

    @api.model
    def _default_opening_balance(self):
        #Search last bank statement and set current opening balance as closing balance of previous one
        journal_id = self._context.get('default_journal_id', False) or self._context.get('journal_id', False)
        if journal_id:
            return self._get_opening_balance(journal_id)
        return 0

    _name = "account.bank.statement"
    _description = "Bank Statement"
    _order = "date desc, id desc"
    _inherit = ['mail.thread']

    name = fields.Char(string='Reference', states={'open': [('readonly', False)]}, copy=False, readonly=True)
    reference = fields.Char(string='External Reference', states={'open': [('readonly', False)]}, copy=False, readonly=True, help="Used to hold the reference of the external mean that created this statement (name of imported file, reference of online synchronization...)")
    date = fields.Date(required=True, states={'confirm': [('readonly', True)]}, index=True, copy=False, default=fields.Date.context_today)
    date_done = fields.Datetime(string="Closed On")
    balance_start = fields.Monetary(string='Starting Balance', states={'confirm': [('readonly', True)]}, default=_default_opening_balance)
    balance_end_real = fields.Monetary('Ending Balance', states={'confirm': [('readonly', True)]})
    state = fields.Selection([('open', 'New'), ('confirm', 'Validated')], string='Status', required=True, readonly=True, copy=False, default='open')
    currency_id = fields.Many2one('res.currency', compute='_compute_currency', oldname='currency', string="Currency")
    journal_id = fields.Many2one('account.journal', string='Journal', required=True, states={'confirm': [('readonly', True)]}, default=_default_journal)
    journal_type = fields.Selection(related='journal_id.type', help="Technical field used for usability purposes")
    company_id = fields.Many2one('res.company', related='journal_id.company_id', string='Company', store=True, readonly=True,
        default=lambda self: self.env['res.company']._company_default_get('account.bank.statement'))

    total_entry_encoding = fields.Monetary('Transactions Subtotal', compute='_end_balance', store=True, help="Total of transaction lines.")
    balance_end = fields.Monetary('Computed Balance', compute='_end_balance', store=True, help='Balance as calculated based on Opening Balance and transaction lines')
    difference = fields.Monetary(compute='_end_balance', store=True, help="Difference between the computed ending balance and the specified ending balance.")

    line_ids = fields.One2many('account.bank.statement.line', 'statement_id', string='Statement lines', states={'confirm': [('readonly', True)]}, copy=True)
    move_line_ids = fields.One2many('account.move.line', 'statement_id', string='Entry lines', states={'confirm': [('readonly', True)]})
    all_lines_reconciled = fields.Boolean(compute='_check_lines_reconciled')
    user_id = fields.Many2one('res.users', string='Responsible', required=False, default=lambda self: self.env.user)
    cashbox_start_id = fields.Many2one('account.bank.statement.cashbox', string="Starting Cashbox")
    cashbox_end_id = fields.Many2one('account.bank.statement.cashbox', string="Ending Cashbox")
    is_difference_zero = fields.Boolean(compute='_is_difference_zero', string='Is zero', help="Check if difference is zero.")

    @api.onchange('journal_id')
    def onchange_journal_id(self):
        self._set_opening_balance(self.journal_id.id)

    @api.multi
    def _balance_check(self):
        for stmt in self:
            if not stmt.currency_id.is_zero(stmt.difference):
                if stmt.journal_type == 'cash':
                    if stmt.difference < 0.0:
                        account = stmt.journal_id.loss_account_id
                        name = _('Loss')
                    else:
                        # statement.difference > 0.0
                        account = stmt.journal_id.profit_account_id
                        name = _('Profit')
                    if not account:
                        raise UserError(_('There is no account defined on the journal %s for %s involved in a cash difference.') % (stmt.journal_id.name, name))

                    values = {
                        'statement_id': stmt.id,
                        'account_id': account.id,
                        'amount': stmt.difference,
                        'name': _("Cash difference observed during the counting (%s)") % name,
                    }
                    self.env['account.bank.statement.line'].create(values)
                else:
                    balance_end_real = formatLang(self.env, stmt.balance_end_real, currency_obj=stmt.currency_id)
                    balance_end = formatLang(self.env, stmt.balance_end, currency_obj=stmt.currency_id)
                    raise UserError(_('The ending balance is incorrect !\nThe expected balance (%s) is different from the computed one. (%s)')
                        % (balance_end_real, balance_end))
        return True

    @api.multi
    def unlink(self):
        for statement in self:
            if statement.state != 'open':
                raise UserError(_('In order to delete a bank statement, you must first cancel it to delete related journal items.'))
            # Explicitly unlink bank statement lines so it will check that the related journal entries have been deleted first
            statement.line_ids.unlink()
        return super(AccountBankStatement, self).unlink()

    @api.multi
    def open_cashbox_id(self):
        context = dict(self.env.context or {})
        if context.get('cashbox_id'):
            context['active_id'] = self.id
            return {
                'name': _('Cash Control'),
                'view_type': 'form',
                'view_mode': 'form',
                'res_model': 'account.bank.statement.cashbox',
                'view_id': self.env.ref('account.view_account_bnk_stmt_cashbox').id,
                'type': 'ir.actions.act_window',
                'res_id': self.env.context.get('cashbox_id'),
                'context': context,
                'target': 'new'
            }

    @api.multi
    def button_cancel(self):
        for statement in self:
            if any(line.journal_entry_ids.ids for line in statement.line_ids):
                raise UserError(_('A statement cannot be canceled when its lines are reconciled.'))
        self.state = 'open'

    @api.multi
    def check_confirm_bank(self):
        if self.journal_type == 'cash' and not self.currency_id.is_zero(self.difference):
            action_rec = self.env['ir.model.data'].xmlid_to_object('account.action_view_account_bnk_stmt_check')
            if action_rec:
                action = action_rec.read([])[0]
                return action
        return self.button_confirm_bank()

    @api.multi
    def button_confirm_bank(self):
        self._balance_check()
        statements = self.filtered(lambda r: r.state == 'open')
        for statement in statements:
            moves = self.env['account.move']
            for st_line in statement.line_ids:
                if st_line.account_id and not st_line.journal_entry_ids.ids:
                    st_line.fast_counterpart_creation()
                elif not st_line.journal_entry_ids.ids:
                    raise UserError(_('All the account entries lines must be processed in order to close the statement.'))
                moves = (moves | st_line.journal_entry_ids)
            if moves:
                moves.post()
            statement.message_post(body=_('Statement %s confirmed, journal items were created.') % (statement.name,))
        statements.link_bank_to_partner()
        statements.write({'state': 'confirm', 'date_done': time.strftime("%Y-%m-%d %H:%M:%S")})

    @api.multi
    def button_journal_entries(self):
        context = dict(self._context or {})
        context['journal_id'] = self.journal_id.id
        return {
            'name': _('Journal Entries'),
            'view_type': 'form',
            'view_mode': 'tree,form',
            'res_model': 'account.move',
            'view_id': False,
            'type': 'ir.actions.act_window',
            'domain': [('id', 'in', self.mapped('move_line_ids').mapped('move_id').ids)],
            'context': context,
        }

    @api.multi
    def button_open(self):
        """ Changes statement state to Running."""
        for statement in self:
            if not statement.name:
                context = {'ir_sequence_date': statement.date}
                if statement.journal_id.sequence_id:
                    st_number = statement.journal_id.sequence_id.with_context(**context).next_by_id()
                else:
                    SequenceObj = self.env['ir.sequence']
                    st_number = SequenceObj.with_context(**context).next_by_code('account.bank.statement')
                statement.name = st_number
            statement.state = 'open'

    @api.multi
    def reconciliation_widget_preprocess(self):
        """ Get statement lines of the specified statements or all unreconciled statement lines and try to automatically reconcile them / find them a partner.
            Return ids of statement lines left to reconcile and other data for the reconciliation widget.
        """
        statements = self
        bsl_obj = self.env['account.bank.statement.line']
        # NB : The field account_id can be used at the statement line creation/import to avoid the reconciliation process on it later on,
        # this is why we filter out statements lines where account_id is set

        sql_query = """SELECT stl.id 
                        FROM account_bank_statement_line stl  
                        WHERE account_id IS NULL AND not exists (select 1 from account_move m where m.statement_line_id = stl.id)
                            AND company_id = %s
                """
        params = (self.env.user.company_id.id,)
        if statements:
            sql_query += ' AND stl.statement_id IN %s'
            params += (tuple(statements.ids),)
        sql_query += ' ORDER BY stl.id'
        self.env.cr.execute(sql_query, params)
        st_lines_left = self.env['account.bank.statement.line'].browse([line.get('id') for line in self.env.cr.dictfetchall()])

        #try to assign partner to bank_statement_line
        stl_to_assign_partner = [stl.id for stl in st_lines_left if not stl.partner_id]
        refs = list(set([st.name for st in st_lines_left if not stl.partner_id]))
        if st_lines_left and stl_to_assign_partner and refs\
           and st_lines_left[0].journal_id.default_credit_account_id\
           and st_lines_left[0].journal_id.default_debit_account_id:

            sql_query = """SELECT aml.partner_id, aml.ref, stl.id
                            FROM account_move_line aml
                                JOIN account_account acc ON acc.id = aml.account_id
                                JOIN account_bank_statement_line stl ON aml.ref = stl.name
                            WHERE (aml.company_id = %s 
                                AND aml.partner_id IS NOT NULL) 
                                AND (
                                    (aml.statement_id IS NULL AND aml.account_id IN %s) 
                                    OR 
                                    (acc.internal_type IN ('payable', 'receivable') AND aml.reconciled = false)
                                    )
                                AND aml.ref IN %s
                                """
            params = (self.env.user.company_id.id, (st_lines_left[0].journal_id.default_credit_account_id.id, st_lines_left[0].journal_id.default_debit_account_id.id), tuple(refs))
            if statements:
                sql_query += 'AND stl.id IN %s'
                params += (tuple(stl_to_assign_partner),)
            self.env.cr.execute(sql_query, params)
            results = self.env.cr.dictfetchall()
            st_line = self.env['account.bank.statement.line']
            for line in results:
                st_line.browse(line.get('id')).write({'partner_id': line.get('partner_id')})

        return {
            'st_lines_ids': st_lines_left.ids,
            'notifications': [],
            'statement_name': len(statements) == 1 and statements[0].name or False,
            'num_already_reconciled_lines': 0,
        }

    @api.multi
    def link_bank_to_partner(self):
        for statement in self:
            for st_line in statement.line_ids:
                if st_line.bank_account_id and st_line.partner_id and st_line.bank_account_id.partner_id != st_line.partner_id:
                    st_line.bank_account_id.partner_id = st_line.partner_id


class AccountBankStatementLine(models.Model):
    _name = "account.bank.statement.line"
    _description = "Bank Statement Line"
    _order = "statement_id desc, sequence, id desc"
    _inherit = ['ir.needaction_mixin']

    name = fields.Char(string='Label', required=True)
    date = fields.Date(required=True, default=lambda self: self._context.get('date', fields.Date.context_today(self)))
    amount = fields.Monetary(digits=0, currency_field='journal_currency_id')
    journal_currency_id = fields.Many2one('res.currency', related='statement_id.currency_id',
        help='Utility field to express amount currency', readonly=True)
    partner_id = fields.Many2one('res.partner', string='Partner')
    bank_account_id = fields.Many2one('res.partner.bank', string='Bank Account')
    account_id = fields.Many2one('account.account', string='Counterpart Account', domain=[('deprecated', '=', False)],
        help="This technical field can be used at the statement line creation/import time in order to avoid the reconciliation"
             " process on it later on. The statement line will simply create a counterpart on this account")
    statement_id = fields.Many2one('account.bank.statement', string='Statement', index=True, required=True, ondelete='cascade')
    journal_id = fields.Many2one('account.journal', related='statement_id.journal_id', string='Journal', store=True, readonly=True)
    partner_name = fields.Char(help="This field is used to record the third party name when importing bank statement in electronic format,"
             " when the partner doesn't exist yet in the database (or cannot be found).")
    ref = fields.Char(string='Reference')
    note = fields.Text(string='Notes')
    sequence = fields.Integer(index=True, help="Gives the sequence order when displaying a list of bank statement lines.", default=1)
    company_id = fields.Many2one('res.company', related='statement_id.company_id', string='Company', store=True, readonly=True)
    journal_entry_ids = fields.One2many('account.move', 'statement_line_id', 'Journal Entries', copy=False, readonly=True)
    amount_currency = fields.Monetary(help="The amount expressed in an optional other currency if it is a multi-currency entry.")
    currency_id = fields.Many2one('res.currency', string='Currency', help="The optional other currency if it is a multi-currency entry.")
    state = fields.Selection(related='statement_id.state' , string='Status', readonly=True)
    move_name = fields.Char(string='Journal Entry Name', readonly=True,
        default=False, copy=False,
        help="Technical field holding the number given to the journal entry, automatically set when the statement line is reconciled then stored to set the same number again if the line is cancelled, set to draft and re-processed again.")

    @api.one
    @api.constrains('amount')
    def _check_amount(self):
        # This constraint could possibly underline flaws in bank statement import (eg. inability to
        # support hacks such as using dummy transactions to give additional informations)
        if self.amount == 0:
            raise ValidationError(_('A transaction can\'t have a 0 amount.'))

    @api.one
    @api.constrains('amount', 'amount_currency')
    def _check_amount_currency(self):
        if self.amount_currency != 0 and self.amount == 0:
            raise ValidationError(_('If "Amount Currency" is specified, then "Amount" must be as well.'))

    @api.model
    def create(self, vals):
        line = super(AccountBankStatementLine, self).create(vals)
        # The most awesome fix you will ever see is below.
        # Explanation: during a 'create', the 'convert_to_cache' method is not called. Moreover, at
        # that point 'journal_currency_id' is not yet known since it is a related field. It means
        # that the 'amount' field will not be properly rounded. The line below triggers a write on
        # the 'amount' field, which will trigger the 'convert_to_cache' method, and ultimately round
        # the field correctly.
        # This is obviously an awful workaround, but at the time of writing, the ORM does not
        # provide a clean mechanism to fix the issue.
        line.amount = line.amount
        return line

    @api.multi
    def unlink(self):
        for line in self:
            if line.journal_entry_ids.ids:
                raise UserError(_('In order to delete a bank statement line, you must first cancel it to delete related journal items.'))
        return super(AccountBankStatementLine, self).unlink()

    @api.model
    def _needaction_domain_get(self):
        return [('journal_entry_ids', '=', False), ('account_id', '=', False)]

    @api.multi
    def button_cancel_reconciliation(self):
        moves_to_cancel = self.env['account.move']
        payment_to_unreconcile = self.env['account.payment']
        payment_to_cancel = self.env['account.payment']
        for st_line in self:
            moves_to_unbind = st_line.journal_entry_ids
            for move in st_line.journal_entry_ids:
                for line in move.line_ids:
                    payment_to_unreconcile |= line.payment_id
                    if st_line.move_name and line.payment_id.payment_reference == st_line.move_name:
                        #there can be several moves linked to a statement line but maximum one created by the line itself
                        moves_to_cancel |= move
                        payment_to_cancel |= line.payment_id

            moves_to_unbind = moves_to_unbind - moves_to_cancel

            if moves_to_unbind:
                moves_to_unbind.write({'statement_line_id': False})
                for move in moves_to_unbind:
                    move.line_ids.filtered(lambda x: x.statement_id == st_line.statement_id).write({'statement_id': False})

        payment_to_unreconcile = payment_to_unreconcile - payment_to_cancel
        if payment_to_unreconcile:
            payment_to_unreconcile.unreconcile()

        if moves_to_cancel:
            for move in moves_to_cancel:
                move.line_ids.remove_move_reconcile()
            moves_to_cancel.button_cancel()
            moves_to_cancel.unlink()
        if payment_to_cancel:
            payment_to_cancel.unlink()

    ####################################################
    # Reconciliation interface methods
    ####################################################
    @api.multi
    def reconciliation_widget_auto_reconcile(self, num_already_reconciled_lines):
        automatic_reconciliation_entries = self.env['account.bank.statement.line']
        unreconciled = self.env['account.bank.statement.line']
        for stl in self:
            res = stl.auto_reconcile()
            if res:
                automatic_reconciliation_entries += stl
            else:
                unreconciled += stl

        # Collect various informations for the reconciliation widget
        notifications = []
        num_auto_reconciled = len(automatic_reconciliation_entries)
        if num_auto_reconciled > 0:
            auto_reconciled_message = num_auto_reconciled > 1 \
                and _("%d transactions were automatically reconciled.") % num_auto_reconciled \
                or _("1 transaction was automatically reconciled.")
            notifications += [{
                'type': 'info',
                'message': auto_reconciled_message,
                'details': {
                    'name': _("Automatically reconciled items"),
                    'model': 'account.move',
                    'ids': automatic_reconciliation_entries.mapped('journal_entry_ids').ids
                }
            }]
        return {
            'st_lines_ids': unreconciled.ids,
            'notifications': notifications,
            'statement_name': False,
            'num_already_reconciled_lines': num_auto_reconciled + num_already_reconciled_lines,
        }

    @api.multi
    def get_data_for_reconciliation_widget(self, excluded_ids=None):
        """ Returns the data required to display a reconciliation widget, for each statement line in self """
        excluded_ids = excluded_ids or []
        ret = []

        for st_line in self:
            aml_recs = st_line.get_reconciliation_proposition(excluded_ids=excluded_ids)
            target_currency = st_line.currency_id or st_line.journal_id.currency_id or st_line.journal_id.company_id.currency_id
            rp = aml_recs.prepare_move_lines_for_reconciliation_widget(target_currency=target_currency, target_date=st_line.date)
            excluded_ids += [move_line['id'] for move_line in rp]
            ret.append({
                'st_line': st_line.get_statement_line_for_reconciliation_widget(),
                'reconciliation_proposition': rp
            })

        return ret

    def get_statement_line_for_reconciliation_widget(self):
        """ Returns the data required by the bank statement reconciliation widget to display a statement line """
        statement_currency = self.journal_id.currency_id or self.journal_id.company_id.currency_id
        if self.amount_currency and self.currency_id:
            amount = self.amount_currency
            amount_currency = self.amount
            amount_currency_str = amount_currency > 0 and amount_currency or -amount_currency
            amount_currency_str = formatLang(self.env, amount_currency_str, currency_obj=statement_currency)
        else:
            amount = self.amount
            amount_currency_str = ""
        amount_str = formatLang(self.env, abs(amount), currency_obj=self.currency_id or statement_currency)

        data = {
            'id': self.id,
            'ref': self.ref,
            'note': self.note or "",
            'name': self.name,
            'date': self.date,
            'amount': amount,
            'amount_str': amount_str,  # Amount in the statement line currency
            'currency_id': self.currency_id.id or statement_currency.id,
            'partner_id': self.partner_id.id,
            'journal_id': self.journal_id.id,
            'statement_id': self.statement_id.id,
            'account_code': self.journal_id.default_debit_account_id.code,
            'account_name': self.journal_id.default_debit_account_id.name,
            'partner_name': self.partner_id.name,
            'communication_partner_name': self.partner_name,
            'amount_currency_str': amount_currency_str,  # Amount in the statement currency
            'has_no_partner': not self.partner_id.id,
        }
        if self.partner_id:
            if amount > 0:
                data['open_balance_account_id'] = self.partner_id.property_account_receivable_id.id
            else:
                data['open_balance_account_id'] = self.partner_id.property_account_payable_id.id

        return data

    @api.multi
    def get_move_lines_for_reconciliation_widget(self, excluded_ids=None, str=False, offset=0, limit=None):
        """ Returns move lines for the bank statement reconciliation widget, formatted as a list of dicts
        """
        aml_recs = self.get_move_lines_for_reconciliation(excluded_ids=excluded_ids, str=str, offset=offset, limit=limit)
        target_currency = self.currency_id or self.journal_id.currency_id or self.journal_id.company_id.currency_id
        return aml_recs.prepare_move_lines_for_reconciliation_widget(target_currency=target_currency, target_date=self.date)

    ####################################################
    # Reconciliation methods
    ####################################################

    def get_move_lines_for_reconciliation(self, excluded_ids=None, str=False, offset=0, limit=None, additional_domain=None, overlook_partner=False):
        """ Return account.move.line records which can be used for bank statement reconciliation.

            :param excluded_ids:
            :param str:
            :param offset:
            :param limit:
            :param additional_domain:
            :param overlook_partner:
        """
        # Blue lines = payment on bank account not assigned to a statement yet
        reconciliation_aml_accounts = [self.journal_id.default_credit_account_id.id, self.journal_id.default_debit_account_id.id]
        domain_reconciliation = ['&', '&', ('statement_id', '=', False), ('account_id', 'in', reconciliation_aml_accounts), ('payment_id','<>', False)]

        # Black lines = unreconciled & (not linked to a payment or open balance created by statement
        domain_matching = [('reconciled', '=', False)]
        if self.partner_id.id or overlook_partner:
            domain_matching = expression.AND([domain_matching, [('account_id.internal_type', 'in', ['payable', 'receivable'])]])
        else:
            # TODO : find out what use case this permits (match a check payment, registered on a journal whose account type is other instead of liquidity)
            domain_matching = expression.AND([domain_matching, [('account_id.reconcile', '=', True)]])

        # Let's add what applies to both
        domain = expression.OR([domain_reconciliation, domain_matching])
        if self.partner_id.id and not overlook_partner:
            domain = expression.AND([domain, [('partner_id', '=', self.partner_id.id)]])

        # Domain factorized for all reconciliation use cases
        ctx = dict(self._context or {})
        ctx['bank_statement_line'] = self
        generic_domain = self.env['account.move.line'].with_context(ctx).domain_move_lines_for_reconciliation(excluded_ids=excluded_ids, str=str)
        domain = expression.AND([domain, generic_domain])

        # Domain from caller
        if additional_domain is None:
            additional_domain = []
        else:
            additional_domain = expression.normalize_domain(additional_domain)
        domain = expression.AND([domain, additional_domain])

        return self.env['account.move.line'].search(domain, offset=offset, limit=limit, order="date_maturity asc, id asc")

    def _get_common_sql_query(self, overlook_partner = False, excluded_ids = None, split = False):
        acc_type = "acc.internal_type IN ('payable', 'receivable')" if (self.partner_id or overlook_partner) else "acc.reconcile = true"
        select_clause = "SELECT aml.id "
        from_clause = "FROM account_move_line aml JOIN account_account acc ON acc.id = aml.account_id "
        account_clause = ''
        if self.journal_id.default_credit_account_id and self.journal_id.default_debit_account_id:
            account_clause = "(aml.statement_id IS NULL AND aml.account_id IN %(account_payable_receivable)s AND aml.payment_id IS NOT NULL) OR"
        where_clause = """WHERE aml.company_id = %(company_id)s
                          AND (
                                    """ + account_clause + """
                                    ("""+acc_type+""" AND aml.reconciled = false)
                          )"""
        where_clause = where_clause + ' AND aml.partner_id = %(partner_id)s' if self.partner_id else where_clause
        where_clause = where_clause + ' AND aml.id NOT IN %(excluded_ids)s' if excluded_ids else where_clause
        if split:
            return select_clause, from_clause, where_clause
        return select_clause + from_clause + where_clause

    def get_reconciliation_proposition(self, excluded_ids=None):
        """ Returns move lines that constitute the best guess to reconcile a statement line
            Note: it only looks for move lines in the same currency as the statement line.
        """
        self.ensure_one()
        if not excluded_ids:
            excluded_ids = []
        amount = self.amount_currency or self.amount
        company_currency = self.journal_id.company_id.currency_id
        st_line_currency = self.currency_id or self.journal_id.currency_id
        currency = (st_line_currency and st_line_currency != company_currency) and st_line_currency.id or False
        precision = st_line_currency and st_line_currency.decimal_places or company_currency.decimal_places
        params = {'company_id': self.env.user.company_id.id,
                    'account_payable_receivable': (self.journal_id.default_credit_account_id.id, self.journal_id.default_debit_account_id.id),
                    'amount': float_repr(float_round(amount, precision_digits=precision), precision_digits=precision),
                    'partner_id': self.partner_id.id,
                    'excluded_ids': tuple(excluded_ids),
                    'ref': self.name,
                    }
        # Look for structured communication match
        if self.name:
            add_to_select = ", CASE WHEN aml.ref = %(ref)s THEN 1 ELSE 2 END as temp_field_order "
            add_to_from = " JOIN account_move m ON m.id = aml.move_id "
            select_clause, from_clause, where_clause = self._get_common_sql_query(overlook_partner=True, excluded_ids=excluded_ids, split=True)
            sql_query = select_clause + add_to_select + from_clause + add_to_from + where_clause
            sql_query += " AND (aml.ref= %(ref)s or m.name = %(ref)s) \
                    ORDER BY temp_field_order, date_maturity asc, aml.id asc"
            self.env.cr.execute(sql_query, params)
            results = self.env.cr.fetchone()
            if results:
                return self.env['account.move.line'].browse(results[0])

        # Look for a single move line with the same amount
        field = currency and 'amount_residual_currency' or 'amount_residual'
        liquidity_field = currency and 'amount_currency' or amount > 0 and 'debit' or 'credit'
        liquidity_amt_clause = currency and '%(amount)s::numeric' or 'abs(%(amount)s::numeric)'
        sql_query = self._get_common_sql_query(excluded_ids=excluded_ids) + \
                " AND ("+field+" = %(amount)s::numeric OR (acc.internal_type = 'liquidity' AND "+liquidity_field+" = " + liquidity_amt_clause + ")) \
                ORDER BY date_maturity asc, aml.id asc LIMIT 1"
        self.env.cr.execute(sql_query, params)
        results = self.env.cr.fetchone()
        if results:
            return self.env['account.move.line'].browse(results[0])

        return self.env['account.move.line']

    def _get_move_lines_for_auto_reconcile(self):
        """ Returns the move lines that the method auto_reconcile can use to try to reconcile the statement line """
        pass

    @api.multi
    def auto_reconcile(self):
        """ Try to automatically reconcile the statement.line ; return the counterpart journal entry/ies if the automatic reconciliation succeeded, False otherwise.
            TODO : this method could be greatly improved and made extensible
        """
        self.ensure_one()
        match_recs = self.env['account.move.line']

        amount = self.amount_currency or self.amount
        company_currency = self.journal_id.company_id.currency_id
        st_line_currency = self.currency_id or self.journal_id.currency_id
        currency = (st_line_currency and st_line_currency != company_currency) and st_line_currency.id or False
        precision = st_line_currency and st_line_currency.decimal_places or company_currency.decimal_places
        params = {'company_id': self.env.user.company_id.id,
                    'account_payable_receivable': (self.journal_id.default_credit_account_id.id, self.journal_id.default_debit_account_id.id),
                    'amount': float_round(amount, precision_digits=precision),
                    'partner_id': self.partner_id.id,
                    'ref': self.name,
                    }
        field = currency and 'amount_residual_currency' or 'amount_residual'
        liquidity_field = currency and 'amount_currency' or amount > 0 and 'debit' or 'credit'
        # Look for structured communication match
        if self.name:
            sql_query = self._get_common_sql_query() + \
                " AND aml.ref = %(ref)s AND ("+field+" = %(amount)s OR (acc.internal_type = 'liquidity' AND "+liquidity_field+" = %(amount)s)) \
                ORDER BY date_maturity asc, aml.id asc"
            self.env.cr.execute(sql_query, params)
            match_recs = self.env.cr.dictfetchall()
            if len(match_recs) > 1:
                return False

        # Look for a single move line with the same partner, the same amount
        if not match_recs:
            if self.partner_id:
                sql_query = self._get_common_sql_query() + \
                " AND ("+field+" = %(amount)s OR (acc.internal_type = 'liquidity' AND "+liquidity_field+" = %(amount)s)) \
                ORDER BY date_maturity asc, aml.id asc"
                self.env.cr.execute(sql_query, params)
                match_recs = self.env.cr.dictfetchall()
                if len(match_recs) > 1:
                    return False

        if not match_recs:
            return False

        match_recs = self.env['account.move.line'].browse([aml.get('id') for aml in match_recs])
        # Now reconcile
        counterpart_aml_dicts = []
        payment_aml_rec = self.env['account.move.line']
        for aml in match_recs:
            if aml.account_id.internal_type == 'liquidity':
                payment_aml_rec = (payment_aml_rec | aml)
            else:
                amount = aml.currency_id and aml.amount_residual_currency or aml.amount_residual
                counterpart_aml_dicts.append({
                    'name': aml.name if aml.name != '/' else aml.move_id.name,
                    'debit': amount < 0 and -amount or 0,
                    'credit': amount > 0 and amount or 0,
                    'move_line': aml
                })

        try:
            with self._cr.savepoint():
                counterpart = self.process_reconciliation(counterpart_aml_dicts=counterpart_aml_dicts, payment_aml_rec=payment_aml_rec)
            return counterpart
        except UserError:
            # A configuration / business logic error that makes it impossible to auto-reconcile should not be raised
            # since automatic reconciliation is just an amenity and the user will get the same exception when manually
            # reconciling. Other types of exception are (hopefully) programmation errors and should cause a stacktrace.
            self.invalidate_cache()
            self.env['account.move'].invalidate_cache()
            self.env['account.move.line'].invalidate_cache()
            return False

    def _prepare_reconciliation_move(self, move_ref):
        """ Prepare the dict of values to create the move from a statement line. This method may be overridden to adapt domain logic
            through model inheritance (make sure to call super() to establish a clean extension chain).

           :param char move_ref: will be used as the reference of the generated account move
           :return: dict of value to create() the account.move
        """
        ref = move_ref or ''
        if self.ref:
            ref = move_ref + ' - ' + self.ref if move_ref else self.ref
        data = {
            'statement_line_id': self.id,
            'journal_id': self.statement_id.journal_id.id,
            'date': self.date,
            'ref': ref,
        }
        if self.move_name:
            data.update(name=self.move_name)
        return data

    def _prepare_reconciliation_move_line(self, move, amount):
        """ Prepare the dict of values to balance the move.

            :param recordset move: the account.move to link the move line
            :param float amount: the amount of transaction that wasn't already reconciled
        """
        company_currency = self.journal_id.company_id.currency_id
        statement_currency = self.journal_id.currency_id or company_currency
        st_line_currency = self.currency_id or statement_currency
        amount_currency = False
        st_line_currency_rate = self.currency_id and (self.amount_currency / self.amount) or False
        # We have several use case here to compure the currency and amount currency of counterpart line to balance the move:
        if st_line_currency != company_currency and st_line_currency == statement_currency:
            # company in currency A, statement in currency B and transaction in currency B
            # counterpart line must have currency B and correct amount is inverse of already existing lines
            amount_currency = -sum([x.amount_currency for x in move.line_ids])
        elif st_line_currency != company_currency and statement_currency == company_currency:
            # company in currency A, statement in currency A and transaction in currency B
            # counterpart line must have currency B and correct amount is inverse of already existing lines
            amount_currency = -sum([x.amount_currency for x in move.line_ids])
        elif st_line_currency != company_currency and st_line_currency != statement_currency:
            # company in currency A, statement in currency B and transaction in currency C
            # counterpart line must have currency B and use rate between B and C to compute correct amount
            amount_currency = -sum([x.amount_currency for x in move.line_ids])/st_line_currency_rate
        elif st_line_currency == company_currency and statement_currency != company_currency:
            # company in currency A, statement in currency B and transaction in currency A
            # counterpart line must have currency B and amount is computed using the rate between A and B
            amount_currency = amount/st_line_currency_rate
        
        # last case is company in currency A, statement in currency A and transaction in currency A
        # and in this case counterpart line does not need any second currency nor amount_currency

        return {
            'name': self.name,
            'move_id': move.id,
            'partner_id': self.partner_id and self.partner_id.id or False,
            'account_id': amount >= 0 \
                and self.statement_id.journal_id.default_credit_account_id.id \
                or self.statement_id.journal_id.default_debit_account_id.id,
            'credit': amount < 0 and -amount or 0.0,
            'debit': amount > 0 and amount or 0.0,
            'statement_id': self.statement_id.id,
            'currency_id': statement_currency != company_currency and statement_currency.id or (st_line_currency != company_currency and st_line_currency.id or False),
            'amount_currency': amount_currency,
        }

    @api.multi
    def process_reconciliations(self, data):
        """ Handles data sent from the bank statement reconciliation widget (and can otherwise serve as an old-API bridge)

            :param list of dicts data: must contains the keys 'counterpart_aml_dicts', 'payment_aml_ids' and 'new_aml_dicts',
                whose value is the same as described in process_reconciliation except that ids are used instead of recordsets.
        """
        AccountMoveLine = self.env['account.move.line']
        for st_line, datum in zip(self, data):
            payment_aml_rec = AccountMoveLine.browse(datum.get('payment_aml_ids', []))
            for aml_dict in datum.get('counterpart_aml_dicts', []):
                aml_dict['move_line'] = AccountMoveLine.browse(aml_dict['counterpart_aml_id'])
                del aml_dict['counterpart_aml_id']
            st_line.process_reconciliation(datum.get('counterpart_aml_dicts', []), payment_aml_rec, datum.get('new_aml_dicts', []))

    def fast_counterpart_creation(self):
        for st_line in self:
            # Technical functionality to automatically reconcile by creating a new move line
            vals = {
                'name': st_line.name,
                'debit': st_line.amount < 0 and -st_line.amount or 0.0,
                'credit': st_line.amount > 0 and st_line.amount or 0.0,
                'account_id': st_line.account_id.id,
            }
            st_line.process_reconciliation(new_aml_dicts=[vals])

    def _get_communication(self, payment_method_id):
        return self.name or ''

    def process_reconciliation(self, counterpart_aml_dicts=None, payment_aml_rec=None, new_aml_dicts=None):
        """ Match statement lines with existing payments (eg. checks) and/or payables/receivables (eg. invoices and refunds) and/or new move lines (eg. write-offs).
            If any new journal item needs to be created (via new_aml_dicts or counterpart_aml_dicts), a new journal entry will be created and will contain those
            items, as well as a journal item for the bank statement line.
            Finally, mark the statement line as reconciled by putting the matched moves ids in the column journal_entry_ids.

            :param self: browse collection of records that are supposed to have no accounting entries already linked.
            :param (list of dicts) counterpart_aml_dicts: move lines to create to reconcile with existing payables/receivables.
                The expected keys are :
                - 'name'
                - 'debit'
                - 'credit'
                - 'move_line'
                    # The move line to reconcile (partially if specified debit/credit is lower than move line's credit/debit)

            :param (list of recordsets) payment_aml_rec: recordset move lines representing existing payments (which are already fully reconciled)

            :param (list of dicts) new_aml_dicts: move lines to create. The expected keys are :
                - 'name'
                - 'debit'
                - 'credit'
                - 'account_id'
                - (optional) 'tax_ids'
                - (optional) Other account.move.line fields like analytic_account_id or analytics_id

            :returns: The journal entries with which the transaction was matched. If there was at least an entry in counterpart_aml_dicts or new_aml_dicts, this list contains
                the move created by the reconciliation, containing entries for the statement.line (1), the counterpart move lines (0..*) and the new move lines (0..*).
        """
        counterpart_aml_dicts = counterpart_aml_dicts or []
        payment_aml_rec = payment_aml_rec or self.env['account.move.line']
        new_aml_dicts = new_aml_dicts or []

        aml_obj = self.env['account.move.line']

        company_currency = self.journal_id.company_id.currency_id
        statement_currency = self.journal_id.currency_id or company_currency
        st_line_currency = self.currency_id or statement_currency

        counterpart_moves = self.env['account.move']

        # Check and prepare received data
        if any(rec.statement_id for rec in payment_aml_rec):
            raise UserError(_('A selected move line was already reconciled.'))
        for aml_dict in counterpart_aml_dicts:
            if aml_dict['move_line'].reconciled:
                raise UserError(_('A selected move line was already reconciled.'))
            if isinstance(aml_dict['move_line'], (int, long)):
                aml_dict['move_line'] = aml_obj.browse(aml_dict['move_line'])
        for aml_dict in (counterpart_aml_dicts + new_aml_dicts):
            if aml_dict.get('tax_ids') and aml_dict['tax_ids'] and isinstance(aml_dict['tax_ids'][0], (int, long)):
                # Transform the value in the format required for One2many and Many2many fields
                aml_dict['tax_ids'] = map(lambda id: (4, id, None), aml_dict['tax_ids'])
        if any(line.journal_entry_ids for line in self):
            raise UserError(_('A selected statement line was already reconciled with an account move.'))

        # Fully reconciled moves are just linked to the bank statement
        total = self.amount
        for aml_rec in payment_aml_rec:
<<<<<<< HEAD
            total -= aml_rec.debit-aml_rec.credit
            aml_rec.write({'statement_id': self.statement_id.id})
=======
            aml_rec.with_context(check_move_validity=False).write({'statement_id': self.statement_id.id})
>>>>>>> bab597bb
            aml_rec.move_id.write({'statement_line_id': self.id})
            counterpart_moves = (counterpart_moves | aml_rec.move_id)

        # Create move line(s). Either matching an existing journal entry (eg. invoice), in which
        # case we reconcile the existing and the new move lines together, or being a write-off.
        if counterpart_aml_dicts or new_aml_dicts:
            st_line_currency = self.currency_id or statement_currency
            st_line_currency_rate = self.currency_id and (self.amount_currency / self.amount) or False

            # Create the move
            self.sequence = self.statement_id.line_ids.ids.index(self.id) + 1
            move_vals = self._prepare_reconciliation_move(self.statement_id.name)
            move = self.env['account.move'].create(move_vals)
            counterpart_moves = (counterpart_moves | move)

            # Create The payment
            payment = self.env['account.payment']
            if abs(total)>0.00001:
                partner_id = self.partner_id and self.partner_id.id or False
                partner_type = False
                if partner_id:
                    if total < 0:
                        partner_type = 'supplier'
                    else:
                        partner_type = 'customer'

                payment_methods = (total>0) and self.journal_id.inbound_payment_method_ids or self.journal_id.outbound_payment_method_ids
                currency = self.journal_id.currency_id or self.company_id.currency_id
                payment = self.env['account.payment'].create({
                    'payment_method_id': payment_methods and payment_methods[0].id or False,
                    'payment_type': total >0 and 'inbound' or 'outbound',
                    'partner_id': self.partner_id and self.partner_id.id or False,
                    'partner_type': partner_type,
                    'journal_id': self.statement_id.journal_id.id,
                    'payment_date': self.date,
                    'state': 'reconciled',
                    'currency_id': currency.id,
                    'amount': abs(total),
                    'communication': self._get_communication(payment_methods[0] if payment_methods else False),
                    'name': self.statement_id.name,
                })

            # Complete dicts to create both counterpart move lines and write-offs
            to_create = (counterpart_aml_dicts + new_aml_dicts)
            ctx = dict(self._context, date=self.date)
            for aml_dict in to_create:
                aml_dict['move_id'] = move.id
                aml_dict['partner_id'] = self.partner_id.id
                aml_dict['statement_id'] = self.statement_id.id
                if st_line_currency.id != company_currency.id:
                    aml_dict['amount_currency'] = aml_dict['debit'] - aml_dict['credit']
                    aml_dict['currency_id'] = st_line_currency.id
                    if self.currency_id and statement_currency.id == company_currency.id and st_line_currency_rate:
                        # Statement is in company currency but the transaction is in foreign currency
                        aml_dict['debit'] = company_currency.round(aml_dict['debit'] / st_line_currency_rate)
                        aml_dict['credit'] = company_currency.round(aml_dict['credit'] / st_line_currency_rate)
                    elif self.currency_id and st_line_currency_rate:
                        # Statement is in foreign currency and the transaction is in another one
                        aml_dict['debit'] = statement_currency.with_context(ctx).compute(aml_dict['debit'] / st_line_currency_rate, company_currency)
                        aml_dict['credit'] = statement_currency.with_context(ctx).compute(aml_dict['credit'] / st_line_currency_rate, company_currency)
                    else:
                        # Statement is in foreign currency and no extra currency is given for the transaction
                        aml_dict['debit'] = st_line_currency.with_context(ctx).compute(aml_dict['debit'], company_currency)
                        aml_dict['credit'] = st_line_currency.with_context(ctx).compute(aml_dict['credit'], company_currency)
                elif statement_currency.id != company_currency.id:
                    # Statement is in foreign currency but the transaction is in company currency
                    prorata_factor = (aml_dict['debit'] - aml_dict['credit']) / self.amount_currency
                    aml_dict['amount_currency'] = prorata_factor * self.amount
                    aml_dict['currency_id'] = statement_currency.id

            # Create write-offs
            # When we register a payment on an invoice, the write-off line contains the amount
            # currency if all related invoices have the same currency. We apply the same logic in
            # the manual reconciliation.
            counterpart_aml = self.env['account.move.line']
            for aml_dict in counterpart_aml_dicts:
                counterpart_aml |= aml_dict.get('move_line', self.env['account.move.line'])
            new_aml_currency = False
            if counterpart_aml\
                    and len(counterpart_aml.mapped('currency_id')) == 1\
                    and counterpart_aml[0].currency_id\
                    and counterpart_aml[0].currency_id != company_currency:
                new_aml_currency = counterpart_aml[0].currency_id
            for aml_dict in new_aml_dicts:
                aml_dict['payment_id'] = payment and payment.id or False
                if new_aml_currency and not aml_dict.get('currency_id'):
                    aml_dict['currency_id'] = new_aml_currency.id
                    aml_dict['amount_currency'] = company_currency.with_context(ctx).compute(aml_dict['debit'] - aml_dict['credit'], new_aml_currency)
                aml_obj.with_context(check_move_validity=False, apply_taxes=True).create(aml_dict)

            # Create counterpart move lines and reconcile them
            for aml_dict in counterpart_aml_dicts:
                if aml_dict['move_line'].partner_id.id:
                    aml_dict['partner_id'] = aml_dict['move_line'].partner_id.id
                aml_dict['account_id'] = aml_dict['move_line'].account_id.id
                aml_dict['payment_id'] = payment and payment.id or False

                counterpart_move_line = aml_dict.pop('move_line')
                if counterpart_move_line.currency_id and counterpart_move_line.currency_id != company_currency and not aml_dict.get('currency_id'):
                    aml_dict['currency_id'] = counterpart_move_line.currency_id.id
                    aml_dict['amount_currency'] = company_currency.with_context(ctx).compute(aml_dict['debit'] - aml_dict['credit'], counterpart_move_line.currency_id)
                new_aml = aml_obj.with_context(check_move_validity=False).create(aml_dict)

                (new_aml | counterpart_move_line).reconcile()

            # Balance the move
            st_line_amount = -sum([x.balance for x in move.line_ids])
            aml_dict = self._prepare_reconciliation_move_line(move, st_line_amount)
            aml_dict['payment_id'] = payment and payment.id or False
            aml_obj.with_context(check_move_validity=False).create(aml_dict)

            move.post()
            #record the move name on the statement line to be able to retrieve it in case of unreconciliation
            self.write({'move_name': move.name})
            payment.write({'payment_reference': move.name})
        elif self.move_name:
            raise UserError(_('Operation not allowed. Since your statement line already received a number, you cannot reconcile it entirely with existing journal entries otherwise it would make a gap in the numbering. You should book an entry and make a regular revert of it in case you want to cancel it.'))
        counterpart_moves.assert_balanced()
        return counterpart_moves<|MERGE_RESOLUTION|>--- conflicted
+++ resolved
@@ -891,12 +891,8 @@
         # Fully reconciled moves are just linked to the bank statement
         total = self.amount
         for aml_rec in payment_aml_rec:
-<<<<<<< HEAD
             total -= aml_rec.debit-aml_rec.credit
-            aml_rec.write({'statement_id': self.statement_id.id})
-=======
             aml_rec.with_context(check_move_validity=False).write({'statement_id': self.statement_id.id})
->>>>>>> bab597bb
             aml_rec.move_id.write({'statement_line_id': self.id})
             counterpart_moves = (counterpart_moves | aml_rec.move_id)
 
