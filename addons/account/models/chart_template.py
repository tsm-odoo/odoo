--- conflicted
+++ resolved
@@ -908,16 +908,6 @@
         # Install all the templates objects and generate the real objects
         acc_template_ref, taxes_ref = self.chart_template_id._install_template(company, code_digits=self.code_digits, transfer_account_id=self.transfer_account_id)
 
-<<<<<<< HEAD
-=======
-        # write values of default taxes for product as super user and write in the config
-        IrDefault = self.env['ir.default']
-        if self.sale_tax_id and taxes_ref:
-            IrDefault.sudo().set('product.template', "taxes_id", [taxes_ref[self.sale_tax_id.id]], company_id=company.id)
-        if self.purchase_tax_id and taxes_ref:
-            IrDefault.sudo().set('product.template', "supplier_taxes_id", [taxes_ref[self.purchase_tax_id.id]], company_id=company.id)
-
->>>>>>> c201cf2b
         # Create Bank journals
         self._create_bank_journals_from_o2m(company, acc_template_ref)
 
