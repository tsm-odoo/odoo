odoo.define('account.ReconciliationModel', function (require) {
"use strict";

var BasicModel = require('web.BasicModel');
var field_utils = require('web.field_utils');
var utils = require('web.utils');
var session = require('web.session');
var CrashManager = require('web.CrashManager');
var core = require('web.core');
var _t = core._t;


/**
 * Model use to fetch, format and update 'account.reconciliation.widget',
 * datas allowing reconciliation
 *
 * The statement internal structure::
 *
 *  {
 *      valuenow: integer
 *      valuenow: valuemax
 *      [bank_statement_id]: {
 *          id: integer
 *          display_name: string
 *      }
 *      reconcileModels: [object]
 *      accounts: {id: code}
 *  }
 *
 * The internal structure of each line is::
 *
 *   {
 *      balance: {
 *          type: number - show/hide action button
 *          amount: number - real amount
 *          amount_str: string - formated amount
 *          account_code: string
 *      },
 *      st_line: {
 *          partner_id: integer
 *          partner_name: string
 *      }
 *      mode: string ('inactive', 'match', 'create')
 *      reconciliation_proposition: {
 *          id: number|string
 *          partial_reconcile: boolean
 *          invalid: boolean - through the invalid line (without account, label...)
 *          is_tax: boolean
 *          account_code: string
 *          date: string
 *          date_maturity: string
 *          label: string
 *          amount: number - real amount
 *          amount_str: string - formated amount
 *          [already_paid]: boolean
 *          [partner_id]: integer
 *          [partner_name]: string
 *          [account_code]: string
 *          [journal_id]: {
 *              id: integer
 *              display_name: string
 *          }
 *          [ref]: string
 *          [is_partially_reconciled]: boolean
 *          [amount_currency_str]: string|false (amount in record currency)
 *      }
 *      mv_lines: object - idem than reconciliation_proposition
 *      offset: integer
 *      limitMoveLines: integer
 *      filter: string
 *      [createForm]: {
 *          account_id: {
 *              id: integer
 *              display_name: string
 *          }
 *          tax_id: {
 *              id: integer
 *              display_name: string
 *          }
 *          analytic_account_id: {
 *              id: integer
 *              display_name: string
 *          }
 *          analytic_tag_ids: {
 *          }
 *          label: string
 *          amount: number,
 *          [journal_id]: {
 *              id: integer
 *              display_name: string
 *          }
 *      }
 *   }
 */
var StatementModel = BasicModel.extend({
    avoidCreate: false,
    quickCreateFields: ['account_id', 'amount', 'analytic_account_id', 'label', 'tax_id', 'force_tax_included', 'analytic_tag_ids'],

    /**
     * @override
     *
     * @param {Widget} parent
     * @param {object} options
     */
    init: function (parent, options) {
        this._super.apply(this, arguments);
        this.reconcileModels = [];
        this.lines = {};
        this.valuenow = 0;
        this.valuemax = 0;
        this.alreadyDisplayed = [];
        this.defaultDisplayQty = options && options.defaultDisplayQty || 10;
        this.limitMoveLines = options && options.limitMoveLines || 15;
    },

    //--------------------------------------------------------------------------
    // Public
    //--------------------------------------------------------------------------

    /**
     * add a reconciliation proposition from the matched lines
     * We also display a warning if the user tries to add 2 line with different
     * account type
     *
     * @param {string} handle
     * @param {number} mv_line_id
     * @returns {Deferred}
     */
    addProposition: function (handle, mv_line_id) {
        var self = this;
        var line = this.getLine(handle);
        var prop = _.clone(_.find(line.mv_lines, {'id': mv_line_id}));
        this._addProposition(line, prop);
        line.limit_override = (line.offset + 1) * this.limitMoveLines;

        // Onchange the partner if not already set on the statement line.
        if(!line.st_line.partner_id && line.reconciliation_proposition
            && line.reconciliation_proposition.length == 1 && prop.partner_id && line.type === undefined){
            return this.changePartner(handle, {'id': prop.partner_id, 'display_name': prop.partner_name}, true)
                .then(function (result) {
                    return $.when(self._computeLine(line), self._performMoveLine(handle));
                });
        }

        return $.when(this._computeLine(line), this._performMoveLine(handle));
    },
    /**
     * change the filter for the target line and fetch the new matched lines
     *
     * @param {string} handle
     * @param {string} filter
     * @returns {Deferred}
     */
    changeFilter: function (handle, filter) {
        var line = this.getLine(handle);
        line.filter = filter;
        line.offset = 0;
        return this._performMoveLine(handle);
    },
    /**
     * change the mode line ('inactive', 'match', 'create'), and fetch the new
     * matched lines or prepare to create a new line
     *
     * ``match``
     *   display the matched lines, the user can select the lines to apply
     *   there as proposition
     * ``create``
     *   display fields and quick create button to create a new proposition
     *   for the reconciliation
     *
     * @param {string} handle
     * @param {'inactive' | 'match' | 'create'} mode
     * @returns {Deferred}
     */
    changeMode: function (handle, mode) {
        var line = this.getLine(handle);
        if (line.mode  === 'create') {
            this._blurProposition(handle);
            line.createForm = null;
        }
        if (mode  === 'create' && this.avoidCreate) {
            mode = 'match';
        }
        line.mode = mode;
        if (mode === 'match') {
            return this._performMoveLine(handle);
        }
        if (line.mode === 'create') {
            return this.createProposition(handle);
        }
        return $.when();
    },
    /**
     * call 'write' method on the 'account.bank.statement'
     *
     * @param {string} name
     * @returns {Deferred}
     */
    changeName: function (name) {
        return this._rpc({
                model: 'account.bank.statement',
                method: 'write',
                args: [this.bank_statement_id.id, {name: name}],
            });
    },
    /**
     * change the offset for the matched lines, and fetch the new matched lines
     *
     * @param {string} handle
     * @param {number} offset
     * @returns {Deferred}
     */
    changeOffset: function (handle, offset) {
        this.getLine(handle).offset += (offset > 0 ? 1 : -1) * this.limitMoveLines;
        return this._performMoveLine(handle);
    },
    /**
     * change the partner on the line and fetch the new matched lines
     *
     * @param {string} handle
     * @param {bool} preserveMode
     * @param {Object} partner
     * @param {string} partner.display_name
     * @param {number} partner.id
     * @returns {Deferred}
     */
    changePartner: function (handle, partner, preserveMode) {
        var self = this;
        var line = this.getLine(handle);
        line.st_line.partner_id = partner && partner.id;
        line.st_line.partner_name = partner && partner.display_name || '';
        return $.when(partner && this._changePartner(handle, partner.id))
                .then(function() {
                    if(line.st_line.partner_id){
                        _.each(line.reconciliation_proposition, function(prop){
                            if(prop.partner_id != line.st_line.partner_id){
                                line.reconciliation_proposition = [];
                                return false;
                            }
                        })
                    }
                    return self._computeLine(line);
                })
                .then(function () {
                    if (!preserveMode)
                        return self.changeMode(handle, 'match');
                    return false;
                })
                .then(function () {
                    return line.mode === 'create' ? self.createProposition(handle) : false;
                })

    },
    /**
     * close the statement
     * @returns {Deferred<number>} resolves to the res_id of the closed statements
     */
    closeStatement: function () {
        var self = this;
        return this._rpc({
                model: 'account.bank.statement',
                method: 'button_confirm_bank',
                args: [self.bank_statement_id.id],
            })
            .then(function () {
                return self.bank_statement_id.id;
            });
    },
    /**
     *
     * then open the first available line
     *
     * @param {string} handle
     * @returns {Deferred}
     */
    createProposition: function (handle) {
        var line = this.getLine(handle);
        var prop = _.filter(line.reconciliation_proposition, '__focus');
        var last = prop[prop.length-1];
        if (last && !this._isValid(last)) {
            return $.Deferred().resolve(false);
        }

        prop = this._formatQuickCreate(line);
        line.reconciliation_proposition.push(prop);
        line.createForm = _.pick(prop, this.quickCreateFields);
        return this._computeLine(line);
    },
    /**
     * Return context information and journal_id
     * @returns {Object} context
     */
    getContext: function () {
        return this.context;
    },
    /**
     * Return the lines that needs to be displayed by the widget
     *
     * @returns {Object} lines that are loaded and not yet displayed
     */
    getStatementLines: function () {
        var self = this;
        var linesToDisplay = _.pick(this.lines, function(value, key, object) { 
            if (value.visible === true && self.alreadyDisplayed.indexOf(key) === -1) {
                self.alreadyDisplayed.push(key);
                return object;
            }
        });
        return linesToDisplay;
    },
    /**
     * Return a boolean telling if load button needs to be displayed or not
     *
     * @returns {boolean} true if load more button needs to be displayed
     */
    hasMoreLines: function () {
        var self = this;
        var notDisplayed = _.filter(this.lines, function(line) { return !line.visible; });
        if (notDisplayed.length > 0) {
            return true;
        }
        return false;
    },
    /**
     * get the line data for this handle
     *
     * @param {Object} handle
     * @returns {Object}
     */
    getLine: function (handle) {
        return this.lines[handle];
    },
    /**
     * load data from
     *
     * - 'account.bank.statement' fetch the line id and bank_statement_id info
     * - 'account.reconcile.model'  fetch all reconcile model (for quick add)
     * - 'account.account' fetch all account code
     * - 'account.reconciliation.widget' fetch each line data
     *
     * @param {Object} context
     * @param {number[]} context.statement_ids
     * @returns {Deferred}
     */
    load: function (context) {
        var self = this;
        var statement_ids = context.statement_ids;
        if (!statement_ids) {
            return $.when();
        }
        this.context = context;

        var def_statement = this._rpc({
                model: 'account.reconciliation.widget',
                method: 'get_bank_statement_data',
                args: [statement_ids],
            })
            .then(function (statement) {
                self.statement = statement;
                self.bank_statement_id = statement_ids.length === 1 ? {id: statement_ids[0], display_name: statement.statement_name} : false;
                self.valuenow = statement.value_min;
                self.valuemax = statement.value_max;
                self.context.journal_id = statement.journal_id;
                _.each(statement.lines, function (res) {
                    var handle = _.uniqueId('rline');
                    self.lines[handle] = {
                        id: res.st_line.id,
                        partner_id: res.st_line.partner_id,
                        handle: handle,
                        reconciled: false,
                        mode: 'inactive',
                        mv_lines: [],
                        offset: 0,
                        filter: "",
                        reconciliation_proposition: [],
                        reconcileModels: [],
                    };
                });
            });
        var domainReconcile = [];
        if (context && context.company_ids) {
            domainReconcile.push(['company_id', 'in', context.company_ids]);
        }
        if (context && context.active_model === 'account.journal' && context.active_ids) {
            domainReconcile.push(['journal_id', 'in', [false].concat(context.active_ids)]);
        }
        var def_reconcileModel = this._rpc({
                model: 'account.reconcile.model',
                method: 'search_read',
                domain: domainReconcile,
            })
            .then(function (reconcileModels) {
                self.reconcileModels = reconcileModels;
            });
        var def_account = this._rpc({
                model: 'account.account',
                method: 'search_read',
                fields: ['code'],
            })
            .then(function (accounts) {
                self.accounts = _.object(_.pluck(accounts, 'id'), _.pluck(accounts, 'code'));
            });
        var def_taxes = self._loadTaxes();
        return $.when(def_statement, def_reconcileModel, def_account, def_taxes).then(function () {
            _.each(self.lines, function (line) {
                line.reconcileModels = self.reconcileModels;
            });
            var ids = _.pluck(self.lines, 'id');
            ids = ids.splice(0, self.defaultDisplayQty);
            self.pagerIndex = ids.length;
            return self._formatLine(self.statement.lines);
        });
    },

    _loadTaxes: function(){
        var self = this;
        self.taxes = {};
        return this._rpc({
            model: 'account.tax',
            method: 'search_read',
            fields: ['price_include', 'amount_type'],
        }).then(function (taxes) {
            _.each(taxes, function(tax){
                self.taxes[tax.id] = {
                    price_include: tax.price_include,
                    amount_type: tax.amount_type,
                }
            })
        });
    },
    /**
     * Load more bank statement line
     *
     * @param {integer} qty quantity to load
     * @returns {Deferred}
     */
    loadMore: function(qty) {
        if (qty === undefined) {
            qty = this.defaultDisplayQty;
        }
        var ids = _.pluck(this.lines, 'id');
        ids = ids.splice(this.pagerIndex, qty);
        this.pagerIndex += qty;
        return this.loadData(ids, this._getExcludedIds());
    },
    /**
     * RPC method to load informations on lines
     * 
     * @param {Array} ids ids of bank statement line passed to rpc call
     * @param {Array} excluded_ids list of move_line ids that needs to be excluded from search
     * @returns {Deferred}
     */
    loadData: function(ids, excluded_ids) {
        var self = this;
        return self._rpc({
            model: 'account.reconciliation.widget',
            method: 'get_bank_statement_line_data',
            args: [ids, excluded_ids],
            context: self.context,
        })
        .then(function(res){
            return self._formatLine(res['lines']);
        })
    },
    /**
     * Add lines into the propositions from the reconcile model
     * Can add 2 lines, and each with its taxes. The second line become editable
     * in the create mode.
     * 
     * @see 'updateProposition' method for more informations about the
     * 'amount_type'
     *
     * @param {string} handle
     * @param {integer} reconcileModelId
     * @returns {Deferred}
     */
    quickCreateProposition: function (handle, reconcileModelId) {
        var line = this.getLine(handle);
        var reconcileModel = _.find(this.reconcileModels, function (r) {return r.id === reconcileModelId;});
        var fields = ['account_id', 'amount', 'amount_type', 'analytic_account_id', 'journal_id', 'label', 'force_tax_included', 'tax_id', 'analytic_tag_ids'];
        this._blurProposition(handle);

        var focus = this._formatQuickCreate(line, _.pick(reconcileModel, fields));
        focus.reconcileModelId = reconcileModelId;
        line.reconciliation_proposition.push(focus);

        if (reconcileModel.has_second_line) {
            var second = {};
            _.each(fields, function (key) {
                second[key] = ("second_"+key) in reconcileModel ? reconcileModel["second_"+key] : reconcileModel[key];
            });
            focus = this._formatQuickCreate(line, second);
            focus.reconcileModelId = reconcileModelId;
            line.reconciliation_proposition.push(focus);
            this._computeReconcileModels(handle, reconcileModelId);
        }
        line.createForm = _.pick(focus, this.quickCreateFields);
        return this._computeLine(line);
    },
    /**
     * Remove a proposition and switch to an active mode ('create' or 'match')
     *
     * @param {string} handle
     * @param {number} id (move line id)
     * @returns {Deferred}
     */
    removeProposition: function (handle, id) {
        var self = this;
        var line = this.getLine(handle);
        var defs = [];
        // new limit = previous limit + 1, the one put back
        line.limit_override = (line.offset + 1) * this.limitMoveLines;
        var prop = _.find(line.reconciliation_proposition, {'id' : id});
        if (prop) {
            line.reconciliation_proposition = _.filter(line.reconciliation_proposition, function (p) {
                return p.id !== prop.id && p.id !== prop.link && p.link !== prop.id && (!p.link || p.link !== prop.link);
            });

            // No proposition left and then, reset the st_line partner.
            if(line.reconciliation_proposition.length == 0 && line.st_line.has_no_partner)
                defs.push(self.changePartner(line.handle));
        }
        line.mode = (id || line.mode !== "create") && isNaN(id) && !this.avoidCreate ? 'create' : 'match';
        defs.push(this._computeLine(line));
        if (line.mode === 'create') {
            return $.when.apply($, defs).then(function () {
                return self.createProposition(handle);
            });
        } else if (line.mode === 'match') {
            return $.when.apply($, defs).then(function () {
                return self._performMoveLine(handle);
            });
        }
        return $.when.apply($, defs);
    },
    searchBalanceAmount: function (handle) {
        var line = this.getLine(handle);
        var amount = line.balance.amount;
        var amount_str = _.str.sprintf('%.2f', Math.abs(amount));
        amount_str = (amount > '0' ? '-' : '+') + amount_str;
        if (line.balance.currency_id && line.balance.amount_currency) {
            var amount_currency = line.balance.amount_currency;
            var amount_currency_str = _.str.sprintf('%.2f', Math.abs(amount_currency));
            amount_str += '|' + (amount_currency > '0' ? '-' : '+') + amount_currency_str;
        }
        if (amount_str === line.filter) {
            line.filter = '';
            line.offset = 0;
            return this.changeMode(handle, 'create');
        }
        line.filter = amount_str;
        line.offset = 0;
        return this.changeMode(handle, 'match');
    },
    /**
     * Force the partial reconciliation to display the reconciliate button.
     *
     * @param {string} handle
     * @returns {Deferred}
     */
    togglePartialReconcile: function (handle) {
        var line = this.getLine(handle);

        // Retrieve the toggle proposition
        var selected = _.filter(line.reconciliation_proposition, function(prop){return prop.display_triangle});

        // If no toggled proposition found, reject it
        if(selected.length != 1)
            return $.Deferred().reject();

        selected = selected[0];

        // Inverse partial_reconcile value
        selected.partial_reconcile = !selected.partial_reconcile;
        if (!selected.partial_reconcile) {
            return this._computeLine(line);
        }

        // Compute the write_off
        var format_options = { currency_id: line.st_line.currency_id };
        selected.write_off_amount = selected.amount + line.balance.amount;
        selected.write_off_amount_str = field_utils.format.monetary(Math.abs(selected.write_off_amount), {}, format_options);
        selected.write_off_amount_str = selected.write_off_amount_str.replace('&nbsp;', ' ');

        return this._computeLine(line).then(function () {
            if (selected.partial_reconcile) {
                line.balance.amount = 0;
                line.balance.type = 1;
                line.mode = 'inactive';
            }
        });
    },
    /**
     * Change the value of the editable proposition line or create a new one.
     *
     * If the editable line comes from a reconcile model with 2 lines
     * and their 'amount_type' is "percent" 
     * and their total equals 100% (this doesn't take into account the taxes
     * who can be included or not)
     * Then the total is recomputed to have 100%.
     *
     * @param {string} handle
     * @param {*} values
     * @returns {Deferred}
     */
    updateProposition: function (handle, values) {
        var self = this;
        var line = this.getLine(handle);
        var prop = _.last(_.filter(line.reconciliation_proposition, '__focus'));
        if (!prop) {
            prop = this._formatQuickCreate(line);
            line.reconciliation_proposition.push(prop);
        }
        _.each(values, function (value, fieldName) {
            if (fieldName === 'analytic_tag_ids') {
                switch (value.operation) {
                    case "ADD_M2M":
                        if (!_.findWhere(prop.analytic_tag_ids, {id: value.ids.id})) {
                            prop.analytic_tag_ids.push(value.ids);
                        }
                        break;
                    case "FORGET":
                        var id = self.localData[value.ids[0]].ref;
                        prop.analytic_tag_ids = _.filter(prop.analytic_tag_ids, function (val) {
                            return val.id !== id;
                        });
                        break;
                }
            } else {
                prop[fieldName] = values[fieldName];
            }
        });
        if ('account_id' in values) {
            prop.account_code = prop.account_id ? this.accounts[prop.account_id.id] : '';
        }
        if ('amount' in values) {
            prop.base_amount = values.amount;
            if (prop.reconcileModelId) {
                this._computeReconcileModels(handle, prop.reconcileModelId);
            }
        }
        if ('account_id' in values || 'amount' in values || 'tax_id' in values  || 'force_tax_included' in values) {
            prop.__tax_to_recompute = true;

            if(values.tax_id){
                values.tax_id.amount_type = this.taxes[values.tax_id.id].amount_type;
                values.tax_id.price_include = prop.force_tax_included = this.taxes[values.tax_id.id].price_include;
            }else if('tax_id' in values && prop.base_amount && prop.base_amount != prop.amount)
                // When removing a price_included tax, reset the amount to the base_amount.
                prop.amount = prop.base_amount;
        }
        line.createForm = _.pick(prop, this.quickCreateFields);

        // If you check/uncheck the force_tax_included box, reset the createForm amount.
        if(prop.base_amount)
            line.createForm.amount = prop.base_amount;
        return this._computeLine(line);
    },
    /**
     * Format the value and send it to 'account.reconciliation.widget' model
     * Update the number of validated lines
     *
     * @param {(string|string[])} handle
     * @returns {Deferred<Object>} resolved with an object who contains
     *   'handles' key
     */
    validate: function (handle) {
        var self = this;
        var handles = [];
        if (handle) {
            handles = [handle];
        } else {
            _.each(this.lines, function (line, handle) {
                if (!line.reconciled && line.balance && !line.balance.amount && line.reconciliation_proposition.length) {
                    handles.push(handle);
                }
            });
        }
        var ids = [];
        var values = [];
        _.each(handles, function (handle) {
            var line = self.getLine(handle);
            var props = _.filter(line.reconciliation_proposition, function (prop) {return !prop.invalid;});
            if (props.length === 0) {
                // Usability: if user has not choosen any lines and click validate, it has the same behavior
                // as creating a write-off of the same amount.
                props.push(self._formatQuickCreate(line, {
                    account_id: [line.st_line.open_balance_account_id, self.accounts[line.st_line.open_balance_account_id]],
                }));
                // update balance of line otherwise it won't be to zero and another line will be added
                line.reconciliation_proposition.push(props[0]);
                self._computeLine(line);
            }
            ids.push(line.id);
            var values_dict = {
                "partner_id": line.st_line.partner_id,
                "counterpart_aml_dicts": _.map(_.filter(props, function (prop) {
                    return !isNaN(prop.id) && !prop.already_paid;
                }), self._formatToProcessReconciliation.bind(self, line)),
                "payment_aml_ids": _.pluck(_.filter(props, function (prop) {
                    return !isNaN(prop.id) && prop.already_paid;
                }), 'id'),
                "new_aml_dicts": _.map(_.filter(props, function (prop) {
                    return isNaN(prop.id) && prop.display;
                }), self._formatToProcessReconciliation.bind(self, line)),
            };

            // If the lines are not fully balanced, create an unreconciled amount.
            // line.st_line.currency_id is never false here because its equivalent to
            // statement_line.currency_id or statement_line.journal_id.currency_id or statement_line.journal_id.company_id.currency_id (Python-side).
            // see: get_statement_line_for_reconciliation_widget method in account/models/account_bank_statement.py for more details
            var currency = session.get_currency(line.st_line.currency_id);
            var balance = line.balance.amount;
            if (!utils.float_is_zero(balance, currency.digits[1])) {
                var unreconciled_amount_dict = {
                    'account_id': line.st_line.open_balance_account_id,
                    'credit': balance > 0 ? balance : 0,
                    'debit': balance < 0 ? -balance : 0,
                    'name': line.st_line.name + ' : ' + _t("Open balance"),
                };
                values_dict['new_aml_dicts'].push(unreconciled_amount_dict);
            }
            values.push(values_dict);
            line.reconciled = true;
            self.valuenow++;
        });

        return this._rpc({
                model: 'account.reconciliation.widget',
                method: 'process_bank_statement_line',
                args: [ids, values],
            })
            .then(function () {
                return {handles: handles};
            });
    },

    //--------------------------------------------------------------------------
    // Private
    //--------------------------------------------------------------------------

    /**
     * add a line proposition after checking receivable and payable accounts constraint
     *
     * @private
     * @param {Object} line
     * @param {Object} prop
     */
    _addProposition: function (line, prop) {
        function checkAccountType (r) {
            return !isNaN(r.id) && r.account_type !== prop.account_type;
        }
        if (_.any(line.reconciliation_proposition, checkAccountType)) {
            new CrashManager().show_warning({data: {
                exception_type: _t("Incorrect Operation"),
                message: _t("You cannot mix items from receivable and payable accounts.")
            }});
            return $.when();
        }

        line.reconciliation_proposition.push(prop);
        _.each(line.reconciliation_proposition, function (prop) {
            prop.partial_reconcile = false;
        });
    },
    /**
     * stop the editable proposition line and remove it if it's invalid then
     * compute the line
     *
     * See :func:`_computeLine`
     *
     * @private
     * @param {string} handle
     * @returns {Deferred}
     */
    _blurProposition: function (handle) {
        var line = this.getLine(handle);
        line.reconciliation_proposition = _.filter(line.reconciliation_proposition, function (l) {
            l.__focus = false;
            return !l.invalid;
        });
        return this._computeLine(line);
    },
    /**
     * When changing partner, read property_account_receivable and payable
     * of that partner because the counterpart account might cahnge depending
     * on the partner
     *
     * @private
     * @param {string} handle
     * @param {integer} partner_id
     * @returns {Deferred}
     */
    _changePartner: function (handle, partner_id) {
        var self = this;
        return this._rpc({
                model: 'res.partner',
                method: 'read',
                args: [partner_id, ["property_account_receivable_id", "property_account_payable_id"]],
            }).then(function (result) {
                if (result.length > 0) {
                    var line = self.getLine(handle);
                    self.lines[handle].st_line.open_balance_account_id = line.balance.amount < 0 ? result[0]['property_account_payable_id'][0] : result[0]['property_account_receivable_id'][0];
                }
            });
    },
    /**
     * Calculates the balance; format each proposition amount_str and mark as
     * invalid the line with empty account_id, amount or label
     * Check the taxes server side for each updated propositions with tax_id
     *
     * @private
     * @param {Object} line
     * @returns {Deferred}
     */
    _computeLine: function (line) {
        //balance_type
        var self = this;

        // compute taxes
        var tax_defs = [];
        var reconciliation_proposition = [];
        var formatOptions = {
            currency_id: line.st_line.currency_id,
        };
        _.each(line.reconciliation_proposition, function (prop) {
            if (prop.is_tax) {
                if (!_.find(line.reconciliation_proposition, {'id': prop.link}).__tax_to_recompute) {
                    reconciliation_proposition.push(prop);
                }
                return;
            }
            reconciliation_proposition.push(prop);

            if (prop.tax_id && prop.__tax_to_recompute && prop.base_amount) {
                line.reconciliation_proposition = _.filter(line.reconciliation_proposition, function (p) {
                    return !p.is_tax || p.link !== prop.id;
                });

                var args = [[prop.tax_id.id], prop.base_amount, formatOptions.currency_id];
                var add_context = {'round': true};
                if(line.createForm.force_tax_included && prop.tax_id.amount_type !== "group")
                    add_context.force_price_include = true;
                tax_defs.push(self._rpc({
                        model: 'account.tax',
                        method: 'json_friendly_compute_all',
                        args: args,
                        context: $.extend({}, self.context || {}, add_context),
                    })
                    .then(function (result) {
                        _.each(result.taxes, function(tax){
                            var tax_prop = self._formatQuickCreate(line, {
                                'link': prop.id,
                                'tax_id': [tax.id, null],
                                'amount': tax.amount,
                                'label': tax.name,
                                'date': prop.date,
                                'account_id': tax.account_id ? [tax.account_id, null] : prop.account_id,
                                'analytic': tax.analytic,
                                'is_tax': true,
                                '__focus': false
                            });

                            prop.tax_exigible = tax.tax_exigibility === 'on_payment' ? true : undefined
                            prop.amount = tax.base;
                            prop.amount_str = field_utils.format.monetary(Math.abs(prop.amount), {}, formatOptions);
                            prop.invalid = !self._isValid(prop);

                            tax_prop.amount_str = field_utils.format.monetary(Math.abs(tax_prop.amount), {}, formatOptions);
                            tax_prop.invalid = prop.invalid;

                            reconciliation_proposition.push(tax_prop);
                        });
                    }));
            } else {
                prop.amount_str = field_utils.format.monetary(Math.abs(prop.amount), {}, formatOptions);
                prop.display = self._isDisplayedProposition(prop);
                prop.invalid = !self._isValid(prop);
            }
        });

        return $.when.apply($, tax_defs).then(function () {
            _.each(reconciliation_proposition, function (prop) {
                prop.__tax_to_recompute = false;
            });
            line.reconciliation_proposition = reconciliation_proposition;

            var amount_currency = 0;
            var total = line.st_line.amount || 0;
            var isOtherCurrencyId = _.uniq(_.pluck(_.reject(reconciliation_proposition, 'invalid'), 'currency_id'));
            isOtherCurrencyId = isOtherCurrencyId.length === 1 && !total && isOtherCurrencyId[0] !== formatOptions.currency_id ? isOtherCurrencyId[0] : false;

            _.each(reconciliation_proposition, function (prop) {
                if (!prop.invalid) {
                    total -= prop.amount;
                    if (isOtherCurrencyId) {
                        amount_currency -= (prop.amount < 0 ? -1 : 1) * Math.abs(prop.amount_currency);
                    }
                }
            });
            var company_currency = session.get_currency(line.st_line.currency_id);
            var company_precision = company_currency && company_currency.digits[1] || 2;
<<<<<<< HEAD
            total = utils.round_decimals(total*1000, company_precision)/1000 || 0;
            if(isOtherCurrencyId){
                var other_currency = session.get_currency(isOtherCurrencyId);
                var other_precision = other_currency && other_currency.digits[1] || 2;
                amount_currency = utils.round_decimals(amount_currency, other_precision)
=======
            total = utils.round_decimals(total, company_precision) || 0;
            if(isOtherCurrencyId){
                var other_currency = session.get_currency(isOtherCurrencyId);
                var other_precision = other_currency && other_currency.digits[1] || 2;
                amount_currency = utils.round_decimals(amount_currency, other_precision);
>>>>>>> 2c495502
            }
            line.balance = {
                amount: total,
                amount_str: field_utils.format.monetary(Math.abs(total), {}, formatOptions),
                currency_id: isOtherCurrencyId,
                amount_currency: isOtherCurrencyId ? amount_currency : total,
                amount_currency_str: isOtherCurrencyId ? field_utils.format.monetary(Math.abs(amount_currency), {}, {
                    currency_id: isOtherCurrencyId
                }) : false,
                account_code: self.accounts[line.st_line.open_balance_account_id],
            };
            line.balance.type = line.balance.amount_currency ? (line.st_line.partner_id ? 0 : -1) : 1;
        });
    },
    /**
     * 
     *
     * @private
     * @param {string} handle
     * @param {integer} reconcileModelId
     */
    _computeReconcileModels: function (handle, reconcileModelId) {
        var line = this.getLine(handle);
        // if quick create with 2 lines who use 100%, change the both values in same time
        var props = _.filter(line.reconciliation_proposition, {'reconcileModelId': reconcileModelId, '__focus': true});
        if (props.length === 2 && props[0].percent && props[1].percent) {
            if (props[0].percent + props[1].percent === 100) {
                props[0].base_amount = props[0].amount = line.st_line.amount - props[1].base_amount;
                props[0].__tax_to_recompute = true;
            }
        }
    },
    /**
     * format a name_get into an object {id, display_name}, idempotent
     *
     * @private
     * @param {Object|Array} [value] data or name_get
     */
    _formatNameGet: function (value) {
        return value ? (value.id ? value : {'id': value[0], 'display_name': value[1]}) : false;
    },
    _formatMany2ManyTags: function (value) {
        var res = [];
        for (var i=0, len=value.length; i<len; i++) {
            res[i] = {data: {'id': value[i][0], 'display_name': value[i][1]}};
        }
        return res;
    },
    /**
     * Format each propositions (amount, label, account_id)
     *
     * @private
     * @param {Object} line
     * @param {Object[]} props
     */
    _formatLineProposition: function (line, props) {
        var self = this;
        if (props.length) {
            _.each(props, function (prop) {
                prop.amount = prop.debit || -prop.credit;
                prop.label = prop.name;
                prop.account_id = self._formatNameGet(prop.account_id || line.account_id);
                prop.is_partially_reconciled = prop.amount_str !== prop.total_amount_str;
            });
        }
    },
    /**
     * Format each server lines and propositions and compute all lines
     *
     * @see '_computeLine'
     *
     * @private
     * @param {Object[]} lines
     * @returns {Deferred}
     */
    _formatLine: function (lines) {
        var self = this;
        var defs = [];
        _.each(lines, function (data) {
            var line = _.find(self.lines, function (l) {
                return l.id === data.st_line.id;
            });
            line.visible = true;
            line.limitMoveLines = self.limitMoveLines;
            _.extend(line, data);
            self._formatLineProposition(line, line.reconciliation_proposition);
            if (!line.reconciliation_proposition.length) {
                delete line.reconciliation_proposition;
            }

            // No partner set on st_line and all matching amls have the same one: set it on the st_line.
            defs.push(
                self._computeLine(line)
                .then(function(){
                    if(!line.st_line.partner_id && line.reconciliation_proposition.length > 0){
                        var hasDifferentPartners = function(prop){
                            return !prop.partner_id || prop.partner_id != line.reconciliation_proposition[0].partner_id;
                        }

                        if(!_.any(line.reconciliation_proposition, hasDifferentPartners)){
                            return self.changePartner(line.handle, {
                                'id': line.reconciliation_proposition[0].partner_id,
                                'display_name': line.reconciliation_proposition[0].partner_name,
                            }, true);
                        }
                    }else if(!line.st_line.partner_id && line.partner_id && line.partner_name){
                        return self.changePartner(line.handle, {
                            'id': line.partner_id,
                            'display_name': line.partner_name,
                        }, true);
                    }
                    return true;
                })
                .then(function(){
                    return data.write_off ? self.quickCreateProposition(line.handle, data.model_id) : true;
                })
            );
        });
        return $.when.apply($, defs);
    },
    /**
     * Format the server value then compute the line
     *
     * @see '_computeLine'
     *
     * @private
     * @param {string} handle
     * @param {Object[]} mv_lines
     * @returns {Deferred}
     */
    _formatMoveLine: function (handle, mv_lines) {
        var self = this;
        var line = this.getLine(handle);
        if (line.offset === 0 || line.limit_override) {
            line.mv_lines = mv_lines;
            delete line.limit_override;
        } else {
            line.mv_lines = line.mv_lines.concat(mv_lines);
        }
        this._formatLineProposition(line, mv_lines);

        if (line.mode !== 'create' && !line.mv_lines.length && !line.filter.length) {
            line.mode = this.avoidCreate || !line.balance.amount ? 'inactive' : 'create';
            if (line.mode === 'create') {
                return this._computeLine(line).then(function () {
                    return self.createProposition(handle);
                });
            }
        } else {
            return this._computeLine(line);
        }
    },
    /**
     * Apply default values for the proposition, format datas and format the
     * base_amount with the decimal number from the currency
     *
     * @private
     * @param {Object} line
     * @param {Object} values
     * @returns {Object}
     */
    _formatQuickCreate: function (line, values) {
        values = values || {};
        var today = new moment().utc().format();
        var account = this._formatNameGet(values.account_id);
        var formatOptions = {
            currency_id: line.st_line.currency_id,
        };
        var amount = values.amount !== undefined ? values.amount : line.balance.amount;
        var prop = {
            'id': _.uniqueId('createLine'),
            'label': values.label || line.st_line.name,
            'account_id': account,
            'account_code': account ? this.accounts[account.id] : '',
            'analytic_account_id': this._formatNameGet(values.analytic_account_id),
            'analytic_tag_ids': this._formatMany2ManyTags(values.analytic_tag_ids || []),
            'journal_id': this._formatNameGet(values.journal_id),
            'tax_id': this._formatNameGet(values.tax_id),
            'debit': 0,
            'credit': 0,
            'date': values.date ? values.date : field_utils.parse.date(today, {}, {isUTC: true}),
            'base_amount': values.amount_type !== "percentage" ?
                (amount) : line.balance.amount * values.amount / 100,
            'percent': values.amount_type === "percentage" ? values.amount : null,
            'link': values.link,
            'display': true,
            'invalid': true,
            '__tax_to_recompute': true,
            'is_tax': values.is_tax,
            '__focus': '__focus' in values ? values.__focus : true,
        };
        if (prop.base_amount) {
            // Call to format and parse needed to round the value to the currency precision
            var sign = prop.base_amount < 0 ? -1 : 1;
            var amount = field_utils.format.monetary(Math.abs(prop.base_amount), {}, formatOptions);
            prop.base_amount = sign * field_utils.parse.monetary(amount, {}, formatOptions);
        }

        if(prop.tax_id){
            // Set the amount_type value.
            prop.tax_id.amount_type = this.taxes[prop.tax_id.id].amount_type;
            // Set the price_include value.
            prop.tax_id.price_include = this.taxes[prop.tax_id.id].price_include;
        }

        // Set the force_tax_included value.
        if(prop.tax_id && values.force_tax_included !== undefined)
            prop.force_tax_included = values.force_tax_included;
        else if(prop.tax_id && this.taxes[prop.tax_id.id].price_include)
            prop.force_tax_included = this.taxes[prop.tax_id.id].price_include;
        prop.amount = prop.base_amount;
        return prop;
    },
    /**
     * Return list of account_move_line that has been selected and needs to be removed
     * from other calls.
     *
     * @private
     * @returns {Array} list of excluded ids
     */
    _getExcludedIds: function () {
        var excludedIds = [];
        _.each(this.lines, function(line) {
            if (line.reconciliation_proposition) {
                _.each(line.reconciliation_proposition, function(prop) {
                    if (parseInt(prop['id'])) {
                        excludedIds.push(prop['id']);
                    }
                })
            }
        });
        return excludedIds;
    },
    /**
     * Defined whether the line is to be displayed or not. Here, we only display
     * the line if it comes from the server or if an account is defined when it
     * is created
     *
     * @private
     * @param {object} prop
     * @returns {Boolean}
     */
    _isDisplayedProposition: function (prop) {
        return !isNaN(prop.id) || !!prop.account_id;
    },
    /**
     * @private
     * @param {object} prop
     * @returns {Boolean}
     */
    _isValid: function (prop) {
        return !isNaN(prop.id) || prop.account_id && prop.amount && prop.label && !!prop.label.length;
    },
    /**
     * Fetch 'account.reconciliation.widget' propositions.
     *
     * @see '_formatMoveLine'
     *
     * @private
     * @param {string} handle
     * @returns {Deferred}
     */
    _performMoveLine: function (handle) {
        var line = this.getLine(handle);
        var excluded_ids = _.compact(_.flatten(_.map(this.lines, function (line) {
            return _.map(line.reconciliation_proposition, function (prop) {
                return !prop.partial_reconcile && _.isNumber(prop.id) ? prop.id : null;
            });
        })));
        var filter = line.filter || "";
        var limit = this.limitMoveLines;
        var offset = line.offset;
        if (line.limit_override) {
            // If we have a limit_override, it means we are either adding/removing
            // a line from the matching table, hence keep same number of displayed
            // proposition below by setting offset to 0 and limit to the current
            // number of proposition loaded
            offset = 0;
            limit = line.limit_override;
        }
        return this._rpc({
                model: 'account.reconciliation.widget',
                method: 'get_move_lines_for_bank_statement_line',
                args: [line.id, line.st_line.partner_id, excluded_ids, filter, offset, limit],
                context: this.context,
            })
            .then(this._formatMoveLine.bind(this, handle));
    },
    /**
     * format the proposition to send information server side
     *
     * @private
     * @param {object} line
     * @param {object} prop
     * @returns {object}
     */
    _formatToProcessReconciliation: function (line, prop) {
        var amount = -prop.amount;
        if (prop.partial_reconcile === true) {
            amount = -prop.write_off_amount;
        }

        var result = {
            name : prop.label,
            debit : amount > 0 ? amount : 0,
            credit : amount < 0 ? -amount : 0,
            tax_exigible: prop.tax_exigible,
            analytic_tag_ids: [[6, null, _.pluck(prop.analytic_tag_ids, 'id')]]
        };
        if (!isNaN(prop.id)) {
            result.counterpart_aml_id = prop.id;
        } else {
            result.account_id = prop.account_id.id;
            if (prop.journal_id) {
                result.journal_id = prop.journal_id.id;
            }
        }
        if (!isNaN(prop.id)) result.counterpart_aml_id = prop.id;
        if (prop.analytic_account_id) result.analytic_account_id = prop.analytic_account_id.id;
        if (prop.tax_id && !prop.is_tax) result.tax_ids = [[4, prop.tax_id.id, null]];
        if (prop.tax_id && prop.is_tax) result.tax_line_id = prop.tax_id.id;
        return result;
    },
});


/**
 * Model use to fetch, format and update 'account.move.line' and 'res.partner'
 * datas allowing manual reconciliation
 */
var ManualModel = StatementModel.extend({
    quickCreateFields: ['account_id', 'journal_id', 'amount', 'analytic_account_id', 'label', 'tax_id', 'force_tax_included', 'analytic_tag_ids', 'date'],

    //--------------------------------------------------------------------------
    // Public
    //--------------------------------------------------------------------------

    /**
     * Return a boolean telling if load button needs to be displayed or not
     *
     * @returns {boolean} true if load more button needs to be displayed
     */
    hasMoreLines: function () {
        if (this.manualLines.length > this.pagerIndex) {
            return true;
        }
        return false;
    },
    /**
     * load data from
     * - 'account.reconciliation.widget' fetch the lines to reconciliate
     * - 'account.account' fetch all account code
     *
     * @param {Object} context
     * @param {string} [context.mode] 'customers', 'suppliers' or 'accounts'
     * @param {integer[]} [context.company_ids]
     * @param {integer[]} [context.partner_ids] used for 'customers' and
     *   'suppliers' mode
     * @returns {Deferred}
     */
    load: function (context) {
        var self = this;
        this.context = context;

        var domain_account_id = [];
        if (context && context.company_ids) {
            domain_account_id.push(['company_id', 'in', context.company_ids]);
        }

        var def_account = this._rpc({
                model: 'account.account',
                method: 'search_read',
                domain: domain_account_id,
                fields: ['code'],
            })
            .then(function (accounts) {
                self.account_ids = _.pluck(accounts, 'id');
                self.accounts = _.object(self.account_ids, _.pluck(accounts, 'code'));
            });

        var domainReconcile = [];
        var company_ids = context && context.company_ids || [session.company_id]
        if (company_ids) {
            domainReconcile.push(['company_id', 'in', company_ids]);
        }
        var def_reconcileModel = this._rpc({
                model: 'account.reconcile.model',
                method: 'search_read',
                domain: domainReconcile,
            })
            .then(function (reconcileModels) {
                self.reconcileModels = reconcileModels;
            });

        var def_taxes = this._loadTaxes();

        return $.when(def_reconcileModel, def_account, def_taxes).then(function () {
            switch(context.mode) {
                case 'customers':
                case 'suppliers':
                    var mode = context.mode === 'customers' ? 'receivable' : 'payable';
                    var args = ['partner', context.partner_ids || null, mode];
                    return self._rpc({
                            model: 'account.reconciliation.widget',
                            method: 'get_data_for_manual_reconciliation',
                            args: args,
                            context: context,
                        })
                        .then(function (result) {
                            self.manualLines = result;
                            self.valuenow = 0;
                            self.valuemax = Object.keys(self.manualLines).length;
                            var lines = self.manualLines.splice(0, self.defaultDisplayQty);
                            self.pagerIndex = lines.length;
                            return self.loadData(lines);
                        });
                case 'accounts':
                    return self._rpc({
                            model: 'account.reconciliation.widget',
                            method: 'get_data_for_manual_reconciliation',
                            args: ['account', context.account_ids || self.account_ids],
                            context: context,
                        })
                        .then(function (result) {
                            self.manualLines = result;
                            self.valuenow = 0;
                            self.valuemax = Object.keys(self.manualLines).length;
                            var lines = self.manualLines.splice(0, self.defaultDisplayQty);
                            self.pagerIndex = lines.length;
                            return self.loadData(lines);
                        });
                default:
                    var partner_ids = context.partner_ids;
                    var account_ids = self.account_ids;
                    if (partner_ids && !account_ids) account_ids = [];
                    if (!partner_ids && account_ids) partner_ids = [];
                    account_ids = null; // TOFIX: REMOVE ME
                    partner_ids = null; // TOFIX: REMOVE ME
                    return self._rpc({
                            model: 'account.reconciliation.widget',
                            method: 'get_all_data_for_manual_reconciliation',
                            args: [partner_ids, account_ids],
                            context: context,
                        })
                        .then(function (result) {
                            // Flatten the result
                            self.manualLines = [].concat(result.accounts, result.customers, result.suppliers)
                            self.valuenow = 0;
                            self.valuemax = Object.keys(self.manualLines).length;
                            var lines = self.manualLines.splice(0, self.defaultDisplayQty);
                            self.pagerIndex = lines.length;
                            return self.loadData(lines);
                        });
            }
        });
    },
    /**
     * Load more partners/accounts
     *
     * @param {integer} qty quantity to load
     * @returns {Deferred}
     */
    loadMore: function(qty) {
        if (qty === undefined) {
            qty = this.defaultDisplayQty;
        }
        var lines = this.manualLines.splice(this.pagerIndex, qty);
        this.pagerIndex += qty;
        return this.loadData(lines);
    },
    /**
     * Method to load informations on lines
     *
     * @param {Array} lines manualLines to load
     * @returns {Deferred}
     */
    loadData: function(lines) {
        var self = this;
        var defs = [];
        _.each(lines, function (l) {
            defs.push(self._formatLine(l.mode, l))
        });
        return $.when.apply($, defs);

    },
    /**
     * Mark the account or the partner as reconciled
     *
     * @param {(string|string[])} handle
     * @returns {Deferred<Array>} resolved with the handle array
     */
    validate: function (handle) {
        var self = this;
        var handles = [];
        if (handle) {
            handles = [handle];
        } else {
            _.each(this.lines, function (line, handle) {
                if (!line.reconciled && !line.balance.amount && line.reconciliation_proposition.length) {
                    handles.push(handle);
                }
            });
        }

        var def = $.when();
        var process_reconciliations = [];
        var reconciled = [];
        _.each(handles, function (handle) {
            var line = self.getLine(handle);
            if(line.reconciled) {
                return;
            }
            var props = line.reconciliation_proposition;
            if (!props.length) {
                self.valuenow++;
                reconciled.push(handle);
                line.reconciled = true;
                process_reconciliations.push({
                    id: line.type === 'accounts' ? line.account_id : line.partner_id,
                    type: line.type,
                    mv_line_ids: [],
                    new_mv_line_dicts: [],
                });
            } else {
                var mv_line_ids = _.pluck(_.filter(props, function (prop) {return !isNaN(prop.id);}), 'id');
                var new_mv_line_dicts = _.map(_.filter(props, function (prop) {return isNaN(prop.id) && prop.display;}), self._formatToProcessReconciliation.bind(self, line));
                process_reconciliations.push({
                    id: null,
                    type: null,
                    mv_line_ids: mv_line_ids,
                    new_mv_line_dicts: new_mv_line_dicts
                });
            }
            line.reconciliation_proposition = [];
        });
        if (process_reconciliations.length) {
            def = self._rpc({
                    model: 'account.reconciliation.widget',
                    method: 'process_move_lines',
                    args: [process_reconciliations],
                });
        }

        return def.then(function() {
            var defs = [];
            var account_ids = [];
            var partner_ids = [];
            _.each(handles, function (handle) {
                var line = self.getLine(handle);
                if (line.reconciled) {
                    return;
                }
                line.filter = "";
                line.offset = 0;
                defs.push(self._performMoveLine(handle).then(function () {
                    if(!line.mv_lines.length) {
                        self.valuenow++;
                        reconciled.push(handle);
                        line.reconciled = true;
                        if (line.type === 'accounts') {
                            account_ids.push(line.account_id.id);
                        } else {
                            partner_ids.push(line.partner_id.id);
                        }
                    }
                }));
            });
            return $.when.apply($, defs).then(function() {
                if (account_ids.length) {
                    self._rpc({
                            model: 'account.account',
                            method: 'mark_as_reconciled',
                            args: [account_ids],
                        });
                }
                if (partner_ids.length) {
                    self._rpc({
                            model: 'res.partner',
                            method: 'mark_as_reconciled',
                            args: [partner_ids],
                        });
                }
                return {reconciled: reconciled, updated: _.difference(handles, reconciled)};
            });
        });
    },

    //--------------------------------------------------------------------------
    // Private
    //--------------------------------------------------------------------------

    /**
     * override change the balance type to display or not the reconcile button
     * 
     * @override
     * @private
     * @param {Object} line
     * @returns {Deferred}
     */
    _computeLine: function (line) {
        return this._super(line).then(function () {
            var props = _.reject(line.reconciliation_proposition, 'invalid');
            line.balance.type = -1;
            if (!line.balance.amount_currency && props.length) {
                line.balance.type = 1;
            } else if(_.any(props, function (prop) {return prop.amount > 0;}) &&
                     _.any(props, function (prop) {return prop.amount < 0;})) {
                line.balance.type = 0;
            }
        });
    },
    /**
     * Format each server lines and propositions and compute all lines
     *
     * @see '_computeLine'
     *
     * @private
     * @param {'customers' | 'suppliers' | 'accounts'} type
     * @param {Object} data
     * @returns {Deferred}
     */
    _formatLine: function (type, data) {
        var line = this.lines[_.uniqueId('rline')] = _.extend(data, {
            type: type,
            reconciled: false,
            mode: 'inactive',
            offset: 0,
            limitMoveLines: this.limitMoveLines,
            filter: "",
            reconcileModels: this.reconcileModels,
            account_id: this._formatNameGet([data.account_id, data.account_name]),
            st_line: data,
            visible: true
        });
        this._formatLineProposition(line, line.reconciliation_proposition);
        if (!line.reconciliation_proposition.length) {
            delete line.reconciliation_proposition;
        }
        return this._computeLine(line);
    },
    /**
     * override to add journal_id
     * 
     * @override
     * @private
     * @param {Object} line
     * @param {Object} props
     */
    _formatLineProposition: function (line, props) {
        var self = this;
        this._super(line, props);
        if (props.length) {
            _.each(props, function (prop) {
                var tmp_value = prop.debit || prop.credit;
                prop.credit = prop.credit !== 0 ? 0 : tmp_value;
                prop.debit = prop.debit !== 0 ? 0 : tmp_value;
                prop.amount = -prop.amount;
                prop.journal_id = self._formatNameGet(prop.journal_id || line.journal_id);
            });
        }
    },
    /**
     * override to add journal_id on tax_created_line
     *
     * @private
     * @param {Object} line
     * @param {Object} values
     * @returns {Object}
     */
    _formatQuickCreate: function (line, values) {
        var self = this;
        // Add journal to created line
        if (values && values.journal_id === undefined && line && line.createForm && line.createForm.journal_id) {
            values.journal_id = line.createForm.journal_id;
        }
        return this._super(line, values)
    },
    /**
     * @override
     * @param {object} prop
     * @returns {Boolean}
     */
    _isDisplayedProposition: function (prop) {
        return !!prop.journal_id && this._super(prop);
    },
    /**
     * @override
     * @param {object} prop
     * @returns {Boolean}
     */
    _isValid: function (prop) {
        return prop.journal_id && this._super(prop);
    },
    /**
     * Fetch 'account.move.line' propositions.
     *
     * @see '_formatMoveLine'
     *
     * @override
     * @private
     * @param {string} handle
     * @returns {Deferred}
     */
    _performMoveLine: function (handle) {
        var line = this.getLine(handle);
        var excluded_ids = _.compact(_.flatten(_.map(this.lines, function (line) {
            return _.map(line.reconciliation_proposition, function (prop) {
                return !prop.partial_reconcile && _.isNumber(prop.id) ? prop.id : null;
            });
        })));
        var filter = line.filter || "";
        var limit = this.limitMoveLines;
        var offset = line.offset;
        if (line.limit_override) {
            limit = line.limit_override;
            offset = 0;
        }
        var args = [line.account_id.id, line.partner_id, excluded_ids, filter, offset, limit];
        return this._rpc({
                model: 'account.reconciliation.widget',
                method: 'get_move_lines_for_manual_reconciliation',
                args: args,
                context: this.context,
            })
            .then(this._formatMoveLine.bind(this, handle));
    },
    
    _formatToProcessReconciliation: function (line, prop) {
        var result = this._super(line, prop);
        result['date'] = prop.date;
        return result;
    },
});

return {
    StatementModel: StatementModel,
    ManualModel: ManualModel,
};
});<|MERGE_RESOLUTION|>--- conflicted
+++ resolved
@@ -900,19 +900,11 @@
             });
             var company_currency = session.get_currency(line.st_line.currency_id);
             var company_precision = company_currency && company_currency.digits[1] || 2;
-<<<<<<< HEAD
-            total = utils.round_decimals(total*1000, company_precision)/1000 || 0;
-            if(isOtherCurrencyId){
-                var other_currency = session.get_currency(isOtherCurrencyId);
-                var other_precision = other_currency && other_currency.digits[1] || 2;
-                amount_currency = utils.round_decimals(amount_currency, other_precision)
-=======
             total = utils.round_decimals(total, company_precision) || 0;
             if(isOtherCurrencyId){
                 var other_currency = session.get_currency(isOtherCurrencyId);
                 var other_precision = other_currency && other_currency.digits[1] || 2;
                 amount_currency = utils.round_decimals(amount_currency, other_precision);
->>>>>>> 2c495502
             }
             line.balance = {
                 amount: total,
