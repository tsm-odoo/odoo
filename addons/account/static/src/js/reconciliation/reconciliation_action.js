odoo.define('account.ReconciliationClientAction', function (require) {
"use strict";

var AbstractAction = require('web.AbstractAction');
var ReconciliationModel = require('account.ReconciliationModel');
var ReconciliationRenderer = require('account.ReconciliationRenderer');
var ControlPanelMixin = require('web.ControlPanelMixin');
var Widget = require('web.Widget');
var core = require('web.core');


/**
 * Widget used as action for 'account.bank.statement' reconciliation
 */
var StatementAction = AbstractAction.extend(ControlPanelMixin, {
    title: core._t('Bank Reconciliation'),
    template: 'reconciliation',
    custom_events: {
        change_mode: '_onAction',
        change_filter: '_onAction',
        change_offset: '_onAction',
        change_partner: '_onAction',
        add_proposition: '_onAction',
        search_balance_amount: '_onAction',
        remove_proposition: '_onAction',
        update_proposition: '_onAction',
        create_proposition: '_onAction',
        quick_create_proposition: '_onAction',
        toggle_partial_reconcile: '_onAction',
        auto_reconciliation: '_onValidate',
        validate: '_onValidate',
        validate_all_balanced: '_onValidate',
        change_name: '_onChangeName',
        close_statement: '_onCloseStatement',
        load_more: '_onLoadMore',
    },
    config: {
        // used to instanciate the model
        Model: ReconciliationModel.StatementModel,
        // used to instanciate the action interface
        ActionRenderer: ReconciliationRenderer.StatementRenderer,
        // used to instanciate each widget line
        LineRenderer: ReconciliationRenderer.LineRenderer,
        // used context params
        params: ['statement_ids'],
        // number of statements/partners/accounts to display
        defaultDisplayQty: 10,
        // number of moves lines displayed in 'match' mode
        limitMoveLines: 5,
    },

    /**
     * @override
     * @param {Object} params
     * @param {Object} params.context
     *
     */
    init: function (parent, params) {
        this._super.apply(this, arguments);
        this.action_manager = parent;
        this.params = params;
        this.model = new this.config.Model(this, {
<<<<<<< HEAD
            modelName: "account.reconciliation.widget",
=======
            modelName: "account.bank.statement.line",
            defaultDisplayQty: params.params && params.params.defaultDisplayQty || this.config.defaultDisplayQty,
>>>>>>> 2156af48
            limitMoveLines: params.params && params.params.limitMoveLines || this.config.limitMoveLines,
        });
        this.widgets = [];
        if (!this.action_manager) {
            this.set_cp_bus(new Widget());
        }
        // Adding values from the context is necessary to put this information in the url via the action manager so that
        // you can retrieve it if the person shares his url or presses f5
        _.each(params.params, function (value, name) {
            params.context[name] = name.indexOf('_ids') !== -1 ? _.map((value+'').split(), parseFloat) : value;
        });
        params.params = {};
        _.each(this.config.params, function (name) {
            if (params.context[name]) {
                params.params[name] = name.indexOf('_ids') !== -1 && _.isArray(params.context[name]) ? params.context[name].join() : params.context[name];
            }
        });
    },

    /**
     * instantiate the action renderer
     *
     * @override
     */
    willStart: function () {
        var self = this;
        var def = this.model.load(this.params.context).then(this._super.bind(this));
        return def.then(function () {
                self.title = self.model.bank_statement_id ? self.model.bank_statement_id.display_name : self.title;
                self.renderer = new self.config.ActionRenderer(self, self.model, {
                    'bank_statement_id': self.model.bank_statement_id,
                    'valuenow': self.model.valuenow,
                    'valuemax': self.model.valuemax,
                    'defaultDisplayQty': self.model.defaultDisplayQty,
                    'title': self.title,
                });
            });
    },

    /**
     * append the renderer and instantiate the line renderers
     *
     * @override
     */
    start: function () {
        var self = this;

        this.set("title", this.title);
        this.update_control_panel({search_view_hidden: true}, {clear: true});

        this.renderer.prependTo(self.$('.o_form_sheet'));
        this._renderLines();
        this._openFirstLine();
    },

    /**
     * update the control panel and breadcrumbs
     *
     * @override
     */
    do_show: function () {
        this._super.apply(this, arguments);
        if (this.action_manager) {
            this.update_control_panel({search_view_hidden: true}, {clear: true});
            this.action_manager.do_push_state({
                action: this.params.tag,
                active_id: this.params.res_id,
            });
        }
    },

    //--------------------------------------------------------------------------
    // Private
    //--------------------------------------------------------------------------

    /**
     * @private
     * @param {string} handle
     * @returns {Widget} widget line
     */
    _getWidget: function (handle) {
        return _.find(this.widgets, function (widget) {return widget.handle===handle;});
    },

    /**
     *
     */
    _loadMore: function(qty) {
        var self = this;
        return this.model.loadMore(qty).then(function () {
            self._renderLines();
        });
    },
    /**
     * sitch to 'match' the first available line
     *
     * @private
     */
    _openFirstLine: function () {
        var self = this;

        var handle = _.compact(_.map(this.model.lines,  function (line, handle) {
                return line.reconciled ? null : handle;
            }))[0];
        if (handle) {
            var line = this.model.getLine(handle);
            this.model.changeMode(handle, 'match').always(function () {
                self._getWidget(handle).update(line);
            });
        }
        return handle;
    },
    /**
     * render line widget and append to view
     *
     * @private
     */
    _renderLines: function () {
        var self = this;
        var linesToDisplay = this.model.getStatementLines();
        _.each(linesToDisplay, function (line, handle) {
            var widget = new self.config.LineRenderer(self, self.model, line);
            widget.handle = handle;
            self.widgets.push(widget);
            widget.appendTo(self.$('.o_reconciliation_lines'));
        });
        if (this.model.hasMoreLines() === false) {
            this.renderer.hideLoadMoreButton();
        }
    },

    //--------------------------------------------------------------------------
    // Handlers
    //--------------------------------------------------------------------------

    /**
     * dispatch on the camelcased event name to model method then update the
     * line renderer with the new state. If the mode was switched from 'inactive'
     * to 'create' or 'match', the other lines switch to 'inactive' mode
     *
     * @private
     * @param {OdooEvent} event
     */
    _onAction: function (event) {
        var self = this;
        var handle = event.target.handle;
        var line = this.model.getLine(handle);
        var mode = line.mode;
        this.model[_.str.camelize(event.name)](handle, event.data.data).always(function () {
            self._getWidget(handle).update(line);
            if (mode === 'inactive' && line.mode !== 'inactive') {
                _.each(self.model.lines, function (line, _handle) {
                    if (line.mode !== 'inactive' && _handle !== handle) {
                        self.model.changeMode(_handle, 'inactive');
                        var widget = self._getWidget(_handle);
                        if (widget) {
                            widget.update(line);
                        }
                    }
                });
            }
        });
    },

    /**
     * call 'changeName' model method
     *
     * @private
     * @param {OdooEvent} event
     */
    _onChangeName: function (event) {
        var self = this;
        var title = event.data.data;
        this.model.changeName(title).then(function () {
            self.title = title;
            self.set("title", title);
            self.renderer.update({
                'valuenow': self.model.valuenow,
                'valuemax': self.model.valuemax,
                'title': title,
            });
        });
    },
    /**
     * call 'closeStatement' model method
     *
     * @private
     * @param {OdooEvent} event
     */
    _onCloseStatement: function (event) {
        var self = this;
        return this.model.closeStatement().then(function (result) {
            self.do_action({
                name: 'Bank Statements',
                res_model: 'account.bank.statement',
                res_id: result,
                views: [[false, 'form']],
                type: 'ir.actions.act_window',
                view_type: 'form',
                view_mode: 'form',
            });
        });
    },
    /**
     * Load more statement and render them
     *
     * @param {OdooEvent} event
     */
    _onLoadMore: function (event) {
        return this._loadMore(this.model.defaultDisplayQty);
    },
    /**
     * call 'validate' or 'autoReconciliation' model method then destroy the
     * validated lines and update the action renderer with the new status bar 
     * values and notifications then open the first available line
     *
     * @private
     * @param {OdooEvent} event
     */
    _onValidate: function (event) {
        var self = this;
        var handle = event.target.handle;
        var method = event.name.indexOf('auto_reconciliation') === -1 ? 'validate' : 'autoReconciliation';
        this.model[method](handle).then(function (result) {
            self.renderer.update({
                'valuenow': self.model.valuenow,
                'valuemax': self.model.valuemax,
                'title': self.title,
                'time': Date.now()-self.time,
                'notifications': result.notifications,
                'context': self.model.getContext(),
            });
            _.each(result.handles, function (handle) {
                self._getWidget(handle).destroy();
                var index = _.findIndex(self.widgets, function (widget) {return widget.handle===handle;});
                self.widgets.splice(index, 1);
            });
            // Get number of widget and if less than constant and if there are more to laod, load until constant
            if (self.widgets.length < self.model.defaultDisplayQty 
                && self.model.valuemax - self.model.valuenow >= self.model.defaultDisplayQty) {
                var toLoad = self.model.defaultDisplayQty - self.widgets.length;
                self._loadMore(toLoad);
            }
            self._openFirstLine();
        });
    },
});


/**
 * Widget used as action for 'account.move.line' and 'res.partner' for the
 * manual reconciliation and mark data as reconciliate
 */
var ManualAction = StatementAction.extend({
    title: core._t('Journal Items to Reconcile'),
    config: {
        Model: ReconciliationModel.ManualModel,
        ActionRenderer: ReconciliationRenderer.ManualRenderer,
        LineRenderer: ReconciliationRenderer.ManualLineRenderer,
        params: ['company_ids', 'mode', 'partner_ids', 'account_ids'],
        defaultDisplayQty: 30,
        limitMoveLines: 10,
    },

    //--------------------------------------------------------------------------
    // Handlers
    //--------------------------------------------------------------------------

    /**
     * call 'validate' or 'autoReconciliation' model method then destroy the
     * reconcilied lines, update the not reconcilied and update the action
     * renderer with the new status bar  values and notifications then open the
     * first available line
     *
     * @private
     * @param {OdooEvent} event
     */
    _onValidate: function (event) {
        var self = this;
        var handle = event.target.handle;
        var method = event.name.indexOf('auto_reconciliation') === -1 ? 'validate' : 'autoReconciliation';
        this.model[method](handle).then(function (result) {
            _.each(result.reconciled, function (handle) {
                self._getWidget(handle).destroy();
            });
            _.each(result.updated, function (handle) {
                self._getWidget(handle).update(self.model.getLine(handle));
            });
            self.renderer.update({
                valuenow: _.compact(_.invoke(self.widgets, 'isDestroyed')).length,
                valuemax: self.widgets.length,
                title: self.title,
                time: Date.now()-self.time,
            });
            if(!_.any(result.updated, function (handle) {
                return self.model.getLine(handle).mode !== 'inactive';
            })) {
                self._openFirstLine();
            }
        });
    },
});

core.action_registry.add('bank_statement_reconciliation_view', StatementAction);
core.action_registry.add('manual_reconciliation_view', ManualAction);

return {
    StatementAction: StatementAction,
    ManualAction: ManualAction,
};
});<|MERGE_RESOLUTION|>--- conflicted
+++ resolved
@@ -60,12 +60,8 @@
         this.action_manager = parent;
         this.params = params;
         this.model = new this.config.Model(this, {
-<<<<<<< HEAD
             modelName: "account.reconciliation.widget",
-=======
-            modelName: "account.bank.statement.line",
             defaultDisplayQty: params.params && params.params.defaultDisplayQty || this.config.defaultDisplayQty,
->>>>>>> 2156af48
             limitMoveLines: params.params && params.params.limitMoveLines || this.config.limitMoveLines,
         });
         this.widgets = [];
