openerp.account = function (instance) {
    openerp.account.quickadd(instance);
    var _t = instance.web._t,
        _lt = instance.web._lt;
    var QWeb = instance.web.qweb;
    
    instance.web.account = instance.web.account || {};
    
    instance.web.client_actions.add('bank_statement_reconciliation_view', 'instance.web.account.bankStatementReconciliation');
    instance.web.account.bankStatementReconciliation = instance.web.Widget.extend({
        className: 'oe_bank_statement_reconciliation',

        events: {
            "click *[rel='do_action']": "doActionClickHandler",
            "click .statement_name span": "statementNameClickHandler",
            "keyup .change_statement_name_field": "changeStatementNameFieldHandler",
            "click .change_statement_name_button": "changeStatementButtonClickHandler",
            "click .show_more": "showMoreButtonClickHandler",
        },
    
        init: function(parent, context) {
            this._super(parent);
            // Number of reconciliations loaded initially and by clicking 'show more'
            this.num_reconciliations_fetched_in_batch = 10;
            if (context.context.statement_id) this.statement_ids = [context.context.statement_id];
            if (context.context.statement_ids) this.statement_ids = context.context.statement_ids;
            this.single_statement = this.statement_ids !== undefined && this.statement_ids.length === 1;
            this.multiple_statements = this.statement_ids !== undefined && this.statement_ids.length > 1;
            this.title = context.context.title || _t("Reconciliation");
            this.notifications = context.context.notifications || [];
            this.st_lines = [];
            this.last_displayed_reconciliation_index = undefined; // Flow control
            this.reconciled_lines = 0; // idem
            this.already_reconciled_lines = 0; // Number of lines of the statement which were already reconciled
            this.model_bank_statement = new instance.web.Model("account.bank.statement");
            this.model_bank_statement_line = new instance.web.Model("account.bank.statement.line");
            this.reconciliation_menu_id = false; // Used to update the needaction badge
            this.formatCurrency; // Method that formats the currency ; loaded from the server
            this.action_manager = this.findAncestor(function(ancestor){ return ancestor instanceof instance.web.ActionManager });

            // Only for statistical purposes
            this.lines_reconciled_with_ctrl_enter = 0;
            this.time_widget_loaded = Date.now();
    
            // Stuff used by the children bankStatementReconciliationLine
            this.max_move_lines_displayed = 5;
            this.animation_speed = 100; // "Blocking" animations
            this.aestetic_animation_speed = 300; // eye candy
            this.map_currency_id_rounding = {};
            this.presets = {};
            // We'll need to get the code of an account selected in a many2one (whose value is the id)
            this.map_account_id_code = {};
            // The same move line cannot be selected for multiple resolutions
            this.excluded_move_lines_ids = {};
            // Description of the fields to initialize in the "create new line" form
            // NB : for presets to work correctly, a field id must be the same string as a preset field
            this.create_form_fields = {
                account_id: {
                    id: "account_id",
                    index: 0,
                    corresponding_property: "account_id", // a account.move field name
                    label: _t("Account"),
                    required: true,
                    tabindex: 10,
                    constructor: instance.web.form.FieldMany2One,
                    field_properties: {
                        relation: "account.account",
                        string: _t("Account"),
                        type: "many2one",
                        domain: [['type','not in',['view', 'closed', 'consolidation']]],
                    },
                },
                label: {
                    id: "label",
                    index: 1,
                    corresponding_property: "label",
                    label: _t("Label"),
                    required: true,
                    tabindex: 11,
                    constructor: instance.web.form.FieldChar,
                    field_properties: {
                        string: _t("Label"),
                        type: "char",
                    },
                },
                tax_id: {
                    id: "tax_id",
                    index: 2,
                    corresponding_property: "tax_id",
                    label: _t("Tax"),
                    required: false,
                    tabindex: 12,
                    constructor: instance.web.form.FieldMany2One,
                    field_properties: {
                        relation: "account.tax",
                        string: _t("Tax"),
                        type: "many2one",
                        domain: [['type_tax_use','in',['purchase', 'all']], ['parent_id', '=', false]],
                    },
                },
                amount: {
                    id: "amount",
                    index: 3,
                    corresponding_property: "amount",
                    label: _t("Amount"),
                    required: true,
                    tabindex: 13,
                    constructor: instance.web.form.FieldFloat,
                    field_properties: {
                        string: _t("Amount"),
                        type: "float",
                    },
                },
                analytic_account_id: {
                    id: "analytic_account_id",
                    index: 4,
                    corresponding_property: "analytic_account_id",
                    label: _t("Analytic Acc."),
                    required: false,
                    tabindex: 14,
                    group:"analytic.group_analytic_accounting",
                    constructor: instance.web.form.FieldMany2One,
                    field_properties: {
                        relation: "account.analytic.account",
                        string: _t("Analytic Acc."),
                        type: "many2one",
                        domain: [['type', '!=', 'view'], ['state', 'not in', ['close','cancelled']]],
                    },
                },
            };
        },
    
        start: function() {
            this._super();
            var self = this;
            // Retreive statement infos and reconciliation data from the model
            var lines_filter = [['journal_entry_ids', '=', false], ['account_id', '=', false]];
            var deferred_promises = [];
            
            // Working on specified statement(s)
            if (self.statement_ids && self.statement_ids.length > 0) {
                lines_filter.push(['statement_id', 'in', self.statement_ids]);

                // If only one statement, display its name as title and allow to modify it
                if (self.single_statement) {
                    deferred_promises.push(self.model_bank_statement
                        .query(["name"])
                        .filter([['id', '=', self.statement_ids[0]]])
                        .first()
                        .then(function(title){
                            self.title = title.name;
                        })
                    );
                }
                // Anyway, find out how many statement lines are reconciled (for the progressbar)
                deferred_promises.push(self.model_bank_statement
                    .call("number_of_lines_reconciled", [self.statement_ids])
                    .then(function(num) {
                        self.already_reconciled_lines = num;
                    })
                );
            }
            
            // Get operation templates
            deferred_promises.push(new instance.web.Model("account.statement.operation.template")
                .query(['id','name','account_id','label','amount_type','amount','tax_id','analytic_account_id'])
                .all().then(function (data) {
                    _(data).each(function(preset){
                        self.presets[preset.id] = preset;
                    });
                })
            );

            // Get the function to format currencies
            deferred_promises.push(new instance.web.Model("res.currency")
                .call("get_format_currencies_js_function")
                .then(function(data) {
                    self.formatCurrency = new Function("amount, currency_id", data);
                })
            );
    
            // Get statement lines
            deferred_promises.push(self.model_bank_statement_line
                .query(['id'])
                .filter(lines_filter)
                .all().then(function (data) {
                    self.st_lines = _(data).map(function(o){ return o.id });
                })
            );
    
            // When queries are done, render template and reconciliation lines
            return $.when.apply($, deferred_promises).then(function(){
    
                // If there is no statement line to reconcile, stop here
                if (self.st_lines.length === 0) {
                    self.$el.prepend(QWeb.render("bank_statement_nothing_to_reconcile"));
                    return;
                }
    
                // Create a dict account id -> account code for display facilities
                new instance.web.Model("account.account")
                    .query(['id', 'code'])
                    .all().then(function(data) {
                        _.each(data, function(o) { self.map_account_id_code[o.id] = o.code });
                    });

                // Create a dict currency id -> rounding factor
                new instance.web.Model("res.currency")
                    .query(['id', 'rounding'])
                    .all().then(function(data) {
                        _.each(data, function(o) { self.map_currency_id_rounding[o.id] = o.rounding });
                    });

                new instance.web.Model("ir.model.data")
                    .call("xmlid_to_res_id", ["account.menu_bank_reconcile_bank_statements"])
                    .then(function(data) {
                        self.reconciliation_menu_id = data;
                        self.doReloadMenuReconciliation();
                    });

                // Bind keyboard events TODO : méthode standard ?
                $("body").on("keypress", function (e) {
                    self.keyboardShortcutsHandler(e);
                });
    
                // Render and display
                self.$el.prepend(QWeb.render("bank_statement_reconciliation", {
                    title: self.title,
                    single_statement: self.single_statement,
                    total_lines: self.already_reconciled_lines+self.st_lines.length
                }));
                self.updateProgressbar();
                var reconciliations_to_show = self.st_lines.slice(0, self.num_reconciliations_fetched_in_batch);
                self.last_displayed_reconciliation_index = reconciliations_to_show.length;
                self.$(".reconciliation_lines_container").css("opacity", 0);
    
                // Display the reconciliations
                return self.model_bank_statement_line
                    .call("get_data_for_reconciliations", [reconciliations_to_show])
                    .then(function (data) {
                        var child_promises = [];
                        while ((datum = data.shift()) !== undefined)
                            child_promises.push(self.displayReconciliation(datum.st_line.id, 'inactive', false, true, datum.st_line, datum.reconciliation_proposition));
                        $.when.apply($, child_promises).then(function(){
                            self.$(".reconciliation_lines_container").animate({opacity: 1}, self.aestetic_animation_speed);
                            self.getChildren()[0].set("mode", "match");
                            self.updateShowMoreButton();
                            if (self.notifications) {
                                self.displayNotifications(self.notifications);
                            }
                        });
                    });
            });
        },

        doActionClickHandler: function(e) {
            var name = e.currentTarget.dataset.action_nam;
            var model = e.currentTarget.dataset.model;
            var ids = e.currentTarget.dataset.ids.split(",").map(Number);
            this.action_manager.do_action({
                name: name,
                res_model: model,
                domain: [['id', 'in', ids]],
                views: [[false, 'list'], [false, 'form']],
                type: 'ir.actions.act_window',
                view_type: "list",
                view_mode: "list"
            });
        },

        displayNotifications: function(notifications, speed) {
            speed = speed === undefined ? this.aestetic_animation_speed : speed;
            for (var i=0; i<notifications.length; i++) {
                var $notification = $(QWeb.render("reconciliation_notification", {
                    type: notifications[i].type,
                    message: notifications[i].message,
                    details: notifications[i].details,
                })).hide();
                $notification.appendTo(this.$(".notification_area")).slideDown(speed);
            }
        },

        statementNameClickHandler: function() {
            if (! this.single_statement) return;
            this.$(".statement_name span").hide();
            this.$(".change_statement_name_field").attr("value", this.title);
            this.$(".change_statement_name_container").show();
            this.$(".change_statement_name_field").focus();
        },

        changeStatementNameFieldHandler: function(e) {
            var name = this.$(".change_statement_name_field").val();
            if (name === "") this.$(".change_statement_name_button").attr("disabled", "disabled");
            else this.$(".change_statement_name_button").removeAttr("disabled");
            
            if (name !== "" && e.which === 13) // Enter
                this.$(".change_statement_name_button").trigger("click");
            if (e.which === 27) { // Escape
                this.$(".statement_name span").show();
                this.$(".change_statement_name_container").hide();
            }
        },

        changeStatementButtonClickHandler: function() {
            var self = this;
            if (! self.single_statement) return;
            var name = self.$(".change_statement_name_field").val();
            if (name === "") return;
            self.$(".change_statement_name_button").attr("disabled", "disabled");
            return self.model_bank_statement
                .call("write", [[self.statement_ids[0]], {'name': name}])
                .done(function () {
                    self.title = name;
                    self.$(".statement_name span").text(name).show();
                    self.$(".change_statement_name_container").hide();
                }).always(function() {
                    self.$(".change_statement_name_button").removeAttr("disabled");
                });
        },
    
        keyboardShortcutsHandler: function(e) {
            var self = this;
            if ((e.which === 13 || e.which === 10) && (e.ctrlKey || e.metaKey)) {
                self.persistReconciliations(_.filter(self.getChildren(), function(o) { return o.get("balance").toFixed(3) === "0.000"; }));
            }
        },

        persistReconciliations: function(reconciliations) {
            if (reconciliations.length === 0) return;
            var self = this;
            // Prepare data
            var data = [];
            for (var i=0; i<reconciliations.length; i++) {
                var child = reconciliations[i];
                data.push([child.st_line_id, child.makeMoveLineDicts()]);
            }
            var deferred_animation = self.$(".reconciliation_lines_container, .show_more_container").fadeOut(self.aestetic_animation_speed);
            deferred_rpc = self.model_bank_statement_line.call("process_reconciliations", [data]);
            return $.when(deferred_animation, deferred_rpc)
                .done(function() {
                    // Remove children
                    for (var i=0; i<reconciliations.length; i++) {
                        var child = reconciliations[i];
                        self.unexcludeMoveLines(child, child.partner_id, child.get("mv_lines_selected"));
                        $.each(child.$(".bootstrap_popover"), function(){ $(this).popover('destroy') });
                        child.destroy();
                    }
                    // Update interface
                    self.lines_reconciled_with_ctrl_enter += reconciliations.length;
                    self.reconciled_lines += reconciliations.length;
                    self.updateProgressbar();
                    self.doReloadMenuReconciliation();

                    // Display new line if there are left
                    if (self.last_displayed_reconciliation_index < self.st_lines.length) {
                        return self.displayReconciliations(self.num_reconciliations_fetched_in_batch).then(function() {
                            // Put the first line in match mode
                            if (self.reconciled_lines !== self.st_lines.length) {
                                var first_child = self.getChildren()[0];
                                if (first_child.get("mode") === "inactive") {
                                    first_child.set("mode", "match");
                                }
                            }
                            self.$(".reconciliation_lines_container, .show_more_container").fadeIn(self.aestetic_animation_speed);
                        });
                    } else if (self.reconciled_lines === self.st_lines.length) {
                        // Congratulate the user if the work is done
                        self.displayDoneMessage();
                    } else {
                        // Some lines weren't persisted because they were't valid
                        self.$(".reconciliation_lines_container, .show_more_container").fadeIn(self.aestetic_animation_speed);
                    }
                }).fail(function() {
                    self.$(".reconciliation_lines_container, .show_more_container").fadeIn(self.aestetic_animation_speed);
                });
        },

        // Adds move line ids to the list of move lines not to fetch for a given partner
        // This is required because the same move line cannot be selected for multiple reconciliation
        // and because for a partial reconciliation only one line can be fetched)
        excludeMoveLines: function(source_child, partner_id, lines) {
            var self = this;
            var line_ids = _.collect(lines, function(o) { return o.id });
        
            var excluded_ids = this.excluded_move_lines_ids[partner_id];
            var excluded_move_lines_changed = false;
            _.each(line_ids, function(line_id){
                if (excluded_ids.indexOf(line_id) === -1) {
                    excluded_ids.push(line_id);
                    excluded_move_lines_changed = true;
                }
            });
            if (! excluded_move_lines_changed)
                return;
        
            // Function that finds if an array of line objects contains at least a line identified by its id
            var contains_lines = function(lines_array, line_ids) {
                for (var i = 0; i < lines_array.length; i++)
                    for (var j = 0; j < line_ids.length; j++)
                        if (lines_array[i].id === line_ids[j])
                            return true;
                return false;
            };
        
            // Update children if needed
            _.each(self.getChildren(), function(child){
                if (child === source_child || child.st_line === undefined) return;
                if (child.partner_id === partner_id || child.st_line.has_no_partner) {
                    if (contains_lines(child.get("mv_lines_selected"), line_ids)) {
                        child.set("mv_lines_selected", _.filter(child.get("mv_lines_selected"), function(o){ return line_ids.indexOf(o.id) === -1 }));
                    } else if (contains_lines(child.mv_lines_deselected, line_ids)) {
                        child.mv_lines_deselected = _.filter(child.mv_lines_deselected, function(o){ return line_ids.indexOf(o.id) === -1 });
                        child.updateMatches();
                    } else if (contains_lines(child.get("mv_lines"), line_ids)) {
                        child.updateMatches();
                    }
                }
            });
        },
        
        unexcludeMoveLines: function(source_child, partner_id, lines) {
            var self = this;
            var line_ids = _.collect(lines, function(o) { return o.id });

            var initial_excluded_lines_num = this.excluded_move_lines_ids[partner_id].length;
            this.excluded_move_lines_ids[partner_id] = _.difference(this.excluded_move_lines_ids[partner_id], line_ids);
            if (this.excluded_move_lines_ids[partner_id].length === initial_excluded_lines_num)
                return;
        
            // Update children if needed
            _.each(self.getChildren(), function(child){
                if (child.st_line === undefined) return;
                if (child.partner_id === partner_id && child !== source_child && (child.get("mode") === "match" || child.$el.hasClass("no_match")))
                    child.updateMatches();
                if (child.st_line.has_no_partner && child.get("mode") === "match" || child.$el.hasClass("no_match"))
                    child.updateMatches();
            });
        },
    
        displayReconciliations: function(number) {
            var self = this;
            var begin = self.last_displayed_reconciliation_index;
            var end = Math.min((begin+number), self.st_lines.length);
            var reconciliations_to_show = self.st_lines.slice(begin, end);

            // Get ids of selected move lines (to exclude them from reconciliation proposition)
            var excluded_move_lines_ids = [];
            _.each(self.excluded_move_lines_ids, function(o){
                excluded_move_lines_ids = excluded_move_lines_ids.concat(o);
            });

            return self.model_bank_statement_line
                .call("get_data_for_reconciliations", [reconciliations_to_show, excluded_move_lines_ids])
                .then(function (data) {
                    var child_promises = [];
                    var datum;
                    while ((datum = data.shift()) !== undefined) {
                        var context = {
                            st_line_id: datum.st_line.id,
                            mode: 'inactive',
                            animate_entrance: false,
                            initial_data_provided: true,
                            st_line: datum.st_line,
                            reconciliation_proposition: datum.reconciliation_proposition,
                        };
                        var widget = new instance.web.account.bankStatementReconciliationLine(self, context);
                        child_promises.push(widget.appendTo(self.$(".reconciliation_lines_container")));
                    }
                    self.last_displayed_reconciliation_index += reconciliations_to_show.length;
                    return $.when.apply($, child_promises).then(function(){
                        self.updateShowMoreButton();
                    });
                });
        },

        displayReconciliation: function(st_line_id, mode, animate_entrance, initial_data_provided, st_line, reconciliation_proposition) {
            var self = this;
            animate_entrance = (animate_entrance === undefined ? true : animate_entrance);
            initial_data_provided = (initial_data_provided === undefined ? false : initial_data_provided);
    
            var context = {
                st_line_id: st_line_id,
                mode: mode,
                animate_entrance: animate_entrance,
                initial_data_provided: initial_data_provided,
                st_line: initial_data_provided ? st_line : undefined,
                reconciliation_proposition: initial_data_provided ? reconciliation_proposition : undefined,
            };
            var widget = new instance.web.account.bankStatementReconciliationLine(self, context);
            return widget.appendTo(self.$(".reconciliation_lines_container"));
        },
    
        childValidated: function(child) {
            var self = this;
    
            self.reconciled_lines++;
            self.updateProgressbar();
            self.doReloadMenuReconciliation();
    
            // Display new line if there are left
            if (self.last_displayed_reconciliation_index < self.st_lines.length && self.getChildren().length < self.num_reconciliations_fetched_in_batch) {
                self.displayReconciliation(self.st_lines[self.last_displayed_reconciliation_index++], 'inactive');
            }
            // Congratulate the user if the work is done
            if (self.reconciled_lines === self.st_lines.length) {
                self.displayDoneMessage();
            }
        
            // Put the first line in match mode
            if (self.reconciled_lines !== self.st_lines.length) {
                var first_child = self.getChildren()[0];
                if (first_child.get("mode") === "inactive") {
                    first_child.set("mode", "match");
                }
            }
            self.updateShowMoreButton();
        },

        goBackToStatementsTreeView: function() {
            var self = this;
            new instance.web.Model("ir.model.data")
                .call("get_object_reference", ['account', 'action_bank_statement_tree'])
                .then(function (result) {
                    var action_id = result[1];
                    var breadcrumbs = self.action_manager.get_widgets();
                    var widget = _.find(breadcrumbs, function(widget){
                        return widget.action && widget.action.id === action_id;
                    });
                    if (widget) {
                        self.action_manager.select_widget(widget, 0);
                    } else {
                        self.action_manager.do_action(action_id, {
                            clear_breadcrumbs: true
                        });
                    }
                });
        },
    
        displayDoneMessage: function() {
            var self = this;
    
            var sec_taken = Math.round((Date.now()-self.time_widget_loaded)/1000);
            var sec_per_item = Math.round(sec_taken/self.reconciled_lines);
            var achievements = [];
    
            var time_taken;
            if (sec_taken/60 >= 1) time_taken = Math.floor(sec_taken/60) +"' "+ sec_taken%60 +"''";
            else time_taken = sec_taken%60 +_t(" seconds");
    
            var title;
            if (sec_per_item < 5) title = _t("Whew, that was fast !") + " <i class='fa fa-trophy congrats_icon'></i>";
            else title = _t("Congrats, you're all done !") + " <i class='fa fa-thumbs-o-up congrats_icon'></i>";
    
            if (self.lines_reconciled_with_ctrl_enter === self.reconciled_lines)
                achievements.push({
                    title: _t("Efficiency at its finest"),
                    desc: _t("Only use the ctrl-enter shortcut to validate reconciliations."),
                    icon: "fa-keyboard-o"}
                );
    
            if (sec_per_item < 5)
                achievements.push({
                    title: _t("Fast reconciler"),
                    desc: _t("Take on average less than 5 seconds to reconcile a transaction."),
                    icon: "fa-bolt"}
                );
    
            // Render it
            self.$(".protip").hide();
            self.updateShowMoreButton();
            self.$(".oe_form_sheet").append(QWeb.render("bank_statement_reconciliation_done_message", {
                title: title,
                time_taken: time_taken,
                sec_per_item: sec_per_item,
                transactions_done: self.reconciled_lines,
                done_with_ctrl_enter: self.lines_reconciled_with_ctrl_enter,
                achievements: achievements,
                single_statement: self.single_statement,
                multiple_statements: self.multiple_statements,
            }));
    
            // Animate it
            var container = $("<div style='overflow: hidden;' />");
            self.$(".done_message").wrap(container).css("opacity", 0).css("position", "relative").css("left", "-50%");
            self.$(".done_message").animate({opacity: 1, left: 0}, self.aestetic_animation_speed*2, "easeOutCubic");
            self.$(".done_message").animate({opacity: 1}, self.aestetic_animation_speed*3, "easeOutCubic");
    
            // Make it interactive
            self.$(".achievement").popover({'placement': 'top', 'container': self.el, 'trigger': 'hover'});

            if (self.$(".button_back_to_statement").length !== 0) {
                self.$(".button_back_to_statement").click(function() {
                    self.goBackToStatementsTreeView();
                });
            }

            if (self.$(".button_close_statement").length !== 0) {
                self.$(".button_close_statement").hide();
                self.model_bank_statement
                    .query(["balance_end_real", "balance_end"])
                    .filter([['id', 'in', self.statement_ids]])
                    .all()
                    .then(function(data){
                        if (_.all(data, function(o) { return o.balance_end_real === o.balance_end })) {
                            self.$(".button_close_statement").show();
                            self.$(".button_close_statement").click(function() {
                                self.$(".button_close_statement").attr("disabled", "disabled");
                                self.model_bank_statement
                                    .call("button_confirm_bank", [self.statement_ids])
                                    .then(function () {
                                        self.goBackToStatementsTreeView();
                                    }, function() {
                                        self.$(".button_close_statement").removeAttr("disabled");
                                    });
                            });
                        }
                    });
            }
        },

        showMoreButtonClickHandler: function() {
            this.displayReconciliations(this.num_reconciliations_fetched_in_batch);
        },
    
        updateShowMoreButton: function() {
            var items_remaining = this.st_lines.length - this.last_displayed_reconciliation_index;
            if (items_remaining > 0)
                this.$(".show_more").show().find(".num_items_remaining").text(items_remaining);
            else
                this.$(".show_more").hide();
        },

        updateProgressbar: function() {
            var self = this;
            var done = self.already_reconciled_lines + self.reconciled_lines;
            var total = self.already_reconciled_lines + self.st_lines.length;
            var prog_bar = self.$(".progress .progress-bar");
            prog_bar.attr("aria-valuenow", done);
            prog_bar.css("width", (done/total*100)+"%");
            self.$(".progress .progress-text .valuenow").text(done);
        },
    
        /* reloads the needaction badge */
        doReloadMenuReconciliation: function () {
            var menu = instance.webclient.menu;
            if (!menu || !this.reconciliation_menu_id) {
                return $.when();
            }
            return menu.rpc("/web/menu/load_needaction", {'menu_ids': [this.reconciliation_menu_id]}).done(function(r) {
                menu.on_needaction_loaded(r);
            }).then(function () {
                menu.trigger("need_action_reloaded");
            });
        },
    });
    
    instance.web.account.bankStatementReconciliationLine = instance.web.Widget.extend({
        className: 'oe_bank_statement_reconciliation_line',
    
        events: {
            "click .change_partner": "changePartnerClickHandler",
            "click .button_ok": "persistAndDestroy",
            "click .mv_line": "moveLineClickHandler",
            "click .initial_line": "initialLineClickHandler",
            "click .line_open_balance": "lineOpenBalanceClickHandler",
            "click .pager_control_left:not(.disabled)": "pagerControlLeftHandler",
            "click .pager_control_right:not(.disabled)": "pagerControlRightHandler",
            "keyup .filter": "filterHandler",
            "click .line_info_button": function(e){e.stopPropagation()}, // small usability hack
            "click .add_line": "addLineBeingEdited",
            "click .preset": "presetClickHandler",
            "click .do_partial_reconcile_button": "doPartialReconcileButtonClickHandler",
            "click .undo_partial_reconcile_button": "undoPartialReconcileButtonClickHandler",
        },
    
        init: function(parent, context) {
            this._super(parent);
    
            this.formatCurrency = this.getParent().formatCurrency;
            if (context.initial_data_provided) {
                // Process data
                _.each(context.reconciliation_proposition, function(line) {
                    this.decorateMoveLine(line, context.st_line.currency_id);
                }, this);
                this.set("mv_lines_selected", context.reconciliation_proposition);
                this.st_line = context.st_line;
                this.partner_id = context.st_line.partner_id;
                this.decorateStatementLine(this.st_line);
    
                // Exclude selected move lines
                if (this.getParent().excluded_move_lines_ids[this.partner_id] === undefined)
                    this.getParent().excluded_move_lines_ids[this.partner_id] = [];
                this.getParent().excludeMoveLines(this, this.partner_id, context.reconciliation_proposition);
            } else {
                this.set("mv_lines_selected", []);
                this.st_line = undefined;
                this.partner_id = undefined;
            }
    
            this.context = context;
            this.st_line_id = context.st_line_id;
            this.max_move_lines_displayed = this.getParent().max_move_lines_displayed;
            this.animation_speed = this.getParent().animation_speed;
            this.aestetic_animation_speed = this.getParent().aestetic_animation_speed;
            this.model_bank_statement_line = new instance.web.Model("account.bank.statement.line");
            this.model_res_users = new instance.web.Model("res.users");
            this.model_tax = new instance.web.Model("account.tax");
            this.map_currency_id_rounding = this.getParent().map_currency_id_rounding;
            this.map_account_id_code = this.getParent().map_account_id_code;
            this.presets = this.getParent().presets;
            this.is_valid = true;
            this.is_consistent = true; // Used to prevent bad server requests
            this.is_rapprochement; // matching a statement line with an already reconciled journal item
            this.can_fetch_more_move_lines; // Tell if we can show more move lines
            this.filter = "";
            // In rare cases like when deleting a statement line's partner we don't want the server to
            // look for a reconciliation proposition (in this particular case it might find a move line
            // matching the statement line and decide to set the statement line's partner accordingly)
            this.do_load_reconciliation_proposition = true;
    
            this.set("mode", undefined);
            this.on("change:mode", this, this.modeChanged);
            this.set("balance", undefined); // Debit is +, credit is -
            this.on("change:balance", this, this.balanceChanged);
            this.set("pager_index", 0);
            this.on("change:pager_index", this, this.pagerChanged);
            // NB : mv_lines represent the counterpart that will be created to reconcile existing move lines, so debit and credit are inverted
            this.set("mv_lines", []);
            this.on("change:mv_lines", this, this.mvLinesChanged);
            this.mv_lines_deselected = []; // deselected lines are displayed on top of the match table
            this.on("change:mv_lines_selected", this, this.mvLinesSelectedChanged);
            this.set("lines_created", []);
            this.set("line_created_being_edited", [{'id': 0}]);
            this.on("change:lines_created", this, this.createdLinesChanged);
            this.on("change:line_created_being_edited", this, this.createdLinesChanged);
        },
    
        start: function() {
            var self = this;
            return self._super().then(function() {
                // no animation while loading
                self.animation_speed = 0;
                self.aestetic_animation_speed = 0;
    
                self.is_consistent = false;
                if (self.context.animate_entrance) {
                    self.$el.fadeOut(0);
                    self.$el.slideUp(0);
                }
                return $.when(self.loadData()).then(function(){
                    return $.when(self.render()).then(function(){
                        self.is_consistent = true;
                        // Make an entrance
                        self.animation_speed = self.getParent().animation_speed;
                        self.aestetic_animation_speed = self.getParent().aestetic_animation_speed;
                        if (self.context.animate_entrance) {
                            return self.$el.stop(true, true).fadeIn({ duration: self.aestetic_animation_speed, queue: false }).css('display', 'none').slideDown(self.aestetic_animation_speed); 
                        }
                    });
                });
            });
        },

        loadData: function() {
            var self = this;
            if (self.context.initial_data_provided)
                return;

            // Get ids of selected move lines (to exclude them from reconciliation proposition)
            var excluded_move_lines_ids = [];
            if (self.do_load_reconciliation_proposition) {
                _.each(self.getParent().excluded_move_lines_ids, function(o){
                    excluded_move_lines_ids = excluded_move_lines_ids.concat(o);
                });
            }
            // Load statement line
            return self.model_bank_statement_line
                .call("get_data_for_reconciliations", [[self.st_line_id], excluded_move_lines_ids, self.do_load_reconciliation_proposition])
                .then(function (data) {
                    self.st_line = data[0].st_line;
                    self.decorateStatementLine(self.st_line);
                    self.partner_id = data[0].st_line.partner_id;
                    if (self.getParent().excluded_move_lines_ids[self.partner_id] === undefined)
                        self.getParent().excluded_move_lines_ids[self.partner_id] = [];
                    var mv_lines = [];
                    _.each(data[0].reconciliation_proposition, function(line) {
                        self.decorateMoveLine(line, self.st_line.currency_id);
                        mv_lines.push(line);
                    }, self);
                    self.set("mv_lines_selected", self.get("mv_lines_selected").concat(mv_lines));
                });
        },

        render: function() {
            var self = this;
            var presets_array = [];
            for (var id in self.presets)
                if (self.presets.hasOwnProperty(id))
                    presets_array.push(self.presets[id]);
            self.$el.prepend(QWeb.render("bank_statement_reconciliation_line", {
                line: self.st_line,
                mode: self.context.mode,
                presets: presets_array
            }));
            
            // Stuff that require the template to be rendered
            self.$(".match").slideUp(0);
            self.$(".create").slideUp(0);
            if (self.st_line.no_match) self.$el.addClass("no_match");
            self.bindPopoverTo(self.$(".line_info_button"));
            self.createFormWidgets();
            // Special case hack : no identified partner
            if (self.st_line.has_no_partner) {
                self.$el.css("opacity", "0");
                self.updateBalance();
                self.$(".change_partner_container").show(0);
                self.$(".match").slideUp(0);
                self.$el.addClass("no_partner");
                self.set("mode", self.context.mode);
                self.balanceChanged();
                self.updateAccountingViewMatchedLines();
                self.animation_speed = self.getParent().animation_speed;
                self.aestetic_animation_speed = self.getParent().aestetic_animation_speed;
                self.$el.animate({opacity: 1}, self.aestetic_animation_speed);
                return;
            }
            
            // TODO : the .on handler's returned deferred is lost
            return $.when(self.set("mode", self.context.mode)).then(function(){
                // Make sure the display is OK
                self.balanceChanged();
                self.createdLinesChanged();
                self.updateAccountingViewMatchedLines();
            });
        },

        restart: function(mode) {
            var self = this;
            mode = (mode === undefined ? 'inactive' : mode);
            self.context.animate_entrance = false;
            self.$el.css("height", self.$el.outerHeight());
            // Destroy everything
            _.each(self.getChildren(), function(o){ o.destroy() });
            self.is_consistent = false;
            return $.when(self.$el.animate({opacity: 0}, self.animation_speed)).then(function() {
                self.getParent().unexcludeMoveLines(self, self.partner_id, self.get("mv_lines_selected"));
                $.each(self.$(".bootstrap_popover"), function(){ $(this).popover('destroy') });
                self.$el.empty();
                self.$el.removeClass("no_partner");
                self.context.mode = mode;
                self.context.initial_data_provided = false;
                self.is_valid = true;
                self.is_consistent = true;
                self.filter = "";
                self.set("balance", undefined, {silent: true});
                self.set("mode", undefined, {silent: true});
                self.set("pager_index", 0, {silent: true});
                self.set("mv_lines", [], {silent: true});
                self.set("mv_lines_selected", [], {silent: true});
                self.mv_lines_deselected = [];
                self.set("lines_created", [], {silent: true});
                self.set("line_created_being_edited", [{'id': 0}], {silent: true});
                // Rebirth
                return $.when(self.start()).then(function() {
                    self.$el.css("height", "auto");
                    self.is_consistent = true;
                    self.$el.animate({opacity: 1}, self.animation_speed);
                });
            });
        },
    
        /* create form widgets, append them to the dom and bind their events handlers */
        createFormWidgets: function() {
            var self = this;
            var create_form_fields = self.getParent().create_form_fields;
            var create_form_fields_arr = [];
            for (var key in create_form_fields)
                if (create_form_fields.hasOwnProperty(key))
                    create_form_fields_arr.push(create_form_fields[key]);
            create_form_fields_arr.sort(function(a, b){ return b.index - a.index });
    
            // field_manager
            var dataset = new instance.web.DataSet(this, "account.account", self.context);
            dataset.ids = [];
            dataset.arch = {
                attrs: { string: "Stéphanie de Monaco", version: "7.0", class: "oe_form_container" },
                children: [],
                tag: "form"
            };
    
            var field_manager = new instance.web.FormView (
                this, dataset, false, {
                    initial_mode: 'edit',
                    disable_autofocus: false,
                    $buttons: $(),
                    $pager: $()
            });
    
            field_manager.load_form(dataset);
    
            // fields default properties
            var Default_field = function() {
                this.context = {};
                this.domain = [];
                this.help = "";
                this.readonly = false;
                this.required = true;
                this.selectable = true;
                this.states = {};
                this.views = {};
            };
            var Default_node = function(field_name) {
                this.tag = "field";
                this.children = [];
                this.required = true;
                this.attrs = {
                    invisible: "False",
                    modifiers: '{"required":true}',
                    name: field_name,
                    nolabel: "True",
                };
            };
    
            // Append fields to the field_manager
            field_manager.fields_view.fields = {};
            for (var i=0; i<create_form_fields_arr.length; i++) {
                field_manager.fields_view.fields[create_form_fields_arr[i].id] = _.extend(new Default_field(), create_form_fields_arr[i].field_properties);
            }
            field_manager.fields_view.fields["change_partner"] = _.extend(new Default_field(), {
                relation: "res.partner",
                string: _t("Partner"),
                type: "many2one",
                domain: [['parent_id','=',false], '|', ['customer','=',true], ['supplier','=',true]],
            });
    
            // Returns a function that serves as a xhr response handler
            var hideGroupResponseClosureFactory = function(field_widget, $container, obj_key){
                return function(has_group){
                    if (has_group) $container.show();
                    else {
                        field_widget.destroy();
                        $container.remove();
                        delete self[obj_key];
                    }
                };
            };
    
            // generate the create "form"
            self.create_form = [];
            for (var i=0; i<create_form_fields_arr.length; i++) {
                var field_data = create_form_fields_arr[i];
    
                // create widgets
                var node = new Default_node(field_data.id);
                if (! field_data.required) node.attrs.modifiers = "";
                var field = new field_data.constructor(field_manager, node);
                self[field_data.id+"_field"] = field;
                self.create_form.push(field);
    
                // on update : change the last created line
                field.corresponding_property = field_data.corresponding_property;
                field.on("change:value", self, self.formCreateInputChanged);
    
                // append to DOM
                var $field_container = $(QWeb.render("form_create_field", {id: field_data.id, label: field_data.label}));
                field.appendTo($field_container.find("td"));
                self.$(".create_form").prepend($field_container);
    
                // now that widget's dom has been created (appendTo does that), bind events and adds tabindex
                if (field_data.field_properties.type != "many2one") {
                    // Triggers change:value TODO : moche bind ?
                    field.$el.find("input").keyup(function(e, field){ field.commit_value(); }.bind(null, null, field));
                }
                field.$el.find("input").attr("tabindex", field_data.tabindex);
    
                // Hide the field if group not OK
                if (field_data.group !== undefined) {
                    var target = $field_container;
                    target.hide();
                    self.model_res_users
                        .call("has_group", [field_data.group])
                        .then(hideGroupResponseClosureFactory(field, target, (field_data.id+"_field")));
                }
            }
    
            // generate the change partner "form"
            var change_partner_node = new Default_node("change_partner"); change_partner_node.attrs.modifiers = "";
            self.change_partner_field = new instance.web.form.FieldMany2One(field_manager, change_partner_node);
            self.change_partner_field.appendTo(self.$(".change_partner_container"));
            self.change_partner_field.on("change:value", self.change_partner_field, function() {
                self.changePartner(this.get_value());
            });
            self.change_partner_field.$el.find("input").attr("placeholder", self.st_line.communication_partner_name || _t("Select Partner"));
    
            field_manager.do_show();
        },
    
        /** Utils */
    
        /* TODO : if t-call for attr, all in qweb */
        decorateStatementLine: function(line){
            line.q_popover = QWeb.render("bank_statement_reconciliation_line_details", {line: line});
        },
    
        // adds fields, prefixed with q_, to the move line for qweb rendering
        decorateMoveLine: function(line, currency_id) {
            line.partial_reconcile = false;
            line.propose_partial_reconcile = false;
            line['credit'] = [line['debit'], line['debit'] = line['credit']][0];
            line.q_due_date = (line.date_maturity === false ? line.date : line.date_maturity);
            line.q_amount = (line.debit !== 0 ? "- "+line.q_debit : "") + (line.credit !== 0 ? line.q_credit : "");
            line.q_label = line.name;
            line.debit_str = this.formatCurrency(line.debit, currency_id);
            line.credit_str = this.formatCurrency(line.credit, currency_id);
            line.q_popover = QWeb.render("bank_statement_reconciliation_move_line_details", {line: line});
            if (line.has_no_partner)
                line.q_label = line.partner_name + ': ' + line.q_label;
            if (line.ref && line.ref !== line.name)
                line.q_label += " : " + line.ref;
        },
    
        bindPopoverTo: function(el) {
            var self = this;
            $(el).addClass("bootstrap_popover");
            el.popover({
                'placement': 'left',
                'container': self.el,
                'html': true,
                'trigger': 'hover',
                'animation': false,
                'toggle': 'popover'
            });
        },
    
        islineCreatedBeingEditedValid: function() {
            var line = this.get("line_created_being_edited")[0];
            return line.amount // must be defined and not 0
                && line.account_id // must be defined (and will never be 0)
                && line.label; // must be defined and not empty
        },
    
        /* returns the created lines, plus the ones being edited if valid */
        getCreatedLines: function() {
            var self = this;
            var created_lines = self.get("lines_created").slice();
            if (self.islineCreatedBeingEditedValid())
                return created_lines.concat(self.get("line_created_being_edited"));
            else
                return created_lines;
        },
    
        /** Matching */
    
        moveLineClickHandler: function(e) {
            var self = this;
            if (e.currentTarget.dataset.selected === "true") self.deselectMoveLine(e.currentTarget);
            else self.selectMoveLine(e.currentTarget);
        },

        selectMoveLine: function(mv_line) {
            var self = this;
            var line_id = mv_line.dataset.lineid;

            // find the line in mv_lines or mv_lines_deselected
            var line = _.find(self.get("mv_lines"), function(o){ return o.id == line_id});
            if (! line) {
                line = _.find(self.mv_lines_deselected, function(o){ return o.id == line_id });
                self.mv_lines_deselected = _.filter(self.mv_lines_deselected, function(o) { return o.id != line_id });
            }
            if (! line) return; // If no line found, we've got a syncing problem (let's turn a deaf ear)

            // Warn the user if he's selecting lines from both a payable and a receivable account
            selected_lines_account_types = _.collect(self.get("mv_lines_selected").concat(line), function(l) { return l.account_type });
            if (selected_lines_account_types.indexOf("payable") != -1 && selected_lines_account_types.indexOf("receivable") != -1) {
                new instance.web.CrashManager().show_warning({data: {
                    exception_type: "Incorrect Operation",
                    message: _t("You cannot mix items from receivable and payable accounts.")
                }});
                return;
            }

            self.set("mv_lines_selected", self.get("mv_lines_selected").concat(line));
        },

        deselectMoveLine: function(mv_line) {
            var self = this;
            var line_id = mv_line.dataset.lineid;
            var line = _.find(self.get("mv_lines_selected"), function(o){ return o.id == line_id});
            if (! line) return; // If no line found, we've got a syncing problem (let's turn a deaf ear)

            // add the line to mv_lines_deselected and remove it from mv_lines_selected
            self.mv_lines_deselected.unshift(line);
            var mv_lines_selected = _.filter(self.get("mv_lines_selected"), function(o) { return o.id != line_id });
            
            // remove partial reconciliation stuff if necessary
            if (line.partial_reconcile === true) self.unpartialReconcileLine(line);
            if (line.propose_partial_reconcile === true) line.propose_partial_reconcile = false;
            
            self.$el.removeClass("no_match");
            self.set("mode", "match");
            self.set("mv_lines_selected", mv_lines_selected);
        },
    
        /** Matches pagination */
    
        pagerControlLeftHandler: function() {
            var self = this;
            if (self.$(".pager_control_left").hasClass("disabled")) { return; /* shouldn't happen, anyway*/ }
            if (self.get("pager_index") === 0) { return; }
            self.set("pager_index", self.get("pager_index")-1 );
        },
        
        pagerControlRightHandler: function() {
            var self = this;
            if (self.$(".pager_control_right").hasClass("disabled")) { return; /* shouldn't happen, anyway*/ }
            if (! self.can_fetch_more_move_lines) { return; }
            self.set("pager_index", self.get("pager_index")+1 );
        },
    
        filterHandler: function() {
            var self = this;
            self.set("pager_index", 0);
            self.filter = self.$(".filter").val();
            window.clearTimeout(self.apply_filter_timeout);
            self.apply_filter_timeout = window.setTimeout(self.proxy('updateMatches'), 200);
        },

    
        /** Creating */
    
        initializeCreateForm: function() {
            var self = this;
    
            _.each(self.create_form, function(field) {
                field.set("value", false);
            });
            self.label_field.set("value", self.st_line.name);
            self.amount_field.set("value", -1*self.get("balance"));
            self.account_id_field.focus();
        },
    
        addLineBeingEdited: function() {
            var self = this;
            if (! self.islineCreatedBeingEditedValid()) return;
            
            self.set("lines_created", self.get("lines_created").concat(self.get("line_created_being_edited")));
            // Add empty created line
            var new_id = self.get("line_created_being_edited")[0].id + 1;
            self.set("line_created_being_edited", [{'id': new_id}]);
    
            self.initializeCreateForm();
        },
    
        removeLine: function($line) {
            var self = this;
            var line_id = $line.data("lineid");
    
            // if deleting the created line that is being edited, validate it before
            if (line_id === self.get("line_created_being_edited")[0].id) {
                self.addLineBeingEdited();
            }
            self.set("lines_created", _.filter(self.get("lines_created"), function(o) { return o.id != line_id }));
            self.amount_field.set("value", -1*self.get("balance"));
        },
    
        presetClickHandler: function(e) {
            var self = this;
            self.initializeCreateForm();
            var preset = self.presets[e.currentTarget.dataset.presetid];
            // Hack : set_value of a field calls a handler that returns a deferred because it could make a RPC call
            // to compute the tax before it updates the line being edited. Unfortunately this deferred is lost.
            // Hence this ugly hack to avoid concurrency problem that arose when setting amount (in initializeCreateForm), then tax, then another amount
            if (preset.tax && self.tax_field) self.tax_field.set_value(false);
            if (preset.amount && self.amount_field) self.amount_field.set_value(false);

            for (var key in preset) {
                if (! preset.hasOwnProperty(key) || key === "amount") continue;
                if (preset[key] && self.hasOwnProperty(key+"_field"))
                    self[key+"_field"].set_value(preset[key]);
            }
            if (preset.amount && self.amount_field) {
                if (preset.amount_type === "fixed")
                    self.amount_field.set_value(preset.amount);
                else if (preset.amount_type === "percentage_of_total")
                    self.amount_field.set_value(self.st_line.amount * preset.amount / 100);
                else if (preset.amount_type === "percentage_of_balance") {
                    self.amount_field.set_value(0);
                    self.updateBalance();
                    self.amount_field.set_value(-1 * self.get("balance") * preset.amount / 100);
                }
            }
        },
    

        /** Display */
    
        initialLineClickHandler: function() {
            var self = this;
            if (self.get("mode") === "match") {
                self.set("mode", "inactive");
            } else {
                self.set("mode", "match");
            }
        },
    
        lineOpenBalanceClickHandler: function() {
            var self = this;
            if (self.get("mode") === "create") {
                self.set("mode", "match");
            } else {
                self.set("mode", "create");
            }
        },
    
        changePartnerClickHandler: function() {
            var self = this;
            $.when(self.changePartner(false)).then(function(){
                self.$(".change_partner_container").show();
                self.$(".partner_name").hide();
                self.change_partner_field.$drop_down.trigger("click");
            })
        },
    
    
        /** Views updating */
    
        updateAccountingViewMatchedLines: function() {
            var self = this;
            $.each(self.$(".tbody_matched_lines .bootstrap_popover"), function(){ $(this).popover('destroy') });
            self.$(".tbody_matched_lines").empty();

            _(self.get("mv_lines_selected")).each(function(line){
                var $line = $(QWeb.render("bank_statement_reconciliation_move_line", {line: line, selected: true}));
                self.bindPopoverTo($line.find(".line_info_button"));
                if (line.propose_partial_reconcile) self.bindPopoverTo($line.find(".do_partial_reconcile_button"));
                if (line.partial_reconcile) self.bindPopoverTo($line.find(".undo_partial_reconcile_button"));
                self.$(".tbody_matched_lines").append($line);
            });
        },
    
        updateAccountingViewCreatedLines: function() {
            var self = this;
            $.each(self.$(".tbody_created_lines .bootstrap_popover"), function(){ $(this).popover('destroy') });
            self.$(".tbody_created_lines").empty();
    
            _(self.getCreatedLines()).each(function(line){
                var $line = $(QWeb.render("bank_statement_reconciliation_created_line", {line: line}));
                $line.click(function(){ self.removeLine($(this)) });
                self.$(".tbody_created_lines").append($line);
                if (line.no_remove_action) {
                    // Then the previous line's remove button deletes this line too
                    $line.hover(function(){ $(this).prev().addClass("active") },function(){ $(this).prev().removeClass("active") });
                }
            });
        },
    
        updateMatchView: function() {
            var self = this;
            var table = self.$(".match table");
            var nothing_displayed = true;
        
            // Display move lines
            $.each(self.$(".match table .bootstrap_popover"), function(){ $(this).popover('destroy') });
            table.empty();
            var slice_start = self.get("pager_index") * self.max_move_lines_displayed;
            var slice_end = (self.get("pager_index")+1) * self.max_move_lines_displayed;
            _( _.filter(self.mv_lines_deselected, function(o){
                    var floatFromFilter = false;
                    try { floatFromFilter = instance.web.parse_value(self.filter, {type: 'float'}); } catch(e){}
                    return o.name.indexOf(self.filter) !== -1
                        || (o.ref && o.ref.indexOf(self.filter) !== -1)
                        || (isFinite(floatFromFilter)
                            && (o.debit === floatFromFilter
                            || o.credit === floatFromFilter
                            || o.debit_currency === floatFromFilter
                            || o.credit_currency === floatFromFilter ))})
                .slice(slice_start, slice_end)).each(function(line){
                var $line = $(QWeb.render("bank_statement_reconciliation_move_line", {line: line, selected: false}));
                self.bindPopoverTo($line.find(".line_info_button"));
                table.append($line);
                nothing_displayed = false;
            });
            _(self.get("mv_lines")).each(function(line){
                var $line = $(QWeb.render("bank_statement_reconciliation_move_line", {line: line, selected: false}));
                self.bindPopoverTo($line.find(".line_info_button"));
                table.append($line);
                nothing_displayed = false;
            });
            if (nothing_displayed && this.filter !== "")
                table.append(QWeb.render("filter_no_match", {filter_str: self.filter}));
        },
    
        updatePagerControls: function() {
            var self = this;
        
            if (self.get("pager_index") === 0)
                self.$(".pager_control_left").addClass("disabled");
            else
                self.$(".pager_control_left").removeClass("disabled");
            if (! self.can_fetch_more_move_lines)
                self.$(".pager_control_right").addClass("disabled");
            else
                self.$(".pager_control_right").removeClass("disabled");
        },
    
        /** Properties changed */
    
        // Updates the validation button, the "open balance" line and the  partial reconciliation sign
        balanceChanged: function() {
            var self = this;
                
            // 'reset' the widget to invalid state
            self.is_valid = false;
            self.$(".tip_reconciliation_not_balanced").show();
            self.$(".tbody_open_balance").empty();
<<<<<<< HEAD
            self.$(".button_ok").text("OK").removeClass("btn-primary").attr("disabled", "disabled");
=======
            self.$(".button_ok").text(_t("OK")).removeClass("oe_highlight").attr("disabled", "disabled");
>>>>>>> a939a272

            // Find out if the counterpart is lower than, equal or greater than the transaction being reconciled
            var balance_type = undefined;
            if (Math.abs(self.get("balance")).toFixed(3) === "0.000") balance_type = "equal";
            else if (self.get("balance") * self.st_line.amount > 0) balance_type = "greater";
            else if (self.get("balance") * self.st_line.amount < 0) balance_type = "lower";

            // Adjust to different cases
            if (balance_type === "equal") {
                displayValidState(true);
            } else if (balance_type === "greater") {
                createOpenBalance(_t("Create Write-off"));
            } else if (balance_type === "lower") {
                if (self.st_line.has_no_partner) {
                    createOpenBalance(_t("Choose counterpart"));
                } else {
                    displayValidState(false, _t("Keep open"));
                    createOpenBalance(_t("Open balance"));
                }
            }

            // Show or hide partial reconciliation
            if (self.get("mv_lines_selected").length > 0) {
                var propose_partial = self.getCreatedLines().length === 0
                    && self.get("mv_lines_selected").length === 1
                    && balance_type === "greater"
                    && ! self.get("mv_lines_selected")[0].partial_reconcile
                    && ! self.is_rapprochement;
                self.get("mv_lines_selected")[0].propose_partial_reconcile = propose_partial;
                self.updateAccountingViewMatchedLines();
            }

            function displayValidState(higlight_ok_button, ok_button_text) {
                self.is_valid = true;
                self.$(".tip_reconciliation_not_balanced").hide();
                self.$(".button_ok").removeAttr("disabled");
                if (higlight_ok_button) self.$(".button_ok").addClass("btn-primary");
                if (ok_button_text !== undefined) self.$(".button_ok").text(ok_button_text)
            }

            function createOpenBalance(name) {
                var balance = self.get("balance");
                var amount = self.formatCurrency(Math.abs(balance), self.st_line.currency_id);
                var $line = $(QWeb.render("bank_statement_reconciliation_line_open_balance", {
                    debit: balance > 0 ? amount : "",
                    credit: balance < 0 ? amount : "",
                    account_code: self.map_account_id_code[self.st_line.open_balance_account_id]
                }));
                if (name !== undefined)
                    $line.find(".cell_label").text(name);
                self.$(".tbody_open_balance").empty().append($line);
            }
        },
    
        modeChanged: function(o, val) {
            var self = this;
    
            self.$(".action_pane.active").removeClass("active");

            if (val.oldValue === "create")
                self.addLineBeingEdited();
    
            if (self.get("mode") === "inactive") {
                self.$(".match").slideUp(self.animation_speed);
                self.$(".create").slideUp(self.animation_speed);
                self.el.dataset.mode = "inactive";
    
            } else if (self.get("mode") === "match") {
                // TODO : remove this old_animation_speed / new_animation_speed hack
                // when .on handler's returned deferred's no longer lost
                var old_animation_speed = self.animation_speed;
                return $.when(self.updateMatches()).then(function() {
                    var new_animation_speed = self.animation_speed;
                    self.animation_speed = old_animation_speed;
                    if (self.$el.hasClass("no_match")) {
                        self.animation_speed = 0;
                        self.set("mode", "create");
                        return;
                    }
                    self.$(".match").slideDown(self.animation_speed);
                    self.$(".create").slideUp(self.animation_speed);
                    self.el.dataset.mode = "match";
                    self.animation_speed = new_animation_speed;
                });
    
            } else if (self.get("mode") === "create") {
                self.initializeCreateForm();
                self.$(".match").slideUp(self.animation_speed);
                self.$(".create").slideDown(self.animation_speed);
                self.el.dataset.mode = "create";
            }
        },
    
        pagerChanged: function() {
            this.updateMatches();
        },
    
        mvLinesChanged: function() {
            var self = this;
            // If pager_index is out of range, set it to display the last page
            if (self.get("pager_index") !== 0 && self.get("mv_lines").length === 0 && ! self.can_fetch_more_move_lines) {
                self.set("pager_index", 0);
            }
        
            // If there is no match to display, disable match view and pass in mode inactive
            if (self.get("mv_lines").length + self.mv_lines_deselected.length === 0 && !self.can_fetch_more_move_lines && self.filter === "") {
                self.$el.addClass("no_match");
                if (self.get("mode") === "match") {
                    self.set("mode", "inactive");
                }
            } else {
                self.$el.removeClass("no_match");
            }

            _.each(self.get("mv_lines"), function(line) {
                if (line.partial_reconciliation_siblings_ids.length > 0) {
                    var correct_format = _.collect(line.partial_reconciliation_siblings_ids, function(o) { return {'id': o} });
                    self.getParent().excludeMoveLines(self, self.partner_id, correct_format);
                }
            });

            self.updateMatchView();
            self.updatePagerControls();
        },
    
        mvLinesSelectedChanged: function(elt, val) {
            var self = this;
        
            var added_lines = _.difference(val.newValue, val.oldValue);
            var removed_lines = _.difference(val.oldValue, val.newValue);
        
            self.getParent().excludeMoveLines(self, self.partner_id, added_lines);
            self.getParent().unexcludeMoveLines(self, self.partner_id, removed_lines);

            self.is_rapprochement = added_lines.length > 0 && added_lines[0].already_paid;

            $.when(self.updateMatches()).then(function(){
                self.updateAccountingViewMatchedLines();
                self.updateBalance();
            });
        },

        // Generic function for updating the line_created_being_edited
        formCreateInputChanged: function(elt, val) {
            var self = this;
            var line_created_being_edited = self.get("line_created_being_edited");
            line_created_being_edited[0][elt.corresponding_property] = val.newValue;
            line_created_being_edited[0].currency_id = self.st_line.currency_id;
    
            // Specific cases
            if (elt === self.account_id_field)
                line_created_being_edited[0].account_num = self.map_account_id_code[elt.get("value")];
    
            // Update tax line
            var deferred_tax = new $.Deferred();
            if (elt === self.tax_id_field || elt === self.amount_field) {
                var amount = self.amount_field.get("value");
                var tax_id = self.tax_id_field.get("value");
                if (amount && tax_id) {
                    deferred_tax = $.when(self.model_tax
                        .call("compute_for_bank_reconciliation", [tax_id, amount]))
                        .then(function(data){
                            line_created_being_edited[0].amount_before_tax = (data.total.toFixed(3) === amount.toFixed(3) ? data.total : data.total_included);
                            line_created_being_edited[0].amount = data.total
                            var current_line_cursor = 1;
                            $.each(data.taxes, function(index, tax){
                                if (tax.amount !== 0.0) {
                                    var tax_account_id = (amount > 0 ? tax.account_collected_id : tax.account_paid_id);
                                    tax_account_id = tax_account_id !== false ? tax_account_id: line_created_being_edited[0].account_id;
                                    line_created_being_edited[current_line_cursor] = {
                                        id: line_created_being_edited[0].id,
                                        account_id: tax_account_id,
                                        account_num: self.map_account_id_code[tax_account_id],
                                        label: tax.name,
                                        amount: tax.amount,
                                        no_remove_action: true,
                                        currency_id: self.st_line.currency_id,
                                        is_tax_line: true
                                    };
                                    current_line_cursor = current_line_cursor + 1;
                                }
                            });
                        }
                    );
                } else {
                    line_created_being_edited.length = 1;
                    deferred_tax.resolve();
                }
            } else { deferred_tax.resolve(); }
    
            $.when(deferred_tax).then(function(){
                // Format amounts
                var rounding = 1/self.map_currency_id_rounding[self.st_line.currency_id];
                $.each(line_created_being_edited, function(index, val) {
                    if (val.amount) {
                        line_created_being_edited[index].amount = Math.round(val.amount*rounding)/rounding;
                        line_created_being_edited[index].amount_str = self.formatCurrency(Math.abs(val.amount), val.currency_id);
                    }
                    if (val.amount_before_tax)
                        line_created_being_edited[index].amount_before_tax = Math.round(val.amount_before_tax*rounding)/rounding;
                });
                self.set("line_created_being_edited", line_created_being_edited);
                self.createdLinesChanged(); // TODO For some reason, previous line doesn't trigger change handler
            });
        },
    
        createdLinesChanged: function() {
            var self = this;
            self.updateAccountingViewCreatedLines();
            self.updateBalance();
    
            if (self.islineCreatedBeingEditedValid()) self.$(".add_line").show();
            else self.$(".add_line").hide();
        },
    
    
        /** Model */
    
        doPartialReconcileButtonClickHandler: function(e) {
            var self = this;
    
            var line_id = $(e.currentTarget).closest("tr").data("lineid");
            var line = _.find(self.get("mv_lines_selected"), function(o) { return o.id == line_id });
            self.partialReconcileLine(line);
    
            $(e.currentTarget).popover('destroy');
            self.updateAccountingViewMatchedLines();
            self.updateBalance();
            e.stopPropagation();
        },
    
        partialReconcileLine: function(line) {
            var self = this;
            var balance = self.get("balance");
            line.initial_amount = line.debit !== 0 ? line.debit : -1 * line.credit;
            if (balance < 0) {
                line.debit += balance;
                line.debit_str = self.formatCurrency(line.debit, self.st_line.currency_id);
            } else {
                line.credit -= balance;
                line.credit_str = self.formatCurrency(line.credit, self.st_line.currency_id);
            }
            line.propose_partial_reconcile = false;
            line.partial_reconcile = true;
        },
    
        undoPartialReconcileButtonClickHandler: function(e) {
            var self = this;
    
            var line_id = $(e.currentTarget).closest("tr").data("lineid");
            var line = _.find(self.get("mv_lines_selected"), function(o) { return o.id == line_id });
            self.unpartialReconcileLine(line);
    
            $(e.currentTarget).popover('destroy');
            self.updateAccountingViewMatchedLines();
            self.updateBalance();
            e.stopPropagation();
        },
    
        unpartialReconcileLine: function(line) {
            var self = this;
            if (line.initial_amount > 0) {
                line.debit = line.initial_amount;
                line.debit_str = self.formatCurrency(line.debit, self.st_line.currency_id);
            } else {
                line.credit = -1 * line.initial_amount;
                line.credit_str = self.formatCurrency(line.credit, self.st_line.currency_id);
            }
            line.propose_partial_reconcile = true;
            line.partial_reconcile = false;
        },
    
        updateBalance: function() {
            var self = this;
            var mv_lines_selected = self.get("mv_lines_selected");
            var lines_selected_num = mv_lines_selected.length;

            // Undo partial reconciliation if necessary
            if (lines_selected_num !== 1) {
                _.each(mv_lines_selected, function(line) {
                    if (line.partial_reconcile === true) self.unpartialReconcileLine(line);
                    if (line.propose_partial_reconcile === true) line.propose_partial_reconcile = false;
                });
                self.updateAccountingViewMatchedLines();
            }

            // Compute balance
            var balance = 0;
            balance -= self.st_line.amount;
            _.each(mv_lines_selected, function(o) {
                balance = balance - o.debit + o.credit;
            });
            _.each(self.getCreatedLines(), function(o) {
                balance += o.amount;
            });
            // Dealing with floating-point
            balance = Math.round(balance*1000)/1000;

            self.set("balance", balance);
    
        },

        // Loads move lines according to the widget's state
        updateMatches: function() {
            var self = this;
            var deselected_lines_num = self.mv_lines_deselected.length;
            var offset = self.get("pager_index") * self.max_move_lines_displayed - deselected_lines_num;
            if (offset < 0) offset = 0;
            var limit = (self.get("pager_index")+1) * self.max_move_lines_displayed - deselected_lines_num;
            if (limit > self.max_move_lines_displayed) limit = self.max_move_lines_displayed;
            var excluded_ids = _.collect(self.get("mv_lines_selected").concat(self.mv_lines_deselected), function(o) { return o.id; });
            var globally_excluded_ids = [];
            if (self.st_line.has_no_partner)
                _.each(self.getParent().excluded_move_lines_ids, function(o) { globally_excluded_ids = globally_excluded_ids.concat(o) });
            else
                globally_excluded_ids = self.getParent().excluded_move_lines_ids[self.partner_id];
            if (globally_excluded_ids !== undefined)
                for (var i=0; i<globally_excluded_ids.length; i++)
                    if (excluded_ids.indexOf(globally_excluded_ids[i]) === -1)
                        excluded_ids.push(globally_excluded_ids[i]);
            
            limit += 1; // Let's fetch 1 more item than requested
            if (limit > 0) {
                return self.model_bank_statement_line
                    .call("get_move_lines_for_reconciliation_by_statement_line_id", [self.st_line.id, excluded_ids, self.filter, offset, limit])
                    .then(function (lines) {
                        _.each(lines, function(line) { self.decorateMoveLine(line, self.st_line.currency_id) }, self);
                        // If we could fetch 1 more item than what we'll display, that means there are move lines left to be displayed (so we enable the pager)
                        self.can_fetch_more_move_lines = (lines.length === limit);
                        self.set("mv_lines", lines.slice(0, limit-1));
                    });
            } else {
                self.set("mv_lines", []);
            }
        },

        // Changes the partner_id of the statement_line in the DB and reloads the widget
        changePartner: function(partner_id) {
            var self = this;
            self.is_consistent = false;
            return self.model_bank_statement_line
                // Update model
                .call("write", [[self.st_line_id], {'partner_id': partner_id}])
                .then(function () {
                    self.do_load_reconciliation_proposition = false; // of the server might set the statement line's partner
                    self.animation_speed = 0;
                    return $.when(self.restart(self.get("mode"))).then(function(){
                        self.do_load_reconciliation_proposition = true;
                        self.is_consistent = true;
                        self.set("mode", "match");
                    });
                });
        },
    
        // Returns an object that can be passed to process_reconciliation()
        prepareSelectedMoveLineForPersisting: function(line) {
            return {
                name: line.name,
                debit: line.debit,
                credit: line.credit,
                counterpart_move_line_id: line.id,
                already_paid: line.already_paid,
            };
        },
    
        // idem
        prepareCreatedMoveLineForPersisting: function(line) {
            var dict = {};
            if (dict['account_id'] === undefined)
                dict['account_id'] = line.account_id;
            dict['name'] = line.label;
            var amount = line.tax_id ? line.amount_before_tax: line.amount;
            if (amount > 0) dict['credit'] = amount;
            if (amount < 0) dict['debit'] = -1 * amount;
            if (line.tax_id) dict['account_tax_id'] = line.tax_id;
            if (line.analytic_account_id) dict['analytic_account_id'] = line.analytic_account_id;
    
            return dict;
        },
    
        // idem
        prepareOpenBalanceForPersisting: function() {
            var balance = this.get("balance");
            var dict = {};
    
            dict['account_id'] = this.st_line.open_balance_account_id;
            dict['name'] = this.st_line.name + ' : ' + _t("Open balance");
            if (balance > 0) dict['debit'] = balance;
            if (balance < 0) dict['credit'] = -1*balance;
    
            return dict;
        },

        makeMoveLineDicts: function() {
            var self = this;
            var mv_line_dicts = [];
            _.each(self.get("mv_lines_selected"), function(l) { mv_line_dicts.push(self.prepareSelectedMoveLineForPersisting(l)) });
            created_lines = _.filter(self.getCreatedLines(), function(l) { return ! l.is_tax_line; }); // Tax lines are created via account_tax_id
            _.each(created_lines, function(l) { mv_line_dicts.push(self.prepareCreatedMoveLineForPersisting(l)) });
            if (Math.abs(self.get("balance")).toFixed(3) !== "0.000") mv_line_dicts.push(self.prepareOpenBalanceForPersisting());
            return mv_line_dicts;
        },
    
        // Persist data, notify parent view and terminate widget
        persistAndDestroy: function(speed) {
            var self = this;
            speed = (isNaN(speed) ? self.animation_speed : speed);
            if (! self.is_consistent) return;

            // Sliding animation
            var height = self.$el.outerHeight();
            var container = $("<div />");
            container.css("height", height)
                     .css("marginTop", self.$el.css("marginTop"))
                     .css("marginBottom", self.$el.css("marginBottom"));
            self.$el.wrap(container);
            var deferred_animation = self.$el.parent().slideUp(speed*height/150);
    
            // RPC
            self.$(".button_ok").attr("disabled", "disabled");
            return self.model_bank_statement_line
                .call("process_reconciliation", [self.st_line_id, self.makeMoveLineDicts()])
                .done(function () {
                    self.getParent().unexcludeMoveLines(self, self.partner_id, self.get("mv_lines_selected"));
                    $.each(self.$(".bootstrap_popover"), function(){ $(this).popover('destroy') });
                    return $.when(deferred_animation).then(function(){
                        self.$el.parent().remove();
                        var parent = self.getParent();
                        return $.when(self.destroy()).then(function() {
                            parent.childValidated(self);
                        });
                    });
                }).fail(function(){
                    self.$el.parent().slideDown(speed*height/150, function(){
                        self.$el.unwrap();
                    });
                }).always(function() {
                    self.$(".button_ok").removeAttr("disabled");
                });
        },
    });

    instance.web.views.add('tree_account_reconciliation', 'instance.web.account.ReconciliationListView');
    instance.web.account.ReconciliationListView = instance.web.ListView.extend({
        init: function() {
            this._super.apply(this, arguments);
            var self = this;
            this.current_partner = null;
            this.on('record_selected', this, function() {
                if (self.get_selected_ids().length === 0) {
                    self.$(".oe_account_recon_reconcile").attr("disabled", "");
                } else {
                    self.$(".oe_account_recon_reconcile").removeAttr("disabled");
                }
            });
        },
        load_list: function() {
            var self = this;
            var tmp = this._super.apply(this, arguments);
            if (this.partners) {
                this.$el.prepend(QWeb.render("AccountReconciliation", {widget: this}));
                this.$(".oe_account_recon_previous").click(function() {
                    self.current_partner = (((self.current_partner - 1) % self.partners.length) + self.partners.length) % self.partners.length;
                    self.search_by_partner();
                });
                this.$(".oe_account_recon_next").click(function() {
                    self.current_partner = (self.current_partner + 1) % self.partners.length;
                    self.search_by_partner();
                });
                this.$(".oe_account_recon_reconcile").click(function() {
                    self.reconcile();
                });
                this.$(".oe_account_recom_mark_as_reconciled").click(function() {
                    self.mark_as_reconciled();
                });
            }
            return tmp;
        },
        do_search: function(domain, context, group_by) {
            var self = this;
            this.last_domain = domain;
            this.last_context = context;
            this.last_group_by = group_by;
            this.old_search = _.bind(this._super, this);
            var mod = new instance.web.Model("account.move.line", context, domain);
            return mod.call("list_partners_to_reconcile", [context, domain]).then(function(result) {
                var current = self.current_partner !== null ? self.partners[self.current_partner][0] : null;
                self.partners = result;
                var index = _.find(_.range(self.partners.length), function(el) {
                    if (current === self.partners[el][0])
                        return true;
                });
                if (index !== undefined)
                    self.current_partner = index;
                else
                    self.current_partner = self.partners.length == 0 ? null : 0;
                self.search_by_partner();
            });
        },
        search_by_partner: function() {
            var self = this;
            var fct = function() {
                return self.old_search(new instance.web.CompoundDomain(self.last_domain, 
                    [["partner_id", "in", self.current_partner === null ? [] :
                    [self.partners[self.current_partner][0]] ]]), self.last_context, self.last_group_by);
            };
            if (self.current_partner === null) {
                self.last_reconciliation_date = _t("Never");
                return fct();
            } else {
                return new instance.web.Model("res.partner").call("read",
                    [self.partners[self.current_partner][0], ["last_reconciliation_date"]]).then(function(res) {
                    self.last_reconciliation_date = 
                        instance.web.format_value(res.last_reconciliation_date, {"type": "datetime"}, _t("Never"));
                    return fct();
                });
            }
        },
        reconcile: function() {
            var self = this;
            var ids = this.get_selected_ids();
            if (ids.length === 0) {
                new instance.web.Dialog(this, {
                    title: _t("Warning"),
                    size: 'medium',
                }, $("<div />").text(_t("You must choose at least one record."))).open();
                return false;
            }

            new instance.web.Model("ir.model.data").call("get_object_reference", ["account", "action_view_account_move_line_reconcile"]).then(function(result) {
                var additional_context = _.extend({
                    active_id: ids[0],
                    active_ids: ids,
                    active_model: self.model
                });
                return self.rpc("/web/action/load", {
                    action_id: result[1],
                    context: additional_context
                }).done(function (result) {
                    result.context = instance.web.pyeval.eval('contexts', [result.context, additional_context]);
                    result.flags = result.flags || {};
                    result.flags.new_window = true;
                    return self.do_action(result, {
                        on_close: function () {
                            self.do_search(self.last_domain, self.last_context, self.last_group_by);
                        }
                    });
                });
            });
        },
        mark_as_reconciled: function() {
            var self = this;
            var id = self.partners[self.current_partner][0];
            new instance.web.Model("res.partner").call("mark_as_reconciled", [[id]]).then(function() {
                self.do_search(self.last_domain, self.last_context, self.last_group_by);
            });
        },
        do_select: function (ids, records) {
            this.trigger('record_selected')
            this._super.apply(this, arguments);
        },
    });
    
};<|MERGE_RESOLUTION|>--- conflicted
+++ resolved
@@ -1313,11 +1313,7 @@
             self.is_valid = false;
             self.$(".tip_reconciliation_not_balanced").show();
             self.$(".tbody_open_balance").empty();
-<<<<<<< HEAD
-            self.$(".button_ok").text("OK").removeClass("btn-primary").attr("disabled", "disabled");
-=======
-            self.$(".button_ok").text(_t("OK")).removeClass("oe_highlight").attr("disabled", "disabled");
->>>>>>> a939a272
+            self.$(".button_ok").text(_("OK")).removeClass("btn-primary").attr("disabled", "disabled");
 
             // Find out if the counterpart is lower than, equal or greater than the transaction being reconciled
             var balance_type = undefined;
