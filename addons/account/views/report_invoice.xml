<?xml version="1.0" encoding="utf-8"?>
<openerp>
<data>
<template id="report_invoice_document">
    <t t-call="report.external_layout">
        <div class="page">
            <div class="row">
                <div class="col-xs-5 col-xs-offset-7">
                    <address t-field="o.partner_id"
                        t-field-options='{"widget": "contact", "fields": ["address", "name"], "no_marker": true}' />
                    <span t-field="o.partner_id.vat"/>
                </div>
            </div>

            <h2>
                <span t-if="o.type == 'out_invoice' and (o.state == 'open' or o.state == 'paid')">Invoice</span>
                <span t-if="o.type == 'out_invoice' and o.state == 'proforma2'">PRO-FORMA</span>
                <span t-if="o.type == 'out_invoice' and o.state == 'draft'">Draft Invoice</span>
                <span t-if="o.type == 'out_invoice' and o.state == 'cancel'">Cancelled Invoice</span>
                <span t-if="o.type == 'out_refund'">Refund</span>
                <span t-if="o.type == 'in_refund'">Supplier Refund</span>
                <span t-if="o.type == 'in_invoice'">Supplier Invoice</span>
                <span t-field="o.number"/>
            </h2>

            <div class="row mt32 mb32">
                <div class="col-xs-2" t-if="o.name">
                    <strong>Description:</strong>
                    <p t-field="o.name"/>
                </div>
                <div class="col-xs-2" t-if="o.date_invoice">
                    <strong>Invoice Date:</strong>
                    <p t-field="o.date_invoice"/>
                </div>
                <div class="col-xs-2" t-if="o.date_due and o.type == 'out_invoice' and (o.state == 'open' or o.state == 'paid')">
                    <strong>Due Date:</strong>
                    <p t-field="o.date_due"/>
                </div>
                <div class="col-xs-2" t-if="o.origin">
                    <strong>Source:</strong>
                    <p t-field="o.origin"/>
                </div>
                <div class="col-xs-2" t-if="o.partner_id.ref">
                    <strong>Customer Code:</strong>
                    <p t-field="o.partner_id.ref"/>
                </div>
                <div name="reference" class="col-xs-2" t-if="o.reference">
                    <strong>Reference:</strong>
                    <p t-field="o.reference"/>
                </div>
            </div>

            <table class="table table-condensed">
                <thead>
                    <tr>
                        <th>Description</th>
                        <th class="text-right">Quantity</th>
                        <th class="text-right">Unit Price</th>
                        <th groups="sale.group_discount_per_so_line">Disc.(%)</th>
                        <th>Taxes</th>
                        <th class="text-right">Price</th>
                    </tr>
                </thead>
                <tbody class="invoice_tbody">
                    <tr t-foreach="o.invoice_line" t-as="l">
                        <td><span t-field="l.name"/></td>
                        <td class="text-right">
                            <span t-field="l.quantity"/>
                            <span t-field="l.uos_id"  groups="product.group_uom"/>
                        </td>
                        <td class="text-right">
                            <span t-field="l.price_unit"/>
                        </td>
<<<<<<< HEAD
                        <td groups="sale.group_discount_per_so_line"><span t-field="l.discount"/></td>
                        <td>
=======
                        <td class="text-right" groups="sale.group_discount_per_so_line"><span t-field="l.discount"/></td>
                        <td class="text-right">
>>>>>>> ea54d4af
                            <span t-esc="', '.join(map(lambda x: x.name, l.invoice_line_tax_id))"/>
                        </td>
                        <td class="text-right">
                            <span t-field="l.price_subtotal" 
                                t-field-options='{"widget": "monetary", "display_currency": "o.currency_id"}'/>
                        </td>
                    </tr>
                </tbody>
            </table>

            <div class="row">
                <div class="col-xs-4 pull-right">
                    <table class="table table-condensed">
                        <tr class="border-black">
                            <td><strong>Total Without Taxes</strong></td>
                            <td class="text-right">
                                <span t-field="o.amount_untaxed" t-field-options='{"widget": "monetary", "display_currency": "o.currency_id"}'/>
                            </td>
                        </tr>
                        <tr>
                            <td>Taxes</td>
                            <td class="text-right">
                                <span t-field="o.amount_tax" t-field-options='{"widget": "monetary", "display_currency": "o.currency_id"}'/>
                            </td>
                        </tr>
                        <tr class="border-black">
                            <td><strong>Total</strong></td>
                            <td class="text-right">
                                 <span t-field="o.amount_total" t-field-options='{"widget": "monetary", "display_currency": "o.currency_id"}'/>
                            </td>
                        </tr>
                    </table>
                </div>
            </div>

            <div class="row" t-if="o.tax_line">
                <div class="col-xs-6">
                    <table class="table table-condensed">
                        <thead>
                            <tr>
                                <th>Tax</th>
                                <th class="text-right">Base</th>
                                <th class="text-right">Amount</th>
                            </tr>
                        </thead>
                        <tbody>
                            <tr t-foreach="o.tax_line" t-as="t">
                                <td><span t-field="t.name"/></td>
                                <td class="text-right">
                                    <span t-field="t.base"
                                        t-field-options='{"widget": "monetary", "display_currency": "o.currency_id"}'/>
                                </td>
                                <td class="text-right">
                                    <span t-field="t.amount"
                                        t-field-options='{"widget": "monetary", "display_currency": "o.currency_id"}'/>
                                </td>
                            </tr>
                        </tbody>
                    </table>
                </div>
            </div>

            <p t-if="o.comment">
                <strong>Comment:</strong>
                <span t-field="o.comment"/>
            </p>
            <p t-if="o.payment_term">
                <span t-field="o.payment_term.note"/>
            </p>
<<<<<<< HEAD
            <p t-if="o.fiscal_position and o.fiscal_position.note">
=======
            <p t-if="o.fiscal_position.note">
>>>>>>> ea54d4af
                <strong>Fiscal Position Remark:</strong>
                <span t-field="o.fiscal_position.note"/>
            </p>
        </div>
    </t>
</template>

<template id="report_invoice">
    <t t-call="report.html_container">
        <t t-foreach="doc_ids" t-as="doc_id">
            <t t-raw="translate_doc(doc_id, doc_model, 'partner_id.lang', 'account.report_invoice_document')"/>
        </t>
    </t>
</template>
</data>
</openerp><|MERGE_RESOLUTION|>--- conflicted
+++ resolved
@@ -71,13 +71,8 @@
                         <td class="text-right">
                             <span t-field="l.price_unit"/>
                         </td>
-<<<<<<< HEAD
-                        <td groups="sale.group_discount_per_so_line"><span t-field="l.discount"/></td>
+                        <td class="text-right" groups="sale.group_discount_per_so_line"><span t-field="l.discount"/></td>
                         <td>
-=======
-                        <td class="text-right" groups="sale.group_discount_per_so_line"><span t-field="l.discount"/></td>
-                        <td class="text-right">
->>>>>>> ea54d4af
                             <span t-esc="', '.join(map(lambda x: x.name, l.invoice_line_tax_id))"/>
                         </td>
                         <td class="text-right">
@@ -147,11 +142,7 @@
             <p t-if="o.payment_term">
                 <span t-field="o.payment_term.note"/>
             </p>
-<<<<<<< HEAD
-            <p t-if="o.fiscal_position and o.fiscal_position.note">
-=======
             <p t-if="o.fiscal_position.note">
->>>>>>> ea54d4af
                 <strong>Fiscal Position Remark:</strong>
                 <span t-field="o.fiscal_position.note"/>
             </p>
