--- conflicted
+++ resolved
@@ -28,11 +28,7 @@
                                 <group colspan="2" col="2" name="project" class="oe_form_group_label_border">
                                     <separator colspan="2" string="Project" name="project_sep" invisible="1"/>
                                 </group>
-<<<<<<< HEAD
-                                <separator name="term" string="Terms and Condition" colspan="4"/>
-=======
                                 <separator string="Terms and Condition" colspan="4" name="description"/>
->>>>>>> 65f31b90
                                 <field colspan="4" name="description" nolabel="1"/>
                             </page>
                         </notebook>
