--- conflicted
+++ resolved
@@ -534,14 +534,8 @@
     },
 });
 
-<<<<<<< HEAD
 publicWidget.registry.websiteSlidesUpload = publicWidget.Widget.extend({
-    selector: '.oe_slide_js_upload',
-=======
-
-sAnimations.registry.websiteSlidesUpload = sAnimations.Class.extend({
     selector: '.o_wslides_js_slide_upload',
->>>>>>> 06898fac
     xmlDependencies: ['/website_slides/static/src/xml/website_slides_upload.xml'],
     events: {
         'click': '_onUploadClick',
@@ -564,13 +558,7 @@
 
     _openDialog: function ($element) {
         var data = $element.data();
-<<<<<<< HEAD
         return new SlideUploadDialog(this, data).open();
-=======
-        var dialog = new SlideUploadDialog(this, data);
-        dialog.appendTo(document.body);
-        return dialog.open();
->>>>>>> 06898fac
     },
 
     //--------------------------------------------------------------------------
