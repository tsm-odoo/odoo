--- conflicted
+++ resolved
@@ -261,7 +261,6 @@
                           and do not hesitate to <a href="#discussion">contact us</a> for
                           any question.
                       </div>
-<<<<<<< HEAD
                       <div class="alert alert-warning alert-dismissable" t-if="tx_id and tx_state == 'done'">
                           <button type="button" class="close" data-dismiss="alert" aria-hidden="true">&amp;times;</button>
                           Your payment has been received, thank you for your trust.
@@ -272,7 +271,6 @@
                           Your transaction is waiting confirmation.
                           <span t-if='tx_post_msg' t-raw="tx_post_msg"/>
                       </div>
-=======
                       <div class="alert alert-warning alert-dismissable" t-if="message==4 and quotation.state != 'sent'">
                           <button type="button" class="close" data-dismiss="alert" aria-hidden="true">&amp;times;</button>
                           This order has already been 
@@ -281,17 +279,6 @@
                           ! You can <a href="#discussion">contact us</a> for
                           any question.
                       </div>
-                      <a id="introduction"/>
-                      <h1 class="page-header mt16">
-                          <span t-if="quotation.state in ('draft','sent','cancel')">Your Quotation</span>
-                          <span t-if="quotation.state not in ('draft','sent','cancel')">Your Order</span>
-                          <em t-esc="quotation.name"/>
-                          <small t-field="quotation.state"/>
-                          <div groups="base.group_website_publisher" t-ignore="true" class="pull-right css_editable_mode_hidden">
-                              <a class="btn btn-info hidden-print" t-att-href="'/web#return_label=Website&amp;model=%s&amp;id=%s' % (quotation._name, quotation.id)">Update Quote</a>
-                          </div>
-                      </h1>
->>>>>>> 8209368b
 
                       <!-- modal relative to the actions Accept/Reject/Cancel -->
                       <div class="modal fade" id="modalaccept" role="dialog" aria-hidden="true">
