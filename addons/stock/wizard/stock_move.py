--- conflicted
+++ resolved
@@ -86,9 +86,6 @@
             move_obj.action_scrap(cr, uid, move_ids,
                              data.product_qty, data.location_id.id, restrict_lot_id=data.restrict_lot_id.id,
                              context=context)
-<<<<<<< HEAD
-        return {'type': 'ir.actions.act_window_close'}
-=======
         if context.get('active_id'):
             move = self.pool.get('stock.move').browse(cr, uid, context['active_id'], context=context)
             return {
@@ -100,9 +97,4 @@
                 'context': context
             }
         else:
-            return {'type': 'ir.actions.act_window_close'}
-
-
-
-# vim:expandtab:smartindent:tabstop=4:softtabstop=4:shiftwidth=4:
->>>>>>> ea54d4af
+            return {'type': 'ir.actions.act_window_close'}