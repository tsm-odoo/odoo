<?xml version="1.0" encoding="utf-8"?>
<openerp>
    <data>

        <menuitem icon="terp-stock" id="menu_stock_root" name="Warehouse"
                  groups="group_stock_manager,group_stock_user" sequence="5"
                  web_icon="images/warehouse.png"
                  web_icon_hover="images/warehouse-hover.png"/>
        <menuitem id="menu_stock_warehouse_mgmt" name="Warehouse Management" parent="menu_stock_root" sequence="1" groups="base.group_extended"/>
        <menuitem id="menu_stock_products_moves" name="Products Moves" parent="menu_stock_root" sequence="2"/>
        <menuitem id="menu_stock_product" name="Product" parent="menu_stock_root" sequence="6"/>
        <menuitem action="product.product_normal_action" id="menu_stock_products_menu" parent="menu_stock_product" sequence="1"/>
        <menuitem id="menu_stock_configuration" name="Configuration" parent="menu_stock_root" sequence="15" groups="group_stock_manager"/>
        <menuitem id="menu_warehouse_config" name="Warehouse Management" parent="menu_stock_configuration" sequence="1" groups="group_stock_manager"/>
        <menuitem id="menu_stock_inventory_control" name="Inventory Control" parent="menu_stock_root" sequence="4"/>

        <record id="stock_inventory_line_tree" model="ir.ui.view">
            <field name="name">stock.inventory.line.tree</field>
            <field name="model">stock.inventory.line</field>
            <field name="type">tree</field>
            <field name="arch" type="xml">
                <tree string="Stock Inventory Lines">
                    <field name="product_id"/>
                    <field name="product_qty"/>
                    <field name="product_uom"/>
                    <field name="prod_lot_id" groups="base.group_extended"/>
                    <button name="%(stock.action_view_stock_inventory_line_split)d"
                            string="Split inventory lines" groups="base.group_extended"
                            type="action" icon="gtk-justify-fill"/>
                    <field name="location_id"/>
                </tree>
            </field>
        </record>
        <record id="view_inventory_line_form" model="ir.ui.view">
            <field name="name">stock.inventory.line.form</field>
            <field name="model">stock.inventory.line</field>
            <field name="type">form</field>
            <field name="arch" type="xml">
                <form string="Stock Inventory Lines">
                    <field context="location=location_id,uom=product_uom" name="product_id" on_change="on_change_product_id(location_id,product_id,product_uom)" select="1" domain="[('type','&lt;&gt;','service')]"/>
                    <field name="product_qty"/>
                    <field name="product_uom"/>
                    <field name="prod_lot_id" groups="base.group_extended"/>
                    <field colspan="4" domain="[('usage','=','internal')]" name="location_id" select="1"/>
                        <button name="%(stock.action_view_stock_inventory_line_split)d"
                            string="Split inventory lines" groups="base.group_extended"
                            type="action" icon="terp-stock_effects-object-colorize"/>
                </form>
            </field>
        </record>

         <record id="view_inventory_filter" model="ir.ui.view">
            <field name="name">stock.inventory.filter</field>
            <field name="model">stock.inventory</field>
            <field name="type">search</field>
            <field name="arch" type="xml">
                <search string="Search Inventory">
                    <group col="10" colspan="4">
                        <field name="name"/>
                        <field name="date"/>
                        <field name="company_id" groups="base.group_multi_company" widget="selection"/>
                    </group>
                    <newline/>
                    <group expand="0" string="Group By..." colspan="4" col="4" groups="base.group_extended">
                        <filter string="State" icon="terp-stock_effects-object-colorize" domain="[]" context="{'group_by':'state'}"/>
                        <filter string="Date" icon="terp-go-month" domain="[]" context="{'group_by':'date'}"/>
                    </group>
                </search>

            </field>
        </record>

        <record id="view_inventory_tree" model="ir.ui.view">
            <field name="name">stock.inventory.tree</field>
            <field name="model">stock.inventory</field>
            <field name="type">tree</field>
            <field name="arch" type="xml">
                <tree string="Lot Inventory" colors="grey:state in ('cancel')">
                    <field name="name"/>
                    <field name="date"/>
                    <field name="state"/>
                </tree>
            </field>
        </record>

        <record id="view_inventory_form" model="ir.ui.view">
            <field name="name">stock.inventory.form</field>
            <field name="model">stock.inventory</field>
            <field name="type">form</field>
            <field name="arch" type="xml">
                <form string="Physical Inventory">
                    <field name="name"/>
                    <field name="date"/>
                    <field name="company_id" groups="base.group_multi_company" widget="selection"/>
                    <notebook colspan="4">
                    <page string="General Informations">
                        <field colspan="4" name="inventory_line_id" nolabel="1" widget="one2many_list">
                            <tree string="Products" editable="bottom">
                                <field colspan="4" domain="[('usage','=','internal')]" name="location_id"/>
                                <field context="location=location_id,uom=product_uom" name="product_id" on_change="on_change_product_id(location_id,product_id,product_uom)" domain="[('type','&lt;&gt;','service')]"/>
                                <field name="product_qty"/>
                                <field name="product_uom"/>
                                <field name="prod_lot_id" groups="base.group_extended"/>
                                <button name="%(stock.action_view_stock_inventory_line_split)d"
                                    string="Split inventory lines" groups="base.group_extended"
                                    type="action" icon="terp-stock_effects-object-colorize" states="draft,confirm"/>
                                <field name="state" invisible="True"/>
                            </tree>
                            <form string="Products ">
                                <field domain="[('usage','=','internal')]" name="location_id"/>
                                <newline/>
                                <field colspan="4" context="location=location_id,uom=product_uom" name="product_id" on_change="on_change_product_id(location_id,product_id,product_uom)" domain="[('type','&lt;&gt;','service')]"/>
                                <field name="product_qty"/>
                                <field name="product_uom"/>
                                <group colspan="2" col="4">
                                <field name="prod_lot_id" groups="base.group_extended"/>
                                    <button name="%(stock.action_view_stock_inventory_line_split)d"
                                        string="Split inventory lines" groups="base.group_extended"
                                        type="action" icon="terp-stock_effects-object-colorize"/>
                                </group>
                            </form>
                        </field>
                    </page><page string="Posted Inventory" groups="base.group_extended">
                             <field colspan="2" name="move_ids" nolabel="1" widget="one2many_list" context="{'inventory_id':active_id}" >
                                <tree string="Stock Moves">
                                    <field name="product_id"/>
                                    <field name="product_qty" on_change="onchange_quantity(product_id, product_qty, product_uom, product_uos)"/>
                                    <field name="product_uom" string="UoM"/>
                                    <field name="prodlot_id" groups="base.group_extended"/>
                                     <button name="%(track_line)d" string="Split in production lots" type="action"
                                        icon="terp-stock_effects-object-colorize"
                                        attrs="{'invisible': [('prodlot_id','&lt;&gt;',False)]}"
                                        states="draft,done,cancel"
                                        context="{'inventory_id':parent.id}"
                                        groups="base.group_extended"/>
                                     <field groups="base.group_extended" name="tracking_id"/>
                                     <button name="%(split_into)d" string="Put in a new pack" type="action"
                                        groups="base.group_extended"
                                        icon="terp-stock_effects-object-colorize"
                                        context="{'inventory_id':parent.id}"
                                        states="draft,done,cancel"/>
                                    <field name="location_id"/>
                                    <field name="location_dest_id"/>
                                    <field name="date" string="Date"/>
                                    <field name="state"  invisible="True"/>
                                </tree>
                             </field>
                    </page>
                    </notebook>
                    <group col="2" colspan="2">
                     <field name="state"/>
                    </group>
                    <group col="2" colspan="2">
                        <button name="action_cancel_inventary" states="draft" string="Cancel Inventory" type="object" icon="gtk-cancel"/>
                        <button name="action_confirm" states="draft" string="Validate Inventory" type="object" icon="gtk-apply"/>
                        <button name="action_done" states="confirm" string="Confirm Inventory" type="object" icon="gtk-jump-to"/>
                        <button name="action_cancel" states="cancel" string="Set to Draft" type="object" icon="gtk-convert"/>
                    </group>
                </form>
            </field>
        </record>

        <record id="action_inventory_form" model="ir.actions.act_window">
            <field name="name">Physical Inventories</field>
            <field name="type">ir.actions.act_window</field>
            <field name="res_model">stock.inventory</field>
            <field name="view_type">form</field>
            <field name="view_id" ref="view_inventory_tree"/>
            <field name="context">{'full':'1'}</field>
            <field name="search_view_id" ref="view_inventory_filter" />
            <field name="help">The Periodical Inventories are used when you count your number of products available per location. You can use it, once a year, when you do the general inventory or, once you need it, to correct the current stock level of a product.</field>
        </record>
        <menuitem action="action_inventory_form" id="menu_action_inventory_form" parent="menu_stock_inventory_control" sequence="30"/>

        <record id="action_inventory_form_draft" model="ir.actions.act_window">
            <field name="name">Draft Physical Inventories</field>
            <field name="type">ir.actions.act_window</field>
            <field name="res_model">stock.inventory</field>
            <field name="view_type">form</field>
            <field name="domain">[('state','=','draft')]</field>
            <field name="filter" eval="True"/>
        </record>

        <record id="view_tracking_form" model="ir.ui.view">
            <field name="name">stock.tracking.form</field>
            <field name="model">stock.tracking</field>
            <field name="type">form</field>
            <field name="arch" type="xml">
                <form string="Packs">
                    <group col="2" colspan="2">
                        <separator string="Pack Identification" colspan="2"/>
                        <field name="name"/>
                        <field name="serial"/>
                        <field name="date"/>
                        <field name="active" groups="base.group_extended"/>
                    </group>
                    <group col="2" colspan="2">
                        <separator string="Traceability" colspan="4"/>
                        <button name="action_traceability" icon="gtk-go-up" string="Upstream traceability" type="object"
                            context="{'type': '','field': ''}" colspan="2"/>
                        <button name="action_traceability" icon="gtk-go-down" string="Downstream traceability" type="object"
                            context="{'type': 'move_history_ids','field': ''}" colspan="2"/>
                    </group>
                    <notebook colspan="4">
                        <page string="Stock Moves">
                            <field colspan="2" name="move_ids" nolabel="1"/>
                        </page>
                    </notebook>
                </form>
            </field>
        </record>
        <record id="view_tracking_tree" model="ir.ui.view">
            <field name="name">stock.tracking.tree</field>
            <field name="model">stock.tracking</field>
            <field name="type">tree</field>
            <field name="arch" type="xml">
                <tree string="Packs">
                    <field name="name"/>
                    <field name="serial"/>
                    <field name="date"/>
                </tree>
            </field>
        </record>
        <record id="action_tracking_form" model="ir.actions.act_window">
            <field name="name">Packs</field>
            <field name="type">ir.actions.act_window</field>
            <field name="res_model">stock.tracking</field>
            <field name="view_type">form</field>
            <field name="view_id" ref="view_tracking_tree"/>
            <field name="help">This is the list of all your packs. After having selected a Pack, you can get the up-stream or down-stream traceability of the products contained in the pack.</field>
        </record>
        <menuitem id="menu_traceability" name="Traceability" parent="menu_stock_root" sequence="3"/>
        <menuitem action="action_tracking_form" id="menu_action_tracking_form"
            groups="base.group_extended,group_stock_user"
            parent="menu_traceability"/>

        <record id="lot_line_tree" model="ir.ui.view">
            <field name="name">stock.tracking.tree</field>
            <field name="model">stock.tracking</field>
            <field name="type">tree</field>
            <field name="field_parent">child_ids</field>
            <field name="arch" type="xml">
                <tree colors="grey:not active" string="Packs">
                    <field name="name" />
                    <field name="serial" />
                    <field name="date" />
                </tree>
            </field>
        </record>

        <record model="ir.ui.view" id="search_stock_packs">
            <field name="name">Pack Search</field>
            <field name="model">stock.tracking</field>
            <field name="type">search</field>
            <field name="arch" type="xml">
                <search string="Pack Search">
                    <group col="10" colspan="4">
                        <field name="name" />
                        <field name="serial" />
                        <field name="date" />
                        <field name="active" groups="base.group_extended"/>
                    </group>
                </search>
            </field>
        </record>

        <record id="view_production_lot_revision_form" model="ir.ui.view">
            <field name="name">stock.production.lot.revision.form</field>
            <field name="model">stock.production.lot.revision</field>
            <field name="type">form</field>
            <field name="arch" type="xml">
                <form string="Production Lot Revisions">
                    <field colspan="4" name="name"/>
                    <field colspan="2" name="indice"/>
                    <field colspan="2" name="date"/>
                    <newline/>
                    <field name="author_id" readonly="1"/>
                    <newline/>
                    <separator string="Description" colspan="4"/>
                    <field colspan="4" name="description" nolabel="1"/>
                </form>
            </field>
        </record>
        <record id="view_production_lot_revision_tree" model="ir.ui.view">
            <field name="name">stock.production.lot.revision.tree</field>
            <field name="model">stock.production.lot.revision</field>
            <field name="type">tree</field>
            <field name="arch" type="xml">
                <tree string="Production Lot Revisions">
                    <field name="indice"/>
                    <field name="author_id"/>
                    <field name="date"/>
                    <field name="name"/>
                </tree>
            </field>
        </record>
        <record id="view_production_lot_form" model="ir.ui.view">
            <field name="name">stock.production.lot.form</field>
            <field name="model">stock.production.lot</field>
            <field name="type">form</field>
            <field name="arch" type="xml">
                <form string="Production Lot">
                    <group col="4" colspan="2">
                        <separator string="Production Lot Identification" colspan="4"/>
                        <field name="product_id" colspan="4"/>
                        <field name="prefix" colspan="2"/>
                        <field name="name" colspan="2"/>
                        <field name="ref" colspan="4"/>
                        <field name="date" colspan="4"/>
                    </group>
                    <group col="2" colspan="2">
                        <separator string="Traceability" colspan="4"/>
                        <field name="stock_available" colspan="4"/>
                        <button name="action_traceability" string="Upstream Traceability" type="object" context="{'type': '', 'field': 'prodlot_id'}" icon="gtk-go-up" colspan="2"/>
                        <button name="action_traceability" string="Downstream Traceability" type="object" context="{'type': 'move_history_ids', 'field': 'prodlot_id'}" icon="gtk-go-down" colspan="2"/>
                    </group>
                    <notebook colspan="4">
                        <page string="Revisions">
                            <field colspan="2" name="revisions" nolabel="1"/>
                        </page>
                        <page string="Stock Moves">
                            <field colspan="2" name="move_ids" nolabel="1" widget="one2many_list">
                                <tree  string="Stock Moves">
 									<field name="picking_id" string="Reference"/>
									<field name="origin"/>
									<field name="partner_id"/>
                                    <field name="product_id"/>
                                    <field name="product_qty" on_change="onchange_quantity(product_id, product_qty, product_uom, product_uos)"/>
                                    <field name="product_uom" string="UoM"/>
                                    <field name="tracking_id"/>
                                    <field name="date"/>
                                    <field name="prodlot_id" groups="base.group_extended"/>
                                    <field name="location_id"/>
                                    <field name="location_dest_id"/>
                                    <field name="state"/>
                                </tree>
                             </field>
                        </page>
                    </notebook>
                </form>
            </field>
        </record>
        <record id="view_production_lot_tree" model="ir.ui.view">
            <field name="name">stock.production.lot.tree</field>
            <field name="model">stock.production.lot</field>
            <field name="type">tree</field>
            <field name="arch" type="xml">
                <tree string="Production Lot">
                    <field name="prefix" />
                    <field name="name"/>
                    <field name="ref"/>
                    <field name="product_id"/>
                    <field name="stock_available"/>
                    <field name="date"/>
                </tree>
            </field>
        </record>

        <record model="ir.ui.view" id="search_product_lot_filter">
            <field name="name">Production Lots Filter</field>
            <field name="model">stock.production.lot</field>
            <field name="type">search</field>
            <field name="arch" type="xml">
                <search string="Product Lots Filter">
                    <group col="10" colspan="4">
                        <filter icon="terp-check" name="available" string="Available" domain="[('stock_available', '&gt;', 0)]" help="Available Product Lots" />
                        <separator orientation="vertical"/>
                        <field name="prefix"/>
                        <field name="name"/>
                        <field name="ref"/>
                        <field name="product_id"/>
                        <field name="date"/>
                    </group>
                    <newline/>
                    <group expand="0" string="Group By..." colspan="4" col="8">
                        <filter string="Product" icon="terp-accessories-archiver" domain="[]" context="{'group_by':'product_id'}"/>
                    </group>
                </search>
            </field>
        </record>

        <record id="action_production_lot_form" model="ir.actions.act_window">
            <field name="name">Production Lots</field>
            <field name="type">ir.actions.act_window</field>
            <field name="res_model">stock.production.lot</field>
            <field name="view_type">form</field>
            <field name="view_id" ref="view_production_lot_tree"/>
            <field name="search_view_id" ref="search_product_lot_filter" />
            <field name="context">{'full':'1',"search_default_available":1}</field>
            <field name="help">This is the list of all the production lots (serial numbers) you recorded. After having selected a lot, you can get the up-stream or down-stream traceability of the products contained in lot.</field>
        </record>
        <menuitem action="action_production_lot_form" id="menu_action_production_lot_form" parent="menu_traceability" groups="group_stock_user,group_stock_manager,base.group_extended"/>

        #
        # Lot composition (history)
        #
        <record id="stock_move_tree" model="ir.ui.view">
            <field name="name">Stock Moves</field>
            <field name="model">stock.move</field>
            <field name="type">tree</field>
            <field name="field_parent">move_history_ids</field>
            <field name="arch" type="xml">
                <tree colors="grey:state in ('cancel')" string="Moves">
                    <field name="product_id" />
                    <field name="product_qty" />
                    <field name="product_uom"  string="UOM"/>
                    <field name="prodlot_id"  groups="base.group_extended"/>
                    <field groups="base.group_extended" name="tracking_id"/>
                    <field name="product_packaging" domain="[('product_id','=',product_id)]" groups="base.group_extended"/>
                    <field name="picking_id"/>
                    <field name="location_id" />
                    <field name="location_dest_id" />
                    <field name="create_date"/>
                    <field name="date" string="Date"/>
                    <field name="date_expected" string="Date Expected"/>
                    <field name="state"/>
                    <button name="action_done" states="confirmed,assigned" string="Process" type="object" icon="gtk-go-forward"/>
                </tree>
            </field>
        </record>

        <record id="stock_move_tree2" model="ir.ui.view">
            <field name="name">Stock Moves</field>
            <field name="model">stock.move</field>
            <field name="type">tree</field>
            <field name="field_parent">move_history_ids2</field>
            <field name="arch" type="xml">
                <tree colors="grey:state in ('cancel')" string="Moves">
                    <field name="product_id" />
                    <field name="product_qty" />
                    <field name="product_uom"  string="UOM"/>
                    <field name="prodlot_id"  groups="base.group_extended"/>
                    <field groups="base.group_extended" name="tracking_id"/>
                    <field name="product_packaging" domain="[('product_id','=',product_id)]" groups="base.group_extended"/>
                    <field name="picking_id"/>
                    <field name="location_id" />
                    <field name="location_dest_id" />
                    <field name="create_date" />
                    <field name="date" string="Date"/>
                     <field name="date_expected" string="Date Expected"/>
                    <field name="state"/>
                </tree>
            </field>
        </record>

        <record id="view_location_form" model="ir.ui.view">
            <field name="name">stock.location.form</field>
            <field name="model">stock.location</field>
            <field name="type">form</field>
            <field name="arch" type="xml">
                <form string="Stock Location">
                    <group col="2" colspan="2">
                        <separator string="Location" colspan="2"/>
                        <field name="name"/>
                        <field name="usage"/>
                        <field name="location_id"/>
                    </group>
                    <group col="4" colspan="2">
                        <separator string="Additional Information" colspan="4"/>
                        <field name="address_id" context="{'contact_display':'partner'}" colspan="4"/>
                        <field name="company_id" groups="base.group_multi_company" widget="selection" colspan="4"/>
                        <field name="icon" groups="base.group_extended" colspan="4"/>
                        <field name="scrap_location" groups="base.group_extended"/>
                        <field name="active" groups="base.group_extended"/>
                    </group>
                    <group col="2" colspan="2" groups="base.group_extended">
                        <separator string="Chained Locations" colspan="2"/>
                        <field name="chained_location_type"/>
                        <field name="chained_location_id"  attrs="{'required':[('chained_location_type','=','fixed')]}"/>
                        <field name="chained_auto_packing"/>
                        <field name="chained_delay"/>
                        <field name="chained_journal_id"/>
                        <field name="chained_picking_type"/>
                        <field name="chained_company_id" widget="selection"/>
                    </group>
                    <group col="2" colspan="2">
                        <separator string="Localization" colspan="2"/>
                        <field name="posx"/>
                        <field name="posy"/>
                        <field name="posz"/>
                    </group>
                    <separator string="Additional Information" colspan="4"/>
                    <field colspan="4" name="comment" nolabel="1"/>
                </form>
            </field>
        </record>

        <record id="view_location_search" model="ir.ui.view">
            <field name="name">stock.location.search</field>
            <field name="model">stock.location</field>
            <field name="type">search</field>
            <field name="arch" type="xml">
                <search string="Stock Locations">
                    <filter icon="terp-go-home" name="in_location"
                        string="Internal" domain="[('usage', '=', 'internal')]" help="Internal Locations" />
                    <filter icon="terp-personal" name="customer"
                        string="Customer" domain="[('usage', '=', 'customer')]" help="Customer Locations" />
                    <filter icon="terp-personal" name="supplier"
                        string="Supplier" domain="[('usage', '=', 'supplier')]" help="Supplier Locations" />
                    <separator orientation="vertical"/>
                    <field name="name"/>
                </search>
            </field>
        </record>


        <record id="view_location_tree2" model="ir.ui.view">
            <field name="name">stock.location.tree</field>
            <field name="model">stock.location</field>
            <field name="type">tree</field>
            <field name="priority" eval="2"/>
            <field name="arch" type="xml">
                <tree string="Stock Location" colors="blue:usage=='view';darkred:usage=='internal'">
                    <field name="complete_name"/>
                    <field name="usage"/>
                    <field name="stock_real" invisible="'product_id' not in context"/>
                    <field name="stock_virtual" invisible="'product_id' not in context"/>
                </tree>
            </field>
        </record>

        <record id="action_location_form" model="ir.actions.act_window">
            <field name="name">Locations</field>
            <field name="res_model">stock.location</field>
            <field name="type">ir.actions.act_window</field>
            <field name="view_type">form</field>
            <field name="view_id" ref="view_location_tree2"/>
            <field name="search_view_id" ref="view_location_search"/>
            <field name="context">{'full':1, 'search_default_in_location':1}</field>
            <field name="help">Define your locations in order to reflect to your warehouse structure and organization. OpenERP is able to manage physical locations (warehouses, shelves, bin, etc), partners location (customers, suppliers) and virtual locations which are the counter-part of the stock operations like the manufacturing orders consummations, the inventories, etc. Every stock operation in OpenERP moves the products from one location to another one. For instance, if you receive products from a supplier, OpenERP will move products from the Supplier location into the Stock location. Each report can be performed on physicals, partners or virtual locations.</field>
        </record>
        <menuitem action="action_location_form" id="menu_action_location_form" parent="menu_warehouse_config" groups="group_stock_manager"/>

        <record id="view_location_tree" model="ir.ui.view">
            <field name="name">stock.location.tree</field>
            <field name="model">stock.location</field>
            <field name="type">tree</field>
            <field name="field_parent">child_ids</field>
            <field name="arch" type="xml">
                <tree toolbar="1">
                    <field icon="icon" name="name"/>
                </tree>
            </field>
        </record>
        <record id="action_location_tree" model="ir.actions.act_window">
            <field name="name">Location Structure</field>
            <field name="res_model">stock.location</field>
            <field name="type">ir.actions.act_window</field>
            <field name="domain">[('location_id','=',False)]</field>
            <field name="view_type">tree</field>
            <field name="view_id" ref="view_location_tree"/>
            <field name="help">This is the structure of your company's warehouses and locations. You can click on a location in order to get the list of the products and their stock level in this particular location and all its children.</field>
        </record>
        <menuitem action="action_location_tree" id="menu_action_location_tree" parent="menu_stock_inventory_control" groups="base.group_extended,group_stock_manager" sequence="20"/>

        <record id="view_warehouse" model="ir.ui.view">
            <field name="name">stock.warehouse</field>
            <field name="model">stock.warehouse</field>
            <field name="type">form</field>
            <field name="arch" type="xml">
                <form string="Warehouse">
                    <field colspan="4" name="name" select="1"/>
                    <field name="lot_input_id"/>
                    <field name="lot_stock_id"/>
                    <field name="lot_output_id"/>
                    <field name="company_id" select="1" groups="base.group_multi_company" widget="selection"/>
                    <newline/>
                    <field name="partner_address_id" context="{'contact_display':'partner'}"/>
                </form>
            </field>
        </record>
        <record id="view_warehouse_tree" model="ir.ui.view">
            <field name="name">stock.warehouse.tree</field>
            <field name="model">stock.warehouse</field>
            <field name="type">tree</field>
            <field name="arch" type="xml">
                <tree string="Warehouse">
                    <field name="name"/>
                    <field name="lot_input_id"/>
                    <field name="lot_stock_id"/>
                    <field name="lot_output_id"/>
                    <field name="partner_address_id" context="{'contact_display':'partner'}"/>
                </tree>
            </field>
        </record>
        <record id="action_warehouse_form" model="ir.actions.act_window">
            <field name="name">Warehouses</field>
            <field name="res_model">stock.warehouse</field>
            <field name="type">ir.actions.act_window</field>
            <field name="view_type">form</field>
            <field name="view_id" ref="view_warehouse_tree"/>
            <field name="help">Create and manage your warehouses and assign them a location from here</field>
        </record>
        <menuitem action="action_warehouse_form" id="menu_action_warehouse_form" parent="menu_warehouse_config" groups="group_stock_manager"/>

        <record model="ir.ui.view" id="stock_picking_calendar">
            <field name="name">stock.picking.calendar</field>
            <field name="model">stock.picking</field>
            <field name="type">calendar</field>
            <field name="priority" eval="2"/>
            <field name="arch" type="xml">
                <calendar string="Calendar View" date_start="min_date" date_stop="max_date" color="address_id">
                    <field name="origin"/>
                    <field name="type"/>
                    <field name="address_id"/>
                </calendar>
            </field>
        </record>
        <record id="vpicktree" model="ir.ui.view">
            <field name="name">stock.picking.tree</field>
            <field name="model">stock.picking</field>
            <field name="type">tree</field>
            <field name="arch" type="xml">
                <tree colors="blue:state in ('draft');grey:state in ('cancel');red:state not in ('cancel', 'done') and date &lt; current_date" string="Picking list">
                    <field name="name"/>
                    <field name="backorder_id" groups="base.group_extended"/>
                    <field name="origin"/>
                    <field name="date"/>
                    <field name="min_date"/>
                    <field name="invoice_state"/>
                    <field name="stock_journal_id" groups="base.group_extended" widget="selection"/>
                    <field name="state"/>
                    <button name="action_process" states="confirmed,assigned" string="Process" type="object" icon="gtk-go-forward"/>
                </tree>
            </field>
        </record>
        <record id="view_picking_form" model="ir.ui.view">
            <field name="name">stock.picking.form</field>
            <field name="model">stock.picking</field>
            <field name="type">form</field>
            <field eval="12" name="priority"/>
            <field name="arch" type="xml">
                <form string="Internal Picking list">
                    <group colspan="4" col="6">
                        <group colspan="4" col="4">
                            <field name="name" readonly="1"/>
                            <field name="origin"/>
                            <field name="address_id" on_change="onchange_partner_in(address_id)" context="{'contact_display':'partner'}" colspan="4"/>
                            <field name="backorder_id" readonly="1" groups="base.group_extended"/>
                        </group>
                        <group colspan="2" col="2">
                            <field name="date"/>
                            <field name="min_date" readonly="1"/>
                            <field name="stock_journal_id" groups="base.group_extended" widget="selection"/>
                        </group>
                    </group>
                    <notebook colspan="4">
                        <page string="Products">
                            <field colspan="4" name="move_lines" nolabel="1" widget="one2many_list" default_get="{'move_line':move_lines}">
                                <tree colors="grey:scrapped == True" string="Stock Moves">
                                    <field name="product_id"/>
                                    <field name="product_qty" on_change="onchange_quantity(product_id, product_qty, product_uom, product_uos)"/>
                                    <field name="product_uom" string="UoM"/>
                                    <field name="product_uos" groups="product.group_uos"/>
                                    <button name="%(stock.move_scrap)d"
                                        string="Scrap Products" type="action"
                                        icon="gtk-convert" context="{'scrap': True}"
                                        states="draft,waiting,confirmed,assigned"
                                        groups="base.group_extended"/>
                                    <field name="scrapped" invisible="1"/>
                                    <field name="prodlot_id" groups="base.group_extended"/>
                                    <button
                                        name="%(stock.track_line)d"
                                        string="Split in production lots"
                                        groups="base.group_extended"
                                        type="action" icon="terp-stock_effects-object-colorize"
                                        states="draft,waiting,confirmed,assigned" />
                                    <field groups="base.group_extended" name="tracking_id"/>
                                    <button name="setlast_tracking" string="Put in current pack" type="object"
                                        attrs="{'invisible': [('tracking_id','&lt;&gt;',False)]}"
                                        icon="terp-stock_effects-object-colorize"
                                        groups="base.group_extended"
                                        states="draft,assigned,confirmed,done"/>
                                    <button name="%(split_into)d" string="Put in a new pack" type="action"
                                        groups="base.group_extended"
                                        icon="terp-stock_effects-object-colorize"
                                        states="draft,assigned,confirmed,done"/>
                                    <button name="%(split_into)d" string="Put in a new pack" type="action"
                                        groups="base.group_extended"
                                        icon="terp-stock_effects-object-colorize"
                                        states="draft,assigned,confirmed,done"/>
                                    <field name="location_id"/>
                                    <field name="location_dest_id"/>
                                    <field name="date_expected" string="Date Expected"/>
                                    <field name="state"/>
                                </tree>
                                <form string="Stock Moves">
                                    <group colspan="2" col="4">
                                        <separator colspan="4" string="Move Information"/>
                                        <field name="name" invisible="1" colspan="4"/>
                                        <field name="product_id" on_change="onchange_product_id(product_id,location_id,location_dest_id, parent.address_id)" colspan="4"/>
                                        <field name="product_qty" on_change="onchange_quantity(product_id, product_qty, product_uom, product_uos)" colspan="3"/>
                                        <button name="%(stock.move_scrap)d"
                                                string="Scrap" type="action" groups="base.group_extended"
                                                icon="gtk-convert" context="{'scrap': True}"
                                                states="draft,waiting,confirmed,assigned" colspan="1"/>
<<<<<<< HEAD
                                        <field name="product_uom" string="Unit Of Measure" widget="selection" colspan="4"/>
                                        <field name="product_uos_qty" groups="product.group_uos" on_change="onchange_uos_quantity(product_id, product_uos_qty, product_uos, product_uom)" colspan="4"/>
=======
                                        <field name="product_uom" string="Unit Of Measure" colspan="4"/>
                                        <field name="product_uos_qty" groups="product.product_uos" colspan="4"/>
>>>>>>> 279bd752
                                        <field groups="product.group_uos" name="product_uos" on_change="onchange_quantity(product_id, product_qty, product_uom, product_uos)" colspan="4"/>
                                        <field groups="base.group_extended" name="product_packaging"  domain="[('product_id','=',product_id)]" colspan="4"/>
                                    </group>

                                    <group colspan="2" col="2">
                                        <separator string="Locations" colspan="2" />
                                        <field name="location_id" domain="[('usage','=','internal')]" />
                                        <field name="location_dest_id" domain="[('usage','=','internal')]" />
                                    </group>

                                    <group colspan="2" col="2">
                                        <separator string="Dates" colspan="2" />
                                        <field name="create_date" invisible="1"/>
                                        <field name="date"/>
                                        <field name="date_expected"/>
                                    </group>

                                    <group colspan="2" col="4" groups="base.group_extended">
                                        <separator string="Traceability" colspan="4" groups="base.group_extended"/>
                                        <field name="tracking_id" groups="base.group_extended"  colspan="3"/>
                                        <button name="%(split_into)d" string="New pack" type="action"
                                              groups="base.group_extended"
                                              icon="terp-stock_effects-object-colorize"
                                              states="draft,assigned,confirmed,done"  colspan="1"/>
                                        <field name="prodlot_id" groups="base.group_extended"
                                            context="{'location_id':location_id, 'product_id':product_id}"
                                            domain="[('product_id','=?',product_id)]"
                                            on_change="onchange_lot_id(prodlot_id,product_qty, location_id, product_id)"  colspan="3"/>
                                        <button name="%(track_line)d"
                                            groups="base.group_extended"
                                            states="draft,waiting,confirmed,assigned,done"
                                            string="Split" type="action" icon="terp-stock_effects-object-colorize" colspan="1" />
                                    </group>
                                    <label string="" colspan="4"/>
                                    <field name="state"/>
                                    <group col="4" colspan="2">
                                        <button name="action_cancel" states="assigned" string="Cancel" type="object" icon="gtk-cancel"/>
                                        <button name="action_confirm" states="draft" string="Confirm" type="object" icon="gtk-apply"/>
                                        <button name="force_assign" states="confirmed" string="Force Availability" type="object" icon="gtk-jump-to"/>
                                        <button name="cancel_assign" states="assigned" string="Cancel Availability" type="object" icon="gtk-find"/>
                                    </group>
                                </form>
                            </field>
                            <group col="10" colspan="4">
                                <field name="state" readonly="1"/>
                                <button name="button_cancel" states="assigned,confirmed,draft" string="_Cancel" icon="gtk-cancel"/>
                                <button name="draft_force_assign" states="draft" string="Process Later" type="object" icon="gtk-apply"/>
                                <button name="draft_validate" states="draft" string="Process Now" type="object" icon="gtk-media-play"/>
                                <button name="action_assign" states="confirmed" string="Check Availability" type="object" icon="gtk-find"/>
                                <button name="force_assign" states="confirmed" string="Force Availability" type="object" icon="gtk-jump-to"/>
                                <button name="action_process" states="assigned" string="Process" type="object" icon="gtk-go-forward"/>
                                <button states="done" name="%(action_stock_invoice_onshipping)d"  string="Create Invoice" type="action" icon="terp-gtk-go-back-rtl" />
                            </group>
                        </page>
                        <page string="Additional info" groups="base.group_extended,base.group_multi_company">
                            <field name="auto_picking" groups="base.group_extended"/>
                            <field name="invoice_state" groups="base.group_extended"/>
                            <field name="date_done" groups="base.group_extended"/>
                            <field name="move_type" groups="base.group_extended"/>
                            <field name="type" groups="base.group_extended"/>
                            <field name="company_id" groups="base.group_multi_company" widget="selection"/>
                        </page>
                        <page string="Notes">
                            <field colspan="4" name="note" nolabel="1"/>
                        </page>
                    </notebook>
                </form>
            </field>
        </record>

        <record id="view_stock_picking_filter" model="ir.ui.view">
            <field name="name">stock.picking.list.select</field>
            <field name="model">stock.picking</field>
            <field name="type">search</field>
            <field name="arch" type="xml">
                <search string="Search Stock Picking">
                    <group col="10" colspan="4">
                        <filter icon="terp-check" name="available" string="Available" domain="[('state','=','assigned')]" help="Available Pickings"/>
                        <filter icon="terp-camera_test" string="Confirmed" domain="[('state','=','confirmed')]" help="Confirmed Pickings"/>
                        <filter icon="terp-dialog-close" name="done" string="Done" domain="[('state','=','done')]" help="Pickings already processed"/>
                        <separator orientation="vertical"/>
                        <filter icon="terp-accessories-archiver-minus" string="Back Orders" domain="[('backorder_id', '!=', False)]" help="Is a Back Order" groups="base.group_extended"/>
                        <separator orientation="vertical"/>
                        <filter icon="terp-dolar" name="to_invoice" string="To Invoice" domain="[('invoice_state','=','2binvoiced')]" help="Internal Pickings to invoice"/>
                        <separator orientation="vertical"/>
                        <field name="name"/>
                        <field name="address_id"/>
                        <field name="stock_journal_id" groups="base.group_extended" widget="selection"/>
                    </group>
                    <newline/>
                    <group expand="0" string="Group By..." colspan="4" col="8">
                        <filter string="Partner" icon="terp-partner" domain="[]" context="{'group_by':'partner_id'}"/>
                        <separator orientation="vertical" />
                        <filter string="State" icon="terp-stock_effects-object-colorize" domain="[]" context="{'group_by':'state'}"/>
                        <separator orientation="vertical" />
                        <filter string="Date" icon="terp-go-month" domain="[]"  context="{'group_by':'date'}"/>
                        <separator orientation="vertical" />
                        <filter string="Journal" icon="terp-folder-orange" domain="[]" context="{'group_by':'stock_journal_id'}"  groups="base.group_extended"/>
                    </group>
                </search>
            </field>
        </record>

        <!--
        #
        # Sending Products
        #
        -->
        <record id="view_picking_out_tree" model="ir.ui.view">
            <field name="name">stock.picking.out.tree</field>
            <field name="model">stock.picking</field>
            <field name="type">tree</field>
            <field name="arch" type="xml">
                <tree colors="blue:state in ('draft');grey:state in ('cancel');red:state not in ('cancel', 'done') and date &lt; current_date" string="Outgoing Deliveries">
                    <field name="name"/>
                    <field name="partner_id"/>
                    <field name="origin"/>
                    <field name="date"/>
                    <field name="min_date"/>
                    <field name="backorder_id" groups="base.group_extended"/>
                    <field name="invoice_state"/>
                    <field name="stock_journal_id" groups="base.group_extended" widget="selection"/>
                    <field name="state"/>
                    <button name="action_process" states="assigned" string="Process" type="object" icon="gtk-go-forward"/>
                </tree>
            </field>
        </record>
        <record id="view_picking_out_form" model="ir.ui.view">
            <field name="name">stock.picking.out.form</field>
            <field name="model">stock.picking</field>
            <field name="type">form</field>
            <field name="arch" type="xml">
                <form string="Outgoing Deliveries">
                    <group col="6" colspan="4">
                        <group colspan="4" col="4">
                            <field name="name" readonly="1"/>
                            <field name="origin" readonly="1"/>
                            <field name="address_id" on_change="onchange_partner_in(address_id)" context="{'contact_display':'partner'}" colspan="4"/>
                            <field name="invoice_state"/>
                            <field name="backorder_id" readonly="1" groups="base.group_extended"/>
                        </group>
                        <group colspan="2" col="2">
                            <field name="date"/>
                            <field name="min_date" readonly="1"/>
                            <field name="stock_journal_id" groups="base.group_extended" widget="selection"/>
                        </group>
                    </group>
                    <notebook colspan="4">
                        <page string="Products">
                            <field colspan="4" name="move_lines" nolabel="1" widget="one2many_list" default_get="{'move_line':move_lines, 'address_out_id': address_id}" >
                                <tree colors="grey:scrapped==True" string="Stock Moves">
                                    <field name="product_id"/>
                                    <field name="product_qty" on_change="onchange_quantity(product_id, product_qty, product_uom, product_uos)"/>
                                    <field name="product_uom" string="UoM"/>
                                    <field name="product_uos" groups="product.group_uos"/>
                                    <button name="%(stock.move_scrap)d"
                                        string="Scrap Products" type="action"
                                        icon="gtk-convert" context="{'scrap': True}"
                                        states="draft,waiting,confirmed,assigned" />
                                    <field name="scrapped" invisible="1"/>
                                    <field name="prodlot_id" groups="base.group_extended"/>
                                    <button name="%(track_line)d" string="Split in production lots" type="action"
                                        icon="terp-stock_effects-object-colorize" attrs="{'invisible': [('prodlot_id','&lt;&gt;',False)]}"
                                        states="draft,assigned,confirmed,done"
                                        groups="base.group_extended"/>
                                    <field name="tracking_id" groups="base.group_extended"/>
                                    <button name="setlast_tracking" string="Put in current pack" type="object"
                                        attrs="{'invisible': [('tracking_id','&lt;&gt;',False)]}"
                                        groups="base.group_extended"
                                        icon="terp-stock_effects-object-colorize"
                                        states="draft,assigned,confirmed,done"/>
                                    <button name="%(split_into)d" string="Put in a new pack" type="action"
                                        icon="terp-stock_effects-object-colorize"
                                        groups="base.group_extended"
                                        states="draft,assigned,confirmed,done"/>
                                    <field name="location_id"/>
                                    <field name="date"/>
                                    <field name="state"/>
                                    <button name="%(action_partial_move)d" string="Partial" type="action" states="confirmed,assigned" icon="gtk-justify-fill"/>
                                    <button name="action_done" states="confirmed,assigned" string="Process" type="object" icon="gtk-go-forward"/>
                                </tree>
                                <form string="Stock Moves">
                                    <group colspan="2" col="4">
                                        <separator colspan="4" string="Move Information"/>
                                        <field name="name" invisible="1" colspan="4" />
                                        <field name="product_id" on_change="onchange_product_id(product_id,location_id,location_dest_id, parent.address_id)" colspan="4" />
                                        <field name="product_qty" on_change="onchange_quantity(product_id, product_qty, product_uom, product_uos)" colspan="3" />
                                        <button name="%(stock.move_scrap)d"
                                                string="Scrap" type="action"
                                                icon="gtk-convert" context="{'scrap': True}"
                                                states="draft,waiting,confirmed,assigned" colspan="1" groups="base.group_extended"/>
<<<<<<< HEAD
                                        <field name="product_uom" string="Unit Of Measure" widget="selection" colspan="4" />
                                        <field name="product_uos_qty" groups="product.group_uos" on_change="onchange_uos_quantity(product_id, product_uos_qty, product_uos, product_uom)" colspan="4" />
=======
                                        <field name="product_uom" string="Unit Of Measure" colspan="4" />
                                        <field name="product_uos_qty" groups="product.product_uos" colspan="4" />
>>>>>>> 279bd752
                                        <field groups="product.group_uos" name="product_uos" on_change="onchange_quantity(product_id, product_qty, product_uom, product_uos)" colspan="4" />
                                        <field groups="base.group_extended" name="product_packaging"  domain="[('product_id','=',product_id)]" colspan="4" />
                                    </group>

                                    <group colspan="2" col="2">
                                        <separator string="Locations" colspan="2" />
                                        <field name="location_id" domain="[('usage','=','internal')]" />
                                        <field name="location_dest_id" domain="[('usage','&lt;&gt;','view')]" />
                                    </group>

                                    <group colspan="2" col="2">
                                        <separator string="Dates" colspan="2" />
                                        <field name="create_date" invisible="1"/>
                                        <field name="date"/>
                                        <field name="date_expected"/>
                                    </group>

                                    <group colspan="2" col="4" groups="base.group_extended">
                                        <separator string="Traceability" colspan="4" groups="base.group_extended"/>
                                        <field name="tracking_id" groups="base.group_extended" colspan="3" />
                                          <button name="%(split_into)d" string="New pack" type="action"
                                              groups="base.group_extended"
                                              icon="terp-stock_effects-object-colorize"
                                              states="draft,assigned,confirmed,done" colspan="1"/>
                                        <field name="prodlot_id" groups="base.group_extended"
                                            context="{'location_id':location_id, 'product_id':product_id}"
                                            domain="[('product_id','=?',product_id)]"
                                            on_change="onchange_lot_id(prodlot_id,product_qty, location_id, product_id)" colspan="3"/>
                                        <button name="%(track_line)d"
                                              groups="base.group_extended"
                                              states="draft,waiting,confirmed,assigned,done"
                                              string="Split" type="action" icon="terp-stock_effects-object-colorize" colspan="1" />
                                    </group>
                                    <label string="" colspan="4"/>
                                    <field name="state"/>
                                    <group col="4" colspan="2">
                                        <button name="action_cancel" states="assigned" string="Cancel" type="object" icon="gtk-cancel"/>
                                        <button name="action_confirm" states="draft" string="Confirm" type="object" icon="gtk-apply"/>
                                        <button name="force_assign" states="confirmed" string="Force Availability" type="object" icon="gtk-jump-to"/>
                                        <button name="cancel_assign" states="assigned" string="Cancel Availability" type="object" icon="gtk-find"/>
                                    </group>
                                </form>
                            </field>
                            <group col="12" colspan="4">
                                <field name="state" readonly="1"/>
                                <button name="button_cancel" states="assigned,confirmed,draft" string="_Cancel" icon="gtk-cancel"/>
                                <button name="draft_force_assign" states="draft" string="Process Later" type="object" icon="gtk-ok"/>
                                <button name="draft_validate" states="draft" string="Process Now" type="object" icon="gtk-yes"/>
                                <button name="action_assign" states="confirmed" string="Check Availability" type="object" groups="base.group_extended" icon="gtk-find"/>
                                <button name="force_assign" states="confirmed" string="Force Availability" type="object" icon="gtk-jump-to"/>
                                <button name="action_process" states="assigned" string="Process" type="object" icon="gtk-go-forward"/>
                                <button name="%(action_stock_invoice_onshipping)d" string="Create Invoice" states="done" type="action" icon="terp-gtk-go-back-rtl"/>
                                <button name="%(act_stock_return_picking)d" string="Return Products" states="done" type="action" icon="gtk-execute"/>
                            </group>
                        </page>
                        <page string="Additional info" groups="base.group_extended,base.group_multi_company">
                            <field name="auto_picking" groups="base.group_extended"/>
                            <field name="date_done" groups="base.group_extended"/>
                            <field name="move_type" groups="base.group_extended"/>
                            <field name="type" groups="base.group_extended"/>
                            <field name="company_id" groups="base.group_multi_company" widget="selection"/>
                        </page>
                        <page string="Notes">
                            <field colspan="4" name="note" nolabel="1"/>
                        </page>
                    </notebook>
                </form>
            </field>
        </record>

        <record id="view_picking_out_search" model="ir.ui.view">
            <field name="name">stock.picking.out.search</field>
            <field name="model">stock.picking</field>
            <field name="type">search</field>
            <field name="arch" type="xml">
                <search string="Picking list">
                    <group col="8" colspan="4">
                        <filter icon="terp-check" name="available" string="Available" domain="[('state','=','assigned')]" help="Assigned Outgoing Deliveries"/>
                        <filter icon="terp-camera_test" name="confirmed" string="Confirmed" domain="[('state','=','confirmed')]" help="Confirmed Outgoing Deliveries"/>
                        <filter icon="terp-dialog-close" name="done" string="Done" domain="[('state','=','done')]" help="Outgoing Deliveries already processed"/>
                        <separator orientation="vertical"/>
                        <filter icon="terp-accessories-archiver-minus" string="Back Orders" domain="[('backorder_id', '!=', False)]" help="Is a Back Order" groups="base.group_extended"/>
                        <separator orientation="vertical"/>
                        <filter icon="terp-dolar" name="to_invoice" string="To Invoice" domain="[('invoice_state','=','2binvoiced')]" help="Outgoing Deliveries to invoice"/>
                        <separator orientation="vertical"/>
                        <field name="name"/>
                        <field name="partner_id" />
                        <field name="origin"/>
                        <field name="stock_journal_id" groups="base.group_extended" widget="selection"/>
                        <field name="company_id" widget="selection" groups="base.group_multi_company"/>
                   </group>
                    <newline/>
                    <group expand="0" string="Group By..." colspan="4" col="8">
                        <filter string="Partner" icon="terp-partner" domain="[]" context="{'group_by':'partner_id'}"/>
                        <separator orientation="vertical" />
                        <filter string="State" icon="terp-stock_effects-object-colorize" domain="[]" context="{'group_by':'state'}"/>
                        <separator orientation="vertical" />
                        <filter string="Order Date" icon="terp-go-month" domain="[]"  context="{'group_by':'date'}"/>
                        <filter string="Expected Date" icon="terp-go-month" domain="[]"  context="{'group_by':'min_date'}"/>
                        <separator orientation="vertical" />
                        <filter string="Journal" icon="terp-folder-orange" domain="[]" context="{'group_by':'stock_journal_id'}"  groups="base.group_extended"/>
                    </group>
                </search>
            </field>
        </record>

        <record id="action_picking_tree" model="ir.actions.act_window">
            <field name="name">Outgoing Deliveries</field>
            <field name="res_model">stock.picking</field>
            <field name="type">ir.actions.act_window</field>
            <field name="view_type">form</field>
            <field name="view_mode">tree,form,calendar</field>
            <field name="domain">[('type','=','out')]</field>
            <field name="context">{'contact_display': 'partner_address', 'search_default_available': 1}</field>
            <field name="search_view_id" ref="view_picking_out_search"/>
            <field name="help">This is the list of all delivery orders that must be prepared, according to your different sales orders and your logistics rules.</field>
        </record>
        <record id="action_picking_tree_out_view1_waiting" model="ir.actions.act_window.view">
            <field eval="1" name="sequence"/>
            <field name="view_mode">tree</field>
            <field name="view_id" ref="view_picking_out_tree"/>
            <field name="act_window_id" ref="action_picking_tree"/>
        </record>
        <record id="action_picking_tree_out_view2_waiting" model="ir.actions.act_window.view">
            <field eval="2" name="sequence"/>
            <field name="view_mode">form</field>
            <field name="view_id" ref="view_picking_out_form"/>
            <field name="act_window_id" ref="action_picking_tree"/>
        </record>
        <record id="action_picking_tree_out_view2_waiting_cal" model="ir.actions.act_window.view">
            <field eval="3" name="sequence"/>
            <field name="view_mode">calendar</field>
            <field name="act_window_id" ref="action_picking_tree"/>
        </record>
        <menuitem action="action_picking_tree" id="menu_action_picking_tree" parent="menu_stock_warehouse_mgmt" sequence="3"/>

        <record id="view_picking_in_tree" model="ir.ui.view">
            <field name="name">stock.picking.in.tree</field>
            <field name="model">stock.picking</field>
            <field name="type">tree</field>
            <field name="arch" type="xml">
                <tree colors="blue:state in ('draft');grey:state in ('done');red:state not in ('cancel', 'done') and date &lt; current_date" string="Picking list">
                    <field name="name"/>
                    <field name="partner_id" />
                    <field name="backorder_id" groups="base.group_extended"/>
                    <field name="origin"/>
                    <field name="date"/>
                    <field name="min_date"/>
                    <field name="invoice_state" groups="base.group_extended"/>
                    <field name="stock_journal_id" groups="base.group_extended" widget="selection"/>
                    <field name="state"/>
                    <button name="action_process" states="assigned" string="Process" type="object" icon="gtk-go-forward"/>
                    <button name="button_cancel" states="assigned,confirmed,draft" string="Cancel" icon="gtk-cancel" confirm="This operation will cancel the shipment. Do you want to continue?" />
                </tree>
            </field>
        </record>
        <record id="view_picking_in_form" model="ir.ui.view">
            <field name="name">stock.picking.in.form</field>
            <field name="model">stock.picking</field>
            <field name="type">form</field>
            <field name="arch" type="xml">
                <form string="Input Picking List">
                    <group colspan="4" col="6">
                        <group colspan="4" col="4">
                            <field name="name" readonly="1"/>
                            <field name="origin"/>
                            <field name="address_id" on_change="onchange_partner_in(address_id)" context="{'contact_display':'partner'}" colspan="4"/>
                            <field name="invoice_state" string="Invoice Control"/>
                            <field name="backorder_id" readonly="1" groups="base.group_extended"/>
                        </group>
                        <group colspan="2" col="2">
                            <field name="date"/>
                            <field name="min_date" readonly="1"/>
                            <field name="stock_journal_id" groups="base.group_extended" widget="selection"/>
                        </group>
                    </group>
                    <notebook colspan="4">
                        <page string="General Information">
                            <field colspan="4" name="move_lines" nolabel="1" widget="one2many_list" default_get="{'move_line':move_lines, 'address_in_id': address_id}" >
                                <tree colors="grey:scrapped==True" string="Stock Moves">
                                    <field name="product_id" />
                                    <field name="product_qty" />
                                    <field name="product_uom" string="UoM" />
                                    <button name="%(stock.move_scrap)d"
                                        string="Scrap Products" type="action"
                                        icon="gtk-convert" context="{'scrap': True}"
                                        states="draft,waiting,confirmed,assigned"
                                        groups="base.group_extended"/>
                                    <field name="scrapped" invisible="1"/>
                                    <field name="prodlot_id" groups="base.group_extended"/>
                                    <button
                                           name="%(stock.track_line)d"
                                           string="Split in production lots"
                                           groups="base.group_extended"
                                           type="action" icon="terp-stock_effects-object-colorize"
                                           states="draft,waiting,confirmed,assigned" />
                                    <field name="tracking_id" groups="base.group_extended"/>
                                    <button name="setlast_tracking" string="Put in current pack" type="object"
                                        groups="base.group_extended"
                                        icon="terp-stock_effects-object-colorize" attrs="{'invisible': [('tracking_id','&lt;&gt;',False)]}"
                                        states="draft,assigned,confirmed,done"/>
                                    <button name="%(split_into)d" string="Put in a new pack" type="action"
                                        groups="base.group_extended"
                                        icon="terp-stock_effects-object-colorize"
                                        states="draft,assigned,confirmed"/>
                                    <field name="location_dest_id"/>
                                    <field name="state"/>
                                </tree>
                                <form string="Stock Moves">
                                    <group colspan="2" col="4">
                                        <separator colspan="4" string="Move Information"/>
                                        <field name="name" invisible="1" colspan="4"/>
                                        <field name="product_id" on_change="onchange_product_id(product_id,location_id,location_dest_id, parent.address_id)" colspan="4"/>
                                        <field name="product_qty" on_change="onchange_quantity(product_id, product_qty, product_uom, product_uos)" colspan="3"/>
                                        <button name="%(stock.move_scrap)d"
                                                string="Scrap" type="action" groups="base.group_extended"
                                                icon="gtk-convert" context="{'scrap': True}"
                                                states="draft,waiting,confirmed,assigned" colspan="1"/>
<<<<<<< HEAD
                                        <field name="product_uom" string="Unit Of Measure" widget="selection" colspan="4"/>
                                        <field name="product_uos_qty" groups="product.group_uos" on_change="onchange_uos_quantity(product_id, product_uos_qty, product_uos, product_uom)" colspan="4"/>
=======
                                        <field name="product_uom" string="Unit Of Measure" colspan="4"/>
                                        <field name="product_uos_qty" groups="product.product_uos" colspan="4"/>
>>>>>>> 279bd752
                                        <field groups="product.group_uos" name="product_uos" on_change="onchange_quantity(product_id, product_qty, product_uom, product_uos)" colspan="4"/>
                                        <field groups="base.group_extended" name="product_packaging"  domain="[('product_id','=',product_id)]" colspan="4"/>
                                    </group>

                                    <group colspan="2" col="2">
                                        <separator string="Locations" colspan="2" />
                                        <field name="location_id" domain="[('usage','&lt;&gt;','view')]" />
                                        <field name="location_dest_id" domain="[('usage','=','internal')]" />
                                    </group>

                                    <group colspan="2" col="2">
                                        <separator string="Dates" colspan="2" />
                                        <field name="create_date" invisible="1"/>
                                        <field name="date"/>
                                        <field name="date_expected"/>
                                    </group>

                                    <group colspan="2" col="4" groups="base.group_extended">
                                        <separator string="Traceability" colspan="4" groups="base.group_extended"/>
                                        <field name="tracking_id" groups="base.group_extended" colspan="3" />
                                        <button name="%(split_into)d" string="New pack" type="action"
                                              groups="base.group_extended"
                                              icon="terp-stock_effects-object-colorize"
                                              states="draft,assigned,confirmed,done" colspan="1"/>
                                        <field name="prodlot_id" groups="base.group_extended"
                                            context="{'location_id':location_id, 'product_id':product_id}"
                                            domain="[('product_id','=?',product_id)]"
                                            on_change="onchange_lot_id(prodlot_id,product_qty, location_id, product_id)" colspan="3"/>
                                        <button name="%(track_line)d"
                                              groups="base.group_extended"
                                              states="draft,waiting,confirmed,assigned,done"
                                              string="Split" type="action" icon="terp-stock_effects-object-colorize" colspan="1" />
                                    </group>
                                    <label string="" colspan="4"/>
                                    <field name="state"/>
                                    <group col="4" colspan="2">
                                        <button name="action_cancel" states="assigned" string="_Cancel" type="object" icon="gtk-cancel"/>
                                        <button name="action_confirm" states="draft" string="Confirm" type="object" icon="gtk-apply"/>
                                        <button name="force_assign" states="confirmed" string="Force Availability" type="object" icon="gtk-jump-to"/>
                                        <button name="cancel_assign" states="assigned" string="Cancel Availability" type="object" icon="gtk-find"/>
                                    </group>
                                </form>
                            </field>
                            <group col="10" colspan="4">
                                <field name="state" readonly="1"/>
                                <button name="button_cancel" states="assigned,confirmed,draft" string="_Cancel" icon="gtk-cancel"/>
                                <button name="draft_force_assign" states="draft" string="Process Later" type="object" icon="gtk-ok"/>
                                <button name="draft_validate" states="draft" string="Process Now" type="object" icon="gtk-media-play"/>
                                <button name="action_assign" states="confirmed" string="Check Availability" type="object" icon="gtk-find"/>
                                <button name="force_assign" states="confirmed" string="Force Availability" type="object" groups="base.group_extended" icon="gtk-jump-to"/>
                                <button name="action_process" states="assigned" string="Process" type="object" icon="gtk-go-forward"/>
                                <group colspan="1" states="done">
                                    <button name="%(action_stock_invoice_onshipping)d"  string="Create Invoice" type="action" icon="terp-gtk-go-back-rtl"/>
                                </group>
                                <button name="%(act_stock_return_picking)d" string="Return Products" states="done" type="action" icon="gtk-execute"/>
                            </group>
                        </page>
                        <page string="Additional Info" groups="base.group_extended,base.group_multi_company">
                            <field name="type" groups="base.group_extended"/>
                            <field name="company_id" groups="base.group_multi_company" widget="selection"/>
                        </page>
                        <page string="Notes">
                            <field colspan="4" name="note" nolabel="1"/>
                        </page>
                    </notebook>
                </form>
            </field>
        </record>

        <record id="view_picking_in_search" model="ir.ui.view">
            <field name="name">stock.picking.in.search</field>
            <field name="model">stock.picking</field>
            <field name="type">search</field>
            <field name="arch" type="xml">
                <search string="Incoming Shipments">
                    <group col="8" colspan="4">
                        <filter icon="terp-check" name="available" string="Available" domain="[('state','=','assigned')]" help="Incoming Shipments Available" />
                        <filter icon="terp-dialog-close" name="done" string="Done" domain="[('state','=','done')]" help="Incoming Shipments already processed"/>
                        <separator orientation="vertical" />
                        <filter icon="terp-accessories-archiver-minus" string="Back Orders" domain="[('backorder_id', '!=', False)]" help="Is a Back Order" groups="base.group_extended"/>
                        <separator orientation="vertical"/>
                        <field name="name"/>
                        <field name="partner_id"/>
                        <field name="origin"/>
                        <field name="stock_journal_id" groups="base.group_extended" widget="selection"/>
                        <field name="company_id" widget="selection" groups="base.group_multi_company" />
                    </group>
                    <newline/>
                    <group expand="0" string="Extended Filters..." colspan="4" col="8">
                        <filter string="To invoice" name="to_invoice" icon="terp-dolar" domain="[('invoice_state', '=', '2binvoiced')]" />
                    </group>
					<newline/>
                    <group expand="0" string="Group By..." colspan="4" col="8">
                        <filter string="Partner" icon="terp-partner" domain="[]" context="{'group_by':'partner_id'}"/>
                        <separator orientation="vertical" />
                        <filter icon="terp-stock_effects-object-colorize" name="state" string="State" domain="[]" context="{'group_by':'state'}"/>
                        <separator orientation="vertical" />
                        <filter string="Order Date" icon="terp-go-month" domain="[]"  context="{'group_by':'date'}"/>
                        <filter string="Expected Date" icon="terp-go-month" domain="[]"  context="{'group_by':'min_date'}"/>
                        <separator orientation="vertical" />
                        <filter string="Journal" icon="terp-folder-orange" domain="[]" context="{'group_by':'stock_journal_id'}"  groups="base.group_extended"/>
                    </group>
                </search>
            </field>
        </record>


        <record id="action_picking_tree4" model="ir.actions.act_window">
            <field name="name">Incoming Shipments</field>
            <field name="res_model">stock.picking</field>
            <field name="type">ir.actions.act_window</field>
            <field name="view_type">form</field>
            <field name="view_mode">tree,form,calendar</field>
            <field name="domain">[('type','=','in')]</field>
            <field name="context">{'contact_display': 'partner_address',"search_default_available":1}</field>
            <field name="search_view_id" ref="view_picking_in_search"/>
            <field name="help">The Incoming Shipments is the list of all orders you will receive from your supplier. An incoming shipment contains a list of products to be received according to the original purchase order. You can validate the shipment totally or partially.</field>
        </record>
        <record id="action_invoice_tree5_view1" model="ir.actions.act_window.view">
            <field eval="1" name="sequence"/>
            <field name="view_mode">tree</field>
            <field name="view_id" ref="view_picking_in_tree"/>
            <field name="act_window_id" ref="action_picking_tree4"/>
        </record>
        <record id="action_invoice_tree5_view2" model="ir.actions.act_window.view">
            <field eval="2" name="sequence"/>
            <field name="view_mode">form</field>
            <field name="view_id" ref="view_picking_in_form"/>
            <field name="act_window_id" ref="action_picking_tree4"/>
        </record>
        <record id="action_invoice_tree5_view2_cal" model="ir.actions.act_window.view">
            <field eval="3" name="sequence"/>
            <field name="view_mode">calendar</field>
            <field name="act_window_id" ref="action_picking_tree4"/>
        </record>
        <menuitem action="action_picking_tree4" id="menu_action_picking_tree4" parent="menu_stock_warehouse_mgmt" sequence="1"/>

        <record id="view_picking_internal_search" model="ir.ui.view">
            <field name="name">stock.picking.internal.search</field>
            <field name="model">stock.picking</field>
            <field name="type">search</field>
            <field name="arch" type="xml">
                <search string="Internal Picking List">
                    <group col="8" colspan="4">
                        <filter icon="terp-check" string="Available" domain="[('state','=','assigned')]" help="Assigned Internal Moves"/>
                        <filter icon="terp-camera_test" name="confirmed" string="Confirmed" domain="[('state','=','confirmed')]" help="Confirmed Internal Moves" />
                        <separator orientation="vertical"/>
                        <field name="name"/>
                        <field name="origin"/>
                        <field name="stock_journal_id" groups="base.group_extended" widget="selection"/>
                        <field name="company_id" widget="selection"/>
                    </group>
                    <newline/>
                    <group expand="0" string="Group By..." colspan="4" col="8">
                        <filter string="State" icon="terp-stock_effects-object-colorize" domain="[]" context="{'group_by':'state'}"/>
                        <separator orientation="vertical"/>
                        <filter string="Order Date" icon="terp-go-month" domain="[]"  context="{'group_by':'date'}"/>
                        <filter string="Expected Date" icon="terp-go-month" domain="[]"  context="{'group_by':'min_date'}"/>
                        <separator orientation="vertical"/>
                        <filter string="Origin" icon="terp-gtk-jump-to-rtl" domain="[]" context="{'group_by':'origin'}"/>
                        <separator orientation="vertical" />
                        <filter string="Journal" icon="terp-folder-orange" domain="[]" context="{'group_by':'stock_journal_id'}" groups="base.group_extended"/>
                    </group>
                </search>
            </field>
        </record>

        <record id="action_picking_tree6" model="ir.actions.act_window">
            <field name="name">Internal Moves</field>
            <field name="res_model">stock.picking</field>
            <field name="type">ir.actions.act_window</field>
            <field name="view_type">form</field>
            <field name="view_mode">tree,form,calendar</field>
            <field name="domain">[('type','=','internal')]</field>
            <field name="context">{'contact_display': 'partner_address',"search_default_available":1}</field>
            <field name="search_view_id" ref="view_picking_internal_search"/>
            <field name="help">The Internal Moves lists all inventory operations you have to perform in your warehouse. All operations can be categorized into stock journals, so that each worker has it's own list of operations to perform in his own journal. Most operations are prepared automatically by OpenERP according to your pre-configured logistics rules but you can also record manual stock operations.</field>
        </record>

        <record model="ir.actions.act_window.view" id="action_picking_tree6_tree_view">
            <field name="sequence" eval="1"/>
            <field name="view_mode">tree</field>
            <field name="view_id" ref="vpicktree"/>
            <field name="act_window_id" ref="action_picking_tree6"/>
        </record>
        <record model="ir.actions.act_window.view" id="action_picking_tree6_form_view">
            <field name="sequence" eval="2"/>
            <field name="view_mode">form</field>
            <field name="view_id" ref="view_picking_form"/>
            <field name="act_window_id" ref="action_picking_tree6"/>
        </record>



        <menuitem action="action_picking_tree6" id="menu_action_picking_tree6" parent="menu_stock_warehouse_mgmt" sequence="2"/>

        <record id="view_move_tree" model="ir.ui.view">
            <field name="name">stock.move.tree</field>
            <field name="model">stock.move</field>
            <field name="type">tree</field>
            <field eval="6" name="priority"/>
            <field name="arch" type="xml">
                <tree colors="grey:state in ('cancel');red:(state not in ('cancel','done')) and date > current_date" string="Moves" editable="top">
                    <field name="picking_id" string="Reference"/>
                    <field name="origin"/>
                    <field name="create_date" invisible="1"/>
                    <field name="partner_id"/>
                    <field name="product_id"/>
                    <field name="product_qty" on_change="onchange_quantity(product_id, product_qty, product_uom, product_uos)"/>
                    <field name="product_uom" string="UoM"/>
                    <field name="product_uos" groups="product.group_uos"/>
                    <button name="%(stock.move_scrap)d"
                        string="Scrap Products" type="action"
                        icon="gtk-convert" context="{'scrap': True}"
                        states="draft,waiting,confirmed,assigned"
                        groups="base.group_extended"/>
                    <field name="prodlot_id" groups="base.group_extended"/>
                    <button name="%(track_line)d" string="Split in production lots" type="action"
                        icon="terp-stock_effects-object-colorize" attrs="{'invisible': [('prodlot_id','&lt;&gt;',False)]}"
                        states="draft,waiting,confirmed,assigned,done"
                        context="{'default_use_exist': picking_id.type=='in'}"
                        groups="base.group_extended"/>
                    <field groups="base.group_extended" name="tracking_id"/>
                    <button name="setlast_tracking" string="Put in current pack" type="object"
                        groups="base.group_extended"
                        icon="terp-stock_effects-object-colorize" attrs="{'invisible': [('tracking_id','&lt;&gt;',False)]}"
                        states="draft,assigned,confirmed,done"/>
                    <button name="%(split_into)d" string="Put in a new pack" type="action"
                        groups="base.group_extended"
                        icon="terp-stock_effects-object-colorize"
                        states="draft,assigned,confirmed,done"/>
                    <field name="location_id"/>
                    <field name="location_dest_id"/>
                    <field name="date"/>
                    <field name="date_expected"/>
                    <field name="state"/>
                    <button name="action_done" states="confirmed,assigned" string="Process" type="object" icon="gtk-go-forward"/>
                </tree>
            </field>
        </record>

<!--        <menuitem id="menu_traceability_low" name="Low Level" parent="menu_traceability"/> -->

        <record id="view_move_form" model="ir.ui.view">
            <field name="name">stock.move.form</field>
            <field name="model">stock.move</field>
            <field name="type">form</field>
            <field eval="4" name="priority"/>
            <field name="arch" type="xml">
                <form string="Stock Moves">
                    <group colspan="4" col="7">
                        <field name="product_id" on_change="onchange_product_id(product_id,location_id,location_dest_id, False)"/>
                        <field name="product_qty" on_change="onchange_quantity(product_id, product_qty, product_uom, product_uos)"/>
                        <field name="product_uom" string="Unit Of Measure"/>
                        <button name="%(stock.move_scrap)d" groups="base.group_extended"
                                string="Scrap" type="action"
                                icon="gtk-convert" context="{'scrap': True}"
                                states="draft,waiting,confirmed,assigned" colspan="1"/>
                        <newline/>
                        <field name="location_id" context="{'full':True}"/>
                        <field name="location_dest_id" context="{'full':True}"/>
                        <field name="address_id" context="{'contact_display':'partner'}"/>

                    </group>
                    <group colspan="2" col="2">
                        <separator colspan="2" string="Move Information"/>
                        <field name="name" string="Reason"/>
                        <field name="product_uos_qty" groups="product.group_uos" on_change="onchange_uos_quantity(product_id, product_uos_qty, product_uos, product_uom)" colspan="4"/>
                        <field name="product_uos" groups="product.group_uos" colspan="4"/>
                    </group>

                    <group colspan="2" col="2">
                        <separator string="Picking" colspan="2" />
                        <field name="picking_id"/>
                        <field name="company_id" groups="base.group_multi_company" widget="selection"/>
                    </group>

                    <group colspan="2" col="2">
                        <separator string="Dates" colspan="2" />
                        <field name="create_date" groups="base.group_extended"/>
                        <field name="date" groups="base.group_extended"/>
                        <field name="date_expected"/>
                    </group>

                    <group colspan="2" col="4" groups="base.group_extended">
                        <separator string="Traceability" colspan="4" groups="base.group_extended"/>
                        <field name="tracking_id" colspan="3" groups="base.group_extended"/>
                        <button name="%(split_into)d" string="New pack" type="action"
                              groups="base.group_extended"
                              icon="terp-stock_effects-object-colorize"
                              states="draft,assigned,confirmed,done" colspan="1"/>
                        <field name="prodlot_id" groups="base.group_extended"
                            context="{'location_id':location_id, 'product_id':product_id}"
                            domain="[('product_id','=?',product_id)]"
                            on_change="onchange_lot_id(prodlot_id,product_qty, location_id, product_id)" colspan="3"/>
                        <button name="%(track_line)d"
                              groups="base.group_extended"
                              states="draft,waiting,confirmed,assigned,done"
                              string="Split" type="action" icon="terp-stock_effects-object-colorize" colspan="1"/>
                    </group>

                    <separator colspan="4"/>
                    <field name="state"/>
                    <group col="4" colspan="2">
                        <button name="action_cancel" states="assigned,confirmed" string="_Cancel" type="object" icon="gtk-cancel"/>
                        <button name="action_confirm" states="draft" string="Process Later" type="object" icon="gtk-apply"/>
                        <button name="force_assign" states="confirmed" string="Set Available" type="object" icon="gtk-yes"/>
                        <button name="action_done" states="draft,assigned,confirmed" string="Process Now" type="object" icon="gtk-jump-to"/>
                    </group>
                </form>
            </field>
        </record>

        <record id="view_move_search" model="ir.ui.view">
            <field name="name">stock.move.search</field>
            <field name="model">stock.move</field>
            <field name="type">search</field>
            <field eval="3" name="priority"/>
            <field name="arch" type="xml">
                <search string="Stock Moves">
                    <group col="14" colspan="4">
                        <filter icon="terp-go-today" string="Today" domain="[('date','&lt;=',time.strftime('%%Y-%%m-%%d 23:59:59')),('date','&gt;=',time.strftime('%%Y-%%m-%%d 00:00:00'))]" help="Orders processed Today or planned for Today"/>
                        <separator orientation="vertical"/>
                        <filter icon="terp-dialog-close" string="Done" name="done" domain="[('state','=','done')]" help="Stock moves that have been processed"/>
                        <filter icon="terp-stock" string="Future" name="future" domain="[('state','in',('assigned','confirmed','waiting'))]" help="Stock moves that are Confirmed, Available or Waiting"/>
                        <filter icon="terp-camera_test" string="Ready" name="ready" domain="[('state','=','assigned')]" help="Stock moves that are Available (Ready to process)"/>
                        <separator orientation="vertical"/>
                        <field name="product_id"/>
                        <field name="location_id" string="Location" filter_domain="['|',('location_id','ilike',self),('location_dest_id','ilike',self)]"/>
                        <field name="address_id" string="Partner" context="{'contact_display':'partner'}" filter_domain="[('picking_id.address_id','ilike',self)]"/>
                        <field name="date"/>
                    </group>
                    <newline/>
                    <group expand="0" string="Extended Filters..." colspan="4" col="8">
                            <field name="origin"/>
                            <field name="picking_id"/>
                            <field name="prodlot_id"/>
                            <field name="tracking_id"/>
                            <field name="state"/>
                    </group>
                    <newline/>
                    <group expand="0" string="Group By..." colspan="4" col="8">
                        <filter string="Product" name="by_product" icon="terp-accessories-archiver" domain="[]"  context="{'group_by':'product_id'}"/>
                        <filter string="Picking" name="groupby_picking_id" icon="terp-accessories-archiver" domain="[]"  context="{'group_by':'picking_id'}"/>
                        <filter string="Lot" name="groupby_prodlot_id" icon="terp-accessories-archiver" domain="[]"  context="{'group_by':'prodlot_id'}"/>
                        <filter string="Pack" name="groupby_tracking_id" icon="terp-accessories-archiver" domain="[]"  context="{'group_by':'tracking_id'}"/>
                        <separator orientation="vertical"/>
                        <filter string="Source" name="groupby_location_id" icon="terp-gtk-jump-to-rtl" domain="[]" context="{'group_by':'location_id'}"/>
                        <filter string="Destination" name="groupby_dest_location_id" icon="terp-gtk-jump-to-ltr" domain="[]" context="{'group_by':'location_dest_id'}"/>
                        <separator orientation="vertical"/>
                        <filter icon="terp-stock_effects-object-colorize" string="State" domain="[]" context="{'group_by':'state'}" />
                        <separator orientation="vertical"/>
                        <filter string="Creation" name="groupby_create_date" icon="terp-go-month" domain="[]" context="{'group_by':'create_date'}"/>
                        <filter string="Expected" name="groupby_date" icon="terp-go-month" domain="[]" context="{'group_by':'date'}"/>
                    </group>
                </search>
            </field>
        </record>

        <record id="action_move_form2" model="ir.actions.act_window">
            <field name="name">Stock Moves</field>
            <field name="res_model">stock.move</field>
            <field name="type">ir.actions.act_window</field>
            <field name="view_type">form</field>
            <field name="view_id" ref="view_move_tree"/>
            <field name="search_view_id" ref="view_move_search"/>
            <field name="context">{'search_default_Available':1}</field>
            <field name="help">This menu gives you the full traceability of inventory operations made on a specific product. You can filter on the product to see all the past or future movements made on the product.</field>
        </record>
        <menuitem action="action_move_form2" id="menu_action_move_form2" parent="menu_traceability" sequence="1"/>

        ====================================
        Reception Picking (By Stock Move)
        ====================================
			<!--  from stock_partial_move_view -->



        <record id="view_move_tree_reception_picking" model="ir.ui.view">
            <field name="name">stock.move.tree2</field>
            <field name="model">stock.move</field>
            <field name="type">tree</field>
            <field name="priority" eval="6" />
            <field name="arch" type="xml">
                <tree colors="grey:state in ('cancel')" string="Moves">
                    <field name="picking_id" string="Reference"/>
                    <field name="origin"/>
                    <field name="partner_id" string="Partner"/>
                    <field name="product_id"/>
                    <field name="product_qty" />
                    <field name="product_uom" string="UoM"/>
                    <button name="%(stock.move_scrap)d"
                        string="Scrap Products" type="action"
                        icon="gtk-convert" context="{'scrap': True}"
                        states="draft,waiting,confirmed,assigned" groups="base.group_extended"/>
                    <field name="prodlot_id" groups="base.group_extended"/>
                    <button name="%(track_line)d" string="Split in production lots" type="action"
                        icon="terp-stock_effects-object-colorize" attrs="{'invisible': [('prodlot_id','&lt;&gt;',False)]}"
                       states="draft,waiting,confirmed,assigned,done"
                        context="{'default_use_exist': picking_id.type=='in'}"
                        groups="base.group_extended"/>
                    <field name="tracking_id" groups="base.group_extended"/>
                    <button name="setlast_tracking" string="Put in current pack" type="object"
                        attrs="{'invisible': [('tracking_id','&lt;&gt;',False)]}"
                        groups="base.group_extended"
                        icon="terp-stock_effects-object-colorize"
                        states="draft,assigned,confirmed,done"/>
                    <button name="%(split_into)d" string="Put in a new pack" type="action"
                        groups="base.group_extended"
                        icon="terp-stock_effects-object-colorize"
                        states="draft,assigned,confirmed,done"/>
                    <field name="date"/>
                    <field name="state"/>
                    <button name="action_assign" states="confirmed" string="Set Available" type="object" icon="gtk-yes"/>
                    <button name="%(action_partial_move)d" string="Partial" type="action" states="confirmed,assigned" icon="gtk-justify-fill"/>
                    <button name="action_done" states="confirmed,assigned" string="Process" type="object" icon="gtk-go-forward"/>
                </tree>
            </field>
        </record>
        <!-- test -->
          <record id="view_move_tree_reception_picking_board" model="ir.ui.view">
            <field name="name">stock.move.tree3</field>
            <field name="model">stock.move</field>
            <field name="type">tree</field>
            <field eval="6" name="priority"/>
            <field name="arch" type="xml">
                <tree string="Moves">
                    <field name="picking_id" string="Reference"/>
                    <field name="partner_id" string="Partner"/>
                    <field name="product_id"/>
                    <field name="product_qty" />
                    <field name="product_uom" string="UoM"/>
                    <field name="date"/>
                    <button name="action_done" states="confirmed,assigned" string="Process" type="object" icon="gtk-go-forward"/>
                </tree>
            </field>
        </record>


        <record id="view_move_form_reception_picking" model="ir.ui.view">
            <field name="name">stock.move.form2</field>
            <field name="model">stock.move</field>
            <field name="type">form</field>
            <field eval="6" name="priority"/>
            <field name="arch" type="xml">
                <form string="Receive Products">
                    <group colspan="4" col="7">
                        <field name="product_id" on_change="onchange_product_id(product_id,location_id,location_dest_id, False)"/>
                        <field name="product_qty" on_change="onchange_quantity(product_id, product_qty, product_uom, product_uos)"/>
                        <field name="product_uom" string="Unit Of Measure"/>
                        <button name="%(stock.move_scrap)d" groups="base.group_extended"
                                string="Scrap" type="action"
                                icon="gtk-convert" context="{'scrap': True}"
                                states="draft,waiting,confirmed,assigned" colspan="1"/>
                        <newline/>
                        <field name="location_id" context="{'full':True}"/>
                        <field name="location_dest_id" context="{'full':True}"/>
                        <field name="address_id" context="{'contact_display':'partner'}"/>

                    </group>
                    <group colspan="2" col="2">
                        <separator colspan="2" string="Move Information"/>
                        <field name="name" string="Reason"/>
                        <field name="product_uos_qty" groups="product.group_uos"  on_change="onchange_uos_quantity(product_id, product_uos_qty, product_uos, product_uom)" colspan="4"/>
                        <field name="product_uos" groups="product.group_uos" colspan="4"/>
                    </group>

                    <group colspan="2" col="2">
                        <separator string="Picking" colspan="2" />
                        <field name="picking_id"/>
                        <field name="company_id" groups="base.group_multi_company" widget="selection"/>
                    </group>

                    <group colspan="2" col="2">
                        <separator string="Dates" colspan="2" />
                        <field name="create_date" groups="base.group_extended"/>
                        <field name="date" groups="base.group_extended"/>
                        <field name="date_expected"/>
                    </group>

                    <group colspan="2" col="4" groups="base.group_extended">
                        <separator string="Traceability" colspan="4" groups="base.group_extended"/>
                        <field name="tracking_id" colspan="3" groups="base.group_extended"/>
                        <button name="%(split_into)d" string="New pack" type="action"
                              groups="base.group_extended"
                              icon="terp-stock_effects-object-colorize"
                              states="draft,assigned,confirmed,done" colspan="1"/>
                        <field name="prodlot_id" groups="base.group_extended"
                            context="{'location_id':location_id, 'product_id':product_id}"
                            domain="[('product_id','=?',product_id)]"
                            on_change="onchange_lot_id(prodlot_id,product_qty, location_id, product_id)" colspan="3"/>
                        <button name="%(track_line)d"
                              groups="base.group_extended"
                              states="draft,waiting,confirmed,assigned,done"
                              string="Split" type="action" icon="terp-stock_effects-object-colorize" colspan="1"/>
                    </group>

                    <separator colspan="4"/>
                    <field name="state"/>
                    <group col="5" colspan="2">
                        <button name="action_cancel" states="assigned,confirmed" string="_Cancel" type="object" icon="gtk-cancel"/>
                        <button name="action_confirm" states="draft" string="Process Later" type="object" icon="gtk-apply"/>
                        <button name="force_assign" states="confirmed" string="Set Available" type="object" icon="gtk-yes"/>
                        <button name="%(action_partial_move)d" states="assigned" string="Partial" type="action" icon="gtk-justify-fill"/>
                        <button name="action_done" states="draft,assigned,confirmed" string="Process Now" type="object" icon="gtk-jump-to"/>
                    </group>
                </form>
            </field>
        </record>

        <record id="view_move_search_reception_incoming_picking" model="ir.ui.view">
            <field name="name">stock.move.incoming.search2</field>
            <field name="model">stock.move</field>
            <field name="type">search</field>
            <field eval="6" name="priority"/>
            <field name="arch" type="xml">
                <search string="Stock Moves">
                    <group col="8" colspan="4">
                        <filter icon="terp-go-today" string="Today" domain="[('date','&lt;=',time.strftime('%%Y-%%m-%%d 23:59:59')),('date','&gt;=',time.strftime('%%Y-%%m-%%d 00:00:00'))]" help="Orders planned for today"/>
                        <separator orientation="vertical"/>
                        <filter icon="terp-gtk-go-back-rtl" name="receive" string="To Do" domain="[('state','in',('confirmed','assigned'))]" help="Stock to be received"/>
                        <filter icon="terp-dialog-close" name="received" string="Done" domain="[('state','=','done')]"/>
                        <separator orientation="vertical"/>
                        <field name="origin"/>
                        <field name="partner_id" string="Partner"/>
                        <field name="product_id"/>
                    </group>
                    <newline/>
                    <group expand="0" string="Extended Filters..." groups="base.group_extended">
                       <field name="tracking_id" context="{'tracking': self}" filter_domain="[]" />
                    </group>
                    <newline/>
                    <group expand="0" string="Group By..." colspan="4" col="8">
                        <filter string="Supplier" icon="terp-personal" domain="[]" context="{'group_by':'partner_id'}"/>
                        <filter string="Product" icon="terp-accessories-archiver" domain="[]" context="{'group_by':'product_id'}"/>
                        <separator orientation="vertical"/>
                        <filter string="Order" icon="terp-gtk-jump-to-rtl" domain="[]" context="{'group_by':'origin'}"/>
                        <filter string="State" icon="terp-stock_effects-object-colorize" domain="[]" context="{'group_by':'state'}"/>
                        <separator orientation="vertical"/>
                        <filter string="Order Date" icon="terp-go-month" domain="[]" context="{'group_by':'date'}" />
                    </group>
                </search>
            </field>
        </record>

        <record id="view_move_search_reception_outcoming_picking" model="ir.ui.view">
            <field name="name">stock.move.outgoing.search2</field>
            <field name="model">stock.move</field>
            <field name="type">search</field>
            <field eval="6" name="priority"/>
            <field name="arch" type="xml">
                <search string="Stock Moves">
                    <group col="8" colspan="4">
                        <filter icon="terp-go-today" string="Today" domain="[('date','&lt;=',time.strftime('%%Y-%%m-%%d 23:59:59')),('date','&gt;=',time.strftime('%%Y-%%m-%%d 00:00:00'))]" help="Orders planned for today"/>
                        <separator orientation="vertical"/>
                        <filter icon="terp-gtk-go-back-rtl" name="receive" string="To Do" domain="[('state','in',('confirmed','assigned'))]" help="Stock to be received"/>
                        <filter icon="terp-dialog-close" name="received" string="Done" domain="[('state','=','done')]"/>
                        <separator orientation="vertical"/>
                        <field name="origin"/>
                        <field name="partner_id" string="Partner"/>
                        <field name="product_id"/>
                    </group>
                    <newline/>
                    <group expand="0" string="Extended Filters..." groups="base.group_extended">
                       <field name="tracking_id" context="{'tracking': self}" filter_domain="[]" />
                    </group>
                    <newline/>
                    <group expand="0" string="Group By..." colspan="4" col="8">
                        <filter string="Customer" icon="terp-personal" domain="[]" context="{'group_by':'partner_id'}"/>
                        <separator orientation="vertical"/>
                        <filter string="Product" icon="terp-accessories-archiver" domain="[]" context="{'group_by':'product_id'}"/>
                        <filter string="Order" icon="terp-gtk-jump-to-rtl" domain="[]" context="{'group_by':'origin'}"/>
                        <filter string="State" icon="terp-stock_effects-object-colorize" domain="[]" context="{'group_by':'state'}"/>
                        <separator orientation="vertical"/>
                        <filter string="Order Date" icon="terp-go-month" domain="[]" context="{'group_by':'date'}" />
                    </group>
                </search>
            </field>
        </record>

        <record id="action_reception_picking_move" model="ir.actions.act_window">
            <field name="name">Receive Products</field>
            <field name="res_model">stock.move</field>
            <field name="type">ir.actions.act_window</field>
            <field name="view_type">form</field>
            <field name="view_mode">tree,form</field>
            <field name="domain">['|','&amp;',('picking_id','=',False),('location_id.usage', 'in', ['customer','supplier']),'&amp;',('picking_id','!=',False),('picking_id.type','=','in')]</field>
            <field name="view_id" ref="view_move_tree_reception_picking"/>
            <field name="context" eval="'{\'search_default_receive\':1, \'product_receive\' : True, \'default_location_id\':%d, \'default_location_dest_id\':%d}' % (ref('stock_location_suppliers'),ref('stock_location_stock') )"/>
            <field name="search_view_id" ref="view_move_search_reception_incoming_picking"/>
            <field name="help">You will find here the list of all products you are waiting for, according to your preceding purchase orders. Once you receive an order, you can filter based on the name of the supplier or the purchase order reference. Then you can confirm all products received using the buttons on the right of each line.</field>
        </record>

        <record model="ir.actions.act_window.view" id="action_move_reception_picking_tree">
            <field name="sequence" eval="1"/>
            <field name="view_mode">tree</field>
            <field name="view_id" ref="view_move_tree_reception_picking"/>
            <field name="act_window_id" ref="action_reception_picking_move"/>
        </record>
        <record model="ir.actions.act_window.view" id="action_move_reception_picking_form">
            <field name="sequence" eval="2"/>
            <field name="view_mode">form</field>
            <field name="view_id" ref="view_move_form_reception_picking"/>
            <field name="act_window_id" ref="action_reception_picking_move"/>
        </record>

        # -------------------------------------------------------------
        # Stock incoterms
        # -------------------------------------------------------------
        <record id="view_incoterms_tree" model="ir.ui.view">
            <field name="name">stock.incoterms.tree</field>
            <field name="model">stock.incoterms</field>
            <field name="type">tree</field>
            <field name="arch" type="xml">
                <tree string="Incoterms">
                    <field name="code"/>
                    <field colspan="4" name="name"/>
                </tree>
            </field>
        </record>
        <record id="stock_incoterms_form" model="ir.ui.view">
            <field name="name">stock.incoterms.form</field>
            <field name="model">stock.incoterms</field>
            <field name="type">form</field>
            <field name="arch" type="xml">
                <form string="Incoterms">
                    <field colspan="4" name="name" select="1"/>
                    <field name="code" select="1"/>
                    <field name="active" select="1"/>
                </form>
            </field>
        </record>
        <record id="action_incoterms_tree" model="ir.actions.act_window">
            <field name="name">Incoterms</field>
            <field name="res_model">stock.incoterms</field>
            <field name="type">ir.actions.act_window</field>
            <field name="view_type">form</field>
            <field name="view_mode">tree,form</field>
        </record>

        <act_window
            context="{'location': active_id}"
            domain="[('type','&lt;&gt;','service')]"
            id="act_product_location_open"
            name="Products"
            res_model="product.product"
            src_model="stock.location"/>

        <act_window
            context="{'location': active_id, 'search_default_done': 1,'search_default_product_id': [active_id]}"
            id="act_product_stock_move_open"
            name="Stock Moves"
            res_model="stock.move"
            src_model="product.product"/>

        <act_window
            domain="[('move_lines','in',[active_id])]"
            id="act_relate_picking"
            name="Related Picking"
            res_model="stock.picking"
            src_model="stock.move"/>

        <act_window
            context="{'location': active_id, 'search_default_future': 1,'search_default_product_id': [active_id]}"
            domain="[('state','in',('waiting','confirmed','assigned'))]"
            id="act_product_stock_move_futur_open"
            name="Future Stock Moves"
            res_model="stock.move"
            src_model="product.product"
            groups="base.group_extended"/>

        <record id="ir_act_product_location_open" model="ir.values">
            <field name="key2">tree_but_open</field>
            <field name="model">stock.location</field>
            <field name="name">Products</field>
            <field eval="'ir.actions.act_window,%d'%act_product_location_open" name="value"/>
            <field eval="True" name="object"/>
        </record>


        <record id="ir_act_product_location_open" model="ir.values">
            <field name="key2">tree_but_open</field>
            <field name="model">stock.location</field>
            <field name="name">Open Products</field>
            <field eval="'ir.actions.act_window,%d'%action_view_stock_location_product" name="value"/>
            <field eval="True" name="object"/>
        </record>
        <record id="action_picking_tree_out" model="ir.actions.act_window">
            <field name="name">Customers Packings</field>
            <field name="res_model">stock.picking</field>
            <field name="type">ir.actions.act_window</field>
            <field name="view_type">form</field>
            <field name="view_mode">tree,form,calendar</field>
            <field name="domain">[('type','=','out')]</field>
            <field name="context">{'contact_display': 'partner',"search_default_available":1}</field>
            <field name="search_view_id" ref="view_picking_in_search"/>
        </record>
        <record id="action_invoice_tree5_out" model="ir.actions.act_window.view">
            <field eval="1" name="sequence"/>
            <field name="view_mode">tree</field>
            <field name="view_id" ref="view_picking_in_tree"/>
            <field name="act_window_id" ref="action_picking_tree_out"/>
        </record>
        <record id="action_invoice_tree5_view2_out" model="ir.actions.act_window.view">
            <field eval="2" name="sequence"/>
            <field name="view_mode">form</field>
            <field name="view_id" ref="view_picking_in_form"/>
            <field name="act_window_id" ref="action_picking_tree_out"/>
        </record>
        <record id="action_invoice_tree5_viewout_cal" model="ir.actions.act_window.view">
            <field eval="3" name="sequence"/>
            <field name="view_mode">calendar</field>
            <field name="act_window_id" ref="action_picking_tree_out"/>
        </record>

        <record id="action_out_picking_move" model="ir.actions.act_window">
            <field name="name">Deliver Products</field>
            <field name="res_model">stock.move</field>
            <field name="type">ir.actions.act_window</field>
            <field name="view_type">form</field>
            <field name="view_mode">tree,form</field>
            <field name="domain">['|','&amp;',('picking_id','=',False),('location_dest_id.usage', 'in', ['customer','supplier']),'&amp;',('picking_id','!=',False),('picking_id.type','=','out')]</field>
            <field name="view_id" ref="view_move_tree_reception_picking"/>
            <field name="context" eval="'{\'search_default_receive\':1, \'default_location_id\':%d, \'default_location_dest_id\':%d}' % (ref('stock_location_stock'),ref('stock_location_customers'))"/>
            <field name="search_view_id" ref="view_move_search_reception_outcoming_picking"/>
            <field name="help">The 'Deliver Products' menu lists all products you have to deliver to your customers. You can process the deliveries directly from this list, line by or line or through the Delivery Orders menu.</field>
        </record>

        <record model="ir.actions.act_window.view" id="action_move_out_picking_tree">
            <field name="sequence" eval="1"/>
            <field name="view_mode">tree</field>
            <field name="view_id" ref="view_move_tree_reception_picking"/>
            <field name="act_window_id" ref="action_out_picking_move"/>
        </record>
        <record model="ir.actions.act_window.view" id="action_move_out_picking_form">
            <field name="sequence" eval="2"/>
            <field name="view_mode">form</field>
            <field name="view_id" ref="view_move_form"/>
            <field name="act_window_id" ref="action_out_picking_move"/>
        </record>

      <menuitem action="action_reception_picking_move" id="menu_action_pdct_in" parent="menu_stock_products_moves" sequence="1"/>
      <menuitem action="action_out_picking_move" id="menu_action_pdct_out" parent="menu_stock_products_moves" sequence="2"/>


         <record id="view_stock_journal_filter" model="ir.ui.view">
            <field name="name">stock.journal.filter</field>
            <field name="model">stock.journal</field>
            <field name="type">search</field>
            <field name="arch" type="xml">
                <search string="Stock Journal">
                    <field name="name"/>
                    <field name="user_id"/>
                </search>
            </field>
        </record>
        <record model="ir.ui.view" id="view_stock_journal_tree">
            <field name="name">Stock Journals</field>
            <field name="model">stock.journal</field>
            <field name="type">tree</field>
            <field name="arch" type="xml">
                <tree string="Stock Journal">
                    <field name="name"/>
                    <field name="user_id"/>
                </tree>
            </field>
        </record>
        <record model="ir.ui.view" id="view_stock_journal_form">
            <field name="name">Stock Journals</field>
            <field name="model">stock.journal</field>
            <field name="type">form</field>
            <field name="arch" type="xml">
                <form string="Stock Journal">
                    <field name="name"/>
                    <field name="user_id"/>
                </form>
            </field>
        </record>
        <record id="action_stock_journal_form" model="ir.actions.act_window">
            <field name="name">Stock Journals</field>
            <field name="res_model">stock.journal</field>
            <field name="type">ir.actions.act_window</field>
            <field name="view_type">form</field>
            <field name="help">The stock journals system allows you assign each stock operation into a specific journal according to the type of operation to perform or the worker/team that should perform the operation. Examples of stock journals may be: quality control, pick lists, packing, etc.</field>
        </record>
        <menuitem
            action="action_stock_journal_form"
            id="menu_action_stock_journal_form"
            groups="group_stock_manager,base.group_extended"
            parent="menu_warehouse_config" />

    </data>
</openerp><|MERGE_RESOLUTION|>--- conflicted
+++ resolved
@@ -694,13 +694,8 @@
                                                 string="Scrap" type="action" groups="base.group_extended"
                                                 icon="gtk-convert" context="{'scrap': True}"
                                                 states="draft,waiting,confirmed,assigned" colspan="1"/>
-<<<<<<< HEAD
-                                        <field name="product_uom" string="Unit Of Measure" widget="selection" colspan="4"/>
+                                        <field name="product_uom" string="Unit Of Measure" colspan="4"/>
                                         <field name="product_uos_qty" groups="product.group_uos" on_change="onchange_uos_quantity(product_id, product_uos_qty, product_uos, product_uom)" colspan="4"/>
-=======
-                                        <field name="product_uom" string="Unit Of Measure" colspan="4"/>
-                                        <field name="product_uos_qty" groups="product.product_uos" colspan="4"/>
->>>>>>> 279bd752
                                         <field groups="product.group_uos" name="product_uos" on_change="onchange_quantity(product_id, product_qty, product_uom, product_uos)" colspan="4"/>
                                         <field groups="base.group_extended" name="product_packaging"  domain="[('product_id','=',product_id)]" colspan="4"/>
                                     </group>
@@ -892,13 +887,8 @@
                                                 string="Scrap" type="action"
                                                 icon="gtk-convert" context="{'scrap': True}"
                                                 states="draft,waiting,confirmed,assigned" colspan="1" groups="base.group_extended"/>
-<<<<<<< HEAD
-                                        <field name="product_uom" string="Unit Of Measure" widget="selection" colspan="4" />
+                                        <field name="product_uom" string="Unit Of Measure" colspan="4" />
                                         <field name="product_uos_qty" groups="product.group_uos" on_change="onchange_uos_quantity(product_id, product_uos_qty, product_uos, product_uom)" colspan="4" />
-=======
-                                        <field name="product_uom" string="Unit Of Measure" colspan="4" />
-                                        <field name="product_uos_qty" groups="product.product_uos" colspan="4" />
->>>>>>> 279bd752
                                         <field groups="product.group_uos" name="product_uos" on_change="onchange_quantity(product_id, product_qty, product_uom, product_uos)" colspan="4" />
                                         <field groups="base.group_extended" name="product_packaging"  domain="[('product_id','=',product_id)]" colspan="4" />
                                     </group>
@@ -1117,13 +1107,8 @@
                                                 string="Scrap" type="action" groups="base.group_extended"
                                                 icon="gtk-convert" context="{'scrap': True}"
                                                 states="draft,waiting,confirmed,assigned" colspan="1"/>
-<<<<<<< HEAD
-                                        <field name="product_uom" string="Unit Of Measure" widget="selection" colspan="4"/>
+                                        <field name="product_uom" string="Unit Of Measure" colspan="4"/>
                                         <field name="product_uos_qty" groups="product.group_uos" on_change="onchange_uos_quantity(product_id, product_uos_qty, product_uos, product_uom)" colspan="4"/>
-=======
-                                        <field name="product_uom" string="Unit Of Measure" colspan="4"/>
-                                        <field name="product_uos_qty" groups="product.product_uos" colspan="4"/>
->>>>>>> 279bd752
                                         <field groups="product.group_uos" name="product_uos" on_change="onchange_quantity(product_id, product_qty, product_uom, product_uos)" colspan="4"/>
                                         <field groups="base.group_extended" name="product_packaging"  domain="[('product_id','=',product_id)]" colspan="4"/>
                                     </group>
