##############################################################################
#
#    OpenERP, Open Source Management Solution
#    Copyright (C) 2004-2010 Tiny SPRL (<http://tiny.be>).
#
#    This program is free software: you can redistribute it and/or modify
#    it under the terms of the GNU Affero General Public License as
#    published by the Free Software Foundation, either version 3 of the
#    License, or (at your option) any later version.
#
#    This program is distributed in the hope that it will be useful,
#    but WITHOUT ANY WARRANTY; without even the implied warranty of
#    MERCHANTABILITY or FITNESS FOR A PARTICULAR PURPOSE.  See the
#    GNU Affero General Public License for more details.
#
#    You should have received a copy of the GNU Affero General Public License
#    along with this program.  If not, see <http://www.gnu.org/licenses/>.
#
##############################################################################

from datetime import datetime
from dateutil.relativedelta import relativedelta

from osv import fields, osv
from tools import config
from tools.translate import _
import math
import netsvc
import time
import tools

import decimal_precision as dp


#----------------------------------------------------------
# Incoterms
#----------------------------------------------------------
class stock_incoterms(osv.osv):
    _name = "stock.incoterms"
    _description = "Incoterms"
    _columns = {
        'name': fields.char('Name', size=64, required=True,help="Incoterms are series of sales terms.They are used to divide transaction costs and responsibilities between buyer and seller and reflect state-of-the-art transportation practices."),
        'code': fields.char('Code', size=3, required=True,help="Code for Incoterms"),
        'active': fields.boolean('Active', help="If the active field is set to true, it will allow you to hide the incoterms without removing it."),
    }
    _defaults = {
        'active': lambda *a: True,
    }

stock_incoterms()

class stock_journal(osv.osv):
    _name = "stock.journal"
    _description = "Stock Journal"
    _columns = {
        'name': fields.char('Stock Journal', size=32, required=True),
        'user_id': fields.many2one('res.users','Responsible'),
    }
    _defaults = {
        'user_id': lambda s,c,u,ctx: u
    }
stock_journal()

#----------------------------------------------------------
# Stock Location
#----------------------------------------------------------
class stock_location(osv.osv):
    _name = "stock.location"
    _description = "Location"
    _parent_name = "location_id"
    _parent_store = True
    _parent_order = 'id'
    _order = 'parent_left'

    def name_get(self, cr, uid, ids, context={}):
        if not len(ids):
            return []
        reads = self.read(cr, uid, ids, ['name','location_id'], context)
        res = []
        for record in reads:
            name = record['name']
            if context.get('full',False):
                if record['location_id']:
                    name = record['location_id'][1]+' / '+name
                res.append((record['id'], name))
            else:
                res.append((record['id'], name))
        return res

    def _complete_name(self, cr, uid, ids, name, args, context):
        """ Forms complete name of location from parent location to child location.
        @return: Dictionary of values
        """
        def _get_one_full_name(location, level=4):
            if location.location_id:
                parent_path = _get_one_full_name(location.location_id, level-1) + "/"
            else:
                parent_path = ''
            return parent_path + location.name
        res = {}
        for m in self.browse(cr, uid, ids, context=context):
            res[m.id] = _get_one_full_name(m)
        return res

    def _product_qty_available(self, cr, uid, ids, field_names, arg, context={}):
        """ Finds real and virtual quantity for product available at particular location.
        @return: Dictionary of values
        """
        res = {}
        for id in ids:
            res[id] = {}.fromkeys(field_names, 0.0)
        if ('product_id' not in context) or not ids:
            return res
        #location_ids = self.search(cr, uid, [('location_id', 'child_of', ids)])
        for loc in ids:
            context['location'] = [loc]
            prod = self.pool.get('product.product').browse(cr, uid, context['product_id'], context)
            if 'stock_real' in field_names:
                res[loc]['stock_real'] = prod.qty_available
            if 'stock_virtual' in field_names:
                res[loc]['stock_virtual'] = prod.virtual_available
        return res

    def product_detail(self, cr, uid, id, field, context={}):
        """ Finds detail of product like price type, currency and then calculates its price.
        @param field: Field name
        @return: Calculated price
        """
        res = {}
        res[id] = {}
        final_value = 0.0
        field_to_read = 'virtual_available'
        if field == 'stock_real_value':
            field_to_read = 'qty_available'
        cr.execute('select distinct product_id from stock_move where (location_id=%s) or (location_dest_id=%s)', (id, id))
        result = cr.dictfetchall()
        if result:
            # Choose the right filed standard_price to read
            # Take the user company
            price_type_id = self.pool.get('res.users').browse(cr,uid,uid).company_id.property_valuation_price_type.id
            pricetype = self.pool.get('product.price.type').browse(cr, uid, price_type_id)
            for r in result:
                c = (context or {}).copy()
                c['location'] = id
                product = self.pool.get('product.product').read(cr, uid, r['product_id'], [field_to_read], context=c)
                # Compute the amount_unit in right currency

                context['currency_id'] = self.pool.get('res.users').browse(cr,uid,uid).company_id.currency_id.id
                amount_unit = self.pool.get('product.product').browse(cr,uid,r['product_id']).price_get(pricetype.field, context)[r['product_id']]

                final_value += (product[field_to_read] * amount_unit)
        return final_value

    def _product_value(self, cr, uid, ids, field_names, arg, context={}):
        """ Calculates real and virtual stock value of a product.
        @param field_names: Name of field
        @return: Dictionary of values
        """
        result = {}
        for id in ids:
            result[id] = {}.fromkeys(field_names, 0.0)
        for field_name in field_names:
            for loc in ids:
                ret_dict = self.product_detail(cr, uid, loc, field=field_name)
                result[loc][field_name] = ret_dict
        return result

    _columns = {
        'name': fields.char('Location Name', size=64, required=True, translate=True),
        'active': fields.boolean('Active', help="If the active field is set to true, it will allow you to hide the stock location without removing it."),
        'usage': fields.selection([('supplier', 'Supplier Location'), ('view', 'View'), ('internal', 'Internal Location'), ('customer', 'Customer Location'), ('inventory', 'Inventory'), ('procurement', 'Procurement'), ('production', 'Production'), ('transit', 'Transit Location for Inter-Companies Transfers')], 'Location Type', required=True),
        'allocation_method': fields.selection([('fifo', 'FIFO'), ('lifo', 'LIFO'), ('nearest', 'Nearest')], 'Allocation Method', required=True),
        'complete_name': fields.function(_complete_name, method=True, type='char', size=100, string="Location Name"),

        'stock_real': fields.function(_product_qty_available, method=True, type='float', string='Real Stock', multi="stock"),
        'stock_virtual': fields.function(_product_qty_available, method=True, type='float', string='Virtual Stock', multi="stock"),

        #'account_id': fields.many2one('account.account', string='Inventory Account', domain=[('type', '!=', 'view')]),
        'location_id': fields.many2one('stock.location', 'Parent Location', select=True, ondelete='cascade'),
        'child_ids': fields.one2many('stock.location', 'location_id', 'Contains'),

        'chained_journal_id': fields.many2one('stock.journal', 'Chained Journal'),
        'chained_location_id': fields.many2one('stock.location', 'Chained Location If Fixed'),
        'chained_location_type': fields.selection([('none', 'None'), ('customer', 'Customer'), ('fixed', 'Fixed Location')],
            'Chained Location Type', required=True),
        'chained_auto_packing': fields.selection(
            [('auto', 'Automatic Move'), ('manual', 'Manual Operation'), ('transparent', 'Automatic No Step Added')],
            'Automatic Move',
            required=True,
            help="This is used only if you select a chained location type.\n" \
                "The 'Automatic Move' value will create a stock move after the current one that will be "\
                "validated automatically. With 'Manual Operation', the stock move has to be validated "\
                "by a worker. With 'Automatic No Step Added', the location is replaced in the original move."
            ),
        'chained_picking_type': fields.selection([('out', 'Sending Goods'), ('in', 'Getting Goods'), ('internal', 'Internal'), ('delivery', 'Delivery')], 'Shipping Type', help="Shipping type specify of the chained move, goods coming in or going out."),
        'chained_company_id': fields.many2one('res.company', 'Chained Company', help='Set here the belonging company of the chained move'),
        'chained_delay': fields.integer('Chained lead time (days)'),
        'address_id': fields.many2one('res.partner.address', 'Location Address'),
        'icon': fields.selection(tools.icons, 'Icon', size=64),

        'comment': fields.text('Additional Information'),
        'posx': fields.integer('Corridor (X)'),
        'posy': fields.integer('Shelves (Y)'),
        'posz': fields.integer('Height (Z)'),

        'parent_left': fields.integer('Left Parent', select=1),
        'parent_right': fields.integer('Right Parent', select=1),
        'stock_real_value': fields.function(_product_value, method=True, type='float', string='Real Stock Value', multi="stock"),
        'stock_virtual_value': fields.function(_product_value, method=True, type='float', string='Virtual Stock Value', multi="stock"),
        'company_id': fields.many2one('res.company', 'Company', select=1, help='Let this field empty if this location is shared for every companies'),
        'scrap_location': fields.boolean('Scrap Location', help='Check this box if the current location is a place for destroyed items'),
    }
    _defaults = {
        'active': lambda *a: 1,
        'usage': lambda *a: 'internal',
        'allocation_method': lambda *a: 'fifo',
        'chained_location_type': lambda *a: 'none',
        'chained_auto_packing': lambda *a: 'manual',
        'company_id': lambda self,cr,uid,c: self.pool.get('res.company')._company_default_get(cr, uid, 'stock.location', context=c),
        'posx': lambda *a: 0,
        'posy': lambda *a: 0,
        'posz': lambda *a: 0,
        'icon': lambda *a: False,
        'scrap_location': lambda *a: False,
    }

    def chained_location_get(self, cr, uid, location, partner=None, product=None, context={}):
        """ Finds chained location
        @param location: Location id
        @param partner: Partner id
        @param product: Product id
        @return: List of values
        """
        result = None
        if location.chained_location_type == 'customer':
            if partner:
                result = partner.property_stock_customer
        elif location.chained_location_type == 'fixed':
            result = location.chained_location_id
        if result:
            return result, location.chained_auto_packing, location.chained_delay, location.chained_journal_id and location.chained_journal_id.id or False, location.chained_company_id and location.chained_company_id.id or False, location.chained_picking_type
        return result

    def picking_type_get(self, cr, uid, from_location, to_location, context={}):
        """ Gets type of picking.
        @param from_location: Source location
        @param to_location: Destination location
        @return: Location type
        """
        result = 'internal'
        if (from_location.usage=='internal') and (to_location and to_location.usage in ('customer', 'supplier')):
            result = 'delivery'
        elif (from_location.usage in ('supplier', 'customer')) and (to_location.usage=='internal'):
            result = 'in'
        return result

    def _product_get_all_report(self, cr, uid, ids, product_ids=False,
            context=None):
        return self._product_get_report(cr, uid, ids, product_ids, context,
                recursive=True)

    def _product_get_report(self, cr, uid, ids, product_ids=False,
            context=None, recursive=False):
        """ Finds the product quantity and price for particular location.
        @param product_ids: Ids of product
        @param recursive: True or False
        @return: Dictionary of values
        """
        if context is None:
            context = {}
        product_obj = self.pool.get('product.product')
        # Take the user company and pricetype
        price_type_id = self.pool.get('res.users').browse(cr, uid, uid).company_id.property_valuation_price_type.id
        pricetype = self.pool.get('product.price.type').browse(cr, uid, price_type_id)
        context['currency_id'] = self.pool.get('res.users').browse(cr, uid, uid).company_id.currency_id.id

        if not product_ids:
            product_ids = product_obj.search(cr, uid, [])

        products = product_obj.browse(cr, uid, product_ids, context=context)
        products_by_uom = {}
        products_by_id = {}
        for product in products:
            products_by_uom.setdefault(product.uom_id.id, [])
            products_by_uom[product.uom_id.id].append(product)
            products_by_id.setdefault(product.id, [])
            products_by_id[product.id] = product

        result = {}
        result['product'] = []
        for id in ids:
            quantity_total = 0.0
            total_price = 0.0
            for uom_id in products_by_uom.keys():
                fnc = self._product_get
                if recursive:
                    fnc = self._product_all_get
                ctx = context.copy()
                ctx['uom'] = uom_id
                qty = fnc(cr, uid, id, [x.id for x in products_by_uom[uom_id]],
                        context=ctx)
                for product_id in qty.keys():
                    if not qty[product_id]:
                        continue
                    product = products_by_id[product_id]
                    quantity_total += qty[product_id]

                    # Compute based on pricetype
                    # Choose the right filed standard_price to read
                    amount_unit = product.price_get(pricetype.field, context)[product.id]
                    price = qty[product_id] * amount_unit
                    # price = qty[product_id] * product.standard_price

                    total_price += price
                    result['product'].append({
                        'price': amount_unit,
                        'prod_name': product.name,
                        'code': product.default_code, # used by lot_overview_all report!
                        'variants': product.variants or '',
                        'uom': product.uom_id.name,
                        'prod_qty': qty[product_id],
                        'price_value': price,
                    })
        result['total'] = quantity_total
        result['total_price'] = total_price
        return result

    def _product_get_multi_location(self, cr, uid, ids, product_ids=False, context={},
                                    states=['done'], what=('in', 'out')):
        """
        @param product_ids: Ids of product
        @param states: List of states
        @param what: Tuple of
        @return:
        """
        product_obj = self.pool.get('product.product')
        context.update({
            'states': states,
            'what': what,
            'location': ids
        })
        return product_obj.get_product_available(cr, uid, product_ids, context=context)

    def _product_get(self, cr, uid, id, product_ids=False, context={}, states=['done']):
        """
        @param product_ids:
        @param states:
        @return:
        """
        ids = id and [id] or []
        return self._product_get_multi_location(cr, uid, ids, product_ids, context, states)

    def _product_all_get(self, cr, uid, id, product_ids=False, context={}, states=['done']):
        # build the list of ids of children of the location given by id
        ids = id and [id] or []
        location_ids = self.search(cr, uid, [('location_id', 'child_of', ids)])
        return self._product_get_multi_location(cr, uid, location_ids, product_ids, context, states)

    def _product_virtual_get(self, cr, uid, id, product_ids=False, context={}, states=['done']):
        return self._product_all_get(cr, uid, id, product_ids, context, ['confirmed', 'waiting', 'assigned', 'done'])

    #
    # TODO:
    #    Improve this function
    #
    # Returns:
    #    [ (tracking_id, product_qty, location_id) ]
    #
    def _product_reserve(self, cr, uid, ids, product_id, product_qty, context={}):
        """
        @param product_id: Id of product
        @param product_qty: Quantity of product
        @return: List of Values or False
        """
        result = []
        amount = 0.0
        for id in self.search(cr, uid, [('location_id', 'child_of', ids)]):
            cr.execute("select product_uom,sum(product_qty) as product_qty from stock_move where location_dest_id=%s and location_id<>%s and product_id=%s and state='done' group by product_uom", (id, id, product_id))
            results = cr.dictfetchall()
            cr.execute("select product_uom,-sum(product_qty) as product_qty from stock_move where location_id=%s and location_dest_id<>%s and product_id=%s and state in ('done', 'assigned') group by product_uom", (id, id, product_id))
            results += cr.dictfetchall()

            total = 0.0
            results2 = 0.0
            for r in results:
                amount = self.pool.get('product.uom')._compute_qty(cr, uid, r['product_uom'], r['product_qty'], context.get('uom', False))
                results2 += amount
                total += amount

            if total <= 0.0:
                continue

            amount = results2
            if amount > 0:
                if amount > min(total, product_qty):
                    amount = min(product_qty, total)
                result.append((amount, id))
                product_qty -= amount
                total -= amount
                if product_qty <= 0.0:
                    return result
                if total <= 0.0:
                    continue
        return False

stock_location()


class stock_tracking(osv.osv):
    _name = "stock.tracking"
    _description = "Stock Tracking Lots"

    def checksum(sscc):
        salt = '31' * 8 + '3'
        sum = 0
        for sscc_part, salt_part in zip(sscc, salt):
            sum += int(sscc_part) * int(salt_part)
        return (10 - (sum % 10)) % 10
    checksum = staticmethod(checksum)

    def make_sscc(self, cr, uid, context={}):
        sequence = self.pool.get('ir.sequence').get(cr, uid, 'stock.lot.tracking')
        return sequence + str(self.checksum(sequence))

    _columns = {
        'name': fields.char('Tracking ID', size=64, required=True),
        'active': fields.boolean('Active', help="If the active field is set to true, it will allow you to hide the tracking lots without removing it."),
        'serial': fields.char('Reference', size=64),
        'move_ids': fields.one2many('stock.move', 'tracking_id', 'Moves Tracked'),
        'date': fields.datetime('Created Date', required=True),
    }
    _defaults = {
        'active': lambda *a: 1,
        'name': make_sscc,
        'date': lambda *a: time.strftime('%Y-%m-%d %H:%M:%S'),
    }

    def name_search(self, cr, user, name, args=None, operator='ilike', context=None, limit=100):
        if not args:
            args = []
        if not context:
            context = {}
        ids = self.search(cr, user, [('serial', '=', name)]+ args, limit=limit, context=context)
        ids += self.search(cr, user, [('name', operator, name)]+ args, limit=limit, context=context)
        return self.name_get(cr, user, ids, context)

    def name_get(self, cr, uid, ids, context={}):
        if not len(ids):
            return []
        res = [(r['id'], r['name']+' ['+(r['serial'] or '')+']') for r in self.read(cr, uid, ids, ['name', 'serial'], context)]
        return res

    def unlink(self, cr, uid, ids, context=None):
        raise osv.except_osv(_('Error'), _('You can not remove a lot line !'))

stock_tracking()


#----------------------------------------------------------
# Stock Picking
#----------------------------------------------------------
class stock_picking(osv.osv):
    _name = "stock.picking"
    _description = "Picking List"

    def _set_maximum_date(self, cr, uid, ids, name, value, arg, context):
        """ Calculates planned date if it is greater than 'value'.
        @param name: Name of field
        @param value: Value of field
        @param arg: User defined argument
        @return: True or False
        """
        if not value:
            return False
        if isinstance(ids, (int, long)):
            ids = [ids]
        for pick in self.browse(cr, uid, ids, context):
            sql_str = """update stock_move set
                    date_planned='%s'
                where
                    picking_id=%d """ % (value, pick.id)

            if pick.max_date:
                sql_str += " and (date_planned='" + pick.max_date + "' or date_planned>'" + value + "')"
            cr.execute(sql_str)
        return True

    def _set_minimum_date(self, cr, uid, ids, name, value, arg, context):
        """ Calculates planned date if it is less than 'value'.
        @param name: Name of field
        @param value: Value of field
        @param arg: User defined argument
        @return: True or False
        """
        if not value:
            return False
        if isinstance(ids, (int, long)):
            ids = [ids]
        for pick in self.browse(cr, uid, ids, context):
            sql_str = """update stock_move set
                    date_planned='%s'
                where
                    picking_id=%s """ % (value, pick.id)
            if pick.min_date:
                sql_str += " and (date_planned='" + pick.min_date + "' or date_planned<'" + value + "')"
            cr.execute(sql_str)
        return True

    def get_min_max_date(self, cr, uid, ids, field_name, arg, context={}):
        """ Finds minimum and maximum dates for picking.
        @return: Dictionary of values
        """
        res = {}
        for id in ids:
            res[id] = {'min_date': False, 'max_date': False}
        if not ids:
            return res
        cr.execute("""select
                picking_id,
                min(date_planned),
                max(date_planned)
            from
                stock_move
            where
                picking_id IN %s
            group by
                picking_id""",(tuple(ids),))
        for pick, dt1, dt2 in cr.fetchall():
            res[pick]['min_date'] = dt1
            res[pick]['max_date'] = dt2
        return res

    def create(self, cr, user, vals, context=None):
        if ('name' not in vals) or (vals.get('name')=='/'):
            seq_obj_name =  'stock.picking.' + vals['type']
            vals['name'] = self.pool.get('ir.sequence').get(cr, user, seq_obj_name)
        type_list = {
            'out':_('Packing List'),
            'in':_('Reception'),
            'internal': _('Internal picking'),
            'delivery': _('Delivery order')
        }
        new_id = super(stock_picking, self).create(cr, user, vals, context)
        if not vals.get('auto_picking', False):
<<<<<<< HEAD
            message = type_list.get(vals.get('type', False), _('Picking')) + " '" + (vals['name'] or "n/a") + _(" with origin")+" '" + (vals.get('origin') or "n/a") + "' "+ _("is created.")
=======
            message = type_list.get(vals.get('type', ''), _('Picking') + " '" + vals.get('name', 'n/a') + _(" with origin")+" '" + (vals.get('origin', '') or 'n/a') + "' "+ _("is created."))
>>>>>>> 711e9e9b
            self.log(cr, user, new_id, message)
        return new_id

    _columns = {
        'name': fields.char('Reference', size=64, select=True),
        'origin': fields.char('Origin', size=64, help="Reference of the document that produced this picking."),
        'backorder_id': fields.many2one('stock.picking', 'Back Order', help="If the picking is splitted then the picking id in available state of move for this picking is stored in Backorder."),
        'type': fields.selection([('out', 'Sending Goods'), ('in', 'Getting Goods'), ('internal', 'Internal'), ('delivery', 'Delivery')], 'Shipping Type', required=True, select=True, help="Shipping type specify, goods coming in or going out."),
        'active': fields.boolean('Active', help="If the active field is set to true, it will allow you to hide the picking without removing it."),
        'note': fields.text('Notes'),
        'stock_journal_id': fields.many2one('stock.journal','Stock Journal'),
        'location_id': fields.many2one('stock.location', 'Location', help="Keep empty if you produce at the location where the finished products are needed." \
                "Set a location if you produce at a fixed location. This can be a partner location " \
                "if you subcontract the manufacturing operations."),
        'location_dest_id': fields.many2one('stock.location', 'Dest. Location',help="Location where the system will stock the finished products."),
        'move_type': fields.selection([('direct', 'Direct Delivery'), ('one', 'All at once')], 'Delivery Method', required=True, help="It specifies goods to be delivered all at once or by direct delivery"),
        'state': fields.selection([
            ('draft', 'Draft'),
            ('auto', 'Waiting'),
            ('confirmed', 'Confirmed'),
            ('assigned', 'Available'),
            ('done', 'Done'),
            ('cancel', 'Cancelled'),
            ], 'State', readonly=True, select=True,
            help=' * The \'Draft\' state is used when a user is encoding a new and unconfirmed picking. \
            \n* The \'Confirmed\' state is used for stock movement to do with unavailable products. \
            \n* The \'Available\' state is set automatically when the products are ready to be moved.\
            \n* The \'Waiting\' state is used in MTO moves when a movement is waiting for another one.'),
        'min_date': fields.function(get_min_max_date, fnct_inv=_set_minimum_date, multi="min_max_date",
                 method=True, store=True, type='datetime', string='Expected Date', select=1, help="Expected date for Picking. Default it takes current date"),
        'date': fields.datetime('Order Date', help="Date of Order"),
        'date_done': fields.datetime('Date Done', help="Date of Completion"),
        'max_date': fields.function(get_min_max_date, fnct_inv=_set_maximum_date, multi="min_max_date",
                 method=True, store=True, type='datetime', string='Max. Expected Date', select=2),
        'move_lines': fields.one2many('stock.move', 'picking_id', 'Internal Moves', states={'done': [('readonly', True)], 'cancel': [('readonly', True)]}),
        'auto_picking': fields.boolean('Auto-Picking'),
        'address_id': fields.many2one('res.partner.address', 'Partner', help="Address of partner"),
        'invoice_state': fields.selection([
            ("invoiced", "Invoiced"),
            ("2binvoiced", "To Be Invoiced"),
            ("none", "Not from Picking")], "Invoice Status",
            select=True, required=True, readonly=True, states={'draft': [('readonly', False)]}),
        'company_id': fields.many2one('res.company', 'Company', required=True, select=1),
    }
    _defaults = {
        'name': lambda self, cr, uid, context: '/',
        'active': lambda *a: 1,
        'state': lambda *a: 'draft',
        'move_type': lambda *a: 'direct',
        'type': lambda *a: 'in',
        'invoice_state': lambda *a: 'none',
        'date': lambda *a: time.strftime('%Y-%m-%d %H:%M:%S'),
        'company_id': lambda self,cr,uid,c: self.pool.get('res.company')._company_default_get(cr, uid, 'stock.picking', context=c)
    }

    def copy(self, cr, uid, id, default=None, context={}):
        if default is None:
            default = {}
        default = default.copy()
        picking_obj = self.browse(cr, uid, [id], context)[0]
        if ('name' not in default) or (picking_obj.name=='/'):
            seq_obj_name =  'stock.picking.' + picking_obj.type
            default['name'] = self.pool.get('ir.sequence').get(cr, uid, seq_obj_name)

        return super(stock_picking, self).copy(cr, uid, id, default, context)

    def onchange_partner_in(self, cr, uid, context, partner_id=None):
        return {}

    def action_explode(self, cr, uid, moves, context={}):
        return moves

    def action_confirm(self, cr, uid, ids, context={}):
        """ Confirms picking.
        @return: True
        """
        self.write(cr, uid, ids, {'state': 'confirmed'})
        todo = []
        for picking in self.browse(cr, uid, ids, context=context):
            for r in picking.move_lines:
                if r.state == 'draft':
                    todo.append(r.id)
        todo = self.action_explode(cr, uid, todo, context)
        if len(todo):
            self.pool.get('stock.move').action_confirm(cr, uid, todo, context)
        return True

    def test_auto_picking(self, cr, uid, ids):
        # TODO: Check locations to see if in the same location ?
        return True

#    def button_confirm(self, cr, uid, ids, *args):
#        for id in ids:
#            wf_service = netsvc.LocalService("workflow")
#            wf_service.trg_validate(uid, 'stock.picking', id, 'button_confirm', cr)
#        self.force_assign(cr, uid, ids, *args)
#        return True

    def action_assign(self, cr, uid, ids, *args):
        """ Changes state of picking to available if all moves are confirmed.
        @return: True
        """
        for pick in self.browse(cr, uid, ids):
            move_ids = [x.id for x in pick.move_lines if x.state == 'confirmed']
            if not move_ids:
                raise osv.except_osv(_('Warning !'),_('Not Available. Moves are not confirmed.'))
            self.pool.get('stock.move').action_assign(cr, uid, move_ids)
        return True

    def force_assign(self, cr, uid, ids, *args):
        """ Changes state of picking to available if moves are confirmed or waiting.
        @return: True
        """
        wf_service = netsvc.LocalService("workflow")
        for pick in self.browse(cr, uid, ids):
            move_ids = [x.id for x in pick.move_lines if x.state in ['confirmed','waiting']]
#            move_ids = [x.id for x in pick.move_lines]
            self.pool.get('stock.move').force_assign(cr, uid, move_ids)
            wf_service.trg_write(uid, 'stock.picking', pick.id, cr)
        return True

    def draft_force_assign(self, cr, uid, ids, *args):
        """ Confirms picking directly from draft state.
        @return: True
        """
        wf_service = netsvc.LocalService("workflow")
        for pick in self.browse(cr, uid, ids):
            if not pick.move_lines:
                raise osv.except_osv(_('Error !'),_('You can not process picking without stock moves'))
            wf_service.trg_validate(uid, 'stock.picking', pick.id,
                'button_confirm', cr)
            #move_ids = [x.id for x in pick.move_lines]
            #self.pool.get('stock.move').force_assign(cr, uid, move_ids)
            #wf_service.trg_write(uid, 'stock.picking', pick.id, cr)
        return True

    def draft_validate(self, cr, uid, ids, *args):
        """ Validates picking directly from draft state.
        @return: True
        """
        wf_service = netsvc.LocalService("workflow")
        self.draft_force_assign(cr, uid, ids)
        for pick in self.browse(cr, uid, ids):
            move_ids = [x.id for x in pick.move_lines]
            self.pool.get('stock.move').force_assign(cr, uid, move_ids)
            wf_service.trg_write(uid, 'stock.picking', pick.id, cr)

            self.action_move(cr, uid, [pick.id])
            wf_service.trg_validate(uid, 'stock.picking', pick.id, 'button_done', cr)
        return True

    def cancel_assign(self, cr, uid, ids, *args):
        """ Cancels picking and moves.
        @return: True
        """
        wf_service = netsvc.LocalService("workflow")
        for pick in self.browse(cr, uid, ids):
            move_ids = [x.id for x in pick.move_lines]
            self.pool.get('stock.move').cancel_assign(cr, uid, move_ids)
            wf_service.trg_write(uid, 'stock.picking', pick.id, cr)
        return True

    def action_assign_wkf(self, cr, uid, ids, context=None):
        """ Changes picking state to assigned.
        @return: True
        """
        for pick in self.browse(cr, uid, ids, context=context):
            type_list = {
                'out':'Packing List',
                'in':'Reception',
                'internal': 'Internal picking',
                'delivery': 'Delivery order'
            }
            message = type_list.get(pick.type, _('Document')) + " '" + (pick.name or 'n/a') + "' "+ _("is ready to be processed.")
            self.log(cr, uid, id, message)
        self.write(cr, uid, ids, {'state': 'assigned'})
        return True

    def test_finnished(self, cr, uid, ids):
        """ Tests whether the move is in done or cancel state or not.
        @return: True or False
        """
        move_ids = self.pool.get('stock.move').search(cr, uid, [('picking_id', 'in', ids)])
        for move in self.pool.get('stock.move').browse(cr, uid, move_ids):
            if move.state not in ('done', 'cancel'):
                if move.product_qty != 0.0:
                    return False
                else:
                    move.write(cr, uid, [move.id], {'state': 'done'})
        return True

    def test_assigned(self, cr, uid, ids):
        """ Tests whether the move is in assigned state or not.
        @return: True or False
        """
        ok = True
        for pick in self.browse(cr, uid, ids):
            mt = pick.move_type
            for move in pick.move_lines:
                if (move.state in ('confirmed', 'draft')) and (mt == 'one'):
                    return False
                if (mt == 'direct') and (move.state == 'assigned') and (move.product_qty):
                    return True
                ok = ok and (move.state in ('cancel', 'done', 'assigned'))
        return ok

    def action_cancel(self, cr, uid, ids, context={}):
        """ Changes picking state to cancel.
        @return: True
        """
        for pick in self.browse(cr, uid, ids):
            ids2 = [move.id for move in pick.move_lines]
            self.pool.get('stock.move').action_cancel(cr, uid, ids2, context)
        self.write(cr, uid, ids, {'state': 'cancel', 'invoice_state': 'none'})
        message = _('Picking') + " '" + pick.name + "' "+_("is cancelled")
        self.log(cr, uid, id, message)
        return True

    #
    # TODO: change and create a move if not parents
    #
    def action_done(self, cr, uid, ids, context=None):
        """ Changes picking state to done.
        @return: True
        """
        self.write(cr, uid, ids, {'state': 'done', 'date_done': time.strftime('%Y-%m-%d %H:%M:%S')})
        return True

    def action_move(self, cr, uid, ids, context={}):
        """ Changes move state to assigned.
        @return: True
        """
        for pick in self.browse(cr, uid, ids):
            todo = []
            for move in pick.move_lines:
                if move.state == 'assigned':
                    todo.append(move.id)

            if len(todo):
                self.pool.get('stock.move').action_done(cr, uid, todo,
                        context=context)
        return True

    def get_currency_id(self, cr, uid, picking):
        return False

    def _get_payment_term(self, cr, uid, picking):
        """ Gets payment term from partner.
        @return: Payment term
        """
        partner_obj = self.pool.get('res.partner')
        partner = picking.address_id.partner_id
        return partner.property_payment_term and partner.property_payment_term.id or False

    def _get_address_invoice(self, cr, uid, picking):
        """ Gets invoice address of a partner
        @return {'contact': address, 'invoice': address} for invoice
        """
        partner_obj = self.pool.get('res.partner')
        partner = picking.address_id.partner_id

        return partner_obj.address_get(cr, uid, [partner.id],
                ['contact', 'invoice'])

    def _get_comment_invoice(self, cr, uid, picking):
        """
        @return: comment string for invoice
        """
        return picking.note or ''

    def _get_price_unit_invoice(self, cr, uid, move_line, type, context=None):
        """ Gets price unit for invoice
        @param move_line: Stock move lines
        @param type: Type of invoice
        @return: The price unit for the move line
        """
        if context is None:
            context = {}

        if type in ('in_invoice', 'in_refund'):
            # Take the user company and pricetype
            price_type_id = self.pool.get('res.users').browse(cr, uid, uid).company_id.property_valuation_price_type.id
            pricetype = self.pool.get('product.price.type').browse(cr, uid, price_type_id)
            context['currency_id'] = move_line.company_id.currency_id.id

            amount_unit = move_line.product_id.price_get(pricetype.field, context)[move_line.product_id.id]
            return amount_unit
        else:
            return move_line.product_id.list_price

    def _get_discount_invoice(self, cr, uid, move_line):
        '''Return the discount for the move line'''
        return 0.0

    def _get_taxes_invoice(self, cr, uid, move_line, type):
        """ Gets taxes on invoice
        @param move_line: Stock move lines
        @param type: Type of invoice
        @return: Taxes Ids for the move line
        """
        if type in ('in_invoice', 'in_refund'):
            taxes = move_line.product_id.supplier_taxes_id
        else:
            taxes = move_line.product_id.taxes_id

        if move_line.picking_id and move_line.picking_id.address_id and move_line.picking_id.address_id.partner_id:
            return self.pool.get('account.fiscal.position').map_tax(
                cr,
                uid,
                move_line.picking_id.address_id.partner_id.property_account_position,
                taxes
            )
        else:
            return map(lambda x: x.id, taxes)

    def _get_account_analytic_invoice(self, cr, uid, picking, move_line):
        return False

    def _invoice_line_hook(self, cr, uid, move_line, invoice_line_id):
        '''Call after the creation of the invoice line'''
        return

    def _invoice_hook(self, cr, uid, picking, invoice_id):
        '''Call after the creation of the invoice'''
        return

    def action_invoice_create(self, cr, uid, ids, journal_id=False,
            group=False, type='out_invoice', context=None):
        """ Creates invoice based on the invoice state selected for picking.
        @param journal_id: Id of journal
        @param group: Whether to create a group invoice or not
        @param type: Type invoice to be created
        @return: Ids of created invoices for the pickings
        """
        if context is None:
            context = {}

        invoice_obj = self.pool.get('account.invoice')
        invoice_line_obj = self.pool.get('account.invoice.line')
        invoices_group = {}
        res = {}

        for picking in self.browse(cr, uid, ids, context=context):
            if picking.invoice_state != '2binvoiced':
                continue
            payment_term_id = False
            partner = picking.address_id and picking.address_id.partner_id
            if not partner:
                raise osv.except_osv(_('Error, no partner !'),
                    _('Please put a partner on the picking list if you want to generate invoice.'))

            if type in ('out_invoice', 'out_refund'):
                account_id = partner.property_account_receivable.id
                payment_term_id = self._get_payment_term(cr, uid, picking)
            else:
                account_id = partner.property_account_payable.id

            address_contact_id, address_invoice_id = \
                    self._get_address_invoice(cr, uid, picking).values()

            comment = self._get_comment_invoice(cr, uid, picking)
            if group and partner.id in invoices_group:
                invoice_id = invoices_group[partner.id]
                invoice = invoice_obj.browse(cr, uid, invoice_id)
                invoice_vals = {
                    'name': (invoice.name or '') + ', ' + (picking.name or ''),
                    'origin': (invoice.origin or '') + ', ' + (picking.name or '') + (picking.origin and (':' + picking.origin) or ''),
                    'comment': (comment and (invoice.comment and invoice.comment+"\n"+comment or comment)) or (invoice.comment and invoice.comment or ''),
                    'date_invoice':context.get('date_inv',False),
                    'user_id':picking.sale_id.user_id and picking.sale_id.user_id.id or False
                }
                invoice_obj.write(cr, uid, [invoice_id], invoice_vals, context=context)
            else:
                invoice_vals = {
                    'name': picking.name,
                    'origin': (picking.name or '') + (picking.origin and (':' + picking.origin) or ''),
                    'type': type,
                    'account_id': account_id,
                    'partner_id': partner.id,
                    'address_invoice_id': address_invoice_id,
                    'address_contact_id': address_contact_id,
                    'comment': comment,
                    'payment_term': payment_term_id,
                    'fiscal_position': partner.property_account_position.id,
                    'date_invoice': context.get('date_inv',False),
                    'company_id': picking.company_id.id,
                    'user_id':picking.sale_id.user_id and picking.sale_id.user_id.id or False
                    }
                cur_id = self.get_currency_id(cr, uid, picking)
                if cur_id:
                    invoice_vals['currency_id'] = cur_id
                if journal_id:
                    invoice_vals['journal_id'] = journal_id
                invoice_id = invoice_obj.create(cr, uid, invoice_vals,
                        context=context)
                invoices_group[partner.id] = invoice_id
            res[picking.id] = invoice_id
            for move_line in picking.move_lines:
                origin = move_line.picking_id.name or ''
                if move_line.picking_id.origin:
                    origin += ':' + move_line.picking_id.origin
                if group:
                    name = (picking.name or '') + '-' + move_line.name
                else:
                    name = move_line.name

                if type in ('out_invoice', 'out_refund'):
                    account_id = move_line.product_id.product_tmpl_id.\
                            property_account_income.id
                    if not account_id:
                        account_id = move_line.product_id.categ_id.\
                                property_account_income_categ.id
                else:
                    account_id = move_line.product_id.product_tmpl_id.\
                            property_account_expense.id
                    if not account_id:
                        account_id = move_line.product_id.categ_id.\
                                property_account_expense_categ.id

                price_unit = self._get_price_unit_invoice(cr, uid,
                        move_line, type)
                discount = self._get_discount_invoice(cr, uid, move_line)
                tax_ids = self._get_taxes_invoice(cr, uid, move_line, type)
                account_analytic_id = self._get_account_analytic_invoice(cr, uid, picking, move_line)

                #set UoS if it's a sale and the picking doesn't have one
                uos_id = move_line.product_uos and move_line.product_uos.id or False
                if not uos_id and type in ('out_invoice', 'out_refund'):
                    uos_id = move_line.product_uom.id

                account_id = self.pool.get('account.fiscal.position').map_account(cr, uid, partner.property_account_position, account_id)
                notes = False
                if ('sale_line_id' in move_line._columns.keys()) and move_line.sale_line_id:
                    notes = move_line.sale_line_id.notes
                elif ('purchase_line_id' in move_line._columns.keys()) and move_line.purchase_line_id:
                    notes = move_line.purchase_line_id.notes

                invoice_line_id = invoice_line_obj.create(cr, uid, {
                    'name': name,
                    'origin': origin,
                    'invoice_id': invoice_id,
                    'uos_id': uos_id,
                    'product_id': move_line.product_id.id,
                    'account_id': account_id,
                    'price_unit': price_unit,
                    'discount': discount,
                    'quantity': move_line.product_uos_qty or move_line.product_qty,
                    'invoice_line_tax_id': [(6, 0, tax_ids)],
                    'account_analytic_id': account_analytic_id,
                    'note': notes,
                    }, context=context)
                self._invoice_line_hook(cr, uid, move_line, invoice_line_id)

            invoice_obj.button_compute(cr, uid, [invoice_id], context=context,
                    set_total=(type in ('in_invoice', 'in_refund')))
            self.write(cr, uid, [picking.id], {
                'invoice_state': 'invoiced',
                }, context=context)
            self._invoice_hook(cr, uid, picking, invoice_id)
        self.write(cr, uid, res.keys(), {
            'invoice_state': 'invoiced',
            }, context=context)
        return res

    def test_cancel(self, cr, uid, ids, context={}):
        """ Test whether the move lines are canceled or not.
        @return: True or False
        """
        for pick in self.browse(cr, uid, ids, context=context):
            if not pick.move_lines:
                return False
            for move in pick.move_lines:
                if move.state not in ('cancel',):
                    return False
        return True

    def unlink(self, cr, uid, ids, context=None):
        move_obj = self.pool.get('stock.move')
        if not context:
            context = {}

        for pick in self.browse(cr, uid, ids, context=context):
            if pick.state in ['done','cancel']:
                raise osv.except_osv(_('Error'), _('You cannot remove the picking which is in %s state !')%(pick.state,))
            elif pick.state in ['confirmed','assigned', 'draft']:
                ids2 = [move.id for move in pick.move_lines]
                ctx = context.copy()
                ctx.update({'call_unlink':True})
                if pick.state != 'draft':
                    #Cancelling the move in order to affect Virtual stock of product
                    move_obj.action_cancel(cr, uid, ids2, ctx)
                #Removing the move
                move_obj.unlink(cr, uid, ids2, ctx)

        return super(stock_picking, self).unlink(cr, uid, ids, context=context)

    def do_partial(self, cr, uid, ids, partial_datas, context={}):
        """ Makes partial picking and moves done.
        @param partial_datas : Dictionary containing details of partial picking
                          like partner_id, address_id, delivery_date,
                          delivery moves with product_id, product_qty, uom
        @return: Dictionary of values
        """
        res = {}

        move_obj = self.pool.get('stock.move')
        product_obj = self.pool.get('product.product')
        currency_obj = self.pool.get('res.currency')
        users_obj = self.pool.get('res.users')
        uom_obj = self.pool.get('product.uom')
        price_type_obj = self.pool.get('product.price.type')
        sequence_obj = self.pool.get('ir.sequence')
        wf_service = netsvc.LocalService("workflow")
        partner_id = partial_datas.get('partner_id', False)
        address_id = partial_datas.get('address_id', False)
        delivery_date = partial_datas.get('delivery_date', False)
        for pick in self.browse(cr, uid, ids, context=context):
            new_picking = None
            new_moves = []

            complete, too_many, too_few = [], [], []
            move_product_qty = {}
            for move in pick.move_lines:
                if move.state in ('done', 'cancel'):
                    continue
                partial_data = partial_datas.get('move%s'%(move.id), False)
                assert partial_data, _('Do not Found Partial data of Stock Move Line :%s' %(move.id))
                product_qty = partial_data.get('product_qty',0.0)
                move_product_qty[move.id] = product_qty
                product_uom = partial_data.get('product_uom',False)
                product_price = partial_data.get('product_price',0.0)
                product_currency = partial_data.get('product_currency',False)
                if move.product_qty == product_qty:
                    complete.append(move)
                elif move.product_qty > product_qty:
                    too_few.append(move)
                else:
                    too_many.append(move)

                # Average price computation
                if (pick.type == 'in') and (move.product_id.cost_method == 'average'):
                    product = product_obj.browse(cr, uid, move.product_id.id)
                    user = users_obj.browse(cr, uid, uid)
                    context['currency_id'] = move.company_id.currency_id.id
                    qty = uom_obj._compute_qty(cr, uid, product_uom, product_qty, product.uom_id.id)
                    pricetype = False
                    if user.company_id.property_valuation_price_type:
                        pricetype = price_type_obj.browse(cr, uid, user.company_id.property_valuation_price_type.id)
                    if pricetype and qty > 0:
                        new_price = currency_obj.compute(cr, uid, product_currency,
                                user.company_id.currency_id.id, product_price)
                        new_price = uom_obj._compute_price(cr, uid, product_uom, new_price,
                                product.uom_id.id)
                        if product.qty_available <= 0:
                            new_std_price = new_price
                        else:
                            # Get the standard price
                            amount_unit = product.price_get(pricetype.field, context)[product.id]
                            new_std_price = ((amount_unit * product.qty_available)\
                                + (new_price * qty))/(product.qty_available + qty)

                        # Write the field according to price type field
                        product_obj.write(cr, uid, [product.id],
                                {pricetype.field: new_std_price})
                        move_obj.write(cr, uid, [move.id], {'price_unit': new_price})


            for move in too_few:
                product_qty = move_product_qty[move.id]
                if not new_picking:

                    new_picking = self.copy(cr, uid, pick.id,
                            {
                                'name': sequence_obj.get(cr, uid, 'stock.picking.%s'%(pick.type)),
                                'move_lines' : [],
                                'state':'draft',
                            })
                if product_qty != 0:

                    new_obj = move_obj.copy(cr, uid, move.id,
                        {
                            'product_qty' : product_qty,
                            'product_uos_qty': product_qty, #TODO: put correct uos_qty
                            'picking_id' : new_picking,
                            'state': 'assigned',
                            'move_dest_id': False,
                            'price_unit': move.price_unit,
                        })

                move_obj.write(cr, uid, [move.id],
                        {
                            'product_qty' : move.product_qty - product_qty,
                            'product_uos_qty':move.product_qty - product_qty, #TODO: put correct uos_qty

                        })

            if new_picking:
                move_obj.write(cr, uid, [c.id for c in complete], {'picking_id': new_picking})
                for move in too_many:
                    product_qty = move_product_qty[move.id]
                    move_obj.write(cr, uid, [move.id],
                            {
                                'product_qty' : product_qty,
                                'product_uos_qty': product_qty, #TODO: put correct uos_qty
                                'picking_id': new_picking,
                            })
            else:
                for move in too_many:
                    product_qty = move_product_qty[move.id]
                    move_obj.write(cr, uid, [move.id],
                            {
                                'product_qty': product_qty,
                                'product_uos_qty': product_qty #TODO: put correct uos_qty
                            })

            # At first we confirm the new picking (if necessary)
            if new_picking:
                wf_service.trg_validate(uid, 'stock.picking', new_picking, 'button_confirm', cr)
            # Then we finish the good picking
            if new_picking:
                self.write(cr, uid, [pick.id], {'backorder_id': new_picking})
                self.action_move(cr, uid, [new_picking])
                wf_service.trg_validate(uid, 'stock.picking', new_picking, 'button_done', cr)
                wf_service.trg_write(uid, 'stock.picking', pick.id, cr)
                delivered_pack_id = new_picking
            else:
                self.action_move(cr, uid, [pick.id])
                wf_service.trg_validate(uid, 'stock.picking', pick.id, 'button_done', cr)
                delivered_pack_id = pick.id

            delivered_pack = self.browse(cr, uid, delivered_pack_id, context=context)
            res[pick.id] = {'delivered_picking': delivered_pack.id or False}
        return res

stock_picking()


class stock_production_lot(osv.osv):
    def name_get(self, cr, uid, ids, context={}):
        if not ids:
            return []
        reads = self.read(cr, uid, ids, ['name', 'prefix', 'ref'], context)
        res = []
        for record in reads:
            name = record['name']
            prefix = record['prefix']
            if prefix:
                name = prefix + '/' + name
            if record['ref']:
                name = '%s [%s]' % (name, record['ref'])
            res.append((record['id'], name))
        return res

    _name = 'stock.production.lot'
    _description = 'Production lot'

    def _get_stock(self, cr, uid, ids, field_name, arg, context={}):
        """ Gets stock of products for locations
        @return: Dictionary of values
        """
        if 'location_id' not in context:
            locations = self.pool.get('stock.location').search(cr, uid, [('usage', '=', 'internal')], context=context)
        else:
            locations = context['location_id'] and [context['location_id']] or []

        if isinstance(ids, (int, long)):
            ids = [ids]

        res = {}.fromkeys(ids, 0.0)
        if locations:
            cr.execute('''select
                    prodlot_id,
                    sum(name)
                from
                    stock_report_prodlots
                where
                    location_id IN %s and prodlot_id IN %s group by prodlot_id''',(tuple(locations),tuple(ids),))
            res.update(dict(cr.fetchall()))
        return res

    def _stock_search(self, cr, uid, obj, name, args, context):
        """ Searches Ids of products
        @return: Ids of locations
        """
        locations = self.pool.get('stock.location').search(cr, uid, [('usage', '=', 'internal')])
        cr.execute('''select
                prodlot_id,
                sum(name)
            from
                stock_report_prodlots
            where
                location_id IN %s group by prodlot_id
            having  sum(name) '''+ str(args[0][1]) + str(args[0][2]),(tuple(locations),))
        res = cr.fetchall()
        ids = [('id', 'in', map(lambda x: x[0], res))]
        return ids

    _columns = {
        'name': fields.char('Serial', size=64, required=True),
        'ref': fields.char('Internal Reference', size=256),
        'prefix': fields.char('Prefix', size=64),
        'product_id': fields.many2one('product.product', 'Product', required=True),
        'date': fields.datetime('Created Date', required=True),
        'stock_available': fields.function(_get_stock, fnct_search=_stock_search, method=True, type="float", string="Available", select="2"),
        'revisions': fields.one2many('stock.production.lot.revision', 'lot_id', 'Revisions'),
        'company_id': fields.many2one('res.company','Company',select=1),
    }
    _defaults = {
        'date': lambda *a: time.strftime('%Y-%m-%d %H:%M:%S'),
        'name': lambda x, y, z, c: x.pool.get('ir.sequence').get(y, z, 'stock.lot.serial'),
        'product_id': lambda x, y, z, c: c.get('product_id', False),
    }
    _sql_constraints = [
        ('name_ref_uniq', 'unique (name, ref)', 'The serial/ref must be unique !'),
    ]

stock_production_lot()

class stock_production_lot_revision(osv.osv):
    _name = 'stock.production.lot.revision'
    _description = 'Production lot revisions'

    _columns = {
        'name': fields.char('Revision Name', size=64, required=True),
        'description': fields.text('Description'),
        'date': fields.date('Revision Date'),
        'indice': fields.char('Revision', size=16),
        'author_id': fields.many2one('res.users', 'Author'),
        'lot_id': fields.many2one('stock.production.lot', 'Production lot', select=True, ondelete='cascade'),
        'company_id': fields.related('lot_id','company_id',type='many2one',relation='res.company',string='Company',store=True),
    }

    _defaults = {
        'author_id': lambda x, y, z, c: z,
        'date': lambda *a: time.strftime('%Y-%m-%d'),
    }

stock_production_lot_revision()

# ----------------------------------------------------
# Move
# ----------------------------------------------------

#
# Fields:
#   location_dest_id is only used for predicting futur stocks
#
class stock_move(osv.osv):

    def _getSSCC(self, cr, uid, context={}):
        cr.execute('select id from stock_tracking where create_uid=%s order by id desc limit 1', (uid,))
        res = cr.fetchone()
        return (res and res[0]) or False
    _name = "stock.move"
    _description = "Stock Move"
    _order = 'date_planned desc'
    _log_create = False

    def name_get(self, cr, uid, ids, context={}):
        res = []
        for line in self.browse(cr, uid, ids, context):
            res.append((line.id, (line.product_id.code or '/')+': '+line.location_id.name+' > '+line.location_dest_id.name))
        return res

    def _check_tracking(self, cr, uid, ids):
        """ Checks if production lot is assigned to stock move or not.
        @return: True or False
        """
        for move in self.browse(cr, uid, ids):
            if not move.prodlot_id and \
               (move.state == 'done' and \
               ( \
                   (move.product_id.track_production and move.location_id.usage=='production') or \
                   (move.product_id.track_production and move.location_dest_id.usage=='production') or \
                   (move.product_id.track_incoming and move.location_id.usage in ('supplier','internal')) or \
                   (move.product_id.track_outgoing and move.location_dest_id.usage in ('customer','internal')) \
               )):
                return False
        return True

    def _check_product_lot(self, cr, uid, ids):
        """ Checks whether move is done or not and production lot is assigned to that move.
        @return: True or False
        """
        for move in self.browse(cr, uid, ids):
            if move.prodlot_id and move.state == 'done' and (move.prodlot_id.product_id.id != move.product_id.id):
                return False
        return True

    _columns = {
        'name': fields.char('Name', size=64, required=True, select=True),
        'priority': fields.selection([('0', 'Not urgent'), ('1', 'Urgent')], 'Priority'),

        'date': fields.datetime('Created Date'),
        'date_planned': fields.datetime('Date', required=True, help="Scheduled date for the movement of the products or real date if the move is done."),
        'date_expected': fields.datetime('Date Expected', readonly=True,required=True, help="Scheduled date for the movement of the products"),
        'product_id': fields.many2one('product.product', 'Product', required=True, select=True),

        'product_qty': fields.float('Quantity', required=True),
        'product_uom': fields.many2one('product.uom', 'Unit of Measure', required=True),
        'product_uos_qty': fields.float('Quantity (UOS)'),
        'product_uos': fields.many2one('product.uom', 'Product UOS'),
        'product_packaging': fields.many2one('product.packaging', 'Packaging', help="It specifies attributes of packaging like type, quantity of packaging,etc."),

        'location_id': fields.many2one('stock.location', 'Source Location', required=True, select=True, help="Sets a location if you produce at a fixed location. This can be a partner location if you subcontract the manufacturing operations."),
        'location_dest_id': fields.many2one('stock.location', 'Dest. Location', required=True, select=True, help="Location where the system will stock the finished products."),
        'address_id': fields.many2one('res.partner.address', 'Dest. Address', help="Address where goods are to be delivered"),

        'prodlot_id': fields.many2one('stock.production.lot', 'Production Lot', help="Production lot is used to put a serial number on the production"),
        'tracking_id': fields.many2one('stock.tracking', 'Tracking Lot', select=True, help="Tracking lot is the code that will be put on the logistical unit/pallet"),
#       'lot_id': fields.many2one('stock.lot', 'Consumer lot', select=True, readonly=True),

        'auto_validate': fields.boolean('Auto Validate'),

        'move_dest_id': fields.many2one('stock.move', 'Dest. Move'),
        'move_history_ids': fields.many2many('stock.move', 'stock_move_history_ids', 'parent_id', 'child_id', 'Move History'),
        'move_history_ids2': fields.many2many('stock.move', 'stock_move_history_ids', 'child_id', 'parent_id', 'Move History'),
        'picking_id': fields.many2one('stock.picking', 'Picking List', select=True),
        'note': fields.text('Notes'),
        'state': fields.selection([('draft', 'Draft'), ('waiting', 'Waiting'), ('confirmed', 'Confirmed'), ('assigned', 'Available'), ('done', 'Done'), ('cancel', 'Cancelled')], 'State', readonly=True, select=True,
                                  help='When the stock move is created it is in the \'Draft\' state.\n After that it is set to \'Confirmed\' state.\n If stock is available state is set to \'Avaiable\'.\n When the picking it done the state is \'Done\'.\
                                  \nThe state is \'Waiting\' if the move is waiting for another one.'),
        'price_unit': fields.float('Unit Price',
            digits_compute= dp.get_precision('Account')),
        'company_id': fields.many2one('res.company', 'Company', required=True, select=1),
        'partner_id': fields.related('picking_id','address_id','partner_id',type='many2one', relation="res.partner", string="Partner", store=True),
        'backorder_id': fields.related('picking_id','backorder_id',type='many2one', relation="stock.picking", string="Back Order"),
        'origin': fields.related('picking_id','origin',type='char', size=64, relation="stock.picking", string="Origin",store=True),
        'scraped': fields.related('location_dest_id','scrap_location',type='boolean',relation='stock.location',string='Scraped'),
    }
    _constraints = [
        (_check_tracking,
            'You must assign a production lot for this product',
            ['prodlot_id']),
        (_check_product_lot,
            'You try to assign a lot which is not from the same product',
            ['prodlot_id'])]

    def _default_location_destination(self, cr, uid, context={}):
        """ Gets default address of partner for destination location
        @return: Address id or False
        """
        if context.get('move_line', []):
            if context['move_line'][0]:
                if isinstance(context['move_line'][0], (tuple, list)):
                    return context['move_line'][0][2] and context['move_line'][0][2]['location_dest_id'] or False
                else:
                    move_list = self.pool.get('stock.move').read(cr, uid, context['move_line'][0], ['location_dest_id'])
                    return move_list and move_list['location_dest_id'][0] or False
        if context.get('address_out_id', False):
            property_out = self.pool.get('res.partner.address').browse(cr, uid, context['address_out_id'], context).partner_id.property_stock_customer
            return property_out and property_out.id or False
        return False

    def _default_location_source(self, cr, uid, context={}):
        """ Gets default address of partner for source location
        @return: Address id or False
        """
        if context.get('move_line', []):
            try:
                return context['move_line'][0][2]['location_id']
            except:
                pass
        if context.get('address_in_id', False):
            return self.pool.get('res.partner.address').browse(cr, uid, context['address_in_id'], context).partner_id.property_stock_supplier.id
        return False

    _defaults = {
        'location_id': _default_location_source,
        'location_dest_id': _default_location_destination,
        'state': lambda *a: 'draft',
        'priority': lambda *a: '1',
        'product_qty': lambda *a: 1.0,
        'scraped' : lambda *a: False,
        'date_planned': lambda *a: time.strftime('%Y-%m-%d %H:%M:%S'),
        'date': lambda *a: time.strftime('%Y-%m-%d %H:%M:%S'),
        'company_id': lambda self,cr,uid,c: self.pool.get('res.company')._company_default_get(cr, uid, 'stock.move', context=c),
        'date_expected': lambda *a: time.strftime('%Y-%m-%d %H:%M:%S'),
    }

    def copy(self, cr, uid, id, default=None, context={}):
        if default is None:
            default = {}
        default = default.copy()
        return super(stock_move, self).copy(cr, uid, id, default, context)

    def _auto_init(self, cursor, context):
        res = super(stock_move, self)._auto_init(cursor, context)
        cursor.execute('SELECT indexname \
                FROM pg_indexes \
                WHERE indexname = \'stock_move_location_id_location_dest_id_product_id_state\'')
        if not cursor.fetchone():
            cursor.execute('CREATE INDEX stock_move_location_id_location_dest_id_product_id_state \
                    ON stock_move (location_id, location_dest_id, product_id, state)')
            cursor.commit()
        return res

    def onchange_lot_id(self, cr, uid, ids, prodlot_id=False, product_qty=False,
                        loc_id=False, product_id=False, context=None):
        """ On change of production lot gives a warning message.
        @param prodlot_id: Changed production lot id
        @param product_qty: Quantity of product
        @param loc_id: Location id
        @param product_id: Product id
        @return: Warning message
        """
        if not prodlot_id or not loc_id:
            return {}
        ctx = context and context.copy() or {}
        ctx['location_id'] = loc_id
        prodlot = self.pool.get('stock.production.lot').browse(cr, uid, prodlot_id, ctx)
        location = self.pool.get('stock.location').browse(cr, uid, loc_id)
        warning = {}
        if (location.usage == 'internal') and (product_qty > (prodlot.stock_available or 0.0)):
            warning = {
                'title': 'Bad Lot Assignation !',
                'message': 'You are moving %.2f products but only %.2f available in this lot.' % (product_qty, prodlot.stock_available or 0.0)
            }
        return {'warning': warning}

    def onchange_quantity(self, cr, uid, ids, product_id, product_qty,
                          product_uom, product_uos):
        """ On change of product quantity finds UoM and UoS quantities
        @param product_id: Product id
        @param product_qty: Changed Quantity of product
        @param product_uom: Unit of measure of product
        @param product_uos: Unit of sale of product
        @return: Dictionary of values
        """
        result = {
                  'product_uos_qty': 0.00
          }

        if (not product_id) or (product_qty <=0.0):
            return {'value': result}

        product_obj = self.pool.get('product.product')
        uos_coeff = product_obj.read(cr, uid, product_id, ['uos_coeff'])

        if product_uos and product_uom and (product_uom != product_uos):
            result['product_uos_qty'] = product_qty * uos_coeff['uos_coeff']
        else:
            result['product_uos_qty'] = product_qty

        return {'value': result}

    def onchange_product_id(self, cr, uid, ids, prod_id=False, loc_id=False,
                            loc_dest_id=False, address_id=False):
        """ On change of product id, if finds UoM, UoS, quantity and UoS quantity.
        @param prod_id: Changed Product id
        @param loc_id: Source location id
        @param loc_id: Destination location id
        @param address_id: Address id of partner
        @return: Dictionary of values
        """
        if not prod_id:
            return {}
        lang = False
        if address_id:
            addr_rec = self.pool.get('res.partner.address').browse(cr, uid, address_id)
            if addr_rec:
                lang = addr_rec.partner_id and addr_rec.partner_id.lang or False
        ctx = {'lang': lang}

        product = self.pool.get('product.product').browse(cr, uid, [prod_id], context=ctx)[0]
        uos_id  = product.uos_id and product.uos_id.id or False
        result = {
            'product_uom': product.uom_id.id,
            'product_uos': uos_id,
            'product_qty': 1.00,
            'product_uos_qty' : self.pool.get('stock.move').onchange_quantity(cr, uid, ids, prod_id, 1.00, product.uom_id.id, uos_id)['value']['product_uos_qty']
        }
        if not ids:
            result['name'] = product.partner_ref
        if loc_id:
            result['location_id'] = loc_id
        if loc_dest_id:
            result['location_dest_id'] = loc_dest_id
        return {'value': result}

    def _chain_compute(self, cr, uid, moves, context={}):
        """ Finds whether the location has chained location type or not.
        @param moves: Stock moves
        @return: Dictionary containing destination location with chained location type.
        """
        result = {}
        for m in moves:
            dest = self.pool.get('stock.location').chained_location_get(
                cr,
                uid,
                m.location_dest_id,
                m.picking_id and m.picking_id.address_id and m.picking_id.address_id.partner_id,
                m.product_id,
                context
            )
            if dest:
                if dest[1] == 'transparent':
                    self.write(cr, uid, [m.id], {
                        'date_planned': (datetime.strptime(m.date_planned, '%Y-%m-%d %H:%M:%S') + \
                            relativedelta(days=dest[2] or 0)).strftime('%Y-%m-%d'),
                        'location_dest_id': dest[0].id})
                else:
                    result.setdefault(m.picking_id, [])
                    result[m.picking_id].append( (m, dest) )
        return result

    def action_confirm(self, cr, uid, ids, context={}):
        """ Confirms stock move.
        @return: List of ids.
        """
#        ids = map(lambda m: m.id, moves)
        moves = self.browse(cr, uid, ids)
        self.write(cr, uid, ids, {'state': 'confirmed'})
        i = 0

        def create_chained_picking(self, cr, uid, moves, context):
            new_moves = []
            res_obj =  self.pool.get('res.company')
            for picking, todo in self._chain_compute(cr, uid, moves, context).items():
                ptype = todo[0][1][5] and todo[0][1][5] or self.pool.get('stock.location').picking_type_get(cr, uid, todo[0][0].location_dest_id, todo[0][1][0])
                pick_name = ''
                if ptype == 'delivery':
                    pick_name = self.pool.get('ir.sequence').get(cr, uid, 'stock.picking.delivery')
                pickid = self.pool.get('stock.picking').create(cr, uid, {
                    'name': pick_name or picking.name,
                    'origin': str(picking.origin or ''),
                    'type': ptype,
                    'note': picking.note,
                    'move_type': picking.move_type,
                    'auto_picking': todo[0][1][1] == 'auto',
                    'stock_journal_id': todo[0][1][3],
                    'company_id': todo[0][1][4] or res_obj._company_default_get(cr, uid, 'stock.company', context),
                    'address_id': picking.address_id.id,

                    'invoice_state': 'none'
                })
                for move, (loc, auto, delay, journal, company_id, ptype) in todo:
                    new_id = self.pool.get('stock.move').copy(cr, uid, move.id, {
                        'location_id': move.location_dest_id.id,
                        'location_dest_id': loc.id,
                        'date_moved': time.strftime('%Y-%m-%d'),
                        'picking_id': pickid,
                        'state': 'waiting',
                        'company_id': company_id or res_obj._company_default_get(cr, uid, 'stock.company', context)  ,
                        'move_history_ids': [],
                        'date_planned': (datetime.strptime(move.date_planned, '%Y-%m-%d %H:%M:%S') + relativedelta(days=delay or 0)).strftime('%Y-%m-%d'),
                        'move_history_ids2': []}
                    )
                    self.pool.get('stock.move').write(cr, uid, [move.id], {
                        'move_dest_id': new_id,
                        'move_history_ids': [(4, new_id)]
                    })
                    new_moves.append(self.browse(cr, uid, [new_id])[0])
                wf_service = netsvc.LocalService("workflow")
                wf_service.trg_validate(uid, 'stock.picking', pickid, 'button_confirm', cr)
            if new_moves:
                create_chained_picking(self, cr, uid, new_moves, context)
        create_chained_picking(self, cr, uid, moves, context)
        return []

    def action_assign(self, cr, uid, ids, *args):
        """ Changes state to confirmed or waiting.
        @return: List of values
        """
        todo = []
        for move in self.browse(cr, uid, ids):
            if move.state in ('confirmed', 'waiting'):
                todo.append(move.id)
        res = self.check_assign(cr, uid, todo)
        return res

    def force_assign(self, cr, uid, ids, context={}):
        """ Changes the state to assigned.
        @return: True
        """
        self.write(cr, uid, ids, {'state': 'assigned'})
        return True

    def cancel_assign(self, cr, uid, ids, context={}):
        """ Changes the state to confirmed.
        @return: True
        """
        self.write(cr, uid, ids, {'state': 'confirmed'})
        return True

    #
    # Duplicate stock.move
    #
    def check_assign(self, cr, uid, ids, context={}):
        """ Checks the product type and accordingly writes the state.
        @return: No. of moves done
        """
        done = []
        count = 0
        pickings = {}
        for move in self.browse(cr, uid, ids, context=context):
            if move.product_id.type == 'consu':
                if move.state in ('confirmed', 'waiting'):
                    done.append(move.id)
                pickings[move.picking_id.id] = 1
                continue
            if move.state in ('confirmed', 'waiting'):
                res = self.pool.get('stock.location')._product_reserve(cr, uid, [move.location_id.id], move.product_id.id, move.product_qty, {'uom': move.product_uom.id})
                if res:
                    #_product_available_test depends on the next status for correct functioning
                    #the test does not work correctly if the same product occurs multiple times
                    #in the same order. This is e.g. the case when using the button 'split in two' of
                    #the stock outgoing form
                    self.write(cr, uid, move.id, {'state':'assigned'})
                    done.append(move.id)
                    pickings[move.picking_id.id] = 1
                    r = res.pop(0)
                    cr.execute('update stock_move set location_id=%s, product_qty=%s where id=%s', (r[1], r[0], move.id))

                    while res:
                        r = res.pop(0)
                        move_id = self.copy(cr, uid, move.id, {'product_qty': r[0], 'location_id': r[1]})
                        done.append(move_id)
                        #cr.execute('insert into stock_move_history_ids values (%s,%s)', (move.id,move_id))
        if done:
            count += len(done)
            self.write(cr, uid, done, {'state': 'assigned'})

        if count:
            for pick_id in pickings:
                wf_service = netsvc.LocalService("workflow")
                wf_service.trg_write(uid, 'stock.picking', pick_id, cr)
        return count

    def setlast_tracking(self, cr, uid, ids, context=None):
        tracking_obj = self.pool.get('stock.tracking')
        tracking = context.get('tracking', False)
<<<<<<< HEAD
    #    import pdb; pdb.set_trace()
        if tracking:
            tracking_id = tracking_obj.search(cr, uid, ['name','=', tracking])
            if prodlot_id:
                update_val['prodlot_id'] = prodlot_id
            else:
                tracking_id = tracking_obj.create(cr, uid, {'name': tracking}, {'product_id': self.browse(cr, uid, ids)[0].product_id.id})
                update_val['tracking_id'] = tracking_id
=======
        last_track = [line.tracking_id.id for line in self.browse(cr, uid, ids)[0].picking_id.move_lines if line.tracking_id]
        if not last_track:
            last_track = tracking_obj.create(cr, uid, {}, context=context)
>>>>>>> 711e9e9b
        else:
            last_track.sort()
            last_track = last_track[-1]
        self.write(cr, uid, ids, {'tracking_id': last_track})
        return True

    #
    # Cancel move => cancel others move and pickings
    #
    def action_cancel(self, cr, uid, ids, context={}):
        """ Cancels the moves and if all moves are cancelled it cancels the picking.
        @return: True
        """
        if not len(ids):
            return True
        pickings = {}
        for move in self.browse(cr, uid, ids):
            if move.state in ('confirmed', 'waiting', 'assigned', 'draft'):
                if move.picking_id:
                    pickings[move.picking_id.id] = True
            if move.move_dest_id and move.move_dest_id.state == 'waiting':
                self.write(cr, uid, [move.move_dest_id.id], {'state': 'assigned'})
                if context.get('call_unlink',False) and move.move_dest_id.picking_id:
                    wf_service = netsvc.LocalService("workflow")
                    wf_service.trg_write(uid, 'stock.picking', move.move_dest_id.picking_id.id, cr)
        self.write(cr, uid, ids, {'state': 'cancel', 'move_dest_id': False})
        if not context.get('call_unlink',False):
            for pick in self.pool.get('stock.picking').browse(cr, uid, pickings.keys()):
                if all(move.state == 'cancel' for move in pick.move_lines):
                    self.pool.get('stock.picking').write(cr, uid, [pick.id], {'state': 'cancel'})

        wf_service = netsvc.LocalService("workflow")
        for id in ids:
            wf_service.trg_trigger(uid, 'stock.move', id, cr)
        #self.action_cancel(cr,uid, ids2, context)
        return True

    def _get_accounting_values(self, cr, uid, move, context=None):
        product_obj=self.pool.get('product.product')
        product_uom_obj = self.pool.get('product.uom')
        price_type_obj = self.pool.get('product.price.type')
        accounts = product_obj.get_product_accounts(cr,uid,move.product_id.id,context)
        acc_src = accounts['stock_account_input']
        acc_dest = accounts['stock_account_output']
        acc_variation = accounts['property_stock_variation']
        journal_id = accounts['stock_journal']

        if not acc_src:
            raise osv.except_osv(_('Error!'),  _('There is no stock input account defined ' \
                                    'for this product: "%s" (id: %d)') % \
                                    (move.product_id.name, move.product_id.id,))
        if not acc_dest:
            raise osv.except_osv(_('Error!'),  _('There is no stock output account defined ' \
                                    'for this product: "%s" (id: %d)') % \
                                    (move.product_id.name, move.product_id.id,))
        if not journal_id:
            raise osv.except_osv(_('Error!'), _('There is no journal defined '\
                                    'on the product category: "%s" (id: %d)') % \
                                    (move.product_id.categ_id.name, move.product_id.categ_id.id,))
        if not acc_variation:
            raise osv.except_osv(_('Error!'), _('There is no variation  account defined '\
                                    'on the product category: "%s" (id: %d)') % \
                                    (move.product_id.categ_id.name, move.product_id.categ_id.id,))
        if acc_src != acc_dest:
            default_uom = move.product_id.uom_id.id
            q = product_uom_obj._compute_qty(cr, uid, move.product_uom.id, move.product_qty, default_uom)
            if move.product_id.cost_method == 'average' and move.price_unit:
                amount = q * move.price_unit
            # Base computation on valuation price type
            else:
                company_id = move.company_id.id
                context['currency_id'] = move.company_id.currency_id.id
                pricetype = price_type_obj.browse(cr,uid,move.company_id.property_valuation_price_type.id)
                amount_unit = move.product_id.price_get(pricetype.field, context)[move.product_id.id]
                amount = amount_unit * q or 1.0
                # amount = q * move.product_id.standard_price
        return journal_id, acc_src, acc_dest, acc_variation, amount


    def action_done(self, cr, uid, ids, context={}):
        """ Makes the move done and if all moves are done, it will finish the picking.
        @return:
        """
        track_flag = False
        picking_ids = []
        product_uom_obj = self.pool.get('product.uom')
        price_type_obj = self.pool.get('product.price.type')
        product_obj=self.pool.get('product.product')
        move_obj = self.pool.get('account.move')
        for move in self.browse(cr, uid, ids):
            if move.picking_id:
                picking_ids.append(move.picking_id.id)
            if move.move_dest_id.id and (move.state != 'done'):
                cr.execute('insert into stock_move_history_ids (parent_id,child_id) values (%s,%s)', (move.id, move.move_dest_id.id))
                if move.move_dest_id.state in ('waiting', 'confirmed'):
                    self.write(cr, uid, [move.move_dest_id.id], {'state': 'assigned'})
                    if move.move_dest_id.picking_id:
                        wf_service = netsvc.LocalService("workflow")
                        wf_service.trg_write(uid, 'stock.picking', move.move_dest_id.picking_id.id, cr)
                    else:
                        pass
                        # self.action_done(cr, uid, [move.move_dest_id.id])
                    if move.move_dest_id.auto_validate:
                        self.action_done(cr, uid, [move.move_dest_id.id], context=context)

            #
            # Accounting Entries
            #
            acc_src = None
            acc_dest = None
            if move.product_id.valuation == 'real_time':
                lines = []
                if ((move.location_id.usage == 'internal' and move.location_dest_id.usage == 'customer') or (move.location_id.usage == 'internal' and move.location_dest_id.usage == 'transit')):
                    if move.location_id.company_id:
                        context.update({'force_company': move.location_id.company_id.id})
                    journal_id, acc_src, acc_dest, acc_variation, amount = self._get_accounting_values(cr, uid, move, context)
                    lines = [(journal_id, self.create_account_move(cr, uid, move, acc_dest, acc_variation, amount, context))]

                elif ((move.location_id.usage == 'supplier' and move.location_dest_id.usage == 'internal') or (move.location_id.usage == 'transit' and move.location_dest_id.usage == 'internal')):
                    if move.location_dest_id.company_id:
                        context.update({'force_company': move.location_dest_id.company_id.id})
                    journal_id, acc_src, acc_dest, acc_variation, amount = self._get_accounting_values(cr, uid, move, context)
                    lines = [(journal_id, self.create_account_move(cr, uid, move, acc_variation, acc_src, amount, context))]
                elif (move.location_id.usage == 'internal' and move.location_dest_id.usage == 'internal' and move.location_id.company_id != move.location_dest_id.company_id):
                    if move.location_id.company_id:
                        context.update({'force_company': move.location_id.company_id.id})
                    journal_id, acc_src, acc_dest, acc_variation, amount = self._get_accounting_values(cr, uid, move, context)
                    line1 = [(journal_id, self.create_account_move(cr, uid, move, acc_dest, acc_variation, amount, context))]
                    if move.location_dest_id.company_id:
                        context.update({'force_company': move.location_dest_id.company_id.id})
                    journal_id, acc_src, acc_dest, acc_variation, amount = self._get_accounting_values(cr, uid, move, context)
                    line2 = [(journal_id, self.create_account_move(cr, uid, move, acc_variation, acc_src, amount, context))]
                    lines = line1 + line2
                for j_id, line in lines:
                    move_obj.create(cr, uid, {
                        'name': move.name,
                        'journal_id': j_id,
                        'type':'cont_voucher',
                        'line_id': line,
                        'ref': move.picking_id and move.picking_id.name,
                        })

        # This can be removed
        #tracking_lot = False
        #if context:
        #    tracking_lot = context.get('tracking_lot', False)
        #    if tracking_lot:
        #        rec_id = context and context.get('active_id', False)
        #        tracking = self.pool.get('stock.tracking')
        #        tracking_lot = tracking.get_create_tracking_lot(cr, uid,[rec_id], tracking_lot)

        self.write(cr, uid, ids, {'state': 'done', 'date_planned': time.strftime('%Y-%m-%d %H:%M:%S')})
        wf_service = netsvc.LocalService("workflow")
        for id in ids:
            wf_service.trg_trigger(uid, 'stock.move', id, cr)

        # We should remove this
        picking_obj = self.pool.get('stock.picking')
        for pick in picking_obj.browse(cr, uid, picking_ids):
            if len([(move.state in ('done','cancelled')) for move in pick.move_lines]) == len(pick.move_lines):
                picking_obj.action_done(cr, uid, [pick.id])

        for (id,name) in picking_obj.name_get(cr, uid, picking_ids):
            message = _('Document') + " '" + name + "' "+ _("is processed")
            self.log(cr, uid, id, message)

        return True

    def create_account_move(self, cr, uid, move,account_id,account_variation,amount, context=None):

        partner_id = move.picking_id.address_id and (move.picking_id.address_id.partner_id and move.picking_id.address_id.partner_id.id or False) or False
        lines=[(0, 0, {
                                    'name': move.name,
                                    'quantity': move.product_qty,
                                    'product_id': move.product_id and move.product_id.id or False,
                                    'credit': amount,
                                    'account_id': account_id,
                                    'ref': move.picking_id and move.picking_id.name or False,
                                    'date': time.strftime('%Y-%m-%d')   ,
                                    'partner_id': partner_id,
                                    }),
                                (0, 0, {
                                    'name': move.name,
                                    'product_id': move.product_id and move.product_id.id or False,
                                    'quantity': move.product_qty,
                                    'debit': amount,
                                    'account_id': account_variation,
                                    'ref': move.picking_id and move.picking_id.name or False,
                                    'date': time.strftime('%Y-%m-%d')   ,
                                    'partner_id': partner_id,
                                    })]
        return lines

    def unlink(self, cr, uid, ids, context=None):
        if context is None:
            context = {}
        for move in self.browse(cr, uid, ids, context=context):
            if move.state != 'draft':
                raise osv.except_osv(_('UserError'),
                        _('You can only delete draft moves.'))
        return super(stock_move, self).unlink(
            cr, uid, ids, context=context)

    def _create_lot(self, cr, uid, ids, product_id, prefix=False):
        """ Creates production lot
        @return: Production lot id
        """
        prodlot_obj = self.pool.get('stock.production.lot')
        prodlot_id = prodlot_obj.create(cr, uid, {'prefix': prefix, 'product_id': product_id})
        return prodlot_id

    def action_scrap(self, cr, uid, ids, quantity, location_id, context=None):
        """ Move the scrap/damaged product into scrap location
        @param cr: the database cursor
        @param uid: the user id
        @param ids: ids of stock move object to be scraped
        @param quantity : specify scrap qty
        @param location_id : specify scrap location
        @param context: context arguments
        @return: Scraped lines
        """
        if quantity <= 0:
            raise osv.except_osv(_('Warning!'), _('Please provide Proper Quantity !'))
        res = []
        for move in self.browse(cr, uid, ids, context=context):
            move_qty = move.product_qty
            uos_qty = quantity / move_qty * move.product_uos_qty
            default_val = {
                    'product_qty': quantity,
                    'product_uos_qty': uos_qty,
                    'state': move.state,
                    'scraped' : True,
                    'location_dest_id': location_id
                }
            new_move = self.copy(cr, uid, move.id, default_val)
            #self.write(cr, uid, [new_move], {'move_history_ids':[(4,move.id)]}) #TODO : to track scrap moves
            res += [new_move]
        self.action_done(cr, uid, res)
        return res

    def action_split(self, cr, uid, ids, quantity, split_by_qty=1, prefix=False, with_lot=True, context=None):
        """ Split Stock Move lines into production lot which specified split by quantity.
        @param cr: the database cursor
        @param uid: the user id
        @param ids: ids of stock move object to be splited
        @param split_by_qty : specify split by qty
        @param prefix : specify prefix of production lot
        @param with_lot : if true, prodcution lot will assign for split line otherwise not.
        @param context: context arguments
        @return: Splited move lines
        """

        if quantity <= 0:
            raise osv.except_osv(_('Warning!'), _('Please provide Proper Quantity !'))

        res = []

        for move in self.browse(cr, uid, ids):
            if split_by_qty <= 0 or quantity == 0:
                return res

            uos_qty = split_by_qty / move.product_qty * move.product_uos_qty

            quantity_rest = quantity % split_by_qty
            uos_qty_rest = split_by_qty / move.product_qty * move.product_uos_qty

            update_val = {
                'product_qty': split_by_qty,
                'product_uos_qty': uos_qty,
            }
            for idx in range(int(quantity//split_by_qty)):
                if not idx and move.product_qty<=quantity:
                    current_move = move.id
                else:
                    current_move = self.copy(cr, uid, move.id, {'state': move.state})
                res.append(current_move)
                if with_lot:
                    update_val['prodlot_id'] = self._create_lot(cr, uid, [current_move], move.product_id.id)

                self.write(cr, uid, [current_move], update_val)


            if quantity_rest > 0:
                idx = int(quantity//split_by_qty)
                update_val['product_qty'] = quantity_rest
                update_val['product_uos_qty'] = uos_qty_rest
                if not idx and move.product_qty<=quantity:
                    current_move = move.id
                else:
                    current_move = self.copy(cr, uid, move.id, {'state': move.state})

                res.append(current_move)


                if with_lot:
                    update_val['prodlot_id'] = self._create_lot(cr, uid, [current_move], move.product_id.id)

                self.write(cr, uid, [current_move], update_val)
        return res

    def action_consume(self, cr, uid, ids, quantity, location_id=False,  context=None):
        """ Consumed product with specific quatity from specific source location
        @param cr: the database cursor
        @param uid: the user id
        @param ids: ids of stock move object to be consumed
        @param quantity : specify consume quantity
        @param location_id : specify source location
        @param context: context arguments
        @return: Consumed lines
        """
        if context is None:
            context = {}

        if quantity <= 0:
            raise osv.except_osv(_('Warning!'), _('Please provide Proper Quantity !'))

        res = []
        for move in self.browse(cr, uid, ids, context=context):
            move_qty = move.product_qty
            quantity_rest = move.product_qty

            quantity_rest -= quantity
            uos_qty_rest = quantity_rest / move_qty * move.product_uos_qty
            if quantity_rest <= 0:
                quantity_rest = 0
                uos_qty_rest = 0
                quantity = move.product_qty

            uos_qty = quantity / move_qty * move.product_uos_qty

            if quantity_rest > 0:
                default_val = {
                    'product_qty': quantity,
                    'product_uos_qty': uos_qty,
                    'state': move.state,
                    'location_id': location_id
                }
                if move.product_id.track_production and location_id:
                    # IF product has checked track for production lot, move lines will be split by 1
                    res += self.action_split(cr, uid, [move.id], quantity, split_by_qty=1, context=context)
                else:
                    current_move = self.copy(cr, uid, move.id, default_val)
                    res += [current_move]

                update_val = {}
                update_val['product_qty'] = quantity_rest
                update_val['product_uos_qty'] = uos_qty_rest
                self.write(cr, uid, [move.id], update_val)

            else:
                quantity_rest = quantity
                uos_qty_rest =  uos_qty

                if move.product_id.track_production and location_id:
                    res += self.split_lines(cr, uid, [move.id], quantity_rest, split_by_qty=1, context=context)
                else:
                    res += [move.id]
                    update_val = {
                        'product_qty' : quantity_rest,
                        'product_uos_qty' : uos_qty_rest,
                        'location_id': location_id
                    }

                    self.write(cr, uid, [move.id], update_val)

        self.action_done(cr, uid, res)
        return res

    def do_partial(self, cr, uid, ids, partial_datas, context={}):
        """ Makes partial pickings and moves done.
        @param partial_datas: Dictionary containing details of partial picking
                          like partner_id, address_id, delivery_date, delivery
                          moves with product_id, product_qty, uom
        """
        res = {}
        picking_obj = self.pool.get('stock.picking')
        product_obj = self.pool.get('product.product')
        currency_obj = self.pool.get('res.currency')
        users_obj = self.pool.get('res.users')
        uom_obj = self.pool.get('product.uom')
        price_type_obj = self.pool.get('product.price.type')
        sequence_obj = self.pool.get('ir.sequence')
        wf_service = netsvc.LocalService("workflow")
        partner_id = partial_datas.get('partner_id', False)
        address_id = partial_datas.get('address_id', False)
        delivery_date = partial_datas.get('delivery_date', False)

        new_moves = []

        complete, too_many, too_few = [], [], []
        move_product_qty = {}
        for move in self.browse(cr, uid, ids, context=context):
            if move.state in ('done', 'cancel'):
                continue
            partial_data = partial_datas.get('move%s'%(move.id), False)
            assert partial_data, _('Do not Found Partial data of Stock Move Line :%s' %(move.id))
            product_qty = partial_data.get('product_qty',0.0)
            move_product_qty[move.id] = product_qty
            product_uom = partial_data.get('product_uom',False)
            product_price = partial_data.get('product_price',0.0)
            product_currency = partial_data.get('product_currency',False)
            if move.product_qty == product_qty:
                complete.append(move)
            elif move.product_qty > product_qty:
                too_few.append(move)
            else:
                too_many.append(move)

            # Average price computation
            if (move.picking_id.type == 'in') and (move.product_id.cost_method == 'average'):
                product = product_obj.browse(cr, uid, move.product_id.id)
                user = users_obj.browse(cr, uid, uid)
                context['currency_id'] = move.company_id.currency_id.id
                qty = uom_obj._compute_qty(cr, uid, product_uom, product_qty, product.uom_id.id)
                pricetype = False
                if user.company_id.property_valuation_price_type:
                    pricetype = price_type_obj.browse(cr, uid, user.company_id.property_valuation_price_type.id)
                if pricetype and qty > 0:
                    new_price = currency_obj.compute(cr, uid, product_currency,
                            user.company_id.currency_id.id, product_price)
                    new_price = uom_obj._compute_price(cr, uid, product_uom, new_price,
                            product.uom_id.id)
                    if product.qty_available <= 0:
                        new_std_price = new_price
                    else:
                        # Get the standard price
                        amount_unit = product.price_get(pricetype.field, context)[product.id]
                        new_std_price = ((amount_unit * product.qty_available)\
                            + (new_price * qty))/(product.qty_available + qty)

                    # Write the field according to price type field
                    product_obj.write(cr, uid, [product.id],
                            {pricetype.field: new_std_price})
                    self.write(cr, uid, [move.id], {'price_unit': new_price})

        for move in too_few:
            product_qty = move_product_qty[move.id]
            if product_qty != 0:
                new_move = self.copy(cr, uid, move.id,
                    {
                        'product_qty' : product_qty,
                        'product_uos_qty': product_qty,
                        'picking_id' : move.picking_id.id,
                        'state': 'assigned',
                        'move_dest_id': False,
                        'price_unit': move.price_unit,
                        #'tracking_id': tracking_lot,
                    })
                complete.append(self.browse(cr, uid, new_move))
            self.write(cr, uid, move.id,
                    {
                        'product_qty' : move.product_qty - product_qty,
                        'product_uos_qty':move.product_qty - product_qty,
                    })


        for move in too_many:
            self.write(cr, uid, move.id,
                    {
                        'product_qty': move.product_qty,
                        'product_uos_qty': move.product_qty,
                        #'tracking_id': tracking_lot
                    })
            complete.append(move)

        for move in complete:
            self.action_done(cr, uid, [move.id], context)
            if  move.picking_id.id :
                # TOCHECK : Done picking if all moves are done
                cr.execute("""
                    SELECT move.id FROM stock_picking pick
                    RIGHT JOIN stock_move move ON move.picking_id = pick.id AND move.state = %s
                    WHERE pick.id = %s""",
                            ('done', move.picking_id.id))
                res = cr.fetchall()
                if len(res) == len(move.picking_id.move_lines):
                    picking_obj.action_move(cr, uid, [move.picking_id.id])
                    wf_service.trg_validate(uid, 'stock.picking', move.picking_id.id, 'button_done', cr)

        ref = {}
        done_move_ids = []
        for move in complete:
            done_move_ids.append(move.id)
        return done_move_ids

stock_move()


class stock_inventory(osv.osv):
    _name = "stock.inventory"
    _description = "Inventory"
    _columns = {
        'name': fields.char('Inventory', size=64, required=True, readonly=True, states={'draft': [('readonly', False)]}),
        'date': fields.datetime('Date create', required=True, readonly=True, states={'draft': [('readonly', False)]}),
        'date_done': fields.datetime('Date done'),
        'inventory_line_id': fields.one2many('stock.inventory.line', 'inventory_id', 'Inventories', states={'done': [('readonly', True)]}),
        'move_ids': fields.many2many('stock.move', 'stock_inventory_move_rel', 'inventory_id', 'move_id', 'Created Moves'),
        'state': fields.selection( (('draft', 'Draft'), ('done', 'Done'), ('cancel','Cancelled')), 'State', readonly=True),
        'company_id': fields.many2one('res.company','Company',required=True,select=1),
    }
    _defaults = {
        'date': lambda *a: time.strftime('%Y-%m-%d %H:%M:%S'),
        'state': lambda *a: 'draft',
        'company_id': lambda self,cr,uid,c: self.pool.get('res.company')._company_default_get(cr, uid, 'stock.inventory', context=c)
    }


    def _inventory_line_hook(self, cr, uid, inventory_line, move_vals):
        """ Creates a stock move from an inventory line
        @param inventory_line:
        @param move_vals:
        @return:
        """
        return self.pool.get('stock.move').create(cr, uid, move_vals)

    def action_done(self, cr, uid, ids, context=None):
        """ Finishes the inventory and writes its finished date
        @return: True
        """
        for inv in self.browse(cr, uid, ids):
            move_ids = []
            move_line = []
            for line in inv.inventory_line_id:
                pid = line.product_id.id

                # price = line.product_id.standard_price or 0.0
                amount = self.pool.get('stock.location')._product_get(cr, uid, line.location_id.id, [pid], {'uom': line.product_uom.id})[pid]
                change = line.product_qty - amount
                lot_id = line.prod_lot_id.id
                if change:
                    location_id = line.product_id.product_tmpl_id.property_stock_inventory.id
                    value = {
                        'name': 'INV:' + str(line.inventory_id.id) + ':' + line.inventory_id.name,
                        'product_id': line.product_id.id,
                        'product_uom': line.product_uom.id,
                        'prodlot_id': lot_id,
                        'date': inv.date,
                        'date_planned': inv.date,
                        'state': 'done'
                    }
                    if change > 0:
                        value.update( {
                            'product_qty': change,
                            'location_id': location_id,
                            'location_dest_id': line.location_id.id,
                        })
                    else:
                        value.update( {
                            'product_qty': -change,
                            'location_id': line.location_id.id,
                            'location_dest_id': location_id,
                        })
                    if lot_id:
                        value.update({
                            'prodlot_id': lot_id,
                            'product_qty': line.product_qty
                        })
                    move_ids.append(self._inventory_line_hook(cr, uid, line, value))
            self.write(cr, uid, [inv.id], {'state': 'done', 'date_done': time.strftime('%Y-%m-%d %H:%M:%S'), 'move_ids': [(6, 0, move_ids)]})
        return True

    def action_cancel(self, cr, uid, ids, context={}):
        """ Cancels the stock move and change inventory state to draft.
        @return: True
        """
        for inv in self.browse(cr, uid, ids):
            self.pool.get('stock.move').action_cancel(cr, uid, [x.id for x in inv.move_ids], context)
            self.write(cr, uid, [inv.id], {'state': 'draft'})
        return True

    def action_cancel_inventary(self, cr, uid, ids, context={}):
        """ Cancels both stock move and inventory
        @return: True
        """
        for inv in self.browse(cr,uid,ids):
            self.pool.get('stock.move').action_cancel(cr, uid, [x.id for x in inv.move_ids], context)
            self.write(cr, uid, [inv.id], {'state':'cancel'})
        return True

stock_inventory()


class stock_inventory_line(osv.osv):
    _name = "stock.inventory.line"
    _description = "Inventory Line"
    _columns = {
        'inventory_id': fields.many2one('stock.inventory', 'Inventory', ondelete='cascade', select=True),
        'location_id': fields.many2one('stock.location', 'Location', required=True),
        'product_id': fields.many2one('product.product', 'Product', required=True),
        'product_uom': fields.many2one('product.uom', 'Product UOM', required=True),
        'product_qty': fields.float('Quantity'),
        'company_id': fields.related('inventory_id','company_id',type='many2one',relation='res.company',string='Company',store=True),
        'prod_lot_id': fields.many2one('stock.production.lot', 'Production Lot', domain="[('product_id','=',product_id)]"),
        'state': fields.related('inventory_id','state',type='char',string='State',readonly=True),
    }

    def on_change_product_id(self, cr, uid, ids, location_id, product, uom=False):
        """ Changes UoM and name if product_id changes.
        @param location_id: Location id
        @param product: Changed product_id
        @param uom: UoM product
        @return:  Dictionary of changed values
        """
        if not product:
            return {}
        if not uom:
            prod = self.pool.get('product.product').browse(cr, uid, [product], {'uom': uom})[0]
            uom = prod.uom_id.id
        amount = self.pool.get('stock.location')._product_get(cr, uid, location_id, [product], {'uom': uom})[product]
        result = {'product_qty': amount, 'product_uom': uom}
        return {'value': result}

stock_inventory_line()


#----------------------------------------------------------
# Stock Warehouse
#----------------------------------------------------------
class stock_warehouse(osv.osv):
    _name = "stock.warehouse"
    _description = "Warehouse"
    _columns = {
        'name': fields.char('Name', size=60, required=True),
#       'partner_id': fields.many2one('res.partner', 'Owner'),
        'company_id': fields.many2one('res.company','Company',required=True,select=1),
        'partner_address_id': fields.many2one('res.partner.address', 'Owner Address'),
        'lot_input_id': fields.many2one('stock.location', 'Location Input', required=True, domain=[('usage','<>','view')]),
        'lot_stock_id': fields.many2one('stock.location', 'Location Stock', required=True, domain=[('usage','<>','view')]),
        'lot_output_id': fields.many2one('stock.location', 'Location Output', required=True, domain=[('usage','<>','view')]),
    }
    _defaults = {
        'company_id': lambda self,cr,uid,c: self.pool.get('res.company')._company_default_get(cr, uid, 'stock.inventory', context=c),
    }
stock_warehouse()


# Move wizard :
#    get confirm or assign stock move lines of partner and put in current picking.
class stock_picking_move_wizard(osv.osv_memory):
    _name = 'stock.picking.move.wizard'

    def _get_picking(self, cr, uid, ctx):
        if ctx.get('action_id', False):
            return ctx['action_id']
        return False

    def _get_picking_address(self, cr, uid, ctx):
        picking_obj = self.pool.get('stock.picking')
        if ctx.get('action_id', False):
            picking = picking_obj.browse(cr, uid, [ctx['action_id']])[0]
            return picking.address_id and picking.address_id.id or False
        return False

    _columns = {
        'name': fields.char('Name', size=64, invisible=True),
        #'move_lines': fields.one2many('stock.move', 'picking_id', 'Move lines',readonly=True),
        'move_ids': fields.many2many('stock.move', 'picking_move_wizard_rel', 'picking_move_wizard_id', 'move_id', 'Entry lines', required=True),
        'address_id': fields.many2one('res.partner.address', 'Dest. Address', invisible=True),
        'picking_id': fields.many2one('stock.picking', 'Picking list', select=True, invisible=True),
    }
    _defaults = {
        'picking_id': _get_picking,
        'address_id': _get_picking_address,
    }

    def action_move(self, cr, uid, ids, context=None):
        move_obj = self.pool.get('stock.move')
        picking_obj = self.pool.get('stock.picking')
        account_move_obj = self.pool.get('account.move')
        for act in self.read(cr, uid, ids):
            move_lines = move_obj.browse(cr, uid, act['move_ids'])
            for line in move_lines:
                if line.picking_id:
                    picking_obj.write(cr, uid, [line.picking_id.id], {'move_lines': [(1, line.id, {'picking_id': act['picking_id']})]})
                    picking_obj.write(cr, uid, [act['picking_id']], {'move_lines': [(1, line.id, {'picking_id': act['picking_id']})]})
                    old_picking = picking_obj.read(cr, uid, [line.picking_id.id])[0]
                    if not len(old_picking['move_lines']):
                        picking_obj.write(cr, uid, [old_picking['id']], {'state': 'done'})
                else:
                    raise osv.except_osv(_('UserError'),
                        _('You can not create new moves.'))
        return {'type': 'ir.actions.act_window_close'}

stock_picking_move_wizard()

class report_products_to_received_planned(osv.osv):
    _name = "report.products.to.received.planned"
    _description = "Product to Received Vs Planned"
    _auto = False
    _columns = {
        'date':fields.date('Date'),
        'qty': fields.integer('Actual Qty'),
        'planned_qty': fields.integer('Planned Qty'),

    }

    def init(self, cr):
        tools.drop_view_if_exists(cr, 'report_products_to_received_planned')
        cr.execute("""
            create or replace view report_products_to_received_planned as (
               select stock.date, min(stock.id) as id, sum(stock.product_qty) as qty, 0 as planned_qty
                   from stock_picking picking
                    inner join stock_move stock
                    on picking.id = stock.picking_id and picking.type = 'in'
                    where stock.date between (select cast(date_trunc('week', current_date) as date)) and (select cast(date_trunc('week', current_date) as date) + 7)
                    group by stock.date

                    union

               select stock.date_planned, min(stock.id) as id, 0 as actual_qty, sum(stock.product_qty) as planned_qty
                    from stock_picking picking
                    inner join stock_move stock
                    on picking.id = stock.picking_id and picking.type = 'in'
                    where stock.date_planned between (select cast(date_trunc('week', current_date) as date)) and (select cast(date_trunc('week', current_date) as date) + 7)
        group by stock.date_planned
                )
        """)
report_products_to_received_planned()

class report_delivery_products_planned(osv.osv):
    _name = "report.delivery.products.planned"
    _description = "Number of Delivery products vs planned"
    _auto = False
    _columns = {
        'date':fields.date('Date'),
        'qty': fields.integer('Actual Qty'),
        'planned_qty': fields.integer('Planned Qty'),

    }

    def init(self, cr):
        tools.drop_view_if_exists(cr, 'report_delivery_products_planned')
        cr.execute("""
            create or replace view report_delivery_products_planned as (
                select stock.date, min(stock.id) as id, sum(stock.product_qty) as qty, 0 as planned_qty
                   from stock_picking picking
                    inner join stock_move stock
                    on picking.id = stock.picking_id and picking.type = 'out'
                    where stock.date between (select cast(date_trunc('week', current_date) as date)) and (select cast(date_trunc('week', current_date) as date) + 7)
                    group by stock.date

                    union

               select stock.date_planned, min(stock.id), 0 as actual_qty, sum(stock.product_qty) as planned_qty
                    from stock_picking picking
                    inner join stock_move stock
                    on picking.id = stock.picking_id and picking.type = 'out'
                    where stock.date_planned between (select cast(date_trunc('week', current_date) as date)) and (select cast(date_trunc('week', current_date) as date) + 7)
        group by stock.date_planned


                )
        """)
report_delivery_products_planned()
# vim:expandtab:smartindent:tabstop=4:softtabstop=4:shiftwidth=4:<|MERGE_RESOLUTION|>--- conflicted
+++ resolved
@@ -542,11 +542,7 @@
         }
         new_id = super(stock_picking, self).create(cr, user, vals, context)
         if not vals.get('auto_picking', False):
-<<<<<<< HEAD
             message = type_list.get(vals.get('type', False), _('Picking')) + " '" + (vals['name'] or "n/a") + _(" with origin")+" '" + (vals.get('origin') or "n/a") + "' "+ _("is created.")
-=======
-            message = type_list.get(vals.get('type', ''), _('Picking') + " '" + vals.get('name', 'n/a') + _(" with origin")+" '" + (vals.get('origin', '') or 'n/a') + "' "+ _("is created."))
->>>>>>> 711e9e9b
             self.log(cr, user, new_id, message)
         return new_id
 
@@ -1679,20 +1675,9 @@
     def setlast_tracking(self, cr, uid, ids, context=None):
         tracking_obj = self.pool.get('stock.tracking')
         tracking = context.get('tracking', False)
-<<<<<<< HEAD
-    #    import pdb; pdb.set_trace()
-        if tracking:
-            tracking_id = tracking_obj.search(cr, uid, ['name','=', tracking])
-            if prodlot_id:
-                update_val['prodlot_id'] = prodlot_id
-            else:
-                tracking_id = tracking_obj.create(cr, uid, {'name': tracking}, {'product_id': self.browse(cr, uid, ids)[0].product_id.id})
-                update_val['tracking_id'] = tracking_id
-=======
         last_track = [line.tracking_id.id for line in self.browse(cr, uid, ids)[0].picking_id.move_lines if line.tracking_id]
         if not last_track:
             last_track = tracking_obj.create(cr, uid, {}, context=context)
->>>>>>> 711e9e9b
         else:
             last_track.sort()
             last_track = last_track[-1]
