# -*- coding: utf-8 -*-
##############################################################################
#
#    OpenERP, Open Source Management Solution
#    Copyright (C) 2004-2010 Tiny SPRL (<http://tiny.be>).
#
#    This program is free software: you can redistribute it and/or modify
#    it under the terms of the GNU Affero General Public License as
#    published by the Free Software Foundation, either version 3 of the
#    License, or (at your option) any later version.
#
#    This program is distributed in the hope that it will be useful,
#    but WITHOUT ANY WARRANTY; without even the implied warranty of
#    MERCHANTABILITY or FITNESS FOR A PARTICULAR PURPOSE.  See the
#    GNU Affero General Public License for more details.
#
#    You should have received a copy of the GNU Affero General Public License
#    along with this program.  If not, see <http://www.gnu.org/licenses/>.
#
##############################################################################

from datetime import datetime
from dateutil.relativedelta import relativedelta
import time
from operator import itemgetter
from itertools import groupby

from openerp.osv import fields, osv
from openerp.tools.translate import _
from openerp import netsvc
from openerp import tools
from openerp.tools import float_compare, DEFAULT_SERVER_DATETIME_FORMAT
import openerp.addons.decimal_precision as dp
import logging
_logger = logging.getLogger(__name__)

#----------------------------------------------------------
# Incoterms
#----------------------------------------------------------
class stock_incoterms(osv.osv):
    _name = "stock.incoterms"
    _description = "Incoterms"
    _columns = {
        'name': fields.char('Name', size=64, required=True, help="Incoterms are series of sales terms.They are used to divide transaction costs and responsibilities between buyer and seller and reflect state-of-the-art transportation practices."),
        'code': fields.char('Code', size=3, required=True, help="Code for Incoterms"),
        'active': fields.boolean('Active', help="By unchecking the active field, you may hide an INCOTERM without deleting it."),
    }
    _defaults = {
        'active': True,
    }

class stock_journal(osv.osv):
    _name = "stock.journal"
    _description = "Inventory Journal"
    _columns = {
        'name': fields.char('Stock Journal', size=32, required=True),
        'user_id': fields.many2one('res.users', 'Responsible'),
    }
    _defaults = {
        'user_id': lambda s, c, u, ctx: u
    }

#----------------------------------------------------------
# Stock Location
#----------------------------------------------------------

class stock_location(osv.osv):
    _name = "stock.location"
    _description = "Inventory Locations"
    _parent_name = "location_id"
    _parent_store = True
    _parent_order = 'name'
    _order = 'parent_left'
    def name_get(self, cr, uid, ids, context=None):
        res = self._complete_name(cr, uid, ids, 'complete_name', None, context=context)
        return res.items()

    def _complete_name(self, cr, uid, ids, name, args, context=None):
        """ Forms complete name of location from parent location to child location.
        @return: Dictionary of values
        """
        res = {}
        for m in self.browse(cr, uid, ids, context=context):
            res[m.id] = m.name
            parent = m.location_id
            while parent:
                res[m.id] = parent.name + ' / ' + res[m.id]
                parent = parent.location_id
        return res

    def _get_sublocations(self, cr, uid, ids, context=None):
        """ return all sublocations of the given stock locations (included) """
        return self.search(cr, uid, [('id', 'child_of', ids)], context=context)

    _columns = {
        'name': fields.char('Location Name', size=64, required=True, translate=True),
        'active': fields.boolean('Active', help="By unchecking the active field, you may hide a location without deleting it."),
        'usage': fields.selection([('supplier', 'Supplier Location'), ('view', 'View'), ('internal', 'Internal Location'), ('customer', 'Customer Location'), ('inventory', 'Inventory'), ('procurement', 'Procurement'), ('production', 'Production'), ('transit', 'Transit Location for Inter-Companies Transfers')], 'Location Type', required=True,
                 help="""* Supplier Location: Virtual location representing the source location for products coming from your suppliers
                       \n* View: Virtual location used to create a hierarchical structures for your warehouse, aggregating its child locations ; can't directly contain products
                       \n* Internal Location: Physical locations inside your own warehouses,
                       \n* Customer Location: Virtual location representing the destination location for products sent to your customers
                       \n* Inventory: Virtual location serving as counterpart for inventory operations used to correct stock levels (Physical inventories)
                       \n* Procurement: Virtual location serving as temporary counterpart for procurement operations when the source (supplier or production) is not known yet. This location should be empty when the procurement scheduler has finished running.
                       \n* Production: Virtual counterpart location for production operations: this location consumes the raw material and produces finished products
                      """, select = True),

        'complete_name': fields.function(_complete_name, type='char', string="Location Name",
                            store={'stock.location': (_get_sublocations, ['name', 'location_id'], 10)}),
        'location_id': fields.many2one('stock.location', 'Parent Location', select=True, ondelete='cascade'),
        'child_ids': fields.one2many('stock.location', 'location_id', 'Contains'),

        'partner_id': fields.many2one('res.partner', 'Owner',help="Owner of the location if not internal"),

        'comment': fields.text('Additional Information'),
        'posx': fields.integer('Corridor (X)',help="Optional localization details, for information purpose only"),
        'posy': fields.integer('Shelves (Y)', help="Optional localization details, for information purpose only"),
        'posz': fields.integer('Height (Z)', help="Optional localization details, for information purpose only"),

        'parent_left': fields.integer('Left Parent', select=1),
        'parent_right': fields.integer('Right Parent', select=1),

        'company_id': fields.many2one('res.company', 'Company', select=1, help='Let this field empty if this location is shared between all companies'),
        'scrap_location': fields.boolean('Scrap Location', help='Check this box to allow using this location to put scrapped/damaged goods.'),
        'valuation_in_account_id': fields.many2one('account.account', 'Stock Valuation Account (Incoming)', domain = [('type','=','other')],
                                                   help="Used for real-time inventory valuation. When set on a virtual location (non internal type), "
                                                        "this account will be used to hold the value of products being moved from an internal location "
                                                        "into this location, instead of the generic Stock Output Account set on the product. "
                                                        "This has no effect for internal locations."),
        'valuation_out_account_id': fields.many2one('account.account', 'Stock Valuation Account (Outgoing)', domain = [('type','=','other')],
                                                   help="Used for real-time inventory valuation. When set on a virtual location (non internal type), "
                                                        "this account will be used to hold the value of products being moved out of this location "
                                                        "and into an internal location, instead of the generic Stock Output Account set on the product. "
                                                        "This has no effect for internal locations."),
    }
    _defaults = {
        'active': True,
        'usage': 'internal',
        'company_id': lambda self, cr, uid, c: self.pool.get('res.company')._company_default_get(cr, uid, 'stock.location', context=c),
        'posx': 0,
        'posy': 0,
        'posz': 0,
        'scrap_location': False,
    }
    def get_removal_strategy(self, cr, uid, location, product, context=None):
        return None
#         categ = product.categ_id
#         while (not categ.removal_strategy_id) and categ.parent_id:
#             categ = categ.parent_id
#         return categ and categ.removal_strategy_id or None

<<<<<<< HEAD
#----------------------------------------------------------
# Quants
#----------------------------------------------------------
=======
    def chained_location_get(self, cr, uid, location, partner=None, product=None, context=None):
        """ Finds chained location
        @param location: Location id
        @param partner: Partner id
        @param product: Product id
        @return: List of values
        """
        result = None
        if location.chained_location_type == 'customer':
            if partner:
                result = partner.property_stock_customer
        elif location.chained_location_type == 'fixed':
            result = location.chained_location_id
        if result:
            return result, location.chained_auto_packing, location.chained_delay, location.chained_journal_id and location.chained_journal_id.id or False, location.chained_company_id and location.chained_company_id.id or False, location.chained_picking_type, False
        return result

    def picking_type_get(self, cr, uid, from_location, to_location, context=None):
        """ Gets type of picking.
        @param from_location: Source location
        @param to_location: Destination location
        @return: Location type
        """
        result = 'internal'
        if (from_location.usage=='internal') and (to_location and to_location.usage in ('customer', 'supplier')):
            result = 'out'
        elif (from_location.usage in ('supplier', 'customer')) and (to_location.usage == 'internal'):
            result = 'in'
        return result

    def _product_get_all_report(self, cr, uid, ids, product_ids=False, context=None):
        return self._product_get_report(cr, uid, ids, product_ids, context, recursive=True)

    def _product_get_report(self, cr, uid, ids, product_ids=False,
            context=None, recursive=False):
        """ Finds the product quantity and price for particular location.
        @param product_ids: Ids of product
        @param recursive: True or False
        @return: Dictionary of values
        """
        if context is None:
            context = {}
        product_obj = self.pool.get('product.product')
        # Take the user company and pricetype
        context['currency_id'] = self.pool.get('res.users').browse(cr, uid, uid, context=context).company_id.currency_id.id

        # To be able to offer recursive or non-recursive reports we need to prevent recursive quantities by default
        context['compute_child'] = False

        if not product_ids:
            product_ids = product_obj.search(cr, uid, [], context={'active_test': False})

        products = product_obj.browse(cr, uid, product_ids, context=context)
        products_by_uom = {}
        products_by_id = {}
        for product in products:
            products_by_uom.setdefault(product.uom_id.id, [])
            products_by_uom[product.uom_id.id].append(product)
            products_by_id.setdefault(product.id, [])
            products_by_id[product.id] = product

        result = {}
        result['product'] = []
        for id in ids:
            quantity_total = 0.0
            total_price = 0.0
            for uom_id in products_by_uom.keys():
                fnc = self._product_get
                if recursive:
                    fnc = self._product_all_get
                ctx = context.copy()
                ctx['uom'] = uom_id
                qty = fnc(cr, uid, id, [x.id for x in products_by_uom[uom_id]],
                        context=ctx)
                for product_id in qty.keys():
                    if not qty[product_id]:
                        continue
                    product = products_by_id[product_id]
                    quantity_total += qty[product_id]

                    # Compute based on pricetype
                    # Choose the right filed standard_price to read
                    amount_unit = product.price_get('standard_price', context=context)[product.id]
                    price = qty[product_id] * amount_unit

                    total_price += price
                    result['product'].append({
                        'price': amount_unit,
                        'prod_name': product.name,
                        'code': product.default_code, # used by lot_overview_all report!
                        'variants': product.variants or '',
                        'uom': product.uom_id.name,
                        'prod_qty': qty[product_id],
                        'price_value': price,
                    })
        result['total'] = quantity_total
        result['total_price'] = total_price
        return result

    def _product_get_multi_location(self, cr, uid, ids, product_ids=False, context=None,
                                    states=['done'], what=('in', 'out')):
        """
        @param product_ids: Ids of product
        @param states: List of states
        @param what: Tuple of
        @return:
        """
        product_obj = self.pool.get('product.product')
        if context is None:
            context = {}
        context.update({
            'states': states,
            'what': what,
            'location': ids
        })
        return product_obj.get_product_available(cr, uid, product_ids, context=context)
    
    def get_removal_strategy(self, cr, uid, id, product_id, context=None):
        product = self.pool.get("product.product").browse(cr, uid, product_id, context=context)
        categ = product.categ_id
        while (not categ.removal_strategy) and categ.parent_id:
            categ = categ.parent_id
        return categ.removal_strategy or 'fifo'

    def _product_get(self, cr, uid, id, product_ids=False, context=None, states=None):
        """
        @param product_ids:
        @param states:
        @return:
        """
        if states is None:
            states = ['done']
        ids = id and [id] or []
        return self._product_get_multi_location(cr, uid, ids, product_ids, context=context, states=states)

    def _product_all_get(self, cr, uid, id, product_ids=False, context=None, states=None):
        if states is None:
            states = ['done']
        # build the list of ids of children of the location given by id
        ids = id and [id] or []
        location_ids = self.search(cr, uid, [('location_id', 'child_of', ids)])
        return self._product_get_multi_location(cr, uid, location_ids, product_ids, context, states)

    def _product_virtual_get(self, cr, uid, id, product_ids=False, context=None, states=None):
        if states is None:
            states = ['done']
        return self._product_all_get(cr, uid, id, product_ids, context, ['confirmed', 'waiting', 'assigned', 'done'])



        



    def _product_reserve(self, cr, uid, ids, product_id, product_qty, context=None, lock=False):
        """
        Attempt to find a quantity ``product_qty`` (in the product's default uom or the uom passed in ``context``) of product ``product_id``
        in locations with id ``ids`` and their child locations. If ``lock`` is True, the stock.move lines
        of product with id ``product_id`` in the searched location will be write-locked using Postgres's
        "FOR UPDATE NOWAIT" option until the transaction is committed or rolled back, to prevent reservin
        twice the same products.
        If ``lock`` is True and the lock cannot be obtained (because another transaction has locked some of
        the same stock.move lines), a log line will be output and False will be returned, as if there was
        not enough stock.

        :param product_id: Id of product to reserve
        :param product_qty: Quantity of product to reserve (in the product's default uom or the uom passed in ``context``)
        :param lock: if True, the stock.move lines of product with id ``product_id`` in all locations (and children locations) with ``ids`` will
                     be write-locked using postgres's "FOR UPDATE NOWAIT" option until the transaction is committed or rolled back. This is
                     to prevent reserving twice the same products.
        :param context: optional context dictionary: if a 'uom' key is present it will be used instead of the default product uom to
                        compute the ``product_qty`` and in the return value.
        :return: List of tuples in the form (qty, location_id) with the (partial) quantities that can be taken in each location to
                 reach the requested product_qty (``qty`` is expressed in the default uom of the product), of False if enough
                 products could not be found, or the lock could not be obtained (and ``lock`` was True).
        """
        result = []
        amount = 0.0
        if context is None:
            context = {}
        uom_obj = self.pool.get('product.uom')
        uom_rounding = self.pool.get('product.product').browse(cr, uid, product_id, context=context).uom_id.rounding
        if context.get('uom'):
            uom_rounding = uom_obj.browse(cr, uid, context.get('uom'), context=context).rounding
        for id in self.search(cr, uid, [('location_id', 'child_of', ids)]):
            if lock:
                try:
                    # Must lock with a separate select query because FOR UPDATE can't be used with
                    # aggregation/group by's (when individual rows aren't identifiable).
                    # We use a SAVEPOINT to be able to rollback this part of the transaction without
                    # failing the whole transaction in case the LOCK cannot be acquired.
                    cr.execute("SAVEPOINT stock_location_product_reserve")
                    cr.execute("""SELECT id FROM stock_move
                                  WHERE product_id=%s AND
                                          (
                                            (location_dest_id=%s AND
                                             location_id<>%s AND
                                             state='done')
                                            OR
                                            (location_id=%s AND
                                             location_dest_id<>%s AND
                                             state in ('done', 'assigned'))
                                          )
                                  FOR UPDATE of stock_move NOWAIT""", (product_id, id, id, id, id), log_exceptions=False)
                except Exception:
                    # Here it's likely that the FOR UPDATE NOWAIT failed to get the LOCK,
                    # so we ROLLBACK to the SAVEPOINT to restore the transaction to its earlier
                    # state, we return False as if the products were not available, and log it:
                    cr.execute("ROLLBACK TO stock_location_product_reserve")
                    _logger.warning("Failed attempt to reserve %s x product %s, likely due to another transaction already in progress. Next attempt is likely to work. Detailed error available at DEBUG level.", product_qty, product_id)
                    _logger.debug("Trace of the failed product reservation attempt: ", exc_info=True)
                    return False

            # XXX TODO: rewrite this with one single query, possibly even the quantity conversion
            cr.execute("""SELECT product_uom, sum(product_qty) AS product_qty
                          FROM stock_move
                          WHERE location_dest_id=%s AND
                                location_id<>%s AND
                                product_id=%s AND
                                state='done'
                          GROUP BY product_uom
                       """,
                       (id, id, product_id))
            results = cr.dictfetchall()
            cr.execute("""SELECT product_uom,-sum(product_qty) AS product_qty
                          FROM stock_move
                          WHERE location_id=%s AND
                                location_dest_id<>%s AND
                                product_id=%s AND
                                state in ('done', 'assigned')
                          GROUP BY product_uom
                       """,
                       (id, id, product_id))
            results += cr.dictfetchall()
            total = 0.0
            results2 = 0.0
            for r in results:
                amount = uom_obj._compute_qty(cr, uid, r['product_uom'], r['product_qty'], context.get('uom', False))
                results2 += amount
                total += amount
            if total <= 0.0:
                continue

            amount = results2
            compare_qty = float_compare(amount, 0, precision_rounding=uom_rounding)
            if compare_qty == 1:
                if amount > min(total, product_qty):
                    amount = min(product_qty, total)
                result.append((amount, id))
                product_qty -= amount
                total -= amount
                if product_qty <= 0.0:
                    return result
                if total <= 0.0:
                    continue
        return False
>>>>>>> 25c20bb2

class stock_quant(osv.osv):
    """
    Quants are the smallest unit of stock physical instances
    """
    _name = "stock.quant"
    _description = "Quants"
    _columns = {
        'name': fields.char('Identifier'),
        'product_id': fields.many2one('product.product', 'Product', required=True),
        'location_id': fields.many2one('stock.location', 'Location', required=True),
        'qty': fields.float('Quantity', required=True, help="Quantity of products in this quant, in the default unit of measure of the product"),
        'package_id': fields.many2one('stock.quant.package', help="The package containing this quant"), 
        'reservation_id': fields.many2one('stock.move', 'Reserved for Move', help="Is this quant reserved for a stock.move?"), 
        'lot_id': fields.many2one('stock.production.lot', 'Lot'), 
        'cost': fields.float('Unit Cost'), 

        'create_date': fields.datetime('Creation Date'), 
        'in_date': fields.datetime('Incoming Date'), 

        'history_ids': fields.many2many('stock.move', 'stock_quant_move_rel', 'quant_id', 'move_id', 'Moves', help='Moves that operate(d) on this quant'),
        'company_id': fields.many2one('res.company', 'Company', help="The company to which the quants belong"),

        # Used for negative quants to reconcile after compensated by a new positive one
        'propagated_from_id': fields.many2one('stock.quant', 'Linked Quant', help = 'The negative quant this is coming from'), 
    }

    def quants_reserve(self, cr, uid, quants, move, context=None):
        toreserve = []
        for quant,qty in quants:
            if not quant: continue
            self._quant_split(cr, uid, quant, qty, context=context)
            toreserve.append(quant.id)
        return self.write(cr, uid, toreserve, {'reservation_id': move.id}, context=context)

    # add location_dest_id in parameters (False=use the desitnation of the move)
    def quants_move(self, cr, uid, quants, move, context=None):
        for quant,qty in quants:
            location_from = quant and quant.location_id
            if not quant:
                quant = self._quant_create(cr, uid, qty, move, context=context)
            else:
                self._quant_split(cr, uid, quant, qty, context=context)
            self._quant_reconcile_negative(cr, uid, quant, context=context)

            # FP Note: improve this using preferred locations
            location_to = move.location_dest_id

            self.write(cr, uid, [quant.id], {
                'location_id': location_to.id,
                'reservation_id': move.move_dest_id and move.move_dest_id.id or False, 
                'history_ids': [(4, move.id)]
            })

            self._account_entry_move(cr, uid, quant, location_from, location_to, move, context=context)

    # FP Note: TODO: implement domain preference that tries to retrieve first with this domain
    # This will be used for reservation
    def quants_get(self, cr, uid, location, product, qty, domain=None, domain_preference=[], context=None):
        """
        Use the removal strategies of product to search for the correct quants
        If you inherit, put the super at the end of your method.

        :location_id: child_of this location_id
        :product_id: id of product
        :qty in UoM of product
        :lot_id NOT USED YET !
        """
        result= []
        # for domain2 in domain_preference:
        # result = self._quants_get(cr, uid, location, product, qty, domain+domain2, context=context)
        # qty = remaining quants qty - sum(result)
        domain = domain or [('qty','>',0.0)]
        if location:
            removal_strategy = self.pool.get('stock.location').get_removal_strategy(cr, uid, location, product, context=context) or 'fifo'
            if removal_strategy=='fifo':
                result += self._quants_get_fifo(cr, uid, location, product, qty, domain, context=context)
            elif removal_strategy=='lifo':
                result += self._quants_get_lifo(cr, uid, location, product, qty, domain, context=context)
            else:
                raise osv.except_osv(_('Error!'),_('Removal strategy %s not implemented.' % (removal_strategy,)))

        return result


    #
    # Create a quant in the destination location
    # Create a negative quant in the source location if it's an internal location
    # Reconcile a positive quant with a negative is possible
    # 
    def _quant_create(self, cr, uid, qty, move, context=None):
        vals = {
            'product_id': move.product_id.id, 
            'location_id': move.location_dest_id.id, 
            'qty': qty, 
            'history_ids': [(4, move.id)], 
            'in_date': datetime.now().strftime('%Y-%m-%d %H:%M:%S'),
            'company_id': move.company_id.id, 
        }
        quant_id = self.create(cr, uid, vals, context=context)
        if move.location_id.usage == 'internal':
            vals['location_id'] = move.location_id.id
            vals['qty'] = -qty
            vals['cost'] = 0.0
            new_quant_id = self.create(cr, uid, vals, context=context)
            self.write(cr, uid, [quant_id], {'propagated_from_id': new_quant_id}, context=context)
        obj = self.browse(cr, uid, quant_id, context=context)

        # FP Note: TODO: compute the right price according to the move, with currency convert
        # QTY is normally already converted to main product's UoM
        price_unit = move.price_unit

        self._price_update(cr, uid, obj, price_unit, context=context)
        return obj

    def _quant_split(self, cr, uid, quant, qty, context=None):
        context=context or {}
        if quant.qty<=qty:
            return False
        new_quant = self.copy(cr, uid, quant.id, default={'qty': quant.qty-qty}, context=context)
        self.write(cr, uid, quant.id, {'qty': qty}, context=context)
        quant.refresh()
        return new_quant

    """
        When new quant arrive in a location, try to reconcile it with
        negative quants. If it's possible, apply the cost of the new
        quant to the conter-part of the negative quant.
    """
    def _quant_reconcile_negative(self, cr, uid, quant, context=None):
        if quant.location_id.usage <> 'internal': return False
        quants = self.quants_get(cr, uid, quant.location_id, quant.product_id, quant.qty, [('qty','<','0')], context=context)
        result = False
        for quant_neg, qty in quants:
            if not quant_neg: continue
            result=True

            self._quant_split(cr, uid, quant_neg, qty, context=context)
            self._quant_split(cr, uid, quant, qty, context=context)

            cost = quant.id

            self.write(cr, uid, [quant.id, quant_neg.id], {
                'cost': 0.0,
            }, context=context)

            
            #TODO: In case of negative quants no removal strategy is applied -> actually removal strategy should be reversed? OR just by in_date?
            quants2 = self._quants_get_order(cr, uid, False, quant.product_id, -quant_neg.qty, domain=[('propagated_from_id','=',quant_neg.id)], orderby='in_date', context=None)
            for qu2, qt2 in quants2:
                #TODO  history ids on quant!
                if not qu2: raise 'Error: negative stock linked to nothing'
                self._quant_split(cr, uid, qu2, qt2, context=context)
                self.write(cr, uid, [qu2.id], {
                    'propagated_from_id': False
                }, context=context)
                self._price_update(cr, uid, qu2, cost, context=context)
        return result

    # FP Note: this is where we should post accounting entries for adjustment
    def _price_update(self, cr, uid, quant, newprice, context=None):
        self.write(cr, uid, [quant.id], {'cost': newprice}, context=context)
        # TODO: generate accounting entries

    #
    # Implementation of removal strategies
    #
    def _quants_get_order(self, cr, uid, location, product, quantity, domain=[], orderby='in_date', context=None):
        domain += location and [('location_id', 'child_of', location.id)] or []
        domain += [('product_id','=',product.id), ('reservation_id', '=', False)] + domain
        res = []
        offset = 0
        while quantity > 0:
            quants = self.search(cr, uid, domain, order=orderby, limit=10, offset=offset, context=context)
            if not quants:
                res.append((None, quantity))
                break
            for quant in self.browse(cr, uid, quants, context=context):
                if quantity >= abs(quant.qty):
                    res += [(quant, abs(quant.qty))]
                    quantity -= abs(quant.qty)
                else:
                    res += [(quant, quantity)]
                    quantity = 0
                    break
            offset += 10
        return res



    def _quants_get_fifo(self, cr, uid, location, product, quantity, domain=[], context=None):
        return self._quants_get_order(cr, uid, location, product, quantity,
            domain, 'in_date', context=context)

    def _quants_get_lifo(self, cr, uid, location, product, quantity, domain=[], context=None):
        return self._quants_get_order(cr, uid, location, product, quantity,
            domain, 'in_date desc', context=context)

    """
    Accounting Valuation Entries

    location_from: can be None if it's a new quant
    """
    def _account_entry_move(self, cr, uid, quant, location_from, location_to, move, context=None):
        if quant.product_id.valuation <> 'realtime':
            return False
        company_from = self._location_owner(cr, uid, quant, location_from, context=context)
        company_to = self._location_owner(cr, uid, quant, location_to, context=context)
        if company_from == company_to:
            return False

        # Create Journal Entry for products arriving in the company
        if company_to:
            pass

        # Create Journal Entry for products leaving the company
        if company_from:
            pass


    # Return the company owning the location if any
    def _location_owner(self, cr, uid, quant, location, context=None):
        return location and (location.usage == 'internal') and location.company_id or False

    # TODO: move this code on the _account_entry_move method above. Should be simpler
    #
    #def _get_accounting_data_for_valuation(self, cr, uid, move, context=None):
    #    """
    #    Return the accounts and journal to use to post Journal Entries for the real-time
    #    valuation of the move.

    #    :param context: context dictionary that can explicitly mention the company to consider via the 'force_company' key
    #    :raise: osv.except_osv() is any mandatory account or journal is not defined.
    #    """
    #    product_obj=self.pool.get('product.product')
    #    accounts = product_obj.get_product_accounts(cr, uid, move.product_id.id, context)
    #    if move.location_id.valuation_out_account_id:
    #        acc_src = move.location_id.valuation_out_account_id.id
    #    else:
    #        acc_src = accounts['stock_account_input']

    #    if move.location_dest_id.valuation_in_account_id:
    #        acc_dest = move.location_dest_id.valuation_in_account_id.id
    #    else:
    #        acc_dest = accounts['stock_account_output']

    #    acc_valuation = accounts.get('property_stock_valuation_account_id', False)
    #    journal_id = accounts['stock_journal']

    #    if acc_dest == acc_valuation:
    #        raise osv.except_osv(_('Error!'),  _('Cannot create Journal Entry, Output Account of this product and Valuation account on category of this product are same.'))

    #    if acc_src == acc_valuation:
    #        raise osv.except_osv(_('Error!'),  _('Cannot create Journal Entry, Input Account of this product and Valuation account on category of this product are same.'))

    #    if not acc_src:
    #        raise osv.except_osv(_('Error!'),  _('Please define stock input account for this product or its category: "%s" (id: %d)') % \
    #                                (move.product_id.name, move.product_id.id,))
    #    if not acc_dest:
    #        raise osv.except_osv(_('Error!'),  _('Please define stock output account for this product or its category: "%s" (id: %d)') % \
    #                                (move.product_id.name, move.product_id.id,))
    #    if not journal_id:
    #        raise osv.except_osv(_('Error!'), _('Please define journal on the product category: "%s" (id: %d)') % \
    #                                (move.product_id.categ_id.name, move.product_id.categ_id.id,))
    #    if not acc_valuation:
    #        raise osv.except_osv(_('Error!'), _('Please define inventory valuation account on the product category: "%s" (id: %d)') % \
    #                                (move.product_id.categ_id.name, move.product_id.categ_id.id,))
    #    return journal_id, acc_src, acc_dest, acc_valuation


    ##We can use a preliminary type
    #def get_reference_amount(self, cr, uid, move, qty, context=None):
    #    # if product is set to average price and a specific value was entered in the picking wizard,
    #    # we use it

    #    # by default the reference currency is that of the move's company
    #    reference_currency_id = move.company_id.currency_id.id
    #    
    #    #I use 
    #    if move.product_id.cost_method != 'standard' and move.price_unit:
    #        reference_amount = move.product_qty * move.price_unit #Using move.price_qty instead of qty to have correct amount
    #        reference_currency_id = move.price_currency_id.id or reference_currency_id

    #    # Otherwise we default to the company's valuation price type, considering that the values of the
    #    # valuation field are expressed in the default currency of the move's company.
    #    else:
    #        if context is None:
    #            context = {}
    #        currency_ctx = dict(context, currency_id = move.company_id.currency_id.id)
    #        amount_unit = move.product_id.price_get('standard_price', context=currency_ctx)[move.product_id.id]
    #        reference_amount = amount_unit * qty
    #    
    #    return reference_amount, reference_currency_id


    #def _get_reference_accounting_values_for_valuation(self, cr, uid, move, context=None):
    #    """
    #    Return the reference amount and reference currency representing the inventory valuation for this move.
    #    These reference values should possibly be converted before being posted in Journals to adapt to the primary
    #    and secondary currencies of the relevant accounts.
    #    """
    #    product_uom_obj = self.pool.get('product.uom')

    #    default_uom = move.product_id.uom_id.id
    #    qty = product_uom_obj._compute_qty(cr, uid, move.product_uom.id, move.product_qty, default_uom)
    #    
    #    reference_amount, reference_currency_id = self.get_reference_amount(cr, uid, move, qty, context=context)
    #    return reference_amount, reference_currency_id


    #    


    #def _create_product_valuation_moves(self, cr, uid, move, matches, context=None):
    #    """
    #    Generate the appropriate accounting moves if the product being moved is subject
    #    to real_time valuation tracking, and the source or the destination location is internal (not both)
    #    This means an in or out move. 
    #    
    #    Depending on the matches it will create the necessary moves
    #    """
    #    ctx = context.copy()
    #    ctx['force_company'] = move.company_id.id
    #    valuation = self.pool.get("product.product").browse(cr, uid, move.product_id.id, context=ctx).valuation
    #    move_obj = self.pool.get('account.move')
    #    if valuation == 'real_time':
    #        if context is None:
    #            context = {}
    #        company_ctx = dict(context,force_company=move.company_id.id)
    #        journal_id, acc_src, acc_dest, acc_valuation = self._get_accounting_data_for_valuation(cr, uid, move, context=company_ctx)
    #        reference_amount, reference_currency_id = self._get_reference_accounting_values_for_valuation(cr, uid, move, context=company_ctx)
    #        account_moves = []
    #        # Outgoing moves (or cross-company output part)
    #        if move.location_id.company_id \
    #            and (move.location_id.usage == 'internal' and move.location_dest_id.usage != 'internal'):
    #            #returning goods to supplier
    #            if move.location_dest_id.usage == 'supplier':
    #                account_moves += [(journal_id, self._create_account_move_line(cr, uid, move, matches, acc_valuation, acc_src, reference_amount, reference_currency_id, 'out', context=company_ctx))]
    #            else:
    #                account_moves += [(journal_id, self._create_account_move_line(cr, uid, move, matches, acc_valuation, acc_dest, reference_amount, reference_currency_id, 'out', context=company_ctx))]

    #        # Incoming moves (or cross-company input part)
    #        if move.location_dest_id.company_id \
    #            and (move.location_id.usage != 'internal' and move.location_dest_id.usage == 'internal'):
    #            #goods return from customer
    #            if move.location_id.usage == 'customer':
    #                account_moves += [(journal_id, self._create_account_move_line(cr, uid, move, matches, acc_dest, acc_valuation, reference_amount, reference_currency_id, 'in', context=company_ctx))]
    #            else:
    #                account_moves += [(journal_id, self._create_account_move_line(cr, uid, move, matches, acc_src, acc_valuation, reference_amount, reference_currency_id, 'in', context=company_ctx))]
    #            if matches and move.product_id.cost_method in ('fifo', 'lifo'):
    #                outs = {}
    #                match_obj = self.pool.get("stock.move.matching")
    #                for match in match_obj.browse(cr, uid, matches, context=context):
    #                    if match.move_out_id.id in outs:
    #                        outs[match.move_out_id.id] += [match.id]
    #                    else:
    #                        outs[match.move_out_id.id] = [match.id]
    #                #When in stock was negative, you will get matches for the in also:
    #                account_moves_neg = []
    #                for out_mov in self.browse(cr, uid, outs.keys(), context=context):
    #                    journal_id_out, acc_src_out, acc_dest_out, acc_valuation_out = self._get_accounting_data_for_valuation(cr, uid, out_mov, context=company_ctx)
    #                    reference_amount_out, reference_currency_id_out = self._get_reference_accounting_values_for_valuation(cr, uid, out_mov, context=company_ctx)
    #                    if out_mov.location_dest_id.usage == 'supplier':
    #                        # Is not the way it should be with acc_valuation
    #                        account_moves_neg += [(journal_id_out, self._create_account_move_line(cr, uid, out_mov, outs[out_mov.id], acc_valuation_out, acc_src_out, reference_amount_out, reference_currency_id_out, 'out', context=company_ctx))]
    #                    else:
    #                        account_moves_neg += [(journal_id_out, self._create_account_move_line(cr, uid, out_mov, outs[out_mov.id], acc_valuation_out, acc_dest_out, reference_amount_out, reference_currency_id_out, 'out', context=company_ctx))]
    #                #Create account moves for outs which made stock go negative
    #                for j_id, move_lines in account_moves_neg:
    #                    move_obj.create(cr, uid,
    #                                    {'journal_id': j_id, 
    #                                     'line_id': move_lines, 
    #                                     'ref': out_mov.picking_id and out_mov.picking_id.name,
    #                                     })
    #        for j_id, move_lines in account_moves:
    #            move_obj.create(cr, uid,
    #                    {
    #                     'journal_id': j_id,
    #                     'line_id': move_lines,
    #                     'ref': move.picking_id and move.picking_id.name})

    #def _create_account_move_line(self, cr, uid, quant, src_account_id, dest_account_id, context=None):
    #    """
    #    Generate the account.move.line values to post to track the stock valuation difference due to the
    #    processing of the given stock move.
    #    """
    #    move_list = []
    #    # Consists of access rights 
    #    # TODO Check if amount_currency is not needed
    #    match_obj = self.pool.get("stock.move.matching")
    #    if type == 'out' and move.product_id.cost_method in ['real']:
    #        for match in match_obj.browse(cr, uid, matches, context=context):
    #            move_list += [(match.qty, match.qty * match.price_unit_out)]
    #    elif type == 'in' and move.product_id.cost_method in ['real']:
    #        move_list = [(move.product_qty, reference_amount)]
    #    else:
    #        move_list = [(move.product_qty, reference_amount)]

    #    res = []
    #    for item in move_list:
    #        # prepare default values considering that the destination accounts have the reference_currency_id as their main currency
    #        partner_id = (move.picking_id.partner_id and self.pool.get('res.partner')._find_accounting_partner(move.picking_id.partner_id).id) or False
    #        debit_line_vals = {
    #                    'name': move.name,
    #                    'product_id': move.product_id and move.product_id.id or False,
    #                    'quantity': item[0],
    #                    'product_uom_id': move.product_uom.id, 
    #                    'ref': move.picking_id and move.picking_id.name or False,
    #                    'date': time.strftime('%Y-%m-%d'),
    #                    'partner_id': partner_id,
    #                    'debit': item[1],
    #                    'account_id': dest_account_id,
    #        }
    #        credit_line_vals = {
    #                    'name': move.name,
    #                    'product_id': move.product_id and move.product_id.id or False,
    #                    'quantity': item[0],
    #                    'product_uom_id': move.product_uom.id, 
    #                    'ref': move.picking_id and move.picking_id.name or False,
    #                    'date': time.strftime('%Y-%m-%d'),
    #                    'partner_id': partner_id,
    #                    'credit': item[1],
    #                    'account_id': src_account_id,
    #        }
    #        res += [(0, 0, debit_line_vals), (0, 0, credit_line_vals)]
    #    return res


#----------------------------------------------------------
# Stock Picking
#----------------------------------------------------------

class stock_picking(osv.osv):
    _name = "stock.picking"
    _inherit = ['mail.thread']
    _description = "Picking List"
    _order = "id desc"
    def get_min_max_date(self, cr, uid, ids, field_name, arg, context=None):
        """ Finds minimum and maximum dates for picking.
        @return: Dictionary of values
        """
        res = {}
        for id in ids:
            res[id] = {'min_date': False, 'max_date': False}
        if not ids:
            return res
        cr.execute("""select
                picking_id,
                min(date_expected),
                max(date_expected)
            from
                stock_move
            where
                picking_id IN %s
            group by
                picking_id""",(tuple(ids),))
        for pick, dt1, dt2 in cr.fetchall():
            res[pick]['min_date'] = dt1
            res[pick]['max_date'] = dt2
        return res

    def create(self, cr, user, vals, context=None):
        if ('name' not in vals) or (vals.get('name') in ('/', False)):
            vals['name'] = self.pool.get('ir.sequence').get(cr, user, self._name)
        return super(stock_picking, self).create(cr, user, vals, context)

    _columns = {
        'name': fields.char('Reference', size=64, select=True, states={'done':[('readonly', True)], 'cancel':[('readonly',True)]}),
        'origin': fields.char('Source Document', size=64, states={'done':[('readonly', True)], 'cancel':[('readonly',True)]}, help="Reference of the document", select=True),
        'backorder_id': fields.many2one('stock.picking', 'Back Order of', states={'done':[('readonly', True)], 'cancel':[('readonly',True)]}, help="If this shipment was split, then this field links to the shipment which contains the already processed part.", select=True),
        'type': fields.selection([('out', 'Sending Goods'), ('in', 'Getting Goods'), ('internal', 'Internal')], 'Shipping Type', required=True, select=True, help="Shipping type specify, goods coming in or going out."),
        'note': fields.text('Notes', states={'done':[('readonly', True)], 'cancel':[('readonly',True)]}),
        'stock_journal_id': fields.many2one('stock.journal','Stock Journal', select=True, states={'done':[('readonly', True)], 'cancel':[('readonly',True)]}),
        'move_type': fields.selection([('direct', 'Partial'), ('one', 'All at once')], 'Delivery Method', required=True, states={'done':[('readonly', True)], 'cancel':[('readonly',True)]}, help="It specifies goods to be deliver partially or all at once"),
        'state': fields.selection([
            ('draft', 'Draft'),
            ('cancel', 'Cancelled'),
            ('auto', 'Waiting Another Operation'),
            ('confirmed', 'Waiting Availability'),
            ('assigned', 'Ready to Transfer'),
            ('done', 'Transferred'),
            ], 'Status', readonly=True, select=True, track_visibility='onchange', help="""
            * Draft: not confirmed yet and will not be scheduled until confirmed\n
            * Waiting Another Operation: waiting for another move to proceed before it becomes automatically available (e.g. in Make-To-Order flows)\n
            * Waiting Availability: still waiting for the availability of products\n
            * Ready to Transfer: products reserved, simply waiting for confirmation.\n
            * Transferred: has been processed, can't be modified or cancelled anymore\n
            * Cancelled: has been cancelled, can't be confirmed anymore"""
        ),
        'min_date': fields.function(get_min_max_date, multi="min_max_date",
                 store=True, type='datetime', string='Scheduled Time', select=1, help="Scheduled time for the shipment to be processed"),
        'date': fields.datetime('Creation Date', help="Creation date, usually the time of the order.", select=True, states={'done':[('readonly', True)], 'cancel':[('readonly',True)]}),
        'date_done': fields.datetime('Date of Transfer', help="Date of Completion", states={'done':[('readonly', True)], 'cancel':[('readonly',True)]}),
        'max_date': fields.function(get_min_max_date, multi="min_max_date",
                 store=True, type='datetime', string='Max. Expected Date', select=2),
        'move_lines': fields.one2many('stock.move', 'picking_id', 'Internal Moves', states={'done': [('readonly', True)], 'cancel': [('readonly', True)]}),
        'auto_picking': fields.boolean('Auto-Picking', states={'done':[('readonly', True)], 'cancel':[('readonly',True)]}),
        'partner_id': fields.many2one('res.partner', 'Partner', states={'done':[('readonly', True)], 'cancel':[('readonly',True)]}),
        'invoice_state': fields.selection([
            ("invoiced", "Invoiced"),
            ("2binvoiced", "To Be Invoiced"),
            ("none", "Not Applicable")], "Invoice Control",
            select=True, required=True, readonly=True, track_visibility='onchange', states={'draft': [('readonly', False)]}),
        'company_id': fields.many2one('res.company', 'Company', required=True, select=True, states={'done':[('readonly', True)], 'cancel':[('readonly',True)]}),
        'pack_operation_ids': fields.one2many('stock.pack.operation', 'picking_id', string='Related Packing Operations'),

        # Used to search a product on pickings
        'product_id': fields.related('move_lines', 'product_id', type='many2one', relation='product.product', string='Product'),
        'location_id': fields.related('move_lines', 'location_id', type='many2one', relation='stock.location', string='Location'),
        'location_dest_id': fields.related('move_lines', 'location_dest_id', type='many2one', relation='stock.location', string='Destination Location'),
        'group_id': fields.related('move_lines', 'group_id', type='many2one', relation='procurement.group', string='Procurement Group'), 
    }
    _defaults = {
        'name': lambda self, cr, uid, context: '/',
        'state': 'draft',
        'move_type': 'direct',
        'type': 'internal',
        'invoice_state': 'none',
        'date': lambda *a: time.strftime('%Y-%m-%d %H:%M:%S'),
        'company_id': lambda self, cr, uid, c: self.pool.get('res.company')._company_default_get(cr, uid, 'stock.picking', context=c)
    }
    _sql_constraints = [
        ('name_uniq', 'unique(name, company_id)', 'Reference must be unique per Company!'),
    ]
    def action_process(self, cr, uid, ids, context=None):
        if context is None:
            context = {}
        """Open the partial picking wizard"""
        context.update({
            'active_model': self._name,
            'active_ids': ids,
            'active_id': len(ids) and ids[0] or False
        })
        return {
            'view_type': 'form',
            'view_mode': 'form',
            'res_model': 'stock.partial.picking',
            'type': 'ir.actions.act_window',
            'target': 'new',
            'context': context,
            'nodestroy': True,
        }

    def copy(self, cr, uid, id, default=None, context=None):
        if default is None:
            default = {}
        default = default.copy()
        picking_obj = self.browse(cr, uid, id, context=context)
        move_obj = self.pool.get('stock.move')
        if ('name' not in default) or (picking_obj.name == '/'):
            default['name'] = '/'
            default['origin'] = ''
            default['backorder_id'] = False
        if 'invoice_state' not in default and picking_obj.invoice_state == 'invoiced':
            default['invoice_state'] = '2binvoiced'
        return super(stock_picking, self).copy(cr, uid, id, default, context)

    def fields_view_get(self, cr, uid, view_id=None, view_type=False, context=None, toolbar=False, submenu=False):
        if view_type == 'form' and not view_id:
            mod_obj = self.pool.get('ir.model.data')
            if self._name == "stock.picking.in":
                model, view_id = mod_obj.get_object_reference(cr, uid, 'stock', 'view_picking_in_form')
            if self._name == "stock.picking.out":
                model, view_id = mod_obj.get_object_reference(cr, uid, 'stock', 'view_picking_out_form')
        return super(stock_picking, self).fields_view_get(cr, uid, view_id=view_id, view_type=view_type, context=context, toolbar=toolbar, submenu=submenu)

    def action_confirm(self, cr, uid, ids, context=None):
        """ Confirms picking.
        @return: True
        """
        proc_group = self.pool.get("procurement.group")
        self.write(cr, uid, ids, {'state': 'confirmed'})
        pickings = self.browse(cr, uid, ids, context=context)
        todo = []
        for picking in pickings:
            #If no procurement group, create one
            new_proc = False
            if not picking.group_id:
                new_proc = proc_group.create(cr, uid, {'name': picking.name}, context=context)
            for r in picking.move_lines:
                if r.state == 'draft':
                    todo.append(r.id)
                if not r.group_id and new_proc:
                    self.pool.get("stock.move").write(cr, uid, [r.id], {'group_id': new_proc}, context=context)
        if len(todo):
            self.pool.get('stock.move').action_confirm(cr, uid, todo, context=context)
        return True

    def action_assign(self, cr, uid, ids, *args):
        """ Changes state of picking to available if all moves are confirmed.
        @return: True
        """
        for pick in self.browse(cr, uid, ids):
            if pick.state == 'draft':
                self.signal_button_confirm(cr, uid, [pick.id])
            move_ids = [x.id for x in pick.move_lines if x.state == 'confirmed']
            if not move_ids:
                raise osv.except_osv(_('Warning!'),_('Not enough stock, unable to reserve the products.'))
            self.pool.get('stock.move').action_assign(cr, uid, move_ids)
        return True

    def force_assign(self, cr, uid, ids, *args):
        """ Changes state of picking to available if moves are confirmed or waiting.
        @return: True
        """
        for pick in self.browse(cr, uid, ids):
            move_ids = [x.id for x in pick.move_lines if x.state in ['confirmed','waiting']]
            self.pool.get('stock.move').force_assign(cr, uid, move_ids)
        return True

    def draft_force_assign(self, cr, uid, ids, *args):
        """ Confirms picking directly from draft state.
        @return: True
        """
        return self.signal_button_confirm(cr, uid, ids)

    def draft_validate(self, cr, uid, ids, context=None):
        """ Validates picking directly from draft state.
        @return: True
        """
        self.draft_force_assign(cr, uid, ids)
        return self.action_process(cr, uid, ids, context=context)

    def cancel_assign(self, cr, uid, ids, *args):
        """ Cancels picking and moves.
        @return: True
        """
        for pick in self.browse(cr, uid, ids):
            move_ids = [x.id for x in pick.move_lines]
            self.pool.get('stock.move').cancel_assign(cr, uid, move_ids)
        return True

    def action_assign_wkf(self, cr, uid, ids, context=None):
        """ Changes picking state to assigned.
        @return: True
        """
        self.write(cr, uid, ids, {'state': 'assigned'})
        return True

    def test_finished(self, cr, uid, ids):
        """ Tests whether the move is in done or cancel state or not.
        @return: True or False
        """
        move_ids = self.pool.get('stock.move').search(cr, uid, [('picking_id', 'in', ids)])
        for move in self.pool.get('stock.move').browse(cr, uid, move_ids):
            if move.state not in ('done', 'cancel'):
                return False
        return True

    def test_assigned(self, cr, uid, ids):
        """ Tests whether the move is in assigned state or not.
        @return: True or False
        """
        #TOFIX: assignment of move lines should be call before testing assigment otherwise picking never gone in assign state
        ok = True
        for pick in self.browse(cr, uid, ids):
            mt = pick.move_type
            # incomming shipments are always set as available if they aren't chained
            if pick.type == 'in':
                if all([x.state != 'waiting' for x in pick.move_lines]):
                    return True
            for move in pick.move_lines:
                if (move.state in ('confirmed', 'draft')) and (mt == 'one'):
                    return False
                if (mt == 'direct') and (move.state == 'assigned') and (move.product_qty):
                    return True
                ok = ok and (move.state in ('cancel', 'done', 'assigned'))
        return ok

    def action_cancel(self, cr, uid, ids, context=None):
        """ Changes picking state to cancel.
        @return: True
        """
        for pick in self.browse(cr, uid, ids, context=context):
            ids2 = [move.id for move in pick.move_lines]
            self.pool.get('stock.move').action_cancel(cr, uid, ids2, context)
        self.write(cr, uid, ids, {'state': 'cancel', 'invoice_state': 'none'})
        return True

    #
    # TODO: change and create a move if not parents
    #
    def action_done(self, cr, uid, ids, context=None):
        """Changes picking state to done.
        
        This method is called at the end of the workflow by the activity "done".
        @return: True
        """
        self.write(cr, uid, ids, {'state': 'done', 'date_done': time.strftime('%Y-%m-%d %H:%M:%S')})
        return True

    def action_move(self, cr, uid, ids, context=None):
        """Process the Stock Moves of the Picking
        
        This method is called by the workflow by the activity "move".
        Normally that happens when the signal button_done is received (button 
        "Done" pressed on a Picking view). 
        @return: True
        """
        for pick in self.browse(cr, uid, ids, context=context):
            todo = []
            for move in pick.move_lines:
                if move.state == 'draft':
                    self.pool.get('stock.move').action_confirm(cr, uid, [move.id],
                        context=context)
                    todo.append(move.id)
                elif move.state in ('assigned','confirmed'):
                    todo.append(move.id)
            if len(todo):
                self.pool.get('stock.move').action_done(cr, uid, todo, context=context)
        return True

    def get_currency_id(self, cr, uid, picking):
        return False

    def _get_partner_to_invoice(self, cr, uid, picking, context=None):
        """ Gets the partner that will be invoiced
            Note that this function is inherited in the sale and purchase modules
            @param picking: object of the picking for which we are selecting the partner to invoice
            @return: object of the partner to invoice
        """
        return picking.partner_id and picking.partner_id.id

    def _get_comment_invoice(self, cr, uid, picking):
        """
        @return: comment string for invoice
        """
        return picking.note or ''

    def _get_price_unit_invoice(self, cr, uid, move_line, type, context=None):
        """ Gets price unit for invoice
        @param move_line: Stock move lines
        @param type: Type of invoice
        @return: The price unit for the move line
        """
        if context is None:
            context = {}

        if type in ('in_invoice', 'in_refund'):
            # Take the user company and pricetype
            context['currency_id'] = move_line.company_id.currency_id.id
            amount_unit = move_line.product_id.price_get('standard_price', context=context)[move_line.product_id.id]
            return amount_unit
        else:
            return move_line.product_id.list_price

    def _get_discount_invoice(self, cr, uid, move_line):
        '''Return the discount for the move line'''
        return 0.0

    def _get_taxes_invoice(self, cr, uid, move_line, type):
        """ Gets taxes on invoice
        @param move_line: Stock move lines
        @param type: Type of invoice
        @return: Taxes Ids for the move line
        """
        if type in ('in_invoice', 'in_refund'):
            taxes = move_line.product_id.supplier_taxes_id
        else:
            taxes = move_line.product_id.taxes_id

        if move_line.picking_id and move_line.picking_id.partner_id and move_line.picking_id.partner_id.id:
            return self.pool.get('account.fiscal.position').map_tax(
                cr,
                uid,
                move_line.picking_id.partner_id.property_account_position,
                taxes
            )
        else:
            return map(lambda x: x.id, taxes)

    def _get_account_analytic_invoice(self, cr, uid, picking, move_line):
        return False

    def _invoice_line_hook(self, cr, uid, move_line, invoice_line_id):
        '''Call after the creation of the invoice line'''
        return

    def _invoice_hook(self, cr, uid, picking, invoice_id):
        '''Call after the creation of the invoice'''
        return

    def _get_invoice_type(self, pick):
        src_usage = dest_usage = None
        inv_type = None
        if pick.invoice_state == '2binvoiced':
            if pick.move_lines:
                src_usage = pick.move_lines[0].location_id.usage
                dest_usage = pick.move_lines[0].location_dest_id.usage
            if pick.type == 'out' and dest_usage == 'supplier':
                inv_type = 'in_refund'
            elif pick.type == 'out' and dest_usage == 'customer':
                inv_type = 'out_invoice'
            elif pick.type == 'in' and src_usage == 'supplier':
                inv_type = 'in_invoice'
            elif pick.type == 'in' and src_usage == 'customer':
                inv_type = 'out_refund'
            else:
                inv_type = 'out_invoice'
        return inv_type

    def _prepare_invoice_group(self, cr, uid, picking, partner, invoice, context=None):
        """ Builds the dict for grouped invoices
            @param picking: picking object
            @param partner: object of the partner to invoice (not used here, but may be usefull if this function is inherited)
            @param invoice: object of the invoice that we are updating
            @return: dict that will be used to update the invoice
        """
        comment = self._get_comment_invoice(cr, uid, picking)
        return {
            'name': (invoice.name or '') + ', ' + (picking.name or ''),
            'origin': (invoice.origin or '') + ', ' + (picking.name or '') + (picking.origin and (':' + picking.origin) or ''),
            'comment': (comment and (invoice.comment and invoice.comment + "\n" + comment or comment)) or (invoice.comment and invoice.comment or ''),
            'date_invoice': context.get('date_inv', False),
            'user_id': uid,
        }

    def _prepare_invoice(self, cr, uid, picking, partner, inv_type, journal_id, context=None):
        """ Builds the dict containing the values for the invoice
            @param picking: picking object
            @param partner: object of the partner to invoice
            @param inv_type: type of the invoice ('out_invoice', 'in_invoice', ...)
            @param journal_id: ID of the accounting journal
            @return: dict that will be used to create the invoice object
        """
        if isinstance(partner, int):
            partner = self.pool.get('res.partner').browse(cr, uid, partner, context=context)
        if inv_type in ('out_invoice', 'out_refund'):
            account_id = partner.property_account_receivable.id
            payment_term = partner.property_payment_term.id or False
        else:
            account_id = partner.property_account_payable.id
            payment_term = partner.property_supplier_payment_term.id or False
        comment = self._get_comment_invoice(cr, uid, picking)
        invoice_vals = {
            'name': picking.name,
            'origin': (picking.name or '') + (picking.origin and (':' + picking.origin) or ''),
            'type': inv_type,
            'account_id': account_id,
            'partner_id': partner.id,
            'comment': comment,
            'payment_term': payment_term,
            'fiscal_position': partner.property_account_position.id,
            'date_invoice': context.get('date_inv', False),
            'company_id': picking.company_id.id,
            'user_id': uid,
        }
        cur_id = self.get_currency_id(cr, uid, picking)
        if cur_id:
            invoice_vals['currency_id'] = cur_id
        if journal_id:
            invoice_vals['journal_id'] = journal_id
        return invoice_vals

    def _prepare_invoice_line(self, cr, uid, group, picking, move_line, invoice_id,
        invoice_vals, context=None):
        """ Builds the dict containing the values for the invoice line
            @param group: True or False
            @param picking: picking object
            @param: move_line: move_line object
            @param: invoice_id: ID of the related invoice
            @param: invoice_vals: dict used to created the invoice
            @return: dict that will be used to create the invoice line
        """
        if group:
            name = (picking.name or '') + '-' + move_line.name
        else:
            name = move_line.name
        origin = move_line.picking_id.name or ''
        if move_line.picking_id.origin:
            origin += ':' + move_line.picking_id.origin

        if invoice_vals['type'] in ('out_invoice', 'out_refund'):
            account_id = move_line.product_id.property_account_income.id
            if not account_id:
                account_id = move_line.product_id.categ_id.\
                        property_account_income_categ.id
        else:
            account_id = move_line.product_id.property_account_expense.id
            if not account_id:
                account_id = move_line.product_id.categ_id.\
                        property_account_expense_categ.id
        if invoice_vals['fiscal_position']:
            fp_obj = self.pool.get('account.fiscal.position')
            fiscal_position = fp_obj.browse(cr, uid, invoice_vals['fiscal_position'], context=context)
            account_id = fp_obj.map_account(cr, uid, fiscal_position, account_id)
        # set UoS if it's a sale and the picking doesn't have one
        uos_id = move_line.product_uos and move_line.product_uos.id or False
        if not uos_id and invoice_vals['type'] in ('out_invoice', 'out_refund'):
            uos_id = move_line.product_uom.id

        return {
            'name': name,
            'origin': origin,
            'invoice_id': invoice_id,
            'uos_id': uos_id,
            'product_id': move_line.product_id.id,
            'account_id': account_id,
            'price_unit': self._get_price_unit_invoice(cr, uid, move_line, invoice_vals['type']),
            'discount': self._get_discount_invoice(cr, uid, move_line),
            'quantity': move_line.product_uos_qty or move_line.product_qty,
            'invoice_line_tax_id': [(6, 0, self._get_taxes_invoice(cr, uid, move_line, invoice_vals['type']))],
            'account_analytic_id': self._get_account_analytic_invoice(cr, uid, picking, move_line),
        }

    def action_invoice_create(self, cr, uid, ids, journal_id=False,
            group=False, type='out_invoice', context=None):
        """ Creates invoice based on the invoice state selected for picking.
        @param journal_id: Id of journal
        @param group: Whether to create a group invoice or not
        @param type: Type invoice to be created
        @return: Ids of created invoices for the pickings
        """
        if context is None:
            context = {}

        invoice_obj = self.pool.get('account.invoice')
        invoice_line_obj = self.pool.get('account.invoice.line')
        partner_obj = self.pool.get('res.partner')
        invoices_group = {}
        res = {}
        inv_type = type
        for picking in self.browse(cr, uid, ids, context=context):
            if picking.invoice_state != '2binvoiced':
                continue
            partner = self._get_partner_to_invoice(cr, uid, picking, context=context)
            if isinstance(partner, int):
                partner = partner_obj.browse(cr, uid, [partner], context=context)[0]
            if not partner:
                raise osv.except_osv(_('Error, no partner!'),
                    _('Please put a partner on the picking list if you want to generate invoice.'))

            if not inv_type:
                inv_type = self._get_invoice_type(picking)

            if group and partner.id in invoices_group:
                invoice_id = invoices_group[partner.id]
                invoice = invoice_obj.browse(cr, uid, invoice_id)
                invoice_vals_group = self._prepare_invoice_group(cr, uid, picking, partner, invoice, context=context)
                invoice_obj.write(cr, uid, [invoice_id], invoice_vals_group, context=context)
            else:
                invoice_vals = self._prepare_invoice(cr, uid, picking, partner, inv_type, journal_id, context=context)
                invoice_id = invoice_obj.create(cr, uid, invoice_vals, context=context)
                invoices_group[partner.id] = invoice_id
            res[picking.id] = invoice_id
            for move_line in picking.move_lines:
                if move_line.state == 'cancel':
                    continue
                if move_line.scrapped:
                    # do no invoice scrapped products
                    continue
                vals = self._prepare_invoice_line(cr, uid, group, picking, move_line,
                                invoice_id, invoice_vals, context=context)
                if vals:
                    invoice_line_id = invoice_line_obj.create(cr, uid, vals, context=context)
                    self._invoice_line_hook(cr, uid, move_line, invoice_line_id)

            invoice_obj.button_compute(cr, uid, [invoice_id], context=context,
                    set_total=(inv_type in ('in_invoice', 'in_refund')))
            self.write(cr, uid, [picking.id], {
                'invoice_state': 'invoiced',
                }, context=context)
            self._invoice_hook(cr, uid, picking, invoice_id)
        self.write(cr, uid, res.keys(), {
            'invoice_state': 'invoiced',
            }, context=context)
        return res

    def test_done(self, cr, uid, ids, context=None):
        """ Test whether the move lines are done or not.
        @return: True or False
        """
        ok = False
        for pick in self.browse(cr, uid, ids, context=context):
            if not pick.move_lines:
                return True
            for move in pick.move_lines:
                if move.state not in ('cancel','done'):
                    return False
                if move.state=='done':
                    ok = True
        return ok

    def test_cancel(self, cr, uid, ids, context=None):
        """ Test whether the move lines are canceled or not.
        @return: True or False
        """
        for pick in self.browse(cr, uid, ids, context=context):
            for move in pick.move_lines:
                if move.state not in ('cancel',):
                    return False
        return True

    def unlink(self, cr, uid, ids, context=None):
        move_obj = self.pool.get('stock.move')
        if context is None:
            context = {}
        for pick in self.browse(cr, uid, ids, context=context):
            if pick.state in ['done','cancel']:
                raise osv.except_osv(_('Error!'), _('You cannot remove the picking which is in %s state!')%(pick.state,))
            else:
                ids2 = [move.id for move in pick.move_lines]
                ctx = context.copy()
                ctx.update({'call_unlink':True})
                if pick.state != 'draft':
                    #Cancelling the move in order to affect Virtual stock of product
                    move_obj.action_cancel(cr, uid, ids2, ctx)
                #Removing the move
                move_obj.unlink(cr, uid, ids2, ctx)

        return super(stock_picking, self).unlink(cr, uid, ids, context=context)




    # FP Note: review all methods aboce this line for stock.picking

    #TODO move this in another class?
    def get_done_reserved_quants(self, cr, uid, picking_id, move, context=None):
        stock_operation_obj = self.pool.get('stock.pack.operation')
        quant_obj = self.pool.get('stock.quant')
        operation_ids = stock_operation_obj.find_packaging_op_from_product(cr, uid, move.product_id, picking_id, context=context)
        todo_later = []
        possible_quants = [quant.id for quant in move.reserved_quant_ids]
        done_reserved_quants = set()
        for op in stock_operation_obj.browse(cr, uid, operation_ids, context=context):
            if op.product_id:
                #TODO: document me
                todo_later += [op.id]
            elif op.quant_id:
                #split for partial and take care of reserved quants
                quant_tuples = quant_obj._get_quant_tuples(cr, uid, [op.quant_id.id], op.product_qty, context=context)
                quant_obj.real_split_quants(cr, uid, quant_tuples, context=context)
                done_reserved_quants = done_reserved_quants.union(set([qt[0] for qt in quant_tuples]))
            elif op.package_id:
                #moving a package never splits quants but we need to take care of the reserved_quant_ids
<<<<<<< HEAD
                all_children_quants = self.pool.get('stock.quant.package').quants_get(cr, uid, op.package_id, context=context)
                done_reserved_quants = done_reserved_quants.union(set(all_chilren_quants))
=======
                all_children_quants = self.pool.get('stock.quant.package').find_all_quants(cr, uid, op.package_id, context=context)
                done_reserved_quants = done_reserved_quants.union(set(all_children_quants))
>>>>>>> 25c20bb2

        #finish the partial split by operation that leaves the choice of quant to move
        for op in stock_operation_obj.browse(cr, uid, todo_later, context=context):
            quant_tuples = quant_obj._get_quant_tuples(cr, uid, possible_quants, op.product_qty, context=context)
            quant_obj.real_split_quants(cr, uid, quant_tuples, context=context)
            done_reserved_quants = done_reserved_quants.union(set([qt[0] for qt in quant_tuples]))

        return done_reserved_quants

    #TODO move this in another class?
    def make_packaging(self, cr, uid, picking_id, move, possible_quants, context=None):
        stock_operation_obj = self.pool.get('stock.pack.operation')
        quant_obj = self.pool.get('stock.quant')
        operation_ids = stock_operation_obj.find_packaging_op_from_product(cr, uid, move.product_id, picking_id, context=context)
        for op in stock_operation_obj.browse(cr, uid, operation_ids, context=context):
            if not op.result_package_id:
                continue
            if op.product_id:
                quant_tuples = quant_obj._get_quant_tuples(cr, uid, possible_quants, op.product_qty, context=context)
                quant_obj.real_split_quants(cr, uid, quant_tuples, context=context)
                quant_obj.write(cr, uid, [qt[O] for qt in quant_tuples], {'package_id': op.result_package_id.id}, context=context)
            elif op.quant_id:
                quant_tuples = quant_obj._get_quant_tuples(cr, uid, [op.quant_id.id], op.product_qty, context=context)
                quant_obj.real_split_quants(cr, uid, quant_tuples, context=context)
                quant_obj.write(cr, uid, [qt[O] for qt in quant_tuples], {'package_id': op.result_package_id.id}, context=context)
            elif op.package_id:
                #pack existing packs
                self.pool.get('stock.quant.package').write(cr, uid, op.package_id.id, {'parent_id': op.result_package_id.id}, context=context)

    def do_partial(self, cr, uid, ids, partial_datas, context=None):
        """ Makes partial picking and moves done.
        @param partial_datas : Dictionary containing details of partial picking
                          like partner_id, partner_id, delivery_date,
                          delivery moves with product_id, product_qty, uom
        @return: Dictionary of values
        """
        if context is None:
            context = {}
        else:
            context = dict(context)
        res = {}
        move_obj = self.pool.get('stock.move')
        product_obj = self.pool.get('product.product')
        currency_obj = self.pool.get('res.currency')
        uom_obj = self.pool.get('product.uom')
        sequence_obj = self.pool.get('ir.sequence')
        for pick in self.browse(cr, uid, ids, context=context):
            new_picking = None
            complete, too_many, too_few = [], [], []
            move_product_qty, lot_ids, partial_qty, product_uoms = {}, {}, {}, {}

            
            for move in pick.move_lines:
                if move.state in ('done', 'cancel'):
                    continue
                partial_data = partial_datas.get('move%s'%(move.id), {})
                product_qty = partial_data.get('product_qty',0.0)
                move_product_qty[move.id] = product_qty
                product_uom = partial_data.get('product_uom',False)
                product_price = partial_data.get('product_price',0.0)
                lot_id = partial_data.get('lot_id')
                lot_ids[move.id] = lot_id
                product_uoms[move.id] = product_uom
                partial_qty[move.id] = uom_obj._compute_qty(cr, uid, product_uoms[move.id], product_qty, move.product_uom.id)
                if move.product_qty == partial_qty[move.id]:
                    complete.append(move)
                elif move.product_qty > partial_qty[move.id]:
                    too_few.append(move)
                else:
                    too_many.append(move)


            for move in too_few:
                #create a backorder stock move with the remaining quantity
                product_qty = move_product_qty[move.id]
                if not new_picking:
                    #a backorder picking doesn't exist yet, create a new one
                    new_picking_name = pick.name
                    self.write(cr, uid, [pick.id], 
                               {'name': sequence_obj.get(cr, uid,
                                            'stock.picking.%s'%(pick.type)),
                               })
                    new_picking = self.copy(cr, uid, pick.id,
                            {
                                'name': new_picking_name,
                                'move_lines' : [],
                                'state':'draft',
                            })
                    #modify the existing picking (this trick is needed to keep the eventual workflows pointing on the first picking)
                    unlink_operation_order = [(2, op.id) for op in pick.pack_operation_ids]
                    self.write(cr, uid, [pick.id], 
                               {
                                'pack_operation_ids': unlink_operation_order
                               })
                done_reserved_quants = set()
                if product_qty != 0:
                    #take care of partial picking in reserved quants
                    done_reserved_quants = self.get_done_reserved_quants(cr, uid, pick.id, move, context=context)
                    #copy the stock move
                    new_picking_record = self.browse(cr, uid, new_picking, context=context)

                    defaults = {
                            'product_qty' : product_qty,
                            'product_uos_qty': product_qty, #TODO: put correct uos_qty
                            'picking_id' : new_picking,
                            'state': 'assigned',
                            'move_dest_id': False,
                            'price_unit': product_price,
                            'product_uom': product_uoms[move.id],
                            'reserved_quant_ids': [(4,x) for x in list(done_reserved_quants)]
                    }
                    lot_id = lot_ids[move.id]
                    if lot_id:
                        defaults.update(lot_id=lot_id)
                    backorder_move_id = move_obj.copy(cr, uid, move.id, defaults)
                    self.make_packaging(cr, uid, pick.id, move_obj.browse(cr, uid, backorder_move_id, context=context), list(done_reserved_quants), context=context)
                #modify the existing stock move    
                possible_quants = [x.id for x in move.reserved_quant_ids]
                move_obj.write(cr, uid, [move.id],
                        {
                            'product_qty': move.product_qty - partial_qty[move.id],
                            'product_uos_qty': move.product_qty - partial_qty[move.id], #TODO: put correct uos_qty
                            'lot_id': False,
                            'tracking_id': False,
                            'reserved_quant_ids': [(4,x) for x in list(set(possible_quants) - done_reserved_quants)],
                        })

            if new_picking:
                move_obj.write(cr, uid, [c.id for c in complete], {'picking_id': new_picking})
            for move in complete:
                defaults = {'product_uom': product_uoms[move.id], 'product_qty': move_product_qty[move.id]}
                if lot_ids.get(move.id):
                    defaults.update({'lot_id': lot_ids[move.id]})
                move_obj.write(cr, uid, [move.id], defaults)


                #take care of packaging for completed moves
                possible_quants = [x.id for x in move.reserved_quant_ids]

                self.make_packaging(cr, uid, new_picking, move, possible_quants, context=context)



            for move in too_many:
                product_qty = move_product_qty[move.id]
                defaults = {
                    'product_qty' : product_qty,
                    'product_uos_qty': product_qty, #TODO: put correct uos_qty
                    'product_uom': product_uoms[move.id]
                }
                lot_id = lot_ids.get(move.id)
                if lot_ids.get(move.id):
                    defaults.update(lot_id=lot_id)
                if new_picking:
                    defaults.update(picking_id=new_picking)
                move_obj.write(cr, uid, [move.id], defaults)

                possible_quants = [x.id for x in move.reserved_quant_ids]
                self.make_packaging(cr, uid, new_picking, move, possible_quants, context=context)
            # At first we confirm the new picking (if necessary)
            if new_picking:
                self.signal_button_confirm(cr, uid, [new_picking])
                # Then we finish the good picking
                self.write(cr, uid, [pick.id], {'backorder_id': new_picking})
                self.action_move(cr, uid, [new_picking], context=context)
                self.signal_button_done(cr, uid, [new_picking])
                delivered_pack_id = new_picking
                back_order_name = self.browse(cr, uid, delivered_pack_id, context=context).name
                self.message_post(cr, uid, ids, body=_("Back order <em>%s</em> has been <b>created</b>.") % (back_order_name), context=context)
            else:
                self.action_move(cr, uid, [pick.id], context=context)
                self.signal_button_done(cr, uid, [pick.id])
                delivered_pack_id = pick.id

            delivered_pack = self.browse(cr, uid, delivered_pack_id, context=context)
            res[pick.id] = {'delivered_picking': delivered_pack.id}

        return res
    
    # views associated to each picking type
    _VIEW_LIST = {
        'out': 'view_picking_out_form',
        'in': 'view_picking_in_form',
        'internal': 'view_picking_form',
    }
    def _get_view_id(self, cr, uid, type):
        """Get the view id suiting the given type
        
        @param type: the picking type as a string
        @return: view i, or False if no view found
        """
        res = self.pool.get('ir.model.data').get_object_reference(cr, uid, 
            'stock', self._VIEW_LIST.get(type, 'view_picking_form'))            
        return res and res[1] or False

    def _get_picking_for_packing_ui(self, cr, uid, context=None):
        res = self.search(cr, uid, [('state', '=', 'assigned')], limit=1, context=context)
        return res and res[0] or False  # TODO: what to do if nothing is left to do?

    def action_done_from_packing_ui(self, cr, uid, picking_id, context=None):
        if context is None:
            context = {}
        #create partial picking wizard that handles the split of stock moves and the backorder if needed
        ctx = context.copy()
        ctx['active_ids'] = [picking_id]
        ctx['active_model'] = 'stock.picking'
        partial_picking_obj = self.pool.get('stock.partial.picking')
        partial_wizard_id = partial_picking_obj.create(cr, uid, {}, context=ctx)
        partial_wizard_result = partial_picking_obj.do_partial(cr, uid, [partial_wizard_id], context=context)

        #todo_picking_id = picking_id if picking was total, it's the backorder if the picking was partial
        #todo_picking_id = partial_wizard_result[picking_id]['delivered_picking']





#all stuff below should be removed except the parent packaging /!\
#        all_done_quants = []
#        for move in self.browse(cr, uid, todo_picking_id, context=context).move_lines:
#            all_done_quants += [quant.id for quant in move.reserved_quant_ids]
#
#        for operation in self.browse(cr, uid, todo_picking_id, context=context).pack_operation_ids:
#            if operation.result_package_id:
#                if operation.package_id:
#                    if operation.package_id.parent_id:
#                        # decide what to do ?
#                        pass
#                    #pack existing packs
#                    self.pool.get('stock.quant.package').write(cr, uid, operation.package_id.id, {'parent_id': operation.result_package_id.id}, context=context)
#                elif operation.product_id:
#                    #self.split_and_assign_quants(
#                    pass
#
#
#
#
#                if self.pool.get('stock.pack.operation').search(cr, uid, [('picking_id', '=', todo_picking_id), ('result_package_id', '!=', False)]
#                    pass
#        #def split_and_assign_quants(self, cr, uid, quant_tuples, move, context=None):
#        #fill all the packages with assigned operations
#        for operation in self.browse(cr, uid, todo_picking_id, context=context).pack_operation_ids:
#            if operation.result_package_id:
#                if operation.package_id:
#                    #pack existing packs
#                    self.pool.get('stock.quant.package').write(cr, uid, operation.package_id.id, {'parent_id': operation.result_package_id.id}, context=context)
#                elif operation.quant_id:
#                    if operation.quant_id.parent_id:
#                        # decide what to do
#                        pass
#                    #assign_pack may split the quant and write the package on it (above test should be in that method instead)
#                    self.pool.get('stock.quant').assign_pack(cr, uid, operation.quant_id.id, operation.product_qty, operation.result_package_id.id, context=context)
#                elif operation.product_id:
#                    pass 
#        #don't call action_done of picking because it will make all moves don, but make a partial delivery
#        line_ids = []
#        for move in self.browse(cr, uid, picking_id, context=context).move_lines:
#            line += [{
#                'product_id': move.product_id.id,
#                'quantity': move.product_qty - move.remaining_qty,
#                'product_uom': move.product_uom_id.id,
#
#            }]
#
#        #self.action_done(cr, uid, picking_id, context=context)

        #return id of next picking to work on
        return self._get_picking_for_packing_ui(cr, uid, context=context)

    def action_pack(self, cr, uid, picking_id, context=None):
        #put all the operations of the picking that aren't yet assigned to a package to this new one
        stock_operation_obj = self.pool.get('stock.pack.operation')
        package_obj = self.pool.get('stock.quant.package')
        #create a new empty stock.quant.package
        package_id = package_obj.create(cr, uid, {}, context=context)
        #put all the operations of the picking that aren't yet assigned to a package to this new one
        operation_ids = stock_operation_obj.search(cr, uid, [('picking_id', '=', picking_id), ('result_package_id', '=', False)], context=context)
        stock_operation_obj.write(cr, uid, operation_ids, {'result_package_id': package_id}, context=context)
        pass
        #return {'warnings': '', 'stock_move_to_update': [{}], 'package_to_update': [{}]}

    def _deal_with_quants(self, cr, uid, picking_id, quant_ids, context=None):
        stock_operation_obj = self.pool.get('stock.pack.operation')
        todo_on_moves = []
        todo_on_operations = []
        for quant in self.pool.get('stock.quant').browse(cr, uid, quant_ids, context=context):
            tmp_moves, tmp_operations = stock_operation_obj._search_and_increment(cr, uid, picking_id, ('quant_id', '=', quant.id), context=context)
            todo_on_moves += tmp_moves
            todo_on_operations += tmp_operations
        return todo_on_moves, todo_on_operations

    def get_barcode_and_return_todo_stuff(self, cr, uid, picking_id, barcode_str, context=None):
        '''This function is called each time there barcode scanner reads an input'''
        #TODO: better error messages handling => why not real raised errors
        quant_obj = self.pool.get('stock.quant')
        package_obj = self.pool.get('stock.quant.package')
        product_obj = self.pool.get('product.product')
        stock_operation_obj = self.pool.get('stock.pack.operation')
        error_msg = ''
        todo_on_moves = []
        todo_on_operations = []

        #check if the barcode correspond to a product
        matching_product_ids = product_obj.search(cr, uid, ['|', ('code','=',barcode_str), ('ean13', '=', barcode_str)], context=context)
        if matching_product_ids:
            todo_on_moves, todo_on_operations = stock_operation_obj._search_and_increment(cr, uid, picking_id, ('product_id', '=', matching_product_ids[0]), context=context)

        #check if the barcode correspond to a quant
        matching_quant_ids = quant_obj.search(cr, uid, [('name', '=', barcode_str)], context=context)  # TODO need the location clause
        if matching_quant_ids:
            todo_on_moves, todo_on_operations = self._deal_with_quants(cr, uid, picking_id, [matching_quant_ids[0]], context=context)

        #check if the barcode correspond to a package
        matching_package_ids = package_obj.search(cr, uid, [('name', '=', barcode_str)], context=context)
        if matching_package_ids:
            included_package_ids = package_obj.search(cr, uid, [('parent_id', 'child_of', matching_package_ids[0])], context=context)
            included_quant_ids = quant_obj.search(cr, uid, [('package_id', 'in', included_package_ids)], context=context)
            todo_on_moves, todo_on_operations = self._deal_with_quants(cr, uid, picking_id, included_quant_ids, context=context)
        #write remaining qty on stock.move, to ease the treatment server side
        for todo in todo_on_moves:
            if todo[0] == 1:
                self.pool.get('stock.move').write(cr, uid, todo[1], todo[2], context=context)
            elif todo[0] == 0:
                self.pool.get('stock.move').create(cr, uid, todo[2], context=context)
        return {'warnings': error_msg, 'moves_to_update': todo_on_moves, 'operations_to_update': todo_on_operations}


class stock_production_lot(osv.osv):
    _name = 'stock.production.lot'
    _inherit = ['mail.thread']
    _description = 'Lot/Serial'
    _columns = {
        'name': fields.char('Serial Number', size=64, required=True, help="Unique Serial Number"),
        'ref': fields.char('Internal Reference', size=256, help="Internal reference number in case it differs from the manufacturer's serial number"),
        'product_id': fields.many2one('product.product', 'Product', required=True, domain=[('type', '<>', 'service')]),
        'quant_ids': fields.one2many('stock.quant', 'lot_id', 'Quants'),
        'create_date': fields.datetime('Creation Date'),
    }
    _defaults = {
        'name': lambda x, y, z, c: x.pool.get('ir.sequence').get(y, z, 'stock.lot.serial'),
        'product_id': lambda x, y, z, c: c.get('product_id', False),
    }
    _sql_constraints = [
        ('name_ref_uniq', 'unique (name, ref)', 'The combination of Serial Number and internal reference must be unique !'),
    ]
    def action_traceability(self, cr, uid, ids, context=None):
        """ It traces the information of a product
        @param self: The object pointer.
        @param cr: A database cursor
        @param uid: ID of the user currently logged in
        @param ids: List of IDs selected
        @param context: A standard dictionary
        @return: A dictionary of values
        """
        value=self.pool.get('action.traceability').action_traceability(cr,uid,ids,context)
        return value


# ----------------------------------------------------
# Move
# ----------------------------------------------------

class stock_move(osv.osv):
    _name = "stock.move"
    _description = "Stock Move"
    _order = 'date_expected desc, id'
    _log_create = False

    def action_partial_move(self, cr, uid, ids, context=None):
        if context is None: context = {}
        if context.get('active_model') != self._name:
            context.update(active_ids=ids, active_model=self._name)
        partial_id = self.pool.get("stock.partial.move").create(
            cr, uid, {}, context=context)
        return {
            'name':_("Products to Process"),
            'view_mode': 'form',
            'view_id': False,
            'view_type': 'form',
            'res_model': 'stock.partial.move',
            'res_id': partial_id,
            'type': 'ir.actions.act_window',
            'nodestroy': True,
            'target': 'new',
            'domain': '[]',
            'context': context
        }

    def name_get(self, cr, uid, ids, context=None):
        res = []
        for line in self.browse(cr, uid, ids, context=context):
            name = line.location_id.name+' > '+line.location_dest_id.name
            if line.product_id.code:
                name = line.product_id.code + ': ' + name
            if line.picking_id.origin:
                name = line.picking_id.origin + '/ ' + name
            res.append((line.id, name))
        return res

    # FP Note: put this on quants, with the auto creation algo
    # def _check_tracking(self, cr, uid, ids, context=None):
    #     """ Checks if serial number is assigned to stock move or not.
    #     @return: True or False
    #     """
    #     for move in self.browse(cr, uid, ids, context=context):
    #         if not move.lot_id and \
    #            (move.state == 'done' and \
    #            ( \
    #                (move.product_id.track_production and move.location_id.usage == 'production') or \
    #                (move.product_id.track_production and move.location_dest_id.usage == 'production') or \
    #                (move.product_id.track_incoming and move.location_id.usage == 'supplier') or \
    #                (move.product_id.track_outgoing and move.location_dest_id.usage == 'customer') or \
    #                (move.product_id.track_incoming and move.location_id.usage == 'inventory') \
    #            )):
    #             return False
    #     return True

    def _quantity_normalize(self, cr, uid, ids, name, args, context=None):
        uom_obj = self.pool.get('product.uom')
        res = {}
        for m in self.browse(cr, uid, ids, context=context):
            res[m.id] = uom_obj._compute_qty_obj(cr, uid, m.product_uom, m.product_uom_qty, m.product_id.uom_id)
        return res

    _columns = {
        'name': fields.char('Description', required=True, select=True),
        'priority': fields.selection([('0', 'Not urgent'), ('1', 'Urgent')], 'Priority'),
        'create_date': fields.datetime('Creation Date', readonly=True, select=True),
        'date': fields.datetime('Date', required=True, select=True, help="Move date: scheduled date until move is done, then date of actual move processing", states={'done': [('readonly', True)]}),
        'date_expected': fields.datetime('Scheduled Date', states={'done': [('readonly', True)]},required=True, select=True, help="Scheduled date for the processing of this move"),
        'product_id': fields.many2one('product.product', 'Product', required=True, select=True, domain=[('type','<>','service')],states={'done': [('readonly', True)]}),
        # TODO: improve store to add dependency on product UoM
        'product_qty': fields.function(_quantity_normalize, type='float', store=True, string='Quantity',
            digits_compute=dp.get_precision('Product Unit of Measure'),
            help='Quantity in the default UoM of the product'),
        'product_uom_qty': fields.float('Quantity', digits_compute=dp.get_precision('Product Unit of Measure'),
            required=True,states={'done': [('readonly', True)]},
            help="This is the quantity of products from an inventory "
                "point of view. For moves in the state 'done', this is the "
                "quantity of products that were actually moved. For other "
                "moves, this is the quantity of product that is planned to "
                "be moved. Lowering this quantity does not generate a "
                "backorder. Changing this quantity on assigned moves affects "
                "the product reservation, and should be done with care."
        ),
        'product_uom': fields.many2one('product.uom', 'Unit of Measure', required=True,states={'done': [('readonly', True)]}),
        'product_uos_qty': fields.float('Quantity (UOS)', digits_compute=dp.get_precision('Product Unit of Measure'), states={'done': [('readonly', True)]}),
        'product_uos': fields.many2one('product.uom', 'Product UOS', states={'done': [('readonly', True)]}),

        'product_packaging': fields.many2one('product.packaging', 'Prefered Packaging', help="It specifies attributes of packaging like type, quantity of packaging,etc."),

        'location_id': fields.many2one('stock.location', 'Source Location', required=True, select=True,states={'done': [('readonly', True)]}, help="Sets a location if you produce at a fixed location. This can be a partner location if you subcontract the manufacturing operations."),
        'location_dest_id': fields.many2one('stock.location', 'Destination Location', required=True,states={'done': [('readonly', True)]}, select=True, help="Location where the system will stock the finished products."),

        # FP Note: should we remove this?
        'partner_id': fields.many2one('res.partner', 'Destination Address ', states={'done': [('readonly', True)]}, help="Optional address where goods are to be delivered, specifically used for allotment"),

        'auto_validate': fields.boolean('Auto Validate'),

        'move_dest_id': fields.many2one('stock.move', 'Destination Move', help="Optional: next stock move when chaining them", select=True),
        'move_orig_ids': fields.one2many('stock.move', 'move_dest_id', 'Original Move', help="Optional: next stock move when chaining them", select=True),

        'picking_id': fields.many2one('stock.picking', 'Reference', select=True,states={'done': [('readonly', True)]}),
        'note': fields.text('Notes'),
        'state': fields.selection([('draft', 'New'),
                                   ('cancel', 'Cancelled'),
                                   ('waiting', 'Waiting Another Move'),
                                   ('confirmed', 'Waiting Availability'),
                                   ('assigned', 'Available'),
                                   ('done', 'Done'),
                                   ], 'Status', readonly=True, select=True,
                 help= "* New: When the stock move is created and not yet confirmed.\n"\
                       "* Waiting Another Move: This state can be seen when a move is waiting for another one, for example in a chained flow.\n"\
                       "* Waiting Availability: This state is reached when the procurement resolution is not straight forward. It may need the scheduler to run, a component to me manufactured...\n"\
                       "* Available: When products are reserved, it is set to \'Available\'.\n"\
                       "* Done: When the shipment is processed, the state is \'Done\'."),

        'price_unit': fields.float('Unit Price', help="Technical field used to record the product cost set by the user during a picking confirmation (when average price costing method is used)"),  # as it's a technical field, we intentionally don't provide the digits attribute
        'price_currency_id': fields.many2one('res.currency', 'Currency for average price', help="Technical field used to record the currency chosen by the user during a picking confirmation (when average price costing method is used)"),

        'company_id': fields.many2one('res.company', 'Company', required=True, select=True),
        'backorder_id': fields.related('picking_id','backorder_id',type='many2one', relation="stock.picking", string="Back Order of", select=True),
        'origin': fields.related('picking_id','origin',type='char', size=64, relation="stock.picking", string="Source", store=True),
        'procure_method': fields.selection([('make_to_stock','Make to Stock'),('make_to_order','Make to Order')], 'Procurement Method', required=True, help="Make to Stock: When needed, the product is taken from the stock or we wait for replenishment. \nMake to Order: When needed, the product is purchased or produced."),

        # used for colors in tree views:
        'scrapped': fields.related('location_dest_id','scrap_location',type='boolean',relation='stock.location',string='Scrapped', readonly=True),
        'type': fields.related('picking_id', 'type', type='selection', selection=[('out', 'Sending Goods'), ('in', 'Getting Goods'), ('internal', 'Internal')], string='Shipping Type'),

        'quant_ids': fields.many2many('stock.quant',  'stock_quant_move_rel', 'move_id', 'quant_id', 'Quants'),
        'reserved_quant_ids': fields.one2many('stock.quant', 'reservation_id', 'Reserved quants'),

        # FP Note: this should be a function field
        'remaining_qty': fields.float('Remaining Quantity', digits_compute=dp.get_precision('Product Unit of Measure'), states={'done': [('readonly', True)]}),  # to be used in pick/pack new interface  # TODO change this in a functional field to ease the handling
        'group_id': fields.many2one('procurement.group', 'Procurement Group'), 
    }

    def _check_location(self, cr, uid, ids, context=None):
        for record in self.browse(cr, uid, ids, context=context):
            if (record.state=='done') and (record.location_id.usage == 'view'):
                raise osv.except_osv(_('Error'), _('You cannot move product %s from a location of type view %s.')% (record.product_id.name, record.location_id.name))
            if (record.state=='done') and (record.location_dest_id.usage == 'view' ):
                raise osv.except_osv(_('Error'), _('You cannot move product %s to a location of type view %s.')% (record.product_id.name, record.location_dest_id.name))
        return True

    _constraints = [
        (_check_location, 'You cannot move products from or to a location of the type view.',
            ['location_id','location_dest_id'])
    ]

    def _default_location_destination(self, cr, uid, context=None):
        """ Gets default address of partner for destination location
        @return: Address id or False
        """
        mod_obj = self.pool.get('ir.model.data')
        picking_type = context.get('picking_type')
        location_id = False
        if context is None:
            context = {}
        if context.get('move_line', []):
            if context['move_line'][0]:
                if isinstance(context['move_line'][0], (tuple, list)):
                    location_id = context['move_line'][0][2] and context['move_line'][0][2].get('location_dest_id',False)
                else:
                    move_list = self.pool.get('stock.move').read(cr, uid, context['move_line'][0], ['location_dest_id'])
                    location_id = move_list and move_list['location_dest_id'][0] or False
        elif context.get('address_out_id', False):
            property_out = self.pool.get('res.partner').browse(cr, uid, context['address_out_id'], context).property_stock_customer
            location_id = property_out and property_out.id or False
        else:
            location_xml_id = False
            if picking_type in ('in', 'internal'):
                location_xml_id = 'stock_location_stock'
            elif picking_type == 'out':
                location_xml_id = 'stock_location_customers'
            if location_xml_id:
                location_model, location_id = mod_obj.get_object_reference(cr, uid, 'stock', location_xml_id)
                if location_id:
                    location_company = self.pool.get("stock.location").browse(cr, uid, location_id, context=context).company_id
                    user_company = self.pool.get("res.users").browse(cr, uid, uid, context=context).company_id.id
                    if location_company and location_company.id != user_company:
                        location_id = False
        return location_id

    def _default_location_source(self, cr, uid, context=None):
        """ Gets default address of partner for source location
        @return: Address id or False
        """
        mod_obj = self.pool.get('ir.model.data')
        picking_type = context.get('picking_type')
        location_id = False

        if context is None:
            context = {}
        if context.get('move_line', []):
            try:
                location_id = context['move_line'][0][2]['location_id']
            except:
                pass
        elif context.get('address_in_id', False):
            part_obj_add = self.pool.get('res.partner').browse(cr, uid, context['address_in_id'], context=context)
            if part_obj_add:
                location_id = part_obj_add.property_stock_supplier.id
        else:
            location_xml_id = False
            if picking_type == 'in':
                location_xml_id = 'stock_location_suppliers'
            elif picking_type in ('out', 'internal'):
                location_xml_id = 'stock_location_stock'
            if location_xml_id:
                location_model, location_id = mod_obj.get_object_reference(cr, uid, 'stock', location_xml_id)
                if location_id:
                    location_company = self.pool.get("stock.location").browse(cr, uid, location_id, context=context).company_id
                    user_company = self.pool.get("res.users").browse(cr, uid, uid, context=context).company_id.id
                    if location_company and location_company.id != user_company:
                        location_id = False
        return location_id

    def _default_destination_address(self, cr, uid, context=None):
        user = self.pool.get('res.users').browse(cr, uid, uid, context=context)
        return user.company_id.partner_id.id

    def _default_move_type(self, cr, uid, context=None):
        """ Gets default type of move
        @return: type
        """
        context = context or {}
        return context.get('picking_type', 'internal')

    _defaults = {
        'location_id': _default_location_source,
        'location_dest_id': _default_location_destination,
        'partner_id': _default_destination_address,
        'type': _default_move_type,
        'state': 'draft',
        'priority': '1',
        'product_qty': 1.0,
        'scrapped': False,
        'date': lambda *a: time.strftime('%Y-%m-%d %H:%M:%S'),
        'company_id': lambda self, cr, uid, c: self.pool.get('res.company')._company_default_get(cr, uid, 'stock.move', context=c),
        'date_expected': lambda *a: time.strftime('%Y-%m-%d %H:%M:%S'),
        'procure_method': 'make_to_stock',
    }

    def _create_procurement(self, cr, uid, move, context=None):
        """
            This will create a procurement order
        """
        proc_obj = self.pool.get("procurement.order")
        origin = _('Procurement created by stock move %s') % move.id
        return proc_obj.create(cr, uid, {
                'name': _('MTO procurement'),
                'origin': origin,
                'company_id': move.company_id and move.company_id.id or False,
                'date_planned': move.date,
                'product_id': move.product_id.id,
                'product_qty': move.product_qty,
                'product_uom': move.product_uom.id,
                'product_uos_qty': (move.product_uos and move.product_uos_qty) or move.product_qty,
                'product_uos': (move.product_uos and move.product_uos.id) or move.product_uom.id,
                'location_id': move.location_id.id,
                'move_id': move.id,
                'group_id': move.group_id and move.group_id.id or False, 
            })

    # Check that we do not modify a stock.move which is done
    def write(self, cr, uid, ids, vals, context=None):
        if isinstance(ids, (int, long)):
            ids = [ids]
        frozen_fields = set(['product_qty', 'product_uom', 'product_uos_qty', 'product_uos', 'location_id', 'location_dest_id', 'product_id'])
        for move in self.browse(cr, uid, ids, context=context):
            if move.state == 'done':
                if frozen_fields.intersection(vals):
                    raise osv.except_osv(_('Operation Forbidden!'),
                        _('Quantities, Units of Measure, Products and Locations cannot be modified on stock moves that have already been processed (except by the Administrator).'))
        result = super(stock_move, self).write(cr, uid, ids, vals, context=context)
        self._update_picking(cr, uid, ids, vals, context=context)
        return result

    # update picking as the move changed
    def _update_picking(self, cr, uid, ids, vals, context=None):
        # FP Note: test if this would do the trick
        #for id in ids:
        #    wf_service.trg_trigger(uid, 'stock.move', id, cr)
        if ('state' in vals) or ('picking_id' in vals):
            wf_service = netsvc.LocalService('workflow')
            done = {}
            for move in self.browse(cr, uid, ids, context):
                if move.picking_id and (move.picking_id.id not in done):
                    wf_service.trg_write(uid, 'stock.picking', move.picking_id.id, cr)
                    done[move.picking_id.id] = True
            for id in ids:
                 wf_service.trg_trigger(uid, 'stock.move', id, cr)
        return True

    def _auto_init(self, cursor, context=None):
        res = super(stock_move, self)._auto_init(cursor, context=context)
        cursor.execute('SELECT indexname \
                FROM pg_indexes \
                WHERE indexname = \'stock_move_location_id_location_dest_id_product_id_state\'')
        if not cursor.fetchone():
            cursor.execute('CREATE INDEX stock_move_location_id_location_dest_id_product_id_state \
                    ON stock_move (product_id, state, location_id, location_dest_id)')
        return res

    def onchange_quantity(self, cr, uid, ids, product_id, product_qty,
                          product_uom, product_uos):
        """ On change of product quantity finds UoM and UoS quantities
        @param product_id: Product id
        @param product_qty: Changed Quantity of product
        @param product_uom: Unit of measure of product
        @param product_uos: Unit of sale of product
        @return: Dictionary of values
        """
        result = {
                  'product_uos_qty': 0.00
          }
        warning = {}

        if (not product_id) or (product_qty <=0.0):
            result['product_qty'] = 0.0
            return {'value': result}

        product_obj = self.pool.get('product.product')
        uos_coeff = product_obj.read(cr, uid, product_id, ['uos_coeff'])
        
        # Warn if the quantity was decreased 
        if ids:
            for move in self.read(cr, uid, ids, ['product_qty']):
                if product_qty < move['product_qty']:
                    warning.update({
                       'title': _('Information'),
                       'message': _("By changing this quantity here, you accept the "
                                "new quantity as complete: OpenERP will not "
                                "automatically generate a back order.") })
                break

        if product_uos and product_uom and (product_uom != product_uos):
            result['product_uos_qty'] = product_qty * uos_coeff['uos_coeff']
        else:
            result['product_uos_qty'] = product_qty

        return {'value': result, 'warning': warning}

    def onchange_uos_quantity(self, cr, uid, ids, product_id, product_uos_qty,
                          product_uos, product_uom):
        """ On change of product quantity finds UoM and UoS quantities
        @param product_id: Product id
        @param product_uos_qty: Changed UoS Quantity of product
        @param product_uom: Unit of measure of product
        @param product_uos: Unit of sale of product
        @return: Dictionary of values
        """
        result = {
            'product_uom_qty': 0.00
        }
        warning = {}

        if (not product_id) or (product_uos_qty <=0.0):
            result['product_uos_qty'] = 0.0
            return {'value': result}

        product_obj = self.pool.get('product.product')
        uos_coeff = product_obj.read(cr, uid, product_id, ['uos_coeff'])
        
        # Warn if the quantity was decreased 
        for move in self.read(cr, uid, ids, ['product_uos_qty']):
            if product_uos_qty < move['product_uos_qty']:
                warning.update({
                   'title': _('Warning: No Back Order'),
                   'message': _("By changing the quantity here, you accept the "
                                "new quantity as complete: OpenERP will not "
                                "automatically generate a Back Order.") })
                break

        if product_uos and product_uom and (product_uom != product_uos):
            result['product_uom_qty'] = product_uos_qty / uos_coeff['uos_coeff']
        else:
            result['product_uom_qty'] = product_uos_qty
        return {'value': result, 'warning': warning}

    def onchange_product_id(self, cr, uid, ids, prod_id=False, loc_id=False,
                            loc_dest_id=False, partner_id=False):
        """ On change of product id, if finds UoM, UoS, quantity and UoS quantity.
        @param prod_id: Changed Product id
        @param loc_id: Source location id
        @param loc_dest_id: Destination location id
        @param partner_id: Address id of partner
        @return: Dictionary of values
        """
        if not prod_id:
            return {}
        lang = False
        if partner_id:
            addr_rec = self.pool.get('res.partner').browse(cr, uid, partner_id)
            if addr_rec:
                lang = addr_rec and addr_rec.lang or False
        ctx = {'lang': lang}

        product = self.pool.get('product.product').browse(cr, uid, [prod_id], context=ctx)[0]
        uos_id  = product.uos_id and product.uos_id.id or False
        result = {
            'product_uom': product.uom_id.id,
            'product_uos': uos_id,
            'product_uom_qty': 1.00,
            'product_uos_qty' : self.pool.get('stock.move').onchange_quantity(cr, uid, ids, prod_id, 1.00, product.uom_id.id, uos_id)['value']['product_uos_qty'],
        }
        if not ids:
            result['name'] = product.partner_ref
        if loc_id:
            result['location_id'] = loc_id
        if loc_dest_id:
            result['location_dest_id'] = loc_dest_id
        return {'value': result}

    def onchange_move_type(self, cr, uid, ids, type, context=None):
        """ On change of move type gives sorce and destination location.
        @param type: Move Type
        @return: Dictionary of values
        """
        mod_obj = self.pool.get('ir.model.data')
        location_source_id = 'stock_location_stock'
        location_dest_id = 'stock_location_stock'
        if type == 'in':
            location_source_id = 'stock_location_suppliers'
            location_dest_id = 'stock_location_stock'
        elif type == 'out':
            location_source_id = 'stock_location_stock'
            location_dest_id = 'stock_location_customers'
        source_location = mod_obj.get_object_reference(cr, uid, 'stock', location_source_id)
        dest_location = mod_obj.get_object_reference(cr, uid, 'stock', location_dest_id)
        #Check companies
        user_company = self.pool.get("res.users").browse(cr, uid, uid, context=context).company_id.id
        if source_location:
            location_company = self.pool.get("stock.location").browse(cr, uid, source_location[1], context=context).company_id
            if location_company and location_company.id != user_company:
                source_location = False
        if dest_location:
            location_company = self.pool.get("stock.location").browse(cr, uid, dest_location[1], context=context).company_id
            if location_company and location_company.id != user_company:
                dest_location = False
        return {'value':{'location_id': source_location and source_location[1] or False, 'location_dest_id': dest_location and dest_location[1] or False}}

    def onchange_date(self, cr, uid, ids, date, date_expected, context=None):
        """ On change of Scheduled Date gives a Move date.
        @param date_expected: Scheduled Date
        @param date: Move Date
        @return: Move Date
        """
        if not date_expected:
            date_expected = time.strftime('%Y-%m-%d %H:%M:%S')
        return {'value':{'date': date_expected}}

    def action_confirm(self, cr, uid, ids, context=None):
        """ Confirms stock move or put it in waiting if it's linked to another move.
        @return: List of ids.
        """
        states = {
            'confirmed': [],
            'waiting': []
        }
        for move in self.browse(cr, uid, ids, context=context):
            state = 'confirmed'
            for m in move.move_orig_ids:
                if m.state not in ('done','cancel'):
                    state = 'waiting'
            states[state].append(move.id)

            if not move.picking_id:
                # TODO: Put the move in the right picking according to group_id -> should be more elaborated (draft is nok) and picking should be confirmed
                pick_obj = self.pool.get("stock.picking")
                picks = pick_obj.search(cr, uid, [('group_id', '=', move.group_id.id), ('location_id', '=', move.location_id.id), 
                                          ('location_dest_id', '=', move.location_dest_id.id), ('state', 'in', ['confirmed', 'waiting', 'draft'])], context=context)
                if picks:
                    pick=picks[0]
                else:
                    # Create new picking
                    pick = pick_obj.create(cr, uid, {'origin': move.origin,
                                              'company_id': move.company_id and move.company_id.id or False,
                                              'type': 'internal',
                                              'move_type': 'one',
                                              'partner_id': move.partner_id and move.partner_id.id or False,
                                              #'invoice_state': move.invoice_state
                                              'state' : 'confirmed', 
                                              'group_id': move.group_id and move.group_id.id or False, 
                                              }, context=context)
                move.write({'picking_id': pick})


        for state, write_ids in states.items():
            if len(write_ids):
                self.write(cr, uid, write_ids, {'state': state})
                if state == 'confirmed':
                    for move in self.browse(cr, uid, write_ids, context=context):
                        if move.procure_method == 'make_to_order':
                            self._create_procurement(cr, uid, move, context=context)
        return True

    def force_assign(self, cr, uid, ids, context=None):
        """ Changes the state to assigned.
        @return: True
        """
        self.action_assign(cr, uid, ids, context=context)
        return self.write(cr, uid, ids, {'state': 'assigned'})

    def cancel_assign(self, cr, uid, ids, context=None):
        """ Changes the state to confirmed.
        @return: True
        """
        return self.write(cr, uid, ids, {'state': 'confirmed'})

    def action_assign(self, cr, uid, ids, context=None):
        """ Checks the product type and accordingly writes the state.
        @return: No. of moves done
        """
        context = context or {}
        quant_obj = self.pool.get("stock.quant")
        uom_obj = self.pool.get("product.uom")
        done = []
        for move in self.browse(cr, uid, ids, context=context):
            if move.state not in ('confirmed', 'waiting'):
                continue
            if move.product_id.type == 'consu':
                done.append(move.id)
                continue
            else:
                qty = uom_obj._compute_qty(cr, uid, move.product_uom.id, move.product_qty, move.product_id.uom_id.id)
                dp = []
                if move.move_orig_ids:
                    for m2 in move.move_orig_ids:
                        for q in m2.quant_ids:
                            dp.append(q.id)
                quants = quant_obj.quants_get(cr, uid, move.location_id, move.product_id, qty, domain_preference=dp and [('id', 'in', dp)], context=context)
                quant_obj.quants_reserve(cr, uid, quants, move, context=context)
                #TODO Should have a check to really check it passed
                sum_of_qua = 0
                for qua in quants:
                    sum_of_qua += qua[1]
                if qua >= move.product_uom_qty:
                    done.append(move.id)
        self.write(cr, uid, done, {'state': 'assigned'})


    #
    # Cancel move => cancel others move and pickings
    #
    def action_cancel(self, cr, uid, ids, context=None):
        """ Cancels the moves and if all moves are cancelled it cancels the picking.
        @return: True
        """
        context = context or {}
        for move in self.browse(cr, uid, ids, context=context):
            # FP Note: should we create a MTS procurement here?
            if move.move_dest_id:
                if move.cancel_cascade:
                    self.action_cancel(cr, uid, [move.move_dest_id.id], context=context)
                elif move.move_dest_id.state == 'waiting':
                    self.write(cr, uid, [move.move_dest_id.id], {'state': 'confirmed'})
        return self.write(cr, uid, ids, {'state': 'cancel', 'move_dest_id': False})

    def _get_quants_from_pack(self, cr, uid, ids, context=None):
        """
        Suppose for the moment we don't have any packaging
        """
        res = {}
        for move in self.browse(cr, uid, ids, context=context):
            #Split according to pack wizard if necessary
            res[move.id] = [x.id for x in move.reserved_quant_ids]
        return res

    def action_done(self, cr, uid, ids, context=None):
        """ Makes the move done and if all moves are done, it will finish the picking.
        @return:
        """
        context = context or {}
        quant_obj = self.pool.get("stock.quant")
        uom_obj = self.pool.get("product.uom")

        todo = []
        for move in self.browse(cr, uid, ids, context=context):
            if move.state=="draft":
                todo.append(move.id)
        if todo:
            self.action_confirm(cr, uid, todo, context=context)

        qty = move.product_qty
        # for qty, location_id in move_id.prefered_location_ids:
        #    quants = quant_obj.quants_get(cr, uid, move.location_id, move.product_id, qty, context=context)
        #    quant_obj.quants_move(cr, uid, quants, move, location_dest_id, context=context)
        # should replace the above 2 lines
        quants = quant_obj.quants_get(cr, uid, move.location_id, move.product_id, qty, context=context)
        quant_obj.quants_move(cr, uid, quants, move, context=context)

        self.write(cr, uid, ids, {'state': 'done', 'date': time.strftime(DEFAULT_SERVER_DATETIME_FORMAT)}, context=context)
        return True

    def unlink(self, cr, uid, ids, context=None):
        if context is None:
            context = {}
        ctx = context.copy()
        for move in self.browse(cr, uid, ids, context=context):
            if move.state != 'draft' and not ctx.get('call_unlink', False):
                raise osv.except_osv(_('User Error!'), _('You can only delete draft moves.'))
        return super(stock_move, self).unlink(
            cr, uid, ids, context=ctx)

    def action_scrap(self, cr, uid, ids, quantity, location_id, context=None):
        """ Move the scrap/damaged product into scrap location
        @param cr: the database cursor
        @param uid: the user id
        @param ids: ids of stock move object to be scrapped
        @param quantity : specify scrap qty
        @param location_id : specify scrap location
        @param context: context arguments
        @return: Scraped lines
        """
        #quantity should in MOVE UOM
        if quantity <= 0:
            raise osv.except_osv(_('Warning!'), _('Please provide a positive quantity to scrap.'))
        res = []
        for move in self.browse(cr, uid, ids, context=context):
            source_location = move.location_id
            if move.state == 'done':
                source_location = move.location_dest_id
            if source_location.usage != 'internal':
                #restrict to scrap from a virtual location because it's meaningless and it may introduce errors in stock ('creating' new products from nowhere)
                raise osv.except_osv(_('Error!'), _('Forbidden operation: it is not allowed to scrap products from a virtual location.'))
            move_qty = move.product_qty
            uos_qty = quantity / move_qty * move.product_uos_qty
            default_val = {
                'location_id': source_location.id,
                'product_qty': quantity,
                'product_uos_qty': uos_qty,
                'state': move.state,
                'scrapped': True,
                'location_dest_id': location_id,
                'tracking_id': move.tracking_id.id,
                'lot_id': move.lot_id.id,
            }
            new_move = self.copy(cr, uid, move.id, default_val)

            res += [new_move]
            product_obj = self.pool.get('product.product')
            for product in product_obj.browse(cr, uid, [move.product_id.id], context=context):
                if move.picking_id:
                    uom = product.uom_id.name if product.uom_id else ''
                    message = _("%s %s %s has been <b>moved to</b> scrap.") % (quantity, uom, product.name)
                    move.picking_id.message_post(body=message)

        self.action_done(cr, uid, res, context=context)
        return res

    def action_consume(self, cr, uid, ids, quantity, location_id=False, context=None):
        """ Consumed product with specific quatity from specific source location
        @param cr: the database cursor
        @param uid: the user id
        @param ids: ids of stock move object to be consumed
        @param quantity : specify consume quantity
        @param location_id : specify source location
        @param context: context arguments
        @return: Consumed lines
        """
        #quantity should in MOVE UOM
        if context is None:
            context = {}
        if quantity <= 0:
            raise osv.except_osv(_('Warning!'), _('Please provide proper quantity.'))
        res = []
        for move in self.browse(cr, uid, ids, context=context):
            move_qty = move.product_qty
            if move_qty <= 0:
                raise osv.except_osv(_('Error!'), _('Cannot consume a move with negative or zero quantity.'))
            quantity_rest = move.product_qty
            quantity_rest -= quantity
            uos_qty_rest = quantity_rest / move_qty * move.product_uos_qty
            if quantity_rest <= 0:
                quantity_rest = 0
                uos_qty_rest = 0
                quantity = move.product_qty

            uos_qty = quantity / move_qty * move.product_uos_qty
            if quantity_rest > 0:
                default_val = {
                    'product_qty': quantity,
                    'product_uos_qty': uos_qty,
                    'state': move.state,
                    'location_id': location_id or move.location_id.id,
                }
                current_move = self.copy(cr, uid, move.id, default_val)
                res += [current_move]
                update_val = {}
                update_val['product_qty'] = quantity_rest
                update_val['product_uos_qty'] = uos_qty_rest
                self.write(cr, uid, [move.id], update_val)

            else:
                quantity_rest = quantity
                uos_qty_rest =  uos_qty
                res += [move.id]
                update_val = {
                        'product_qty' : quantity_rest,
                        'product_uos_qty' : uos_qty_rest,
                        'location_id': location_id or move.location_id.id,
                }
                self.write(cr, uid, [move.id], update_val)

        self.action_done(cr, uid, res, context=context)
        return res

    def price_calculation(self, cr, uid, ids, quants, context=None):
        '''
        This method puts the right price on the stock move, 
        adapts the price on the product when necessary
        and creates the necessary stock move matchings
        :param quants: are quants to be reconciled and needs to be done when IN move reconciles out move
        
        It returns a list of tuples with (move_id, match_id) 
        which is used for generating the accounting entries when FIFO/LIFO
        '''
        product_obj = self.pool.get('product.product')
        currency_obj = self.pool.get('res.currency')
        matching_obj = self.pool.get('stock.move.matching')
        uom_obj = self.pool.get('product.uom')
        quant_obj = self.pool.get('stock.quant')
        
        product_avail = {}
        res = {}
        for move in self.browse(cr, uid, ids, context=context):
            # Initialize variables
            res[move.id] = []
            move_qty = move.product_qty
            move_uom = move.product_uom.id
            company_id = move.company_id.id
            ctx = context.copy()
            user = self.pool.get('res.users').browse(cr, uid, uid, context=context)
            ctx['force_company'] = move.company_id.id
            product = product_obj.browse(cr, uid, move.product_id.id, context=ctx)
            cost_method = product.cost_method
            product_uom_qty = uom_obj._compute_qty(cr, uid, move_uom, move_qty, product.uom_id.id, round=False)
            if not product.id in product_avail:
                product_avail[product.id] = product.qty_available
            
            # Check if out -> do stock move matchings and if fifo/lifo -> update price
            # only update the cost price on the product form on stock moves of type == 'out' because if a valuation has to be made without PO, 
            # for inventories for example we want to use the last value used for an outgoing move
            if move.location_id.usage == 'internal' and move.location_dest_id.usage != 'internal':
                fifo = (cost_method != 'lifo')
                #Ok -> do calculation based on quants
                price_amount = 0.0
                amount = 0.0
                #if move.id in quants???
                #search quants_move which are the quants associated with this move, which are not propagated quants
                quants_move = quant_obj.search(cr, uid, [('history_ids', 'in', move.id), ('propagated_from_id', '=', False)], context=context)
                for quant in quant_obj.browse(cr, uid, quants_move, context=context):
                    price_amount += quant.qty * quant.price_unit
                    amount += quant.qty
                
#                 tuples = product_obj.get_stock_matchings_fifolifo(cr, uid, [product.id], move_qty, fifo, 
#                                                                   move_uom, move.company_id.currency_id.id, context=ctx) #TODO Would be better to use price_currency_id for migration?
#                 price_amount = 0.0
#                 amount = 0.0
#                 #Write stock matchings
#                 for match in tuples: 
#                     matchvals = {'move_in_id': match[0], 'qty': match[1], 
#                                  'move_out_id': move.id}
#                     match_id = matching_obj.create(cr, uid, matchvals, context=context)
#                     res[move.id].append(match_id)
#                     price_amount += match[1] * match[2]
#                     amount += match[1]
                #Write price on out move
                if product_avail[product.id] >= product_uom_qty and product.cost_method in ['real']:
                    if amount > 0:
                        self.write(cr, uid, move.id, {'price_unit': price_amount / move_qty}, context=context) #Should be converted
                        product_obj.write(cr, uid, product.id, {'standard_price': price_amount / amount}, context=ctx) 
                    else:
                        pass
#                         raise osv.except_osv(_('Error'), _("Something went wrong finding quants ")  + str(self.search(cr, uid, [('company_id','=', company_id), ('qty_remaining', '>', 0), ('state', '=', 'done'), 
#                                              ('location_id.usage', '!=', 'internal'), ('location_dest_id.usage', '=', 'internal'), ('product_id', '=', product.id)], 
#                                        order = 'date, id', context=context)) + str(move_qty) + str(move_uom) + str(move.company_id.currency_id.id))
                else:
                    new_price = uom_obj._compute_price(cr, uid, product.uom_id.id, product.standard_price, move_uom)
                    self.write(cr, uid, move.id, {'price_unit': new_price}, context=ctx)
                #Adjust product_avail when not average and move returned from
                if product.cost_method != 'average':
                    product_avail[product.id] -= product_uom_qty
            
            #Check if in => if price 0.0, take standard price / Update price when average price and price on move != standard price
            if move.location_id.usage != 'internal' and move.location_dest_id.usage == 'internal':
                if move.price_unit == 0.0:
                    new_price = uom_obj._compute_price(cr, uid, product.uom_id.id, product.standard_price, move_uom)
                    self.write(cr, uid, move.id, {'price_unit': new_price}, context=ctx)
                elif product.cost_method == 'average':
                    move_product_price = uom_obj._compute_price(cr, uid, move_uom, move.price_unit, product.uom_id.id)
                    if product_avail[product.id] > 0.0:
                        amount_unit = product.standard_price
                        new_std_price = ((amount_unit * product_avail[product.id])\
                                + (move_product_price * product_uom_qty))/(product_avail[product.id] + product_uom_qty)
                    else:
                        new_std_price = move_product_price
                    product_obj.write(cr, uid, [product.id], {'standard_price': new_std_price}, context=ctx)
                # Should create the stock move matchings for previous outs for the negative stock that can be matched with is in
                if product_avail[product.id] < 0.0: #TODO LATER
                    resneg = self._generate_negative_stock_matchings(cr, uid, [move.id], product, quants[move.id], context=ctx)
                    res[move.id] += resneg
                product_avail[product.id] += product_uom_qty
        return res

    # FIXME: needs refactoring, this code is partially duplicated in stock_picking.do_partial()!
    def do_partial(self, cr, uid, ids, partial_datas, context=None):
        """ Makes partial pickings and moves done.
        @param partial_datas: Dictionary containing details of partial picking
                          like partner_id, delivery_date, delivery
                          moves with product_id, product_qty, uom
        """
        res = {}
        picking_obj = self.pool.get('stock.picking')
        product_obj = self.pool.get('product.product')
        currency_obj = self.pool.get('res.currency')
        uom_obj = self.pool.get('product.uom')

        if context is None:
            context = {}

        complete, too_many, too_few = [], [], []
        move_product_qty, lot_ids, partial_qty, product_uoms = {}, {}, {}, {}
        

        for move in self.browse(cr, uid, ids, context=context):
            if move.state in ('done', 'cancel'):
                continue
            partial_data = partial_datas.get('move%s'%(move.id), {})
            product_qty = partial_data.get('product_qty',0.0)
            move_product_qty[move.id] = product_qty
            product_uom = partial_data.get('product_uom',False)
            product_price = partial_data.get('product_price',0.0)
            product_currency = partial_data.get('product_currency',False)
            lot_id = partial_data.get('lot_id')
            lot_ids[move.id] = lot_id
            product_uoms[move.id] = product_uom
            partial_qty[move.id] = uom_obj._compute_qty(cr, uid, product_uoms[move.id], product_qty, move.product_uom.id)
            if move.product_qty == partial_qty[move.id]:
                complete.append(move)
            elif move.product_qty > partial_qty[move.id]:
                too_few.append(move)
            else:
                too_many.append(move)

        for move in too_few:
            product_qty = move_product_qty[move.id]
            if product_qty != 0:
                defaults = {
                            'product_qty' : product_qty,
                            'product_uos_qty': product_qty,
                            'picking_id' : move.picking_id.id,
                            'state': 'assigned',
                            'move_dest_id': False,
                            'price_unit': product_price,
                            }
                lot_id = lot_ids[move.id]
                if lot_id:
                    defaults.update(lot_id=lot_id)
                new_move = self.copy(cr, uid, move.id, defaults)
                complete.append(self.browse(cr, uid, new_move))
            self.write(cr, uid, [move.id],
                    {
                        'product_qty': move.product_qty - product_qty,
                        'product_uos_qty': move.product_qty - product_qty,
                        'lot_id': False,
                        'tracking_id': False,
                    })


        for move in too_many:
            self.write(cr, uid, [move.id],
                    {
                        'product_qty': move.product_qty,
                        'product_uos_qty': move.product_qty,
                    })
            complete.append(move)

        for move in complete:
            if lot_ids.get(move.id):
                self.write(cr, uid, [move.id],{'lot_id': lot_ids.get(move.id)})
            self.action_done(cr, uid, [move.id], context=context)
            if  move.picking_id.id :
                # TOCHECK : Done picking if all moves are done
                cr.execute("""
                    SELECT move.id FROM stock_picking pick
                    RIGHT JOIN stock_move move ON move.picking_id = pick.id AND move.state = %s
                    WHERE pick.id = %s""",
                            ('done', move.picking_id.id))
                res = cr.fetchall()
                if len(res) == len(move.picking_id.move_lines):
                    picking_obj.action_move(cr, uid, [move.picking_id.id])
                    picking_obj.signal_button_done(cr, uid, [move.picking_id.id])

        return [move.id for move in complete]


class stock_inventory(osv.osv):
    _name = "stock.inventory"
    _description = "Inventory"
    _columns = {
        'name': fields.char('Inventory Reference', size=64, required=True, readonly=True, states={'draft': [('readonly', False)]}),
        'date': fields.datetime('Creation Date', required=True, readonly=True, states={'draft': [('readonly', False)]}),
        'date_done': fields.datetime('Date done'),
        'inventory_line_id': fields.one2many('stock.inventory.line', 'inventory_id', 'Inventories', readonly=True, states={'draft': [('readonly', False)]}),
        'move_ids': fields.many2many('stock.move', 'stock_inventory_move_rel', 'inventory_id', 'move_id', 'Created Moves'),
        'state': fields.selection( (('draft', 'Draft'), ('cancel','Cancelled'), ('confirm','Confirmed'), ('done', 'Done')), 'Status', readonly=True, select=True),
        'company_id': fields.many2one('res.company', 'Company', required=True, select=True, readonly=True, states={'draft':[('readonly',False)]}),

    }
    _defaults = {
        'date': lambda *a: time.strftime('%Y-%m-%d %H:%M:%S'),
        'state': 'draft',
        'company_id': lambda self,cr,uid,c: self.pool.get('res.company')._company_default_get(cr, uid, 'stock.inventory', context=c)
    }

    def copy(self, cr, uid, id, default=None, context=None):
        if default is None:
            default = {}
        default = default.copy()
        default.update({'move_ids': [], 'date_done': False})
        return super(stock_inventory, self).copy(cr, uid, id, default, context=context)

    def _inventory_line_hook(self, cr, uid, inventory_line, move_vals):
        """ Creates a stock move from an inventory line
        @param inventory_line:
        @param move_vals:
        @return:
        """
        return self.pool.get('stock.move').create(cr, uid, move_vals)

    def action_done(self, cr, uid, ids, context=None):
        """ Finish the inventory
        @return: True
        """
        if context is None:
            context = {}
        move_obj = self.pool.get('stock.move')
        for inv in self.browse(cr, uid, ids, context=context):
            move_obj.action_done(cr, uid, [x.id for x in inv.move_ids], context=context)
            self.write(cr, uid, [inv.id], {'state':'done', 'date_done': time.strftime('%Y-%m-%d %H:%M:%S')}, context=context)
        return True

    def action_confirm(self, cr, uid, ids, context=None):
        """ Confirm the inventory and writes its finished date
        @return: True
        """
        if context is None:
            context = {}
        # to perform the correct inventory corrections we need analyze stock location by
        # location, never recursively, so we use a special context
        product_context = dict(context, compute_child=False)

        location_obj = self.pool.get('stock.location')
        for inv in self.browse(cr, uid, ids, context=context):
            move_ids = []
            for line in inv.inventory_line_id:
                pid = line.product_id.id
                product_context.update(
                    location=line.location_id.id,
                    lot_id=line.prod_lot_id and line.prod_lot_id.id or False
                )

                qty = self.pool.get('product.product').browse(cr, uid, line.product_id.id, context=product_context).qty_available
                amount = self.pool.get('product.uom')._compute_qty_obj(cr, uid, line.product_id.uom_id, qty, line.product_uom, context=context)
                change = line.product_qty - amount
                lot_id = line.prod_lot_id.id
                if change:
                    location_id = line.product_id.property_stock_inventory.id
                    value = {
                        'name': _('INV:') + (line.inventory_id.name or ''),
                        'product_id': line.product_id.id,
                        'product_uom': line.product_uom.id,
                        'date': inv.date,
                        'company_id': line.location_id.company_id.id
                    }

                    if change > 0:
                        value.update( {
                            'product_uom_qty': change,
                            'location_id': location_id,
                            'location_dest_id': line.location_id.id,
                        })
                    else:
                        value.update( {
                            'product_uom_qty': -change,
                            'location_id': line.location_id.id,
                            'location_dest_id': location_id,
                        })
                    move_ids.append(self._inventory_line_hook(cr, uid, line, value))
            self.write(cr, uid, [inv.id], {'state': 'confirm', 'move_ids': [(6, 0, move_ids)]})
            self.pool.get('stock.move').action_confirm(cr, uid, move_ids, context=context)
        return True

    def action_cancel_draft(self, cr, uid, ids, context=None):
        """ Cancels the stock move and change inventory state to draft.
        @return: True
        """
        for inv in self.browse(cr, uid, ids, context=context):
            self.pool.get('stock.move').action_cancel(cr, uid, [x.id for x in inv.move_ids], context=context)
            self.write(cr, uid, [inv.id], {'state':'draft'}, context=context)
        return True

    def action_cancel_inventory(self, cr, uid, ids, context=None):
        """ Cancels both stock move and inventory
        @return: True
        """
        move_obj = self.pool.get('stock.move')
        account_move_obj = self.pool.get('account.move')
        for inv in self.browse(cr, uid, ids, context=context):
            move_obj.action_cancel(cr, uid, [x.id for x in inv.move_ids], context=context)
            for move in inv.move_ids:
                 account_move_ids = account_move_obj.search(cr, uid, [('name', '=', move.name)])
                 if account_move_ids:
                     account_move_data_l = account_move_obj.read(cr, uid, account_move_ids, ['state'], context=context)
                     for account_move in account_move_data_l:
                         if account_move['state'] == 'posted':
                             raise osv.except_osv(_('User Error!'),
                                                  _('In order to cancel this inventory, you must first unpost related journal entries.'))
                         account_move_obj.unlink(cr, uid, [account_move['id']], context=context)
            self.write(cr, uid, [inv.id], {'state': 'cancel'}, context=context)
        return True


class stock_inventory_line(osv.osv):
    _name = "stock.inventory.line"
    _description = "Inventory Line"
    _rec_name = "inventory_id"
    _columns = {
        'inventory_id': fields.many2one('stock.inventory', 'Inventory', ondelete='cascade', select=True),
        'location_id': fields.many2one('stock.location', 'Location', required=True),
        'product_id': fields.many2one('product.product', 'Product', required=True, select=True),
        'product_uom': fields.many2one('product.uom', 'Product Unit of Measure', required=True),
        'product_qty': fields.float('Quantity', digits_compute=dp.get_precision('Product Unit of Measure')),
        'company_id': fields.related('inventory_id', 'company_id', type='many2one', relation='res.company', string='Company', store=True, select=True, readonly=True),
        'prod_lot_id': fields.many2one('stock.production.lot', 'Serial Number', domain="[('product_id','=',product_id)]"),
        'state': fields.related('inventory_id', 'state', type='char', string='Status', readonly=True),
    }

    def _default_stock_location(self, cr, uid, context=None):
        stock_location = self.pool.get('ir.model.data').get_object(cr, uid, 'stock', 'stock_location_stock')
        return stock_location.id

    _defaults = {
        'location_id': _default_stock_location
    }

    def on_change_product_id(self, cr, uid, ids, location_id, product, uom=False, to_date=False, context=None):
        """ Changes UoM and name if product_id changes.
        @param location_id: Location id
        @param product: Changed product_id
        @param uom: UoM product
        @return:  Dictionary of changed values
        """
        context = context or {}
        if not product:
            return {'value': {'product_qty': 0.0, 'product_uom': False}}
        context['location'] = location_id
        obj_product = self.pool.get('product.product').browse(cr, uid, product, context=context)
        uom = uom or obj_product.uom_id.id
        amount = obj_product.qty_available
        result = {'product_qty': amount, 'product_uom': uom}
        return {'value': result}


#----------------------------------------------------------
# Stock Warehouse
#----------------------------------------------------------
class stock_warehouse(osv.osv):
    _name = "stock.warehouse"
    _description = "Warehouse"
    _columns = {
        'name': fields.char('Name', size=128, required=True, select=True),
        'company_id': fields.many2one('res.company', 'Company', required=True, select=True),
        'partner_id': fields.many2one('res.partner', 'Owner Address'),
        'lot_input_id': fields.many2one('stock.location', 'Location Input', required=True, domain=[('usage', '<>', 'view')]),
        'lot_stock_id': fields.many2one('stock.location', 'Location Stock', required=True, domain=[('usage', '=', 'internal')]),
        'lot_output_id': fields.many2one('stock.location', 'Location Output', required=True, domain=[('usage', '<>', 'view')]),
    }

    def _default_lot_input_stock_id(self, cr, uid, context=None):
        lot_input_stock = self.pool.get('ir.model.data').get_object(cr, uid, 'stock', 'stock_location_stock')
        return lot_input_stock.id

    def _default_lot_output_id(self, cr, uid, context=None):
        lot_output = self.pool.get('ir.model.data').get_object(cr, uid, 'stock', 'stock_location_output')
        return lot_output.id

    _defaults = {
        'company_id': lambda self, cr, uid, c: self.pool.get('res.company')._company_default_get(cr, uid, 'stock.inventory', context=c),
        'lot_input_id': _default_lot_input_stock_id,
        'lot_stock_id': _default_lot_input_stock_id,
        'lot_output_id': _default_lot_output_id,
    }


#----------------------------------------------------------
# "Empty" Classes that are used to vary from the original stock.picking  (that are dedicated to the internal pickings)
#   in order to offer a different usability with different views, labels, available reports/wizards...
#----------------------------------------------------------

class stock_picking_in(osv.osv):
    _name = "stock.picking.in"
    _inherit = "stock.picking"
    _table = "stock_picking"
    _description = "Incoming Shipments"

    def search(self, cr, user, args, offset=0, limit=None, order=None, context=None, count=False):
        return self.pool.get('stock.picking').search(cr, user, args, offset, limit, order, context, count)

    def read(self, cr, uid, ids, fields=None, context=None, load='_classic_read'):
        return self.pool.get('stock.picking').read(cr, uid, ids, fields=fields, context=context, load=load)

    def check_access_rights(self, cr, uid, operation, raise_exception=True):
        #override in order to redirect the check of acces rights on the stock.picking object
        return self.pool.get('stock.picking').check_access_rights(cr, uid, operation, raise_exception=raise_exception)

    def check_access_rule(self, cr, uid, ids, operation, context=None):
        #override in order to redirect the check of acces rules on the stock.picking object
        return self.pool.get('stock.picking').check_access_rule(cr, uid, ids, operation, context=context)

    def create_workflow(self, cr, uid, ids, context=None):
        # overridden in order to trigger the workflow of stock.picking at the end of create,
        # write and unlink operation instead of its own workflow (which is not existing)
        return self.pool.get('stock.picking').create_workflow(cr, uid, ids, context=context)

    def delete_workflow(self, cr, uid, ids, context=None):
        # overridden in order to trigger the workflow of stock.picking at the end of create,
        # write and unlink operation instead of its own workflow (which is not existing)
        return self.pool.get('stock.picking').delete_workflow(cr, uid, ids, context=context)

    def step_workflow(self, cr, uid, ids, context=None):
        # overridden in order to trigger the workflow of stock.picking at the end of create,
        # write and unlink operation instead of its own workflow (which is not existing)
        return self.pool.get('stock.picking').step_workflow(cr, uid, ids, context=context)

    def signal_workflow(self, cr, uid, ids, signal, context=None):
        # overridden in order to fire the workflow signal on given stock.picking workflow instance
        # instead of its own workflow (which is not existing)
        return self.pool.get('stock.picking').signal_workflow(cr, uid, ids, signal, context=context)

    _columns = {
        'backorder_id': fields.many2one('stock.picking.in', 'Back Order of', states={'done': [('readonly', True)], 'cancel': [('readonly', True)]}, help="If this shipment was split, then this field links to the shipment which contains the already processed part.", select=True),
        'state': fields.selection(
            [('draft', 'Draft'),
            ('auto', 'Waiting Another Operation'),
            ('confirmed', 'Waiting Availability'),
            ('assigned', 'Ready to Receive'),
            ('done', 'Received'),
            ('cancel', 'Cancelled')],
            'Status', readonly=True, select=True,
            help="""* Draft: not confirmed yet and will not be scheduled until confirmed\n
                 * Waiting Another Operation: waiting for another move to proceed before it becomes automatically available (e.g. in Make-To-Order flows)\n
                 * Waiting Availability: still waiting for the availability of products\n
                 * Ready to Receive: products reserved, simply waiting for confirmation.\n
                 * Received: has been processed, can't be modified or cancelled anymore\n
                 * Cancelled: has been cancelled, can't be confirmed anymore"""),
    }
    _defaults = {
        'type': 'in',
    }

class stock_picking_out(osv.osv):
    _name = "stock.picking.out"
    _inherit = "stock.picking"
    _table = "stock_picking"
    _description = "Delivery Orders"

    def search(self, cr, user, args, offset=0, limit=None, order=None, context=None, count=False):
        return self.pool.get('stock.picking').search(cr, user, args, offset, limit, order, context, count)

    def read(self, cr, uid, ids, fields=None, context=None, load='_classic_read'):
        return self.pool.get('stock.picking').read(cr, uid, ids, fields=fields, context=context, load=load)

    def check_access_rights(self, cr, uid, operation, raise_exception=True):
        #override in order to redirect the check of acces rights on the stock.picking object
        return self.pool.get('stock.picking').check_access_rights(cr, uid, operation, raise_exception=raise_exception)

    def check_access_rule(self, cr, uid, ids, operation, context=None):
        #override in order to redirect the check of acces rules on the stock.picking object
        return self.pool.get('stock.picking').check_access_rule(cr, uid, ids, operation, context=context)

    def create_workflow(self, cr, uid, ids, context=None):
        # overridden in order to trigger the workflow of stock.picking at the end of create,
        # write and unlink operation instead of its own workflow (which is not existing)
        return self.pool.get('stock.picking').create_workflow(cr, uid, ids, context=context)

    def delete_workflow(self, cr, uid, ids, context=None):
        # overridden in order to trigger the workflow of stock.picking at the end of create,
        # write and unlink operation instead of its own workflow (which is not existing)
        return self.pool.get('stock.picking').delete_workflow(cr, uid, ids, context=context)

    def step_workflow(self, cr, uid, ids, context=None):
        # overridden in order to trigger the workflow of stock.picking at the end of create,
        # write and unlink operation instead of its own workflow (which is not existing)
        return self.pool.get('stock.picking').step_workflow(cr, uid, ids, context=context)

    def signal_workflow(self, cr, uid, ids, signal, context=None):
        # overridden in order to fire the workflow signal on given stock.picking workflow instance
        # instead of its own workflow (which is not existing)
        return self.pool.get('stock.picking').signal_workflow(cr, uid, ids, signal, context=context)

    _columns = {
        'backorder_id': fields.many2one('stock.picking.out', 'Back Order of', states={'done': [('readonly', True)], 'cancel': [('readonly', True)]}, help="If this shipment was split, then this field links to the shipment which contains the already processed part.", select=True),
        'state': fields.selection(
            [('draft', 'Draft'),
            ('auto', 'Waiting Another Operation'),
            ('confirmed', 'Waiting Availability'),
            ('assigned', 'Ready to Deliver'),
            ('done', 'Delivered'),
            ('cancel', 'Cancelled')],
            'Status', readonly=True, select=True,
            help="""* Draft: not confirmed yet and will not be scheduled until confirmed\n
                 * Waiting Another Operation: waiting for another move to proceed before it becomes automatically available (e.g. in Make-To-Order flows)\n
                 * Waiting Availability: still waiting for the availability of products\n
                 * Ready to Deliver: products reserved, simply waiting for confirmation.\n
                 * Delivered: has been processed, can't be modified or cancelled anymore\n
                 * Cancelled: has been cancelled, can't be confirmed anymore"""),
    }
    _defaults = {
        'type': 'out',
    }


# -------------------------
# Packaging related stuff
# -------------------------
class stock_package(osv.osv):
    """
    These are the packages, containing quants and/or others packages
    """
    _name = "stock.quant.package"
    _description = "Physical Packages"
    _columns = {
        'name': fields.char('Package Reference', size=64, select=True),
        'packaging_id': fields.many2one('product.packaging', 'Type of Packaging'),
        'location_id': fields.related('quant_ids', 'location_id', type='many2one', relation='stock.location', string='Location', readonly=True),
        'quant_ids': fields.one2many('stock.quant', 'package_id', 'Bulk Content'),
        'parent_id': fields.many2one('stock.quant.package', 'Container Package', help="The package containing this item"),
        'children_ids': fields.one2many('stock.quant.package', 'parent_id', 'Contained Packages'),

    }
    _defaults = {
        'name': lambda self, cr, uid, context: self.pool.get('ir.sequence').get(cr, uid, 'stock.quant.package') or _('Unknown Pack')
    }
    def _check_location(self, cr, uid, ids, context=None):
        '''checks that all quants in a package are stored in the same location'''
        for pack in self.browse(cr, uid, ids, context=context):
            if not all([quant == pack.quant_ids[0].location_id.id for quant in pack.quant_ids]):
                return False
        return True
    _constraints = [
        (_check_location, 'All quant inside a package should be in the same location', ['location_id']),
    ]

    # FP Note: why not just over ridding the copy method?
    def action_copy(self, cr, uid, ids, context=None):
        stock_operation_obj = self.pool.get('stock.pack.operation')
        #search all the operations of given package
        operation_ids = stock_operation_obj.search(cr, uid, [('result_package_id', 'in', ids)], context=context)
        #create a new empty stock.quant.package
        package_id = self.create(cr, uid, {}, context=context)
        new_ops = []
        #copy all operation and set the newly created package as result_package_id
        for op in operation_ids:
            new_ops += [stock_operation_obj.copy(cr, uid, op, {'result_package_id': package_id, 'quant_ids': []}, context=context)]

    def quants_get(self, cr, uid, package_record, context=None):
        ''' find all the quants in the given package (browse record) recursively'''
        res = []
        for child in package_record.children_ids:
            res += self.quants_get(cr, uid, child, context=context)
        res += [qt.id for qt in package_record.quant_ids]
        return res


class stock_pack_operation(osv.osv):
    _name = "stock.pack.operation"
    _description = "Packing Operation"
    _columns = {
        'picking_id': fields.many2one('stock.picking', 'Stock Picking', help='The stock operation where the packing has been made'),
        'product_id': fields.many2one('product.product', 'Product'),  # 1
        'product_uom': fields.many2one('product.uom', 'Product Unit of Measure'),
        'product_qty': fields.float('Quantity', digits_compute=dp.get_precision('Product Unit of Measure'), required=True),
        'package_id': fields.many2one('stock.quant.package', 'Package'),  # 2
        'quant_id': fields.many2one('stock.quant', 'Quant'),  # 3
        'result_package_id': fields.many2one('stock.quant.package', 'Container Package', help="If set, the operations are packed into this package", required=False, ondelete='cascade'),
    }

    def _find_product_ids(self, cr, uid, operation_id, context=None):
        quant_obj = self.pool.get('stock.quant')
        operation = self.browse(cr, uid, operation_id, context=context)
        if operation.product_id:
            return [operation.product_id.id]
        elif operation.quant_id:
            return [operation.quant_id.product_id.id]
        elif operation.package_id:
            included_package_ids = self.pool.get('stock.quant.package').search(cr, uid, [('parent_id', 'child_of', [operation.package_id.id])], context=context)
            included_quant_ids = quant_obj.search(cr, uid, [('package_id', 'in', included_package_ids)], context=context)
            return [quant.product_id.id for quant in quant_obj.browse(cr, uid, included_quant_ids, context=context)]

    def find_packaging_op_from_product(self, cr, uid, product_id, picking_id, context=None):
        #returns all ops that touches this product
        #TOCHECK: don't we need to take only the ops with a result_package_id != False ?
        res = []
        op_ids = self.search(cr, uid, [('picking_id', '=', picking_id)], context=context)
        for operation in self.browse(cr, uid, op_ids, context=context):
            if operation.product_id and operation.product_id.id == product_id:
                res += [operation.id]
            if operation.quant_id and operation.quant_id.product_id.id == product_id:
                res += [operation.id]
            if operation.package_id:
                all_quants = self.pool.get('stock.quant.package').search(cr, uid, [('parent_id', 'child_of', [operation.package_id.id])], context=context)
                if any([self.pool.get('stock.quant').browse(cr, uid, quant, context=context).product_id.id == product_id for quant in all_quants]):
                    res += [operation.id]
        return res

    def _search_and_increment(self, cr, uid, picking_id, key, context=None):
        '''Search for an operation on an existing key in a picking, if it exists increment the qty (+1) otherwise create it

        :param key: tuple directly reusable in a domain
        context can receive a key 'current_package_id' with the package to consider for this operation
        returns the update to do in stock.move one2many field of picking (adapt remaining quantities) and to the list of package in the classic one2many syntax
                 (0, 0,  { values })    link to a new record that needs to be created with the given values dictionary
                 (1, ID, { values })    update the linked record with id = ID (write *values* on it)
                 (2, ID)                remove and delete the linked record with id = ID (calls unlink on ID, that will delete the object completely, and the link to it as well)
        '''
        stock_move_obj = self.pool.get('stock.move')
        if context is None:
            context = {}

        #if current_package_id is given in the context, we increase the number of items in this package
        package_clause = [('result_package_id', '=', context.get('current_package_id', False))]
        existing_operation_ids = self.search(cr, uid, [('picking_id', '=', picking_id), key] + package_clause, context=context)
        if existing_operation_ids:
            #existing operation found for the given key and picking => increment its quantity
            operation_id = existing_operation_ids[0]
            qty = self.browse(cr, uid, operation_id, context=context).product_qty + 1
            self.write(cr, uid, operation_id, {'product_qty': qty}, context=context)
            todo_on_operations = [(1, operation_id, {'product_qty': qty})]
        else:
            #no existing operation found for the given key and picking => create a new one
            var_name, dummy, value = key
            qty = 1
            values = {
                'picking_id': picking_id,
                var_name: value,
                'product_qty': qty,
                #'product_uom': 1,  # FIXME
            }
            operation_id = self.create(cr, uid, values, context=context)
            values.update({'id': operation_id})
            todo_on_operations = [(0, 0, values)]
        todo_on_moves = []
        product_ids = self._find_product_ids(cr, uid, operation_id, context=context)
        for product_id in product_ids:
            corresponding_move_ids = stock_move_obj.search(cr, uid, [('picking_id', '=', picking_id), ('product_id', '=', product_id)], context=context)
            if corresponding_move_ids:
                corresponding_move = stock_move_obj.browse(cr, uid, corresponding_move_ids[0], context=context)
                todo_on_moves += [(1, corresponding_move.id, {'remaining_qty': corresponding_move.remaining_qty - 1})]
            else:
                #decide what to do
                pass
        return todo_on_moves, todo_on_operations


class stock_warehouse_orderpoint(osv.osv):
    """
    Defines Minimum stock rules.
    """
    _name = "stock.warehouse.orderpoint"
    _description = "Minimum Inventory Rule"

    def _get_draft_procurements(self, cr, uid, ids, field_name, arg, context=None):
        if context is None:
            context = {}
        result = {}
        procurement_obj = self.pool.get('procurement.order')
        for orderpoint in self.browse(cr, uid, ids, context=context):
            procurement_ids = procurement_obj.search(cr, uid, [('state', '=', 'draft'), ('product_id', '=', orderpoint.product_id.id), ('location_id', '=', orderpoint.location_id.id)])
            result[orderpoint.id] = procurement_ids
        return result

    def _check_product_uom(self, cr, uid, ids, context=None):
        '''
        Check if the UoM has the same category as the product standard UoM
        '''
        if not context:
            context = {}

        for rule in self.browse(cr, uid, ids, context=context):
            if rule.product_id.uom_id.category_id.id != rule.product_uom.category_id.id:
                return False

        return True

    _columns = {
        'name': fields.char('Name', size=32, required=True),
        'active': fields.boolean('Active', help="If the active field is set to False, it will allow you to hide the orderpoint without removing it."),
        'logic': fields.selection([('max', 'Order to Max'), ('price', 'Best price (not yet active!)')], 'Reordering Mode', required=True),
        'warehouse_id': fields.many2one('stock.warehouse', 'Warehouse', required=True, ondelete="cascade"),
        'location_id': fields.many2one('stock.location', 'Location', required=True, ondelete="cascade"),
        'product_id': fields.many2one('product.product', 'Product', required=True, ondelete='cascade', domain=[('type', '!=', 'service')]),
        'product_uom': fields.many2one('product.uom', 'Product Unit of Measure', required=True),
        'product_min_qty': fields.float('Minimum Quantity', required=True,
            help="When the virtual stock goes below the Min Quantity specified for this field, OpenERP generates "\
            "a procurement to bring the forecasted quantity to the Max Quantity."),
        'product_max_qty': fields.float('Maximum Quantity', required=True,
            help="When the virtual stock goes below the Min Quantity, OpenERP generates "\
            "a procurement to bring the forecasted quantity to the Quantity specified as Max Quantity."),
        'qty_multiple': fields.integer('Qty Multiple', required=True,
            help="The procurement quantity will be rounded up to this multiple."),
        'procurement_id': fields.many2one('procurement.order', 'Latest procurement', ondelete="set null"),
        'company_id': fields.many2one('res.company', 'Company', required=True),
        'procurement_draft_ids': fields.function(_get_draft_procurements, type='many2many', relation="procurement.order", \
                                string="Related Procurement Orders", help="Draft procurement of the product and location of that orderpoint"),
    }
    _defaults = {
        'active': lambda *a: 1,
        'logic': lambda *a: 'max',
        'qty_multiple': lambda *a: 1,
        'name': lambda self, cr, uid, context: self.pool.get('ir.sequence').get(cr, uid, 'stock.orderpoint') or '',
        'product_uom': lambda self, cr, uid, context: context.get('product_uom', False),
        'company_id': lambda self, cr, uid, context: self.pool.get('res.company')._company_default_get(cr, uid, 'stock.warehouse.orderpoint', context=context)
    }
    _sql_constraints = [
        ('qty_multiple_check', 'CHECK( qty_multiple > 0 )', 'Qty Multiple must be greater than zero.'),
    ]
    _constraints = [
        (_check_product_uom, 'You have to select a product unit of measure in the same category than the default unit of measure of the product', ['product_id', 'product_uom']),
    ]

    def default_get(self, cr, uid, fields, context=None):
        res = super(stock_warehouse_orderpoint, self).default_get(cr, uid, fields, context)
        # default 'warehouse_id' and 'location_id'
        if 'warehouse_id' not in res:
            warehouse = self.pool.get('ir.model.data').get_object(cr, uid, 'stock', 'warehouse0', context)
            res['warehouse_id'] = warehouse.id
        if 'location_id' not in res:
            warehouse = self.pool.get('stock.warehouse').browse(cr, uid, res['warehouse_id'], context)
            res['location_id'] = warehouse.lot_stock_id.id
        return res

    def onchange_warehouse_id(self, cr, uid, ids, warehouse_id, context=None):
        """ Finds location id for changed warehouse.
        @param warehouse_id: Changed id of warehouse.
        @return: Dictionary of values.
        """
        if warehouse_id:
            w = self.pool.get('stock.warehouse').browse(cr, uid, warehouse_id, context=context)
            v = {'location_id': w.lot_stock_id.id}
            return {'value': v}
        return {}

    def onchange_product_id(self, cr, uid, ids, product_id, context=None):
        """ Finds UoM for changed product.
        @param product_id: Changed id of product.
        @return: Dictionary of values.
        """
        if product_id:
            prod = self.pool.get('product.product').browse(cr, uid, product_id, context=context)
            d = {'product_uom': [('category_id', '=', prod.uom_id.category_id.id)]}
            v = {'product_uom': prod.uom_id.id}
            return {'value': v, 'domain': d}
        return {'domain': {'product_uom': []}}

    def copy(self, cr, uid, id, default=None, context=None):
        if not default:
            default = {}
        default.update({
            'name': self.pool.get('ir.sequence').get(cr, uid, 'stock.orderpoint') or '',
        })
        return super(stock_warehouse_orderpoint, self).copy(cr, uid, id, default, context=context)

class product_template(osv.osv):
    _inherit = "product.template"
    _columns = {
        'type': fields.selection([('product', 'Stockable Product'), ('consu', 'Consumable'), ('service', 'Service')], 'Product Type', required=True, help="Consumable: Will not imply stock management for this product. \nStockable product: Will imply stock management for this product."),
        'supply_method': fields.selection([('produce', 'Manufacture'), ('buy', 'Buy')], 'Supply Method', required=True, help="Manufacture: When procuring the product, a manufacturing order or a task will be generated, depending on the product type. \nBuy: When procuring the product, a purchase order will be generated."),
    }
    _defaults = {
        'supply_method': 'buy',
    }

class product_product(osv.osv):
    _inherit = "product.product"
    _columns = {
        'orderpoint_ids': fields.one2many('stock.warehouse.orderpoint', 'product_id', 'Minimum Stock Rules'),
    }

# vim:expandtab:smartindent:tabstop=4:softtabstop=4:shiftwidth=4:<|MERGE_RESOLUTION|>--- conflicted
+++ resolved
@@ -149,268 +149,10 @@
 #             categ = categ.parent_id
 #         return categ and categ.removal_strategy_id or None
 
-<<<<<<< HEAD
 #----------------------------------------------------------
 # Quants
 #----------------------------------------------------------
-=======
-    def chained_location_get(self, cr, uid, location, partner=None, product=None, context=None):
-        """ Finds chained location
-        @param location: Location id
-        @param partner: Partner id
-        @param product: Product id
-        @return: List of values
-        """
-        result = None
-        if location.chained_location_type == 'customer':
-            if partner:
-                result = partner.property_stock_customer
-        elif location.chained_location_type == 'fixed':
-            result = location.chained_location_id
-        if result:
-            return result, location.chained_auto_packing, location.chained_delay, location.chained_journal_id and location.chained_journal_id.id or False, location.chained_company_id and location.chained_company_id.id or False, location.chained_picking_type, False
-        return result
-
-    def picking_type_get(self, cr, uid, from_location, to_location, context=None):
-        """ Gets type of picking.
-        @param from_location: Source location
-        @param to_location: Destination location
-        @return: Location type
-        """
-        result = 'internal'
-        if (from_location.usage=='internal') and (to_location and to_location.usage in ('customer', 'supplier')):
-            result = 'out'
-        elif (from_location.usage in ('supplier', 'customer')) and (to_location.usage == 'internal'):
-            result = 'in'
-        return result
-
-    def _product_get_all_report(self, cr, uid, ids, product_ids=False, context=None):
-        return self._product_get_report(cr, uid, ids, product_ids, context, recursive=True)
-
-    def _product_get_report(self, cr, uid, ids, product_ids=False,
-            context=None, recursive=False):
-        """ Finds the product quantity and price for particular location.
-        @param product_ids: Ids of product
-        @param recursive: True or False
-        @return: Dictionary of values
-        """
-        if context is None:
-            context = {}
-        product_obj = self.pool.get('product.product')
-        # Take the user company and pricetype
-        context['currency_id'] = self.pool.get('res.users').browse(cr, uid, uid, context=context).company_id.currency_id.id
-
-        # To be able to offer recursive or non-recursive reports we need to prevent recursive quantities by default
-        context['compute_child'] = False
-
-        if not product_ids:
-            product_ids = product_obj.search(cr, uid, [], context={'active_test': False})
-
-        products = product_obj.browse(cr, uid, product_ids, context=context)
-        products_by_uom = {}
-        products_by_id = {}
-        for product in products:
-            products_by_uom.setdefault(product.uom_id.id, [])
-            products_by_uom[product.uom_id.id].append(product)
-            products_by_id.setdefault(product.id, [])
-            products_by_id[product.id] = product
-
-        result = {}
-        result['product'] = []
-        for id in ids:
-            quantity_total = 0.0
-            total_price = 0.0
-            for uom_id in products_by_uom.keys():
-                fnc = self._product_get
-                if recursive:
-                    fnc = self._product_all_get
-                ctx = context.copy()
-                ctx['uom'] = uom_id
-                qty = fnc(cr, uid, id, [x.id for x in products_by_uom[uom_id]],
-                        context=ctx)
-                for product_id in qty.keys():
-                    if not qty[product_id]:
-                        continue
-                    product = products_by_id[product_id]
-                    quantity_total += qty[product_id]
-
-                    # Compute based on pricetype
-                    # Choose the right filed standard_price to read
-                    amount_unit = product.price_get('standard_price', context=context)[product.id]
-                    price = qty[product_id] * amount_unit
-
-                    total_price += price
-                    result['product'].append({
-                        'price': amount_unit,
-                        'prod_name': product.name,
-                        'code': product.default_code, # used by lot_overview_all report!
-                        'variants': product.variants or '',
-                        'uom': product.uom_id.name,
-                        'prod_qty': qty[product_id],
-                        'price_value': price,
-                    })
-        result['total'] = quantity_total
-        result['total_price'] = total_price
-        return result
-
-    def _product_get_multi_location(self, cr, uid, ids, product_ids=False, context=None,
-                                    states=['done'], what=('in', 'out')):
-        """
-        @param product_ids: Ids of product
-        @param states: List of states
-        @param what: Tuple of
-        @return:
-        """
-        product_obj = self.pool.get('product.product')
-        if context is None:
-            context = {}
-        context.update({
-            'states': states,
-            'what': what,
-            'location': ids
-        })
-        return product_obj.get_product_available(cr, uid, product_ids, context=context)
-    
-    def get_removal_strategy(self, cr, uid, id, product_id, context=None):
-        product = self.pool.get("product.product").browse(cr, uid, product_id, context=context)
-        categ = product.categ_id
-        while (not categ.removal_strategy) and categ.parent_id:
-            categ = categ.parent_id
-        return categ.removal_strategy or 'fifo'
-
-    def _product_get(self, cr, uid, id, product_ids=False, context=None, states=None):
-        """
-        @param product_ids:
-        @param states:
-        @return:
-        """
-        if states is None:
-            states = ['done']
-        ids = id and [id] or []
-        return self._product_get_multi_location(cr, uid, ids, product_ids, context=context, states=states)
-
-    def _product_all_get(self, cr, uid, id, product_ids=False, context=None, states=None):
-        if states is None:
-            states = ['done']
-        # build the list of ids of children of the location given by id
-        ids = id and [id] or []
-        location_ids = self.search(cr, uid, [('location_id', 'child_of', ids)])
-        return self._product_get_multi_location(cr, uid, location_ids, product_ids, context, states)
-
-    def _product_virtual_get(self, cr, uid, id, product_ids=False, context=None, states=None):
-        if states is None:
-            states = ['done']
-        return self._product_all_get(cr, uid, id, product_ids, context, ['confirmed', 'waiting', 'assigned', 'done'])
-
-
-
-        
-
-
-
-    def _product_reserve(self, cr, uid, ids, product_id, product_qty, context=None, lock=False):
-        """
-        Attempt to find a quantity ``product_qty`` (in the product's default uom or the uom passed in ``context``) of product ``product_id``
-        in locations with id ``ids`` and their child locations. If ``lock`` is True, the stock.move lines
-        of product with id ``product_id`` in the searched location will be write-locked using Postgres's
-        "FOR UPDATE NOWAIT" option until the transaction is committed or rolled back, to prevent reservin
-        twice the same products.
-        If ``lock`` is True and the lock cannot be obtained (because another transaction has locked some of
-        the same stock.move lines), a log line will be output and False will be returned, as if there was
-        not enough stock.
-
-        :param product_id: Id of product to reserve
-        :param product_qty: Quantity of product to reserve (in the product's default uom or the uom passed in ``context``)
-        :param lock: if True, the stock.move lines of product with id ``product_id`` in all locations (and children locations) with ``ids`` will
-                     be write-locked using postgres's "FOR UPDATE NOWAIT" option until the transaction is committed or rolled back. This is
-                     to prevent reserving twice the same products.
-        :param context: optional context dictionary: if a 'uom' key is present it will be used instead of the default product uom to
-                        compute the ``product_qty`` and in the return value.
-        :return: List of tuples in the form (qty, location_id) with the (partial) quantities that can be taken in each location to
-                 reach the requested product_qty (``qty`` is expressed in the default uom of the product), of False if enough
-                 products could not be found, or the lock could not be obtained (and ``lock`` was True).
-        """
-        result = []
-        amount = 0.0
-        if context is None:
-            context = {}
-        uom_obj = self.pool.get('product.uom')
-        uom_rounding = self.pool.get('product.product').browse(cr, uid, product_id, context=context).uom_id.rounding
-        if context.get('uom'):
-            uom_rounding = uom_obj.browse(cr, uid, context.get('uom'), context=context).rounding
-        for id in self.search(cr, uid, [('location_id', 'child_of', ids)]):
-            if lock:
-                try:
-                    # Must lock with a separate select query because FOR UPDATE can't be used with
-                    # aggregation/group by's (when individual rows aren't identifiable).
-                    # We use a SAVEPOINT to be able to rollback this part of the transaction without
-                    # failing the whole transaction in case the LOCK cannot be acquired.
-                    cr.execute("SAVEPOINT stock_location_product_reserve")
-                    cr.execute("""SELECT id FROM stock_move
-                                  WHERE product_id=%s AND
-                                          (
-                                            (location_dest_id=%s AND
-                                             location_id<>%s AND
-                                             state='done')
-                                            OR
-                                            (location_id=%s AND
-                                             location_dest_id<>%s AND
-                                             state in ('done', 'assigned'))
-                                          )
-                                  FOR UPDATE of stock_move NOWAIT""", (product_id, id, id, id, id), log_exceptions=False)
-                except Exception:
-                    # Here it's likely that the FOR UPDATE NOWAIT failed to get the LOCK,
-                    # so we ROLLBACK to the SAVEPOINT to restore the transaction to its earlier
-                    # state, we return False as if the products were not available, and log it:
-                    cr.execute("ROLLBACK TO stock_location_product_reserve")
-                    _logger.warning("Failed attempt to reserve %s x product %s, likely due to another transaction already in progress. Next attempt is likely to work. Detailed error available at DEBUG level.", product_qty, product_id)
-                    _logger.debug("Trace of the failed product reservation attempt: ", exc_info=True)
-                    return False
-
-            # XXX TODO: rewrite this with one single query, possibly even the quantity conversion
-            cr.execute("""SELECT product_uom, sum(product_qty) AS product_qty
-                          FROM stock_move
-                          WHERE location_dest_id=%s AND
-                                location_id<>%s AND
-                                product_id=%s AND
-                                state='done'
-                          GROUP BY product_uom
-                       """,
-                       (id, id, product_id))
-            results = cr.dictfetchall()
-            cr.execute("""SELECT product_uom,-sum(product_qty) AS product_qty
-                          FROM stock_move
-                          WHERE location_id=%s AND
-                                location_dest_id<>%s AND
-                                product_id=%s AND
-                                state in ('done', 'assigned')
-                          GROUP BY product_uom
-                       """,
-                       (id, id, product_id))
-            results += cr.dictfetchall()
-            total = 0.0
-            results2 = 0.0
-            for r in results:
-                amount = uom_obj._compute_qty(cr, uid, r['product_uom'], r['product_qty'], context.get('uom', False))
-                results2 += amount
-                total += amount
-            if total <= 0.0:
-                continue
-
-            amount = results2
-            compare_qty = float_compare(amount, 0, precision_rounding=uom_rounding)
-            if compare_qty == 1:
-                if amount > min(total, product_qty):
-                    amount = min(product_qty, total)
-                result.append((amount, id))
-                product_qty -= amount
-                total -= amount
-                if product_qty <= 0.0:
-                    return result
-                if total <= 0.0:
-                    continue
-        return False
->>>>>>> 25c20bb2
+
 
 class stock_quant(osv.osv):
     """
@@ -1447,13 +1189,9 @@
                 done_reserved_quants = done_reserved_quants.union(set([qt[0] for qt in quant_tuples]))
             elif op.package_id:
                 #moving a package never splits quants but we need to take care of the reserved_quant_ids
-<<<<<<< HEAD
                 all_children_quants = self.pool.get('stock.quant.package').quants_get(cr, uid, op.package_id, context=context)
                 done_reserved_quants = done_reserved_quants.union(set(all_chilren_quants))
-=======
-                all_children_quants = self.pool.get('stock.quant.package').find_all_quants(cr, uid, op.package_id, context=context)
-                done_reserved_quants = done_reserved_quants.union(set(all_children_quants))
->>>>>>> 25c20bb2
+
 
         #finish the partial split by operation that leaves the choice of quant to move
         for op in stock_operation_obj.browse(cr, uid, todo_later, context=context):
