# -*- coding: utf-8 -*-
##############################################################################
#
#    OpenERP, Open Source Management Solution
#    Copyright (C) 2004-2010 Tiny SPRL (<http://tiny.be>).
#
#    This program is free software: you can redistribute it and/or modify
#    it under the terms of the GNU Affero General Public License as
#    published by the Free Software Foundation, either version 3 of the
#    License, or (at your option) any later version.
#
#    This program is distributed in the hope that it will be useful,
#    but WITHOUT ANY WARRANTY; without even the implied warranty of
#    MERCHANTABILITY or FITNESS FOR A PARTICULAR PURPOSE.  See the
#    GNU Affero General Public License for more details.
#
#    You should have received a copy of the GNU Affero General Public License
#    along with this program.  If not, see <http://www.gnu.org/licenses/>.
#
##############################################################################

from datetime import date, datetime
from dateutil import relativedelta

import time

from openerp.osv import fields, osv
from openerp.tools.translate import _
from openerp import tools
from openerp.tools import DEFAULT_SERVER_DATETIME_FORMAT
from openerp import SUPERUSER_ID
import openerp.addons.decimal_precision as dp
import logging
_logger = logging.getLogger(__name__)

#----------------------------------------------------------
# Incoterms
#----------------------------------------------------------
class stock_incoterms(osv.osv):
    _name = "stock.incoterms"
    _description = "Incoterms"
    _columns = {
        'name': fields.char('Name', size=64, required=True, help="Incoterms are series of sales terms. They are used to divide transaction costs and responsibilities between buyer and seller and reflect state-of-the-art transportation practices."),
        'code': fields.char('Code', size=3, required=True, help="Incoterm Standard Code"),
        'active': fields.boolean('Active', help="By unchecking the active field, you may hide an INCOTERM you will not use."),
    }
    _defaults = {
        'active': True,
    }

#----------------------------------------------------------
# Stock Location
#----------------------------------------------------------

class stock_location(osv.osv):
    _name = "stock.location"
    _description = "Inventory Locations"
    _parent_name = "location_id"
    _parent_store = True
    _parent_order = 'name'
    _order = 'parent_left'
    def name_get(self, cr, uid, ids, context=None):
        res = self._complete_name(cr, uid, ids, 'complete_name', None, context=context)
        return res.items() 

    def _complete_name(self, cr, uid, ids, name, args, context=None):
        """ Forms complete name of location from parent location to child location.
        @return: Dictionary of values
        """
        res = {}
        for m in self.browse(cr, uid, ids, context=context):
            res[m.id] = m.name
            parent = m.location_id
            while parent:
                res[m.id] = parent.name + ' / ' + res[m.id]
                parent = parent.location_id
        return res

    def _get_sublocations(self, cr, uid, ids, context=None):
        """ return all sublocations of the given stock locations (included) """
        return self.search(cr, uid, [('id', 'child_of', ids)], context=context)

    _columns = {
        'name': fields.char('Location Name', size=64, required=True, translate=True),
        'active': fields.boolean('Active', help="By unchecking the active field, you may hide a location without deleting it."),
        'usage': fields.selection([('supplier', 'Supplier Location'), ('view', 'View'), ('internal', 'Internal Location'), ('customer', 'Customer Location'), ('inventory', 'Inventory'), ('procurement', 'Procurement'), ('production', 'Production'), ('transit', 'Transit Location for Inter-Companies Transfers')], 'Location Type', required=True,
                 help="""* Supplier Location: Virtual location representing the source location for products coming from your suppliers
                       \n* View: Virtual location used to create a hierarchical structures for your warehouse, aggregating its child locations ; can't directly contain products
                       \n* Internal Location: Physical locations inside your own warehouses,
                       \n* Customer Location: Virtual location representing the destination location for products sent to your customers
                       \n* Inventory: Virtual location serving as counterpart for inventory operations used to correct stock levels (Physical inventories)
                       \n* Procurement: Virtual location serving as temporary counterpart for procurement operations when the source (supplier or production) is not known yet. This location should be empty when the procurement scheduler has finished running.
                       \n* Production: Virtual counterpart location for production operations: this location consumes the raw material and produces finished products
                      """, select = True),

        'complete_name': fields.function(_complete_name, type='char', string="Location Name",
                            store={'stock.location': (_get_sublocations, ['name', 'location_id'], 10)}),
        'location_id': fields.many2one('stock.location', 'Parent Location', select=True, ondelete='cascade'),
        'child_ids': fields.one2many('stock.location', 'location_id', 'Contains'),

        'partner_id': fields.many2one('res.partner', 'Owner', help="Owner of the location if not internal"),

        'comment': fields.text('Additional Information'),
        'posx': fields.integer('Corridor (X)', help="Optional localization details, for information purpose only"),
        'posy': fields.integer('Shelves (Y)', help="Optional localization details, for information purpose only"),
        'posz': fields.integer('Height (Z)', help="Optional localization details, for information purpose only"),

        'parent_left': fields.integer('Left Parent', select=1),
        'parent_right': fields.integer('Right Parent', select=1),

        'company_id': fields.many2one('res.company', 'Company', select=1, help='Let this field empty if this location is shared between all companies'),
        'scrap_location': fields.boolean('Scrap Location', help='Check this box to allow using this location to put scrapped/damaged goods.'),
    }
    _defaults = {
        'active': True,
        'usage': 'internal',
        'company_id': lambda self, cr, uid, c: self.pool.get('res.company')._company_default_get(cr, uid, 'stock.location', context=c),
        'posx': 0,
        'posy': 0,
        'posz': 0,
        'scrap_location': False,
    }
    def get_removal_strategy(self, cr, uid, location, product, context=None):
        return None

#----------------------------------------------------------
# Quants
#----------------------------------------------------------

class stock_quant(osv.osv):
    """
    Quants are the smallest unit of stock physical instances
    """
    _name = "stock.quant"
    _description = "Quants"

    def _get_quant_name(self, cr, uid, ids, name, args, context=None):
        """ Forms complete name of location from parent location to child location.
        @return: Dictionary of values
        """
        res = {}
        for q in self.browse(cr, uid, ids, context=context):

            res[q.id] = q.product_id.code or ''
            if q.lot_id:
                res[q.id] = q.lot_id.name 
            res[q.id] += ': '+  str(q.qty) + q.product_id.uom_id.name
        return res

    _columns = {
        'name': fields.function(_get_quant_name, type='char', string='Identifier'),
        'product_id': fields.many2one('product.product', 'Product', required=True),
        'location_id': fields.many2one('stock.location', 'Location', required=True),
        'qty': fields.float('Quantity', required=True, help="Quantity of products in this quant, in the default unit of measure of the product"),
        'package_id': fields.many2one('stock.quant.package', string='Package', help="The package containing this quant"),
        'packaging_type_id': fields.related('package_id', 'packaging_id', type='many2one', relation='product.packaging', string='Type of packaging', store=True),
        'reservation_id': fields.many2one('stock.move', 'Reserved for Move', help="Is this quant reserved for a stock.move?"),
        'lot_id': fields.many2one('stock.production.lot', 'Lot'),
        'cost': fields.float('Unit Cost'),
        'owner_id': fields.many2one('res.partner', 'Owner', help="This is the owner of the quant"),

        'create_date': fields.datetime('Creation Date'),
        'in_date': fields.datetime('Incoming Date'),

        'history_ids': fields.many2many('stock.move', 'stock_quant_move_rel', 'quant_id', 'move_id', 'Moves', help='Moves that operate(d) on this quant'),
        'company_id': fields.many2one('res.company', 'Company', help="The company to which the quants belong", required=True),

        # Used for negative quants to reconcile after compensated by a new positive one
        'propagated_from_id': fields.many2one('stock.quant', 'Linked Quant', help='The negative quant this is coming from'),
    }

    _defaults = {
        'company_id': lambda self, cr, uid, c: self.pool.get('res.company')._company_default_get(cr, uid, 'stock.quant', context=c),
    }

    def _check_qorder(self, word):
        """
        Needs to pass True to allow "expression order" in search
        """
        return True

    def quants_reserve(self, cr, uid, quants, move, context=None):
        toreserve = []
        for quant,qty in quants:
            if not quant: continue
            self._quant_split(cr, uid, quant, qty, context=context)
            toreserve.append(quant.id)
        return self.write(cr, uid, toreserve, {'reservation_id': move.id}, context=context)

    # add location_dest_id in parameters (False=use the destination of the move)
    def quants_move(self, cr, uid, quants, move, context=None):
        for quant, qty in quants:
            self.move_single_quant(cr, uid, quant, qty, move, context=context)

    def check_preferred_location(self, cr, uid, move, context=None):
        return move.location_dest_id

    def move_single_quant(self, cr, uid, quant, qty, move, context=None):
        if not quant:
            quant = self._quant_create(cr, uid, qty, move, context=context)
        else:
            self._quant_split(cr, uid, quant, qty, context=context)
        # FP Note: improve this using preferred locations
        location_to = self.check_preferred_location(cr, uid, move, context=context)
        self.write(cr, uid, [quant.id], {
            'location_id': location_to.id,
            'reservation_id': move.move_dest_id and move.move_dest_id.id or False,
            'history_ids': [(4, move.id)]
        })
        quant.refresh()
        self._quant_reconcile_negative(cr, uid, quant, context=context)
        return quant

    def quants_get(self, cr, uid, location, product, qty, domain=None, prefered_order=False, reservedcontext=None, context=None):
        """
        Use the removal strategies of product to search for the correct quants
        If you inherit, put the super at the end of your method.

        :location: browse record of the parent location in which the quants have to be found
        :product: browse record of the product to find
        :qty in UoM of product
        :lot_id NOT USED YET !
        """
        result = []
        domain = domain or [('qty','>',0.0)]
        if location:
            removal_strategy = self.pool.get('stock.location').get_removal_strategy(cr, uid, location, product, context=context) or 'fifo'
            if removal_strategy=='fifo':
                result += self._quants_get_fifo(cr, uid, location, product, qty, domain, prefered_order=prefered_order, context=context)
            elif removal_strategy=='lifo':
                result += self._quants_get_lifo(cr, uid, location, product, qty, domain, prefered_order=prefered_order, context=context)
            else:
                raise osv.except_osv(_('Error!'), _('Removal strategy %s not implemented.' % (removal_strategy,)))
        print 'Quant get result', result
        return result

    #
    # Create a quant in the destination location
    # Create a negative quant in the source location if it's an internal location
    # Reconcile a positive quant with a negative is possible
    #
    def _quant_create(self, cr, uid, qty, move, lot_id = False, context=None):
        # FP Note: TODO: compute the right price according to the move, with currency convert
        # QTY is normally already converted to main product's UoM
        price_unit = self.pool.get('stock.move').get_price_unit(cr, uid, move, context=context)
        vals = {
            'product_id': move.product_id.id,
            'location_id': move.location_dest_id.id,
            'qty': qty,
            'cost': price_unit,
            'history_ids': [(4, move.id)],
            'in_date': datetime.now().strftime('%Y-%m-%d %H:%M:%S'),
            'company_id': move.company_id.id,
            'lot_id': lot_id,
        }

        if move.location_id.usage == 'internal':
            #if we were trying to move something from an internal location and reach here (quant creation),
            #it means that a negative quant has to be created as well.
            negative_vals = vals.copy()
            negative_vals['location_id'] = move.location_id.id
            negative_vals['qty'] = -qty
            negative_vals['cost'] = price_unit
            negative_quant_id = self.create(cr, uid, negative_vals, context=context)
            vals.update({'propagated_from_id': negative_quant_id})

        #create the quant
        quant_id = self.create(cr, uid, vals, context=context)
        return self.browse(cr, uid, quant_id, context=context)

    def _quant_split(self, cr, uid, quant, qty, context=None):
        context = context or {}
        if (quant.qty > 0 and quant.qty <= qty) or (quant.qty <= 0 and quant.qty >= qty):
            return False
        new_quant = self.copy(cr, uid, quant.id, default={'qty': quant.qty - qty}, context=context)
        self.write(cr, uid, quant.id, {'qty': qty}, context=context)
        quant.refresh()
        return self.browse(cr, uid, new_quant, context=context)

    def _get_latest_move(self, cr, uid, quant, context=None):
        move = False
        for m in quant.history_ids:
            if not move or m.date > move.date:
                move = m
        return move

    def _quant_reconcile_negative(self, cr, uid, quant, context=None):
        """
            When new quant arrive in a location, try to reconcile it with
            negative quants. If it's possible, apply the cost of the new
            quant to the conter-part of the negative quant.
        """
        if quant.location_id.usage != 'internal':
            return False
        quants = self.quants_get(cr, uid, quant.location_id, quant.product_id, quant.qty, [('qty', '<', '0')], context=context)
        result = False
        for quant_neg, qty in quants:
            if not quant_neg:
                continue
            result = True
            to_solve_quant = self.search(cr, uid, [('propagated_from_id', '=', quant_neg.id), ('id', '!=', quant.id)], context=context)
            if not to_solve_quant:
                continue
            to_solve_quant = self.browse(cr, uid, to_solve_quant[0], context=context)
            move = self._get_latest_move(cr, uid, to_solve_quant, context=context)
            self._quant_split(cr, uid, quant, qty, context=context)
            remaining_to_solve_quant = self._quant_split(cr, uid, to_solve_quant, qty, context=context)
            remaining_neg_quant = self._quant_split(cr, uid, quant_neg, -qty, context=context)
            #if the reconciliation was not complete, we need to link together the remaining parts
            if remaining_to_solve_quant and remaining_neg_quant:
                self.write(cr, uid, remaining_to_solve_quant.id, {'propagated_from_id': remaining_neg_quant.id}, context=context)
            #delete the reconciled quants, as it is replaced by the solving quant
            self.unlink(cr, SUPERUSER_ID, [quant_neg.id, to_solve_quant.id], context=context)
            #call move_single_quant to ensure recursivity if necessary and do the stock valuation
            self.move_single_quant(cr, uid, quant, qty, move, context=context)
        return result

    def _price_update(self, cr, uid, quant, newprice, context=None):
        self.write(cr, uid, [quant.id], {'cost': newprice}, context=context)

    def write(self, cr, uid, ids, vals, context=None):
        #We want to trigger the move with nothing on reserved_quant_ids for the store of the remaining quantity
        if 'reservation_id' in vals:
            reservation_ids = self.browse(cr, uid, ids, context=context)
            moves_to_warn = set()
            for reser in reservation_ids:
                if reser.reservation_id:
                    moves_to_warn.add(reser.reservation_id.id)
            self.pool.get('stock.move').write(cr, uid, list(moves_to_warn), {'reserved_quant_ids': []}, context=context)
        return super(stock_quant, self).write(cr, uid, ids, vals, context=context)

    def quants_unreserve(self, cr, uid, move, context=None):
        #cr.execute('update stock_quant set reservation_id=NULL where reservation_id=%s', (move.id,))
        #need write for related store of remaining qty
        related_quants = [x.id for x in move.reserved_quant_ids]
        self.write(cr, uid, related_quants, {'reservation_id': False}, context=context)
        return True

    #
    # Implementation of removal strategies
    # If it can not reserve, it will return a tuple (None, qty)
    #
    def _quants_get_order(self, cr, uid, location, product, quantity, domain=[], orderby='in_date', context=None):
        domain += location and [('location_id', 'child_of', location.id)] or []
        domain += [('product_id','=',product.id)] + domain
        res = []
        offset = 0
        while quantity > 0:
            quants = self.search(cr, uid, domain, order=orderby, limit=10, offset=offset, context=context)
            if not quants:
                res.append((None, quantity))
                break
            for quant in self.browse(cr, uid, quants, context=context):
                if quantity >= abs(quant.qty):
                    res += [(quant, abs(quant.qty))]
                    quantity -= abs(quant.qty)
                elif quantity != 0:
                    res += [(quant, quantity)]
                    quantity = 0
                    break
            offset += 10
        return res

    def _quants_get_fifo(self, cr, uid, location, product, quantity, domain=[], prefered_order=False,context=None):
        order = 'in_date'
        if prefered_order:
            order = prefered_order + ', in_date'
        return self._quants_get_order(cr, uid, location, product, quantity, domain, order, context=context)

    def _quants_get_lifo(self, cr, uid, location, product, quantity, domain=[], prefered_order=False, context=None):
        order = 'in_date desc'
        if prefered_order:
            order = prefered_order + ', in_date desc'
        return self._quants_get_order(cr, uid, location, product, quantity, domain, order, context=context)

    # Return the company owning the location if any
    def _location_owner(self, cr, uid, quant, location, context=None):
        return location and (location.usage == 'internal') and location.company_id or False

    def _check_location(self, cr, uid, ids, context=None):
        for record in self.browse(cr, uid, ids, context=context):
            if record.location_id.usage == 'view':
                raise osv.except_osv(_('Error'), _('You cannot move product %s to a location of type view %s.')% (record.product_id.name, record.location_id.name))
        return True

    _constraints = [
        (_check_location, 'You cannot move products to a location of the type view.', ['location_id'])
    ]


#----------------------------------------------------------
# Stock Picking
#----------------------------------------------------------

class stock_picking(osv.osv):
    _name = "stock.picking"
    _inherit = ['mail.thread']
    _description = "Picking List"
    _order = "id desc"
    def get_min_max_date(self, cr, uid, ids, field_name, arg, context=None):
        """ Finds minimum and maximum dates for picking.
        @return: Dictionary of values
        """
        res = {}
        for id in ids:
            res[id] = {'min_date': False, 'max_date': False}
        if not ids:
            return res
        cr.execute("""select
                picking_id,
                min(date_expected),
                max(date_expected)
            from
                stock_move
            where
                picking_id IN %s
            group by
                picking_id""",(tuple(ids),))
        for pick, dt1, dt2 in cr.fetchall():
            res[pick]['min_date'] = dt1
            res[pick]['max_date'] = dt2
        return res

    def create(self, cr, user, vals, context=None):
        context = context or {}
        if ('name' not in vals) or (vals.get('name') in ('/', False)):
            ptype_id = vals.get('picking_type_id', context.get('default_picking_type_id', False))
            sequence_id = self.pool.get('stock.picking.type').browse(cr, user, ptype_id, context=context).sequence_id.id
            vals['name'] = self.pool.get('ir.sequence').get_id(cr, user, sequence_id, 'id', context=context)
        return super(stock_picking, self).create(cr, user, vals, context)

    # The state of a picking depends on the state of its related stock.move
    # draft: the picking has no line or any one of the lines is draft
    # done, draft, cancel: all lines are done / draft / cancel
    # confirmed, auto, assigned depends on move_type (all at once or direct)
    def _state_get(self, cr, uid, ids, field_name, arg, context=None):
        res = {}
        for pick in self.browse(cr, uid, ids, context=context):
            if (not pick.move_lines) or any([x.state == 'draft' for x in pick.move_lines]):
                res[pick.id] = 'draft'
                continue
            if all([x.state == 'cancel' for x in pick.move_lines]):
                res[pick.id] = 'cancel'
                continue
            if all([x.state in ('cancel','done') for x in pick.move_lines]):
                res[pick.id] = 'done'
                continue

            order = {'confirmed':0, 'waiting':1, 'assigned':2}
            order_inv = dict(zip(order.values(),order.keys()))
            lst = [order[x.state] for x in pick.move_lines if x.state not in ('cancel','done')]
            if pick.move_lines == 'one':
                res[pick.id] = order_inv[min(lst)]
            else:
                res[pick.id] = order_inv[max(lst)]
        return res

    def _get_pickings(self, cr, uid, ids, context=None):
        res = set()
        for move in self.browse(cr, uid, ids, context=context):
            if move.picking_id:
                res.add(move.picking_id.id)
        return list(res)

    def _get_pack_operation_exist(self, cr, uid, ids, field_name, arg, context=None):
        res = {}
        for pick in self.browse(cr, uid, ids, context=context):
            res[pick.id] = False
            if pick.pack_operation_ids:
                res[pick.id] = True
        return res

    _columns = {
        'name': fields.char('Reference', size=64, select=True, states={'done':[('readonly', True)], 'cancel':[('readonly',True)]}),
        'origin': fields.char('Source Document', size=64, states={'done':[('readonly', True)], 'cancel':[('readonly',True)]}, help="Reference of the document", select=True),
        'backorder_id': fields.many2one('stock.picking', 'Back Order of', states={'done':[('readonly', True)], 'cancel':[('readonly',True)]}, help="If this shipment was split, then this field links to the shipment which contains the already processed part.", select=True),
        'note': fields.text('Notes', states={'done':[('readonly', True)], 'cancel':[('readonly',True)]}),
        'move_type': fields.selection([('direct', 'Partial'), ('one', 'All at once')], 'Delivery Method', required=True, states={'done':[('readonly', True)], 'cancel':[('readonly',True)]}, help="It specifies goods to be deliver partially or all at once"),
        'state': fields.function(_state_get, type="selection", store = {
            'stock.picking': (lambda self, cr, uid, ids, ctx: ids, ['move_type', 'move_lines'], 20),
            'stock.move': (_get_pickings, ['state', 'picking_id'], 20)}, selection = [
            ('draft', 'Draft'),
            ('cancel', 'Cancelled'),
            ('waiting', 'Waiting Another Operation'),
            ('confirmed', 'Waiting Availability'),
            ('assigned', 'Ready to Transfer'),
            ('done', 'Transferred'),
            ], string='Status', readonly=True, select=True, track_visibility='onchange', help="""
            * Draft: not confirmed yet and will not be scheduled until confirmed\n
            * Waiting Another Operation: waiting for another move to proceed before it becomes automatically available (e.g. in Make-To-Order flows)\n
            * Waiting Availability: still waiting for the availability of products\n
            * Ready to Transfer: products reserved, simply waiting for confirmation.\n
            * Transferred: has been processed, can't be modified or cancelled anymore\n
            * Cancelled: has been cancelled, can't be confirmed anymore"""
        ),
        'min_date': fields.function(get_min_max_date, multi="min_max_date",
                 store={'stock.move': (_get_pickings, ['state', 'date_expected'], 20)}, type='datetime', string='Scheduled Time', select=1, help="Scheduled time for the first part of the shipment to be processed"),
        'max_date': fields.function(get_min_max_date, multi="min_max_date",
                 store={'stock.move': (_get_pickings, ['state', 'date_expected'], 20)}, type='datetime', string='Max. Expected Date', select=2, help="Scheduled time for the last part of the shipment to be processed"),
        'date': fields.datetime('Commitment Date', help="Date promised for the completion of the transfer order, usually set the time of the order and revised later on.", select=True, states={'done':[('readonly', True)], 'cancel':[('readonly',True)]}),
        'date_done': fields.datetime('Date of Transfer', help="Date of Completion", states={'done':[('readonly', True)], 'cancel':[('readonly',True)]}),
        'move_lines': fields.one2many('stock.move', 'picking_id', 'Internal Moves', states={'done': [('readonly', True)], 'cancel': [('readonly', True)]}),
        'partner_id': fields.many2one('res.partner', 'Partner', states={'done':[('readonly', True)], 'cancel':[('readonly',True)]}),
        'company_id': fields.many2one('res.company', 'Company', required=True, select=True, states={'done':[('readonly', True)], 'cancel':[('readonly',True)]}),
        'pack_operation_ids': fields.one2many('stock.pack.operation', 'picking_id', string='Related Packing Operations'),
        'pack_operation_exist': fields.function(_get_pack_operation_exist, type='boolean', string='Pack Operation Exists?', help='technical field for attrs in view'),
        'picking_type_id': fields.many2one('stock.picking.type', 'Picking Type', required=True),

        # Used to search on pickings
        'product_id': fields.related('move_lines', 'product_id', type='many2one', relation='product.product', string='Product'),#?
        'location_id': fields.related('move_lines', 'location_id', type='many2one', relation='stock.location', string='Location', readonly=True),
        'location_dest_id': fields.related('move_lines', 'location_dest_id', type='many2one', relation='stock.location', string='Destination Location', readonly=True),
        'group_id': fields.related('move_lines', 'group_id', type='many2one', relation='procurement.group', string='Procurement Group', readonly=True),
    }
    _defaults = {
        'name': lambda self, cr, uid, context: '/',
        'state': 'draft',
        'move_type': 'one',
        'date': lambda *a: time.strftime('%Y-%m-%d %H:%M:%S'),
        'company_id': lambda self, cr, uid, c: self.pool.get('res.company')._company_default_get(cr, uid, 'stock.picking', context=c)
    }
    _sql_constraints = [
        ('name_uniq', 'unique(name, company_id)', 'Reference must be unique per company!'),
    ]

    def copy(self, cr, uid, id, default=None, context=None):
        if default is None:
            default = {}
        default = default.copy()
        picking_obj = self.browse(cr, uid, id, context=context)
        if ('name' not in default) or (picking_obj.name == '/'):
            default['name'] = '/'
        if not default.get('backorder_id'):
            default['backorder_id'] = False
        return super(stock_picking, self).copy(cr, uid, id, default, context)

    def action_confirm(self, cr, uid, ids, context=None):
        todo = []
        todo_force_assign = []
        for picking in self.browse(cr, uid, ids, context=context):
            if picking.picking_type_id.auto_force_assign:
                todo_force_assign.append(picking.id)
            for r in picking.move_lines:
                if r.state == 'draft':
                    todo.append(r.id)
        if len(todo):
            self.pool.get('stock.move').action_confirm(cr, uid, todo, context=context)

        if todo_force_assign:
            self.force_assign(cr, uid, todo_force_assign, context=context)
        return True

    def action_assign(self, cr, uid, ids, *args):
        """ Changes state of picking to available if all moves are confirmed.
        @return: True
        """
        for pick in self.browse(cr, uid, ids):
            if pick.state == 'draft':
                self.action_confirm(cr, uid, [pick.id])
            move_ids = [x.id for x in pick.move_lines if x.state == 'confirmed']
            if not move_ids:
                raise osv.except_osv(_('Warning!'), _('No product available.'))
            self.pool.get('stock.move').action_assign(cr, uid, move_ids)
        return True

    def force_assign(self, cr, uid, ids, context=None):
        """ Changes state of picking to available if moves are confirmed or waiting.
        @return: True
        """
        for pick in self.browse(cr, uid, ids, context=context):
            move_ids = [x.id for x in pick.move_lines if x.state in ['confirmed', 'waiting']]
            self.pool.get('stock.move').force_assign(cr, uid, move_ids, context=context)
        return True

    def cancel_assign(self, cr, uid, ids, *args):
        """ Cancels picking and moves.
        @return: True
        """
        for pick in self.browse(cr, uid, ids):
            move_ids = [x.id for x in pick.move_lines]
            self.pool.get('stock.move').cancel_assign(cr, uid, move_ids)
        return True

    def action_cancel(self, cr, uid, ids, context=None):
        for pick in self.browse(cr, uid, ids, context=context):
            ids2 = [move.id for move in pick.move_lines]
            self.pool.get('stock.move').action_cancel(cr, uid, ids2, context)
        return True

    def action_done(self, cr, uid, ids, context=None):
        """Changes picking state to done by processing the Stock Moves of the Picking

        Normally that happens when the button "Done" is pressed on a Picking view.
        @return: True
        """
        for pick in self.browse(cr, uid, ids, context=context):
            todo = []
            for move in pick.move_lines:
                if move.state == 'draft':
                    self.pool.get('stock.move').action_confirm(cr, uid, [move.id],
                        context=context)
                    todo.append(move.id)
                elif move.state in ('assigned','confirmed'):
                    todo.append(move.id)
            if len(todo):
                self.pool.get('stock.move').action_done(cr, uid, todo, context=context)
        return True

    def unlink(self, cr, uid, ids, context=None):
        move_obj = self.pool.get('stock.move')
        context = context or {}
        for pick in self.browse(cr, uid, ids, context=context):
            ids2 = [move.id for move in pick.move_lines]
            move_obj.action_cancel(cr, uid, ids2, context=context)
            move_obj.unlink(cr, uid, ids2, context=context)
        return super(stock_picking, self).unlink(cr, uid, ids, context=context)

    # Methods for partial pickings

    def _create_backorder(self, cr, uid, picking, backorder_moves=[], context=None):
        """
            Move all non-done lines into a new backorder picking
        """
        if not backorder_moves:
            backorder_moves = picking.move_lines
        backorder_move_ids = [x.id for x in backorder_moves if x.state not in ('done','cancel')]

        if backorder_move_ids:
            backorder_id = self.copy(cr, uid, picking.id, {
                'name': '/',
                'move_lines': [],
                'pack_operation_ids': [],
                'backorder_id': picking.id,
            })
            back_order_name = self.browse(cr, uid, backorder_id, context=context).name
            self.message_post(cr, uid, picking.id, body=_("Back order <em>%s</em> <b>created</b>.") % (back_order_name), context=context)
            move_obj = self.pool.get("stock.move")
            move_obj.write(cr, uid, backorder_move_ids, {'picking_id': backorder_id}, context=context)
            self.pool.get("stock.picking").action_confirm(cr, uid, [picking.id], context=context)
            return backorder_id
        return False

    def do_prepare_partial(self, cr, uid, picking_ids, context=None):
        context = context or {}
        pack_operation_obj = self.pool.get('stock.pack.operation')
        for picking in self.browse(cr, uid, picking_ids, context=context):
            for move in picking.move_lines:
                if move.state != 'assigned': continue
                remaining_qty = move.product_qty
                for quant in move.reserved_quant_ids:
                    qty = min(quant.qty, move.product_qty)
                    remaining_qty -= qty
                    pack_operation_obj.create(cr, uid, {
                        'picking_id': picking.id,
                        'product_qty': qty,
                        'quant_id': quant.id,
                        'product_id': quant.product_id.id,
                        'lot_id': quant.lot_id and quant.lot_id.id or False,
                        'product_uom_id': quant.product_id.uom_id.id,
                        'owner_id': quant.owner_id and quant.owner_id.id or False,
                        'cost': quant.cost,
                        'package_id': quant.package_id and quant.package_id.id or False,
                    }, context=context)
                if remaining_qty > 0:
                    pack_operation_obj.create(cr, uid, {
                        'picking_id': picking.id,
                        'product_qty': remaining_qty,
                        'product_id': move.product_id.id,
                        'product_uom_id': move.product_id.uom_id.id,
                        'cost': move.product_id.standard_price,
                    }, context=context)

    def _do_partial_product_move(self, cr, uid, picking, product, qty, pack_id = False, lot_id = False,  quant=False, context=None):
        moves = []
        stock_move_obj = self.pool.get('stock.move')
        for move in picking.move_lines:
            if move.state in ('cancel','done'): continue
            if move.product_id.id == product.id:
                todo = min(move.product_qty, qty)
                newmove_id = stock_move_obj.split(cr, uid, move, todo, context=context)
                if not context.get('do_only_split'):
                    stock_move_obj.action_done(cr, uid, [newmove_id], context=context)

                # TODO: To be removed after new API implementation
                move.refresh()
                moves.append(move)

                qty -= todo
                if qty <= 0: break
        if qty > 0:
            move_id = stock_move_obj.create(cr, uid, {
                'name': product.name,
                'product_id': product.id,
                'product_uom_qty': qty,
                'product_uom': product.uom_id.id,
                'location_id': picking.location_id.id,
                'location_dest_id': picking.location_dest_id.id,
                'picking_id': picking.id,
                'reserved_quant_ids': quant and [(4, quant.id)] or [],
                'picking_type_id': picking.picking_type_id.id
            }, context=context)
            if not context.get('do_only_split'):
                stock_move_obj.action_done(cr, uid, [move_id], context=context)
            move = stock_move_obj.browse(cr, uid, move_id, context=context)
            moves.append(move)
        return moves

    def do_rereserve(self, cr, uid, picking_ids, context=None):
        '''
            Needed for parameter create
        '''
        self.rereserve(cr, uid, picking_ids, context=context)
        
    #
    # TODO:rereserve should be improved for giving negative quants when a certain lot is not there
    # (Suppose you have a pack op for 20 lot B and lot B does not have any quants in the source location
    # and could be used also instead of do_split
    #
    def rereserve(self, cr, uid, picking_ids, create=False, context=None):
        """
            This will unreserve all products and reserve the quants from the operations
            :return: tuple of dictionary with quantities of quant operation and product that can not be matched between ops and moves
            and dictionary with remaining values on moves
            
        """
        quant_obj = self.pool.get("stock.quant")
        move_obj = self.pool.get("stock.move")
        op_obj = self.pool.get("stock.pack.operation")
        res = {}
        res2 = {} #what is left from moves
        for picking in self.browse(cr, uid, picking_ids, context=context):
            # unreserve everything and initialize res2
            for move in picking.move_lines:
                quant_obj.quants_unreserve(cr, uid, move, context=context)
                res2[move.id] = move.product_qty
            # Resort pack_operation_ids
            
            orderedpackops = picking.pack_operation_ids
            #Sort packing operations such that packing operations with most specific information 
            orderedpackops.sort(key = lambda x: (x.package_id and -1 or 0) + (x.lot_id and -1 or 0))

            for ops in orderedpackops:
                #Find moves that correspond
                if ops.product_id:
                    #TODO: Should have order such that things with lots and packings are searched first
                    move_ids = move_obj.search(cr, uid, [('picking_id','=',picking.id), ('product_id', '=', ops.product_id.id), ('remaining_qty', '>', 0.0)], context=context)
                    qty_to_do = ops.product_qty
                    while qty_to_do > 0 and move_ids:
                        move = move_obj.browse(cr, uid, move_ids.pop(), context=context)
                        if move.remaining_qty > qty_to_do: 
                            qty = qty_to_do
                            qty_to_do = 0
                        else:
                            qty = move.remaining_qty
                            qty_to_do -= move.remaining_qty
                        
                        if create and move.location_id.usage != 'internal':
                            # Create quants
                            vals = {
                                'product_id': move.product_id.id,
                                'location_id': move.location_id.id,
                                'qty': qty,
                                #'cost': price_unit,
                                'history_ids': [(4, move.id)],
                                'in_date': datetime.now().strftime('%Y-%m-%d %H:%M:%S'),
                                'company_id': move.company_id.id,
                                'lot_id': ops.lot_id and ops.lot_id.id or False,
                                'owner_id': ops.owner_id and ops.owner_id.id or False,
                                'reservation_id': move.id, #Reserve at once
                                'package_id': ops.result_package_id and ops.result_package_id.id or False, 
                            }
                            quant_id = quant_obj.create(cr, uid, vals, context=context)
                        else:
                            #Quants get
                            prefered_order = "reservation_id IS NOT NULL"
                            domain = op_obj._get_domain(cr, uid, ops, context=context)
                            quants = quant_obj.quants_get(cr, uid, move.location_id, move.product_id, qty, domain=domain, prefered_order=prefered_order, context=context)
                            quant_obj.quants_reserve(cr, uid, quants, move, context=context)
                            #In the end, move quants in correct package
                            if create:
                                quant_obj.write(cr, uid, [x[0].id for x in quants if x[0] != None], {'package_id': ops.result_package_id and ops.result_package_id.id or False}, context=context)
                        res2[move.id] -= qty
                    res[ops.id] = {}
                    res[ops.id][ops.product_id.id] = qty_to_do
                elif ops.package_id:
                    quants = ops.package_id.quant_ids #_get_package_lines
                    for quant in quants:
                        move_ids = move_obj.search(cr, uid, [('picking_id', '=', picking.id), ('product_id', '=', quant.product_id.id), ('remaining_qty', '>', 0.0)])
                        qty_to_do = quant.qty
                        while qty_to_do > 0 and move_ids:
                            move = move_obj.browse(cr, uid, move_ids.pop(), context=context)
                            if move.remaining_qty > qty_to_do:
                                qty = qty_to_do
                                qty_to_do = 0.0
                            else:
                                qty = move.remaining_qty
                                qty_to_do -= move.remaining_qty
                            quant_obj.quants_reserve(cr, uid, [(quant, qty)], move, context=context)
                            res2[move.id] -= qty
                        res.setdefault(ops.id, {}).setdefault(quant.product_id.id, 0.0)
                        res[ops.id][quant.product_id.id] += qty_to_do
                    #Add parent package
                    if create:
                        self.pool.get("stock.quant.package").write(cr, uid, [ops.package_id.id], {'parent_id': ops.result_package_id and ops.result_package_id.id or False}, context=context)
        return (res, res2)


    def do_partial(self, cr, uid, picking_ids, context=None):
        """
            If no pack operation, we close the whole move
            Otherwise, do the pack operations
        """
        stock_move_obj = self.pool.get('stock.move')
        for picking in self.browse(cr, uid, picking_ids, context=context):
            if not picking.pack_operation_ids:
                self.action_done(cr, uid, [picking.id], context=context)
                continue
            else:
                #First thing that needs to happen is rereserving the quants
                res = self.rereserve(cr, uid, [picking.id], create = True, context = context) #This time, quants need to be created
                orig_moves = picking.move_lines
                #Add moves that operations need extra
                extra_moves = []
                for ops in res[0].keys():
                    for prod in res[0][ops].keys():
                        product = self.pool.get('product.product').browse(cr, uid, prod, context=context)
                        qty = res[0][ops][prod]
                        if qty > 0:
                            #TODO: Maybe should try to reserve quants?
                            quant = False
                            move_id = stock_move_obj.create(cr, uid, {
                                            'name': product.name,
                                            'product_id': product.id,
                                            'product_uom_qty': qty,
                                            'product_uom': product.uom_id.id,
                                            'location_id': picking.location_id.id,
                                            'location_dest_id': picking.location_dest_id.id,
                                            'picking_id': picking.id,
                                            'reserved_quant_ids': quant and [(4, quant.id)] or [],
                                            'picking_type_id': picking.picking_type_id.id
                                        }, context=context)
                            extra_moves.append(move_id)
                res2 = res[1]
                for move in res2.keys():
                    if res2[move] > 0:
                        mov = stock_move_obj.browse(cr, uid, move, context=context)
                        stock_move_obj.split(cr, uid, mov, res2[move], context=context)
                stock_move_obj.action_done(cr, uid, extra_moves + [x.id for x in orig_moves], context=context)
            picking.refresh()
            self._create_backorder(cr, uid, picking, context=context)
        return True

    def do_split(self, cr, uid, picking_ids, context=None):
        """
            just split the picking without making it 'done'
        """
        if context is None:
            context = {}
        ctx = context.copy()
        ctx['do_only_split'] = True
        quant_package_obj = self.pool.get('stock.quant.package')
        backorder_moves = []
        for picking in self.browse(cr, uid, picking_ids, context=context):
            if not picking.pack_operation_ids:
                continue
            for op in picking.pack_operation_ids:
                if op.package_id:
                    for quant in quant_package_obj.quants_get(cr, uid, op.package_id, context=context):
                        backorder_moves += self._do_partial_product_move(cr, uid, picking, quant.product_id, quant.qty, quant, context=ctx)
                elif op.product_id:
                    backorder_moves += self._do_partial_product_move(cr, uid, picking, op.product_id, op.product_qty, op.quant_id, context=ctx)

            self._create_backorder(cr, uid, picking, backorder_moves, context=context)
        return True

    # Methods for the barcode UI

    def _get_picking_for_packing_ui(self, cr, uid, context=None):
        res = self.search(cr, uid, [('state', '=', 'assigned')], limit=1, context=context)
        return res and res[0] or False  # TODO: what to do if nothing is left to do?

    def action_done_from_packing_ui(self, cr, uid, picking_id, only_split_lines=False, context=None):
        self.do_partial(cr, uid, picking_id, only_split_lines, context=context)
        #return id of next picking to work on
        return self._get_picking_for_packing_ui(cr, uid, context=context)

    def action_pack(self, cr, uid, picking_ids, context=None):
        stock_operation_obj = self.pool.get('stock.pack.operation')
        package_obj = self.pool.get('stock.quant.package')
        for picking_id in picking_ids:
            operation_ids = stock_operation_obj.search(cr, uid, [('picking_id', '=', picking_id), ('result_package_id', '=', False)], context=context)
            if operation_ids:
                package_id = package_obj.create(cr, uid, {}, context=context)
                stock_operation_obj.write(cr, uid, operation_ids, {'result_package_id': package_id}, context=context)
        return True

    def _deal_with_quants(self, cr, uid, picking_id, quant_ids, context=None):
        stock_operation_obj = self.pool.get('stock.pack.operation')
        todo_on_moves = []
        todo_on_operations = []
        for quant in self.pool.get('stock.quant').browse(cr, uid, quant_ids, context=context):
            tmp_moves, tmp_operations = stock_operation_obj._search_and_increment(cr, uid, picking_id, ('quant_id', '=', quant.id), context=context)
            todo_on_moves += tmp_moves
            todo_on_operations += tmp_operations
        return todo_on_moves, todo_on_operations

    def get_barcode_and_return_todo_stuff(self, cr, uid, picking_id, barcode_str, context=None):
        '''This function is called each time there barcode scanner reads an input'''
        #TODO: better error messages handling => why not real raised errors
        quant_obj = self.pool.get('stock.quant')
        package_obj = self.pool.get('stock.quant.package')
        product_obj = self.pool.get('product.product')
        stock_operation_obj = self.pool.get('stock.pack.operation')
        error_msg = ''
        todo_on_moves = []
        todo_on_operations = []
        #check if the barcode correspond to a product
        matching_product_ids = product_obj.search(cr, uid, [('ean13', '=', barcode_str)], context=context)
        if matching_product_ids:
            todo_on_moves, todo_on_operations = stock_operation_obj._search_and_increment(cr, uid, picking_id, ('product_id', '=', matching_product_ids[0]), context=context)

        #check if the barcode correspond to a quant
        matching_quant_ids = quant_obj.search(cr, uid, [('name', '=', barcode_str)], context=context)  # TODO need the location clause
        if matching_quant_ids:
            todo_on_moves, todo_on_operations = self._deal_with_quants(cr, uid, picking_id, [matching_quant_ids[0]], context=context)

        #check if the barcode correspond to a package
        matching_package_ids = package_obj.search(cr, uid, [('name', '=', barcode_str)], context=context)
        if matching_package_ids:
            included_package_ids = package_obj.search(cr, uid, [('parent_id', 'child_of', matching_package_ids[0])], context=context)
            included_quant_ids = quant_obj.search(cr, uid, [('package_id', 'in', included_package_ids)], context=context)
            todo_on_moves, todo_on_operations = self._deal_with_quants(cr, uid, picking_id, included_quant_ids, context=context)
        #write remaining qty on stock.move, to ease the treatment server side
        for todo in todo_on_moves:
            if todo[0] == 1:
                self.pool.get('stock.move').write(cr, uid, todo[1], todo[2], context=context)
            elif todo[0] == 0:
                self.pool.get('stock.move').create(cr, uid, todo[2], context=context)
        return {'warnings': error_msg, 'moves_to_update': todo_on_moves, 'operations_to_update': todo_on_operations}


class stock_production_lot(osv.osv):
    _name = 'stock.production.lot'
    _inherit = ['mail.thread']
    _description = 'Lot/Serial'
    _columns = {
        'name': fields.char('Serial Number', size=64, required=True, help="Unique Serial Number"),
        'ref': fields.char('Internal Reference', size=256, help="Internal reference number in case it differs from the manufacturer's serial number"),
        'product_id': fields.many2one('product.product', 'Product', required=True, domain=[('type', '<>', 'service')]),
        'quant_ids': fields.one2many('stock.quant', 'lot_id', 'Quants'),
        'create_date': fields.datetime('Creation Date'),
#         'partner_id': fields.many2one('res.partner', 'Owner'),
    }
    _defaults = {
        'name': lambda x, y, z, c: x.pool.get('ir.sequence').get(y, z, 'stock.lot.serial'),
        'product_id': lambda x, y, z, c: c.get('product_id', False),
    }
    _sql_constraints = [
        ('name_ref_uniq', 'unique (name, ref)', 'The combination of Serial Number and internal reference must be unique !'),
    ]
    def name_get(self, cr, uid, ids, context=None):
        res = []
        for lot in self.browse(cr, uid, ids, context=context):
            name = lot.name
#             if lot.partner_id:
#                 name += ' (' + lot.partner_id.name + ')'
            res.append((lot.id, name))
        return res



# ----------------------------------------------------
# Move
# ----------------------------------------------------

class stock_move(osv.osv):
    _name = "stock.move"
    _description = "Stock Move"
    _order = 'date_expected desc, id'
    _log_create = False

    def get_price_unit(self, cr, uid, move, context=None):
        """ Returns the unit price to store on the quant """
        return move.price_unit or move.product_id.standard_price

    def name_get(self, cr, uid, ids, context=None):
        res = []
        for line in self.browse(cr, uid, ids, context=context):
            name = line.location_id.name + ' > ' + line.location_dest_id.name
            if line.product_id.code:
                name = line.product_id.code + ': ' + name
            if line.picking_id.origin:
                name = line.picking_id.origin + '/ ' + name
            res.append((line.id, name))
        return res

    # FP Note: put this on quants, with the auto creation algo
    # def _check_tracking(self, cr, uid, ids, context=None):
    #     """ Checks if serial number is assigned to stock move or not.
    #     @return: True or False
    #     """
    #     for move in self.browse(cr, uid, ids, context=context):
    #         if not move.lot_id and \
    #            (move.state == 'done' and \
    #            ( \
    #                (move.product_id.track_production and move.location_id.usage == 'production') or \
    #                (move.product_id.track_production and move.location_dest_id.usage == 'production') or \
    #                (move.product_id.track_incoming and move.location_id.usage == 'supplier') or \
    #                (move.product_id.track_outgoing and move.location_dest_id.usage == 'customer') or \
    #                (move.product_id.track_incoming and move.location_id.usage == 'inventory') \
    #            )):
    #             return False
    #     return True

    def _quantity_normalize(self, cr, uid, ids, name, args, context=None):
        uom_obj = self.pool.get('product.uom')
        res = {}
        for m in self.browse(cr, uid, ids, context=context):
            res[m.id] = uom_obj._compute_qty_obj(cr, uid, m.product_uom, m.product_uom_qty, m.product_id.uom_id, round=False)
        return res

#     def _get_remaining_qty(self, cr, uid, ids, field_name, args, context=None):
#         #TODO: this function assumes that there aren't several stock move in the same picking with the same product. what should we do in that case?
#         #TODO take care of the quant on stock moves too
#         res = dict.fromkeys(ids, False)
#         for move in self.browse(cr, uid, ids, context=context):
#             res[move.id] = move.product_qty
#             if move.picking_id:
#                 for op in move.picking_id.pack_operation_ids:
#                     if op.product_id == move.product_id or (op.quant_id and op.quant_id.product_id == move.product_id):
#                         res[move.id] -= op.product_qty
#                     if op.package_id:
#                         #find the product qty recursively
#                         res[move.id] -= self.pool.get('stock.quant.package')._get_product_total_qty(cr, uid, op.package_id, move.product_id.id, context=context)
#         return res

    def _get_remaining_qty(self, cr, uid, ids, field_name, args, context=None):
        res = {}
        for move in self.browse(cr, uid, ids, context=context):
            res[move.id] = move.product_qty
            for quant in move.reserved_quant_ids:
                res[move.id] -= quant.qty
        return res

    def _get_lot_ids(self, cr, uid, ids, field_name, args, context=None):
        res = dict.fromkeys(ids, False)
        for move in self.browse(cr, uid, ids, context=context):
            if move.state == 'done':
                res[move.id] = [q.id for q in move.quant_ids]
            else:
                res[move.id] = [q.id for q in move.reserved_quant_ids]
        return res

    def _get_product_availability(self, cr, uid, ids, field_name, args, context=None):
        quant_obj = self.pool.get('stock.quant')
        res = dict.fromkeys(ids, False)
        for move in self.browse(cr, uid, ids, context=context):
            if move.state == 'done':
                res[move.id] = move.product_qty
            else:
                sublocation_ids = self.pool.get('stock.location').search(cr, uid, [('id', 'child_of', [move.location_id.id])], context=context)
                quant_ids = quant_obj.search(cr, uid, [('location_id', 'in', sublocation_ids), ('product_id', '=', move.product_id.id), ('reservation_id', '=', False)], context=context)
                availability = 0
                for quant in quant_obj.browse(cr, uid, quant_ids, context=context):
                    availability += quant.qty
                res[move.id] = min(move.product_qty, availability)
        return res


    def _get_move(self, cr, uid, ids, context=None):
        res = set()
        for quant in self.browse(cr, uid, ids, context=context):
            if quant.reservation_id:
                res.add(quant.reservation_id.id)
        return list(res)

    _columns = {
        'name': fields.char('Description', required=True, select=True),
        'priority': fields.selection([('0', 'Not urgent'), ('1', 'Urgent')], 'Priority'),
        'create_date': fields.datetime('Creation Date', readonly=True, select=True),
        'date': fields.datetime('Date', required=True, select=True, help="Move date: scheduled date until move is done, then date of actual move processing", states={'done': [('readonly', True)]}),
        'date_expected': fields.datetime('Scheduled Date', states={'done': [('readonly', True)]},required=True, select=True, help="Scheduled date for the processing of this move"),
        'product_id': fields.many2one('product.product', 'Product', required=True, select=True, domain=[('type','<>','service')],states={'done': [('readonly', True)]}),
        # TODO: improve store to add dependency on product UoM
        'product_qty': fields.function(_quantity_normalize, type='float', store=True, string='Quantity',
            digits_compute=dp.get_precision('Product Unit of Measure'),
            help='Quantity in the default UoM of the product'),
        'product_uom_qty': fields.float('Quantity', digits_compute=dp.get_precision('Product Unit of Measure'),
            required=True,states={'done': [('readonly', True)]},
            help="This is the quantity of products from an inventory "
                "point of view. For moves in the state 'done', this is the "
                "quantity of products that were actually moved. For other "
                "moves, this is the quantity of product that is planned to "
                "be moved. Lowering this quantity does not generate a "
                "backorder. Changing this quantity on assigned moves affects "
                "the product reservation, and should be done with care."
        ),
        'product_uom': fields.many2one('product.uom', 'Unit of Measure', required=True,states={'done': [('readonly', True)]}),
        'product_uos_qty': fields.float('Quantity (UOS)', digits_compute=dp.get_precision('Product Unit of Measure'), states={'done': [('readonly', True)]}),
        'product_uos': fields.many2one('product.uom', 'Product UOS', states={'done': [('readonly', True)]}),

        'product_packaging': fields.many2one('product.packaging', 'Prefered Packaging', help="It specifies attributes of packaging like type, quantity of packaging,etc."),

        'location_id': fields.many2one('stock.location', 'Source Location', required=True, select=True,states={'done': [('readonly', True)]}, help="Sets a location if you produce at a fixed location. This can be a partner location if you subcontract the manufacturing operations."),
        'location_dest_id': fields.many2one('stock.location', 'Destination Location', required=True,states={'done': [('readonly', True)]}, select=True, help="Location where the system will stock the finished products."),

        # FP Note: should we remove this?
        'partner_id': fields.many2one('res.partner', 'Destination Address ', states={'done': [('readonly', True)]}, help="Optional address where goods are to be delivered, specifically used for allotment"),


        'move_dest_id': fields.many2one('stock.move', 'Destination Move', help="Optional: next stock move when chaining them", select=True),
        'move_orig_ids': fields.one2many('stock.move', 'move_dest_id', 'Original Move', help="Optional: previous stock move when chaining them", select=True),

        'picking_id': fields.many2one('stock.picking', 'Reference', select=True,states={'done': [('readonly', True)]}),
        'note': fields.text('Notes'),
        'state': fields.selection([('draft', 'New'),
                                   ('cancel', 'Cancelled'),
                                   ('waiting', 'Waiting Another Move'),
                                   ('confirmed', 'Waiting Availability'),
                                   ('assigned', 'Available'),
                                   ('done', 'Done'),
                                   ], 'Status', readonly=True, select=True,
                 help= "* New: When the stock move is created and not yet confirmed.\n"\
                       "* Waiting Another Move: This state can be seen when a move is waiting for another one, for example in a chained flow.\n"\
                       "* Waiting Availability: This state is reached when the procurement resolution is not straight forward. It may need the scheduler to run, a component to me manufactured...\n"\
                       "* Available: When products are reserved, it is set to \'Available\'.\n"\
                       "* Done: When the shipment is processed, the state is \'Done\'."),

        'price_unit': fields.float('Unit Price', help="Technical field used to record the product cost set by the user during a picking confirmation (when average price costing method is used). Value given in company currency and in product uom."),  # as it's a technical field, we intentionally don't provide the digits attribute

        'company_id': fields.many2one('res.company', 'Company', required=True, select=True),
        'backorder_id': fields.related('picking_id','backorder_id',type='many2one', relation="stock.picking", string="Back Order of", select=True),
        'origin': fields.char("Source"),
        'procure_method': fields.selection([('make_to_stock','Make to Stock'),('make_to_order','Make to Order')], 'Procurement Method', required=True, help="Make to Stock: When needed, the product is taken from the stock or we wait for replenishment. \nMake to Order: When needed, the product is purchased or produced."),

        # used for colors in tree views:
        'scrapped': fields.related('location_dest_id','scrap_location',type='boolean',relation='stock.location',string='Scrapped', readonly=True),

        'quant_ids': fields.many2many('stock.quant',  'stock_quant_move_rel', 'move_id', 'quant_id', 'Quants'),
        'reserved_quant_ids': fields.one2many('stock.quant', 'reservation_id', 'Reserved quants'),
        'remaining_qty': fields.function(_get_remaining_qty, type='float', string='Remaining Quantity', 
                                         digits_compute=dp.get_precision('Product Unit of Measure'), states={'done': [('readonly', True)]},
                                         store = {'stock.move': (lambda self, cr, uid, ids, c={}: ids , ['product_uom_qty', 'product_uom', 'reserved_quant_ids'], 20), 
                                                  'stock.quant': (_get_move, ['reservation_id'], 10)}),
        'procurement_id': fields.many2one('procurement.order', 'Procurement'),
        'group_id': fields.related('procurement_id', 'group_id', type='many2one', relation="procurement.group", string='Procurement Group'),
        'rule_id': fields.many2one('procurement.rule', 'Procurement Rule'),
        'propagate': fields.boolean('Propagate cancel and split', help='If checked, when this move is cancelled, cancel the linked move too'),
        'picking_type_id': fields.many2one('stock.picking.type', 'Picking Type'),
        'inventory_id': fields.many2one('stock.inventory', 'Inventory'),
        'lot_ids': fields.function(_get_lot_ids, type='many2many', relation='stock.quant', string='Lots'),
        'origin_returned_move_id': fields.many2one('stock.move', 'Origin return move', help='move that created the return move'),
        'returned_move_ids': fields.one2many('stock.move', 'origin_returned_move_id', 'All returned moves', help='Optional: all returned moves created from this move'),
        'availability': fields.function(_get_product_availability, type='float', string='Availability'),
        }
    
    


    def copy(self, cr, uid, id, default=None, context=None):
        if default is None:
            default = {}
        default = default.copy()
        default['move_orig_ids'] = []
        default['quant_ids'] = []
        default['reserved_quant_ids'] = []
        default['returned_move_ids'] = []
        default['origin_returned_move_id'] = False
        default['state'] = 'draft'
        return super(stock_move, self).copy(cr, uid, id, default, context)

    def _default_location_destination(self, cr, uid, context=None):
        context = context or {}
        if context.get('default_picking_type_id', False):
            pick_type = self.pool.get('stock.picking.type').browse(cr, uid, context['default_picking_type_id'], context=context)
            return pick_type.default_location_dest_id and pick_type.default_location_dest_id.id or False
        return False

    def _default_location_source(self, cr, uid, context=None):
        context = context or {}
        if context.get('default_picking_type_id', False):
            pick_type = self.pool.get('stock.picking.type').browse(cr, uid, context['default_picking_type_id'], context=context)
            return pick_type.default_location_src_id and pick_type.default_location_src_id.id or False
        return False

    def _default_destination_address(self, cr, uid, context=None):
        user = self.pool.get('res.users').browse(cr, uid, uid, context=context)
        return user.company_id.partner_id.id

    _defaults = {
        'location_id': _default_location_source,
        'location_dest_id': _default_location_destination,
        'partner_id': _default_destination_address,
        'state': 'draft',
        'priority': '1',
        'product_qty': 1.0,
        'product_uom_qty': 1.0,
        'scrapped': False,
        'date': lambda *a: time.strftime('%Y-%m-%d %H:%M:%S'),
        'company_id': lambda self, cr, uid, c: self.pool.get('res.company')._company_default_get(cr, uid, 'stock.move', context=c),
        'date_expected': lambda *a: time.strftime('%Y-%m-%d %H:%M:%S'),
        'procure_method': 'make_to_stock',
        'propagate': True,
    }

    def _create_procurement(self, cr, uid, move, context=None):
        """
            This will create a procurement order
        """
        proc_obj = self.pool.get("procurement.order")
        origin = (move.group_id and (move.group_id.name+":") or "") +  (move.rule_id and move.rule_id.name or "/")
        return proc_obj.create(cr, uid, {
            'name': move.rule_id and move.rule_id.name or "/",
            'origin': origin,
            'company_id': move.company_id and move.company_id.id or False,
            'date_planned': move.date,
            'product_id': move.product_id.id,
            'product_qty': move.product_qty,
            'product_uom': move.product_uom.id,
            'product_uos_qty': (move.product_uos and move.product_uos_qty) or move.product_qty,
            'product_uos': (move.product_uos and move.product_uos.id) or move.product_uom.id,
            'location_id': move.location_id.id,
            'move_dest_id': move.id,
            'group_id': move.group_id and move.group_id.id or False,
        })

    # Check that we do not modify a stock.move which is done
    def write(self, cr, uid, ids, vals, context=None):
        if isinstance(ids, (int, long)):
            ids = [ids]
        frozen_fields = set(['product_qty', 'product_uom', 'product_uos_qty', 'product_uos', 'location_id', 'location_dest_id', 'product_id'])
        for move in self.browse(cr, uid, ids, context=context):
            if move.state == 'done':
                if frozen_fields.intersection(vals):
                    raise osv.except_osv(_('Operation Forbidden!'),
                        _('Quantities, Units of Measure, Products and Locations cannot be modified on stock moves that have already been processed (except by the Administrator).'))
        result = super(stock_move, self).write(cr, uid, ids, vals, context=context)
        return result

    def onchange_quantity(self, cr, uid, ids, product_id, product_qty,
                          product_uom, product_uos):
        """ On change of product quantity finds UoM and UoS quantities
        @param product_id: Product id
        @param product_qty: Changed Quantity of product
        @param product_uom: Unit of measure of product
        @param product_uos: Unit of sale of product
        @return: Dictionary of values
        """
        result = {
            'product_uos_qty': 0.00
        }
        warning = {}

        if (not product_id) or (product_qty <=0.0):
            result['product_qty'] = 0.0
            return {'value': result}

        product_obj = self.pool.get('product.product')
        uos_coeff = product_obj.read(cr, uid, product_id, ['uos_coeff'])

        # Warn if the quantity was decreased
        if ids:
            for move in self.read(cr, uid, ids, ['product_qty']):
                if product_qty < move['product_qty']:
                    warning.update({
                       'title': _('Information'),
                       'message': _("By changing this quantity here, you accept the "
                                "new quantity as complete: OpenERP will not "
                                "automatically generate a back order.") })
                break

        if product_uos and product_uom and (product_uom != product_uos):
            result['product_uos_qty'] = product_qty * uos_coeff['uos_coeff']
        else:
            result['product_uos_qty'] = product_qty

        return {'value': result, 'warning': warning}

    def onchange_uos_quantity(self, cr, uid, ids, product_id, product_uos_qty,
                          product_uos, product_uom):
        """ On change of product quantity finds UoM and UoS quantities
        @param product_id: Product id
        @param product_uos_qty: Changed UoS Quantity of product
        @param product_uom: Unit of measure of product
        @param product_uos: Unit of sale of product
        @return: Dictionary of values
        """
        result = {
            'product_uom_qty': 0.00
        }
        warning = {}

        if (not product_id) or (product_uos_qty <=0.0):
            result['product_uos_qty'] = 0.0
            return {'value': result}

        product_obj = self.pool.get('product.product')
        uos_coeff = product_obj.read(cr, uid, product_id, ['uos_coeff'])

        # Warn if the quantity was decreased
        for move in self.read(cr, uid, ids, ['product_uos_qty']):
            if product_uos_qty < move['product_uos_qty']:
                warning.update({
                   'title': _('Warning: No Back Order'),
                   'message': _("By changing the quantity here, you accept the "
                                "new quantity as complete: OpenERP will not "
                                "automatically generate a Back Order.") })
                break

        if product_uos and product_uom and (product_uom != product_uos):
            result['product_uom_qty'] = product_uos_qty / uos_coeff['uos_coeff']
        else:
            result['product_uom_qty'] = product_uos_qty
        return {'value': result, 'warning': warning}

    def onchange_product_id(self, cr, uid, ids, prod_id=False, loc_id=False,
                            loc_dest_id=False, partner_id=False):
        """ On change of product id, if finds UoM, UoS, quantity and UoS quantity.
        @param prod_id: Changed Product id
        @param loc_id: Source location id
        @param loc_dest_id: Destination location id
        @param partner_id: Address id of partner
        @return: Dictionary of values
        """
        if not prod_id:
            return {}
        lang = False
        if partner_id:
            addr_rec = self.pool.get('res.partner').browse(cr, uid, partner_id)
            if addr_rec:
                lang = addr_rec and addr_rec.lang or False
        ctx = {'lang': lang}

        product = self.pool.get('product.product').browse(cr, uid, [prod_id], context=ctx)[0]
        uos_id  = product.uos_id and product.uos_id.id or False
        result = {
            'product_uom': product.uom_id.id,
            'product_uos': uos_id,
            'product_uom_qty': 1.00,
            'product_uos_qty' : self.pool.get('stock.move').onchange_quantity(cr, uid, ids, prod_id, 1.00, product.uom_id.id, uos_id)['value']['product_uos_qty'],
        }
        if not ids:
            result['name'] = product.partner_ref
        if loc_id:
            result['location_id'] = loc_id
        if loc_dest_id:
            result['location_dest_id'] = loc_dest_id
        return {'value': result}

    def _picking_assign(self, cr, uid, move, context=None):
        if move.picking_id or not move.picking_type_id:
            return False
        context = context or {}
        pick_obj = self.pool.get("stock.picking")
        picks = []
        if move.group_id:
            picks = pick_obj.search(cr, uid, [
                ('group_id', '=', move.group_id.id),
                ('location_id', '=', move.location_id.id),
                ('location_dest_id', '=', move.location_dest_id.id),
                ('state', 'in', ['confirmed', 'waiting'])], context=context)
        if picks:
            pick = picks[0]
        else:
            values = {
                'origin': move.origin,
                'company_id': move.company_id and move.company_id.id or False,
                'move_type': move.group_id and move.group_id.move_type or 'one',
                'partner_id': move.group_id and move.group_id.partner_id and move.group_id.partner_id.id or False,
                'date_done': move.date_expected,
                'state': 'confirmed',
                'group_id': move.group_id and move.group_id.id or False,
                'picking_type_id': move.picking_type_id and move.picking_type_id.id or False,
            }
            pick = pick_obj.create(cr, uid, values, context=context)
        move.write({'picking_id': pick})
        return True

    def onchange_date(self, cr, uid, ids, date, date_expected, context=None):
        """ On change of Scheduled Date gives a Move date.
        @param date_expected: Scheduled Date
        @param date: Move Date
        @return: Move Date
        """
        if not date_expected:
            date_expected = time.strftime('%Y-%m-%d %H:%M:%S')
        return {'value':{'date': date_expected}}

    def action_confirm(self, cr, uid, ids, context=None):
        """ Confirms stock move or put it in waiting if it's linked to another move.
        @return: List of ids.
        """
        states = {
            'confirmed': [],
            'waiting': []
        }
        for move in self.browse(cr, uid, ids, context=context):
            state = 'confirmed'
            for m in move.move_orig_ids:
                if m.state not in ('done', 'cancel'):
                    state = 'waiting'
            states[state].append(move.id)
            self._picking_assign(cr, uid, move, context=context)

        for state, write_ids in states.items():
            if len(write_ids):
                self.write(cr, uid, write_ids, {'state': state})
                if state == 'confirmed':
                    for move in self.browse(cr, uid, write_ids, context=context):
                        if move.procure_method == 'make_to_order':
                            self._create_procurement(cr, uid, move, context=context)
        return True

    def force_assign(self, cr, uid, ids, context=None):
        """ Changes the state to assigned.
        @return: True
        """
        done = self.action_assign(cr, uid, ids, context=context)
        self.write(cr, uid, list(set(ids) - set(done)), {'state': 'assigned'})
        return True


    def cancel_assign(self, cr, uid, ids, context=None):
        """ Changes the state to confirmed.
        @return: True
        """
        return self.write(cr, uid, ids, {'state': 'confirmed'})

    def action_assign(self, cr, uid, ids, context=None):
        """ Checks the product type and accordingly writes the state.
        @return: No. of moves done
        """
        context = context or {}
        quant_obj = self.pool.get("stock.quant")
        uom_obj = self.pool.get("product.uom")
        done = []
        for move in self.browse(cr, uid, ids, context=context):
            if move.state not in ('confirmed', 'waiting'):
                continue
            if move.product_id.type == 'consu':
                done.append(move.id)
                continue
            else:
                qty = uom_obj._compute_qty(cr, uid, move.product_uom.id, move.product_qty, move.product_id.uom_id.id)
                dp = []
                for m2 in move.move_orig_ids:
                    for q in m2.quant_ids:
                        dp.append(str(q.id))
                        qty -= q.qty
                domain = ['|', ('reservation_id', '=', False), ('reservation_id', '=', move.id)]
                quants = quant_obj.quants_get(cr, uid, move.location_id, move.product_id, qty, domain=domain, prefered_order = dp and ('id not in ('+','.join(dp)+')') or False, context=context)
                #Will only reserve physical quants, no negative
                quant_obj.quants_reserve(cr, uid, quants, move, context=context)
                # the total quantity is provided by existing quants
                if all(map(lambda x:x[0], quants)):
                    done.append(move.id)
        self.write(cr, uid, done, {'state': 'assigned'})
        return done


    #
    # Cancel move => cancel others move and pickings
    #
    def action_cancel(self, cr, uid, ids, context=None):
        """ Cancels the moves and if all moves are cancelled it cancels the picking.
        @return: True
        """
        context = context or {}
        for move in self.browse(cr, uid, ids, context=context):
            if move.reserved_quant_ids:
                self.pool.get("stock.quant").quants_unreserve(cr, uid, move, context=context)
            if move.move_dest_id:
                if move.propagate:
                    self.action_cancel(cr, uid, [move.move_dest_id.id], context=context)
                elif move.move_dest_id.state == 'waiting':
                    self.write(cr, uid, [move.move_dest_id.id], {'state': 'confirmed'})
        return self.write(cr, uid, ids, {'state': 'cancel', 'move_dest_id': False})

    #def _get_quants_from_pack(self, cr, uid, ids, context=None):
    #    """
    #    Suppose for the moment we don't have any packaging
    #    """
    #    res = {}
    #    for move in self.browse(cr, uid, ids, context=context):
    #        #Split according to pack wizard if necessary
    #        res[move.id] = [x.id for x in move.reserved_quant_ids]
    #    return res

    def action_done(self, cr, uid, ids, context=None):
        """ Makes the move done and if all moves are done, it will finish the picking.
        If quants are not assigned yet, it should assign them
        Putaway strategies should be applied
        @return:
        """
        context = context or {}
        quant_obj = self.pool.get("stock.quant")

        todo = [move.id for move in self.browse(cr, uid, ids, context=context) if move.state == "draft"]
        if todo:
            self.action_confirm(cr, uid, todo, context=context)

        pickings = set()
        for move in self.browse(cr, uid, ids, context=context):
            if move.picking_id:
                pickings.add(move.picking_id.id)
            qty = move.product_qty

            # for qty, location_id in move_id.prefered_location_ids:
            #    quants = quant_obj.quants_get(cr, uid, move.location_id, move.product_id, qty, context=context)
            #    quant_obj.quants_move(cr, uid, quants, move, location_dest_id, context=context)
            # should replace the above 2 lines
            domain = ['|', ('reservation_id', '=', False), ('reservation_id', '=', move.id)]
            prefered_order = 'reservation_id'
#             if lot_id: 
#                 prefered_order = 'lot_id<>' + lot_id + ", " + prefered_order
#             if pack_id: 
#                 prefered_order = 'pack_id<>' + pack_id + ", " + prefered_order
            quants = quant_obj.quants_get(cr, uid, move.location_id, move.product_id, qty, domain=domain, prefered_order = prefered_order, context=context)
            #Will move all quants_get and as such create negative quants
            quant_obj.quants_move(cr, uid, quants, move, context=context)
            quant_obj.quants_unreserve(cr, uid, move, context=context)

            #
            #Check moves that were pushed
            if move.move_dest_id.state in ('waiting', 'confirmed'):
                other_upstream_move_ids = self.search(cr, uid, [('id','!=',move.id),('state','not in',['done','cancel']),
                                            ('move_dest_id','=',move.move_dest_id.id)], context=context)
                #If no other moves for the move that got pushed:
                if not other_upstream_move_ids and move.move_dest_id.state in ('waiting', 'confirmed'):
                    self.action_assign(cr, uid, [move.move_dest_id.id], context=context)
        self.write(cr, uid, ids, {'state': 'done', 'date': time.strftime(DEFAULT_SERVER_DATETIME_FORMAT)}, context=context)
        return True

    def unlink(self, cr, uid, ids, context=None):
        context = context or {}
        for move in self.browse(cr, uid, ids, context=context):
            if move.state not in ('draft', 'cancel'):
                raise osv.except_osv(_('User Error!'), _('You can only delete draft moves.'))
        return super(stock_move, self).unlink(cr, uid, ids, context=context)

    def action_scrap(self, cr, uid, ids, quantity, location_id, context=None):
        """ Move the scrap/damaged product into scrap location
        @param cr: the database cursor
        @param uid: the user id
        @param ids: ids of stock move object to be scrapped
        @param quantity : specify scrap qty
        @param location_id : specify scrap location
        @param context: context arguments
        @return: Scraped lines
        """
        #quantity should in MOVE UOM
        if quantity <= 0:
            raise osv.except_osv(_('Warning!'), _('Please provide a positive quantity to scrap.'))
        res = []
        for move in self.browse(cr, uid, ids, context=context):
            source_location = move.location_id
            if move.state == 'done':
                source_location = move.location_dest_id
            #Previously used to prevent scraping from virtual location but not necessary anymore
            #if source_location.usage != 'internal':
                #restrict to scrap from a virtual location because it's meaningless and it may introduce errors in stock ('creating' new products from nowhere)
                #raise osv.except_osv(_('Error!'), _('Forbidden operation: it is not allowed to scrap products from a virtual location.'))
            move_qty = move.product_qty
            uos_qty = quantity / move_qty * move.product_uos_qty
            default_val = {
                'location_id': source_location.id,
                'product_uom_qty': quantity,
                'product_uos_qty': uos_qty,
                'state': move.state,
                'scrapped': True,
                'location_dest_id': location_id,
                #TODO lot_id is now on quant and not on move, need to do something for this
                #'lot_id': move.lot_id.id,
            }
            new_move = self.copy(cr, uid, move.id, default_val)

            res += [new_move]
            product_obj = self.pool.get('product.product')
            for product in product_obj.browse(cr, uid, [move.product_id.id], context=context):
                if move.picking_id:
                    uom = product.uom_id.name if product.uom_id else ''
                    message = _("%s %s %s has been <b>moved to</b> scrap.") % (quantity, uom, product.name)
                    move.picking_id.message_post(body=message)

        self.action_done(cr, uid, res, context=context)
        return res

    def action_consume(self, cr, uid, ids, quantity, location_id=False, context=None):
        """ Consumed product with specific quatity from specific source location
        @param cr: the database cursor
        @param uid: the user id
        @param ids: ids of stock move object to be consumed
        @param quantity : specify consume quantity
        @param location_id : specify source location
        @param context: context arguments
        @return: Consumed lines
        """
        #quantity should in MOVE UOM
        if context is None:
            context = {}
        if quantity <= 0:
            raise osv.except_osv(_('Warning!'), _('Please provide proper quantity.'))
        res = []
        for move in self.browse(cr, uid, ids, context=context):
            move_qty = move.product_qty
            if move_qty <= 0:
                raise osv.except_osv(_('Error!'), _('Cannot consume a move with negative or zero quantity.'))
            quantity_rest = move.product_qty
            quantity_rest -= quantity
            uos_qty_rest = quantity_rest / move_qty * move.product_uos_qty
            if quantity_rest <= 0:
                quantity_rest = 0
                uos_qty_rest = 0
                quantity = move.product_qty

            uos_qty = quantity / move_qty * move.product_uos_qty
            if quantity_rest > 0:
                default_val = {
                    'product_qty': quantity,
                    'product_uos_qty': uos_qty,
                    'state': move.state,
                    'location_id': location_id or move.location_id.id,
                }
                current_move = self.copy(cr, uid, move.id, default_val)
                res += [current_move]
                update_val = {}
                update_val['product_qty'] = quantity_rest
                update_val['product_uos_qty'] = uos_qty_rest
                self.write(cr, uid, [move.id], update_val)

            else:
                quantity_rest = quantity
                uos_qty_rest =  uos_qty
                res += [move.id]
                update_val = {
                        'product_qty' : quantity_rest,
                        'product_uos_qty' : uos_qty_rest,
                        'location_id': location_id or move.location_id.id,
                }
                self.write(cr, uid, [move.id], update_val)

        self.action_done(cr, uid, res, context=context)
        return res



    def split(self, cr, uid, move, qty, context=None):
        """ 
            Splits qty from move move into a new move
        """
        if move.product_qty==qty:
            return move.id
        if (move.product_qty < qty) or (qty==0):
            return False

        uom_obj = self.pool.get('product.uom')
        context = context or {}

        uom_qty = uom_obj._compute_qty(cr, uid, move.product_id.uom_id.id, qty, move.product_uom.id)
        uos_qty = uom_qty * move.product_uos_qty / move.product_uom_qty

        if move.state in ('done', 'cancel'):
            raise osv.except_osv(_('Error'), _('You cannot split a move done'))

        defaults = {
            'product_uom_qty': uom_qty,
            'product_uos_qty': uos_qty,
            'state': move.state,
            'reserved_quant_ids': []
        }
        new_move = self.copy(cr, uid, move.id, defaults)

        self.write(cr, uid, [move.id], {
            'product_uom_qty': move.product_uom_qty - uom_qty,
            'product_uos_qty': move.product_uos_qty - uos_qty,
#             'reserved_quant_ids': [(6,0,[])]  SHOULD NOT CHANGE as it has been reserved already
        }, context=context)
        
        if move.move_dest_id and move.propagate:
            self.split(cr, uid, move.move_dest_id, qty, context=context)
        return new_move

class stock_inventory(osv.osv):
    _name = "stock.inventory"
    _description = "Inventory"

    def _get_move_ids_exist(self, cr, uid, ids, field_name, arg, context=None):
        res = {}
        for inv in self.browse(cr, uid, ids, context=context):
            res[inv.id] = False
            if inv.move_ids:
                res[inv.id] = True
        return res

    _columns = {
        'name': fields.char('Inventory Reference', size=64, required=True, readonly=True, states={'draft': [('readonly', False)]}, help="Inventory Name."),
        'date': fields.datetime('Creation Date', required=True, readonly=True, states={'draft': [('readonly', False)]}, help="Inventory Create Date."),
        'date_done': fields.datetime('Date done', help="Inventory Validation Date."),
        'line_ids': fields.one2many('stock.inventory.line', 'inventory_id', 'Inventories', readonly=False, states={'done': [('readonly', True)]}, help="Inventory Lines."),
        'move_ids': fields.one2many('stock.move', 'inventory_id', 'Created Moves', help="Inventory Moves."),
        'state': fields.selection([('draft', 'Draft'), ('cancel', 'Cancelled'), ('confirm', 'In Progress'), ('done', 'Validated')], 'Status', readonly=True, select=True),
        'company_id': fields.many2one('res.company', 'Company', required=True, select=True, readonly=True, states={'draft': [('readonly', False)]}),
        'location_id': fields.many2one('stock.location', 'Location', required=True),
        'product_id': fields.many2one('product.product', 'Product', help="Select Product to Specify filters to focus your inventory a on particular product"),
        'package_id': fields.many2one('stock.quant.package', 'Pack', help="Select Pack to Specify filters to focus your inventory a on particular Pack"),
        'partner_id': fields.many2one('res.partner', 'Owner', help="Select Owner to Specify filters to focus your inventory a on particular Owner"),
        'lot_id': fields.many2one('stock.production.lot', 'Lot/Serial Number', help="Select Lot/Serial Number to Specify filters to focus your inventory a on particular Lot/Serial Number"),
        'move_ids_exist': fields.function(_get_move_ids_exist, type='boolean', string=' Stock Move Exists?', help='technical field for attrs in view'),
    }

    def _default_stock_location(self, cr, uid, context=None):
        try:
            stock_location = self.pool.get('ir.model.data').get_object(cr, uid, 'stock', 'stock_location_stock')
            return stock_location.id
        except:
            return False

    _defaults = {
        'date': lambda *a: time.strftime('%Y-%m-%d %H:%M:%S'),
        'state': 'draft',
        'company_id': lambda self, cr, uid, c: self.pool.get('res.company')._company_default_get(cr, uid, 'stock.inventory', context=c),
        'location_id': _default_stock_location,
    }

    def set_checked_qty(self , cr ,uid ,ids ,context=None):
        inventory = self.browse(cr, uid, ids[0], context=context)
        line_ids = [line.id for line in inventory.line_ids]
        self.pool.get('stock.inventory.line').write(cr, uid, line_ids, {'product_qty': 0})
        return True

    def copy(self, cr, uid, id, default=None, context=None):
        if default is None:
            default = {}
        default = default.copy()
        default.update({'move_ids': [], 'date_done': False})
        return super(stock_inventory, self).copy(cr, uid, id, default, context=context)

    def _inventory_line_hook(self, cr, uid, inventory_line, move_vals):
        """ Creates a stock move from an inventory line
        @param inventory_line:
        @param move_vals:
        @return:
        """
        return self.pool.get('stock.move').create(cr, uid, move_vals)

    def action_done(self, cr, uid, ids, context=None):
        """ Finish the inventory
        @return: True
        """
        if context is None:
            context = {}
        move_obj = self.pool.get('stock.move')
        for inv in self.browse(cr, uid, ids, context=context):
            if not inv.move_ids:
                self.action_check(cr, uid, [inv.id], context=context)
            inv.refresh()
            move_obj.action_done(cr, uid, [x.id for x in inv.move_ids], context=context)
            self.write(cr, uid, [inv.id], {'state': 'done', 'date_done': time.strftime('%Y-%m-%d %H:%M:%S')}, context=context)
        return True

    def _create_stock_move(self, cr, uid, inventory, todo_line, context=None):
        stock_move_obj = self.pool.get('stock.move')
        product_obj = self.pool.get('product.product')
        inventory_location_id = product_obj.browse(cr, uid, todo_line['product_id'], context=context).property_stock_inventory.id
        vals = {
            'name': _('INV:') + (inventory.name or ''),
            'product_id': todo_line['product_id'],
            'product_uom': todo_line['product_uom_id'],
            'date': inventory.date,
            'company_id': inventory.company_id.id,
            'inventory_id': inventory.id,
         }

        if todo_line['product_qty'] < 0:
            #found more than expected
            vals['location_id'] = inventory_location_id
            vals['location_dest_id'] = todo_line['location_id']
            vals['product_uom_qty'] = -todo_line['product_qty']
        else:
            #found less than expected
            vals['location_id'] = todo_line['location_id']
            vals['location_dest_id'] = inventory_location_id
            vals['product_uom_qty'] = todo_line['product_qty']
        stock_move_obj.create(cr, uid, vals, context=context)

    def action_check(self, cr, uid, ids, context=None):
        """ Checks the inventory and computes the stock move to do
        @return: True
        """
        inventory_line_obj = self.pool.get('stock.inventory.line')
        stock_move_obj = self.pool.get('stock.move')
        for inventory in self.browse(cr, uid, ids, context=context):
            #first remove the existing stock moves linked to this inventory
            move_ids = [move.id for move in inventory.move_ids]
            stock_move_obj.unlink(cr, uid, move_ids, context=context)
            #compute what should be in the inventory lines
            theorical_lines = self._get_inventory_lines(cr, uid, inventory, context=context)
            for line in inventory.line_ids:
                #compare the inventory lines to the theorical ones and store the diff in theorical_lines
                inventory_line_obj._resolve_inventory_line(cr, uid, line, theorical_lines, context=context)
            #each theorical_lines where product_qty is not 0 is a difference for which we need to create a stock move
            for todo_line in theorical_lines:
                if todo_line['product_qty'] != 0:
                    self._create_stock_move(cr, uid, inventory, todo_line, context=context)

    def action_cancel_draft(self, cr, uid, ids, context=None):
        """ Cancels the stock move and change inventory state to draft.
        @return: True
        """
        for inv in self.browse(cr, uid, ids, context=context):
            self.pool.get('stock.move').action_cancel(cr, uid, [x.id for x in inv.move_ids], context=context)
            self.write(cr, uid, [inv.id], {'state': 'draft'}, context=context)
        return True

    def action_cancel_inventory(self, cr, uid, ids, context=None):
        #TODO test
        self.action_cancel_draft(cr, uid, ids, context=context)

    def prepare_inventory(self, cr, uid, ids, context=None):
        inventory_line_obj = self.pool.get('stock.inventory.line')
        for inventory in self.browse(cr, uid, ids, context=context):
            #clean the existing inventory lines before redoing an inventory proposal
            line_ids = [line.id for line in inventory.line_ids]
            inventory_line_obj.unlink(cr, uid, line_ids, context=context)
            #compute the inventory lines and create them
            vals = self._get_inventory_lines(cr, uid, inventory, context=context)
            for product_line in vals:
                inventory_line_obj.create(cr, uid, product_line, context=context)
        return self.write(cr, uid, ids, {'state': 'confirm'})

    def _get_inventory_lines(self, cr, uid, inventory, context=None):
        location_obj = self.pool.get('stock.location')
        product_obj = self.pool.get('product.product')
        location_ids = location_obj.search(cr, uid, [('id', 'child_of', [inventory.location_id.id])], context=context)
        domain = ' location_id in %s'
        args = (tuple(location_ids),)
        if inventory.partner_id:
            domain += ' and owner_id = %s'
            args += (inventory.partner_id.id,)
        if inventory.lot_id:
            domain += ' and lot_id = %s'
            args += (inventory.lot_id.id,)
        if inventory.product_id:
            domain += 'and product_id = %s'
            args += (inventory.product_id.id,)
        if inventory.package_id:
            domain += ' and package_id = %s'
            args += (inventory.package_id.id,)
        cr.execute('''
           SELECT product_id, sum(qty) as product_qty, location_id, lot_id as prod_lot_id, package_id
           FROM stock_quant WHERE''' + domain + '''
           GROUP BY product_id, location_id, lot_id, package_id
        ''', args)
        vals = []
        for product_line in cr.dictfetchall():
            product_line['inventory_id'] = inventory.id
            if product_line['product_id']:
                product_line['product_uom_id'] = product_obj.browse(cr, uid, product_line['product_id'], context=context).uom_id.id
            vals.append(product_line)
        return vals

class stock_inventory_line(osv.osv):
    _name = "stock.inventory.line"
    _description = "Inventory Line"
    _rec_name = "inventory_id"
    _columns = {
        'inventory_id': fields.many2one('stock.inventory', 'Inventory', ondelete='cascade', select=True),
        'location_id': fields.many2one('stock.location', 'Location', required=True, select=True),
        'product_id': fields.many2one('product.product', 'Product', required=True, select=True),
        'package_id': fields.many2one('stock.quant.package', 'Pack', select=True),
        'product_uom_id': fields.many2one('product.uom', 'Product Unit of Measure', required=True),
        'product_qty': fields.float('Quantity', digits_compute=dp.get_precision('Product Unit of Measure')),
        'company_id': fields.related('inventory_id', 'company_id', type='many2one', relation='res.company', string='Company', store=True, select=True, readonly=True),
        'prod_lot_id': fields.many2one('stock.production.lot', 'Serial Number', domain="[('product_id','=',product_id)]"),
        'state': fields.related('inventory_id', 'state', type='char', string='Status', readonly=True),
<<<<<<< HEAD
        'real_qty':fields.related('product_id','qty_available', type='float', string='Real Quantity'),
=======
        'partner_id': fields.many2one('res.partner', 'Owner'),
>>>>>>> 6b68b2e7
    }

    def _resolve_inventory_line(self, cr, uid, inventory_line, theorical_lines, context=None):
        found = False
        
        for th_line in theorical_lines:
            #We try to match the inventory line with a theorical line with same product, lot and location and owner
            #or match with same product and lot (only if owner is missing)
            #or match with same product and owner (only if lot is missing)
            #or match with same product (only if owner and lot are missing)
            if th_line['location_id'] == inventory_line.location_id.id and th_line['product_id'] == inventory_line.product_id.id:
                if (not inventory_line.prod_lot_id.id or th_line['prod_lot_id'] == inventory_line.prod_lot_id.id) and (not inventory_line.partner_id.id or th_line['partner_id'] == inventory_line.partner_id.id):
                    th_line['product_qty'] -= inventory_line.product_qty
                    found = True
                    break
        #if it was still not found, we add it to the theorical lines so that it will create a stock move for it
        if not found:
            vals = {
                'inventory_id': inventory_line.inventory_id.id,
                'location_id': inventory_line.location_id.id,
                'product_id': inventory_line.product_id.id,
                'product_uom_id': inventory_line.product_id.uom_id.id,
                'product_qty': -inventory_line.product_qty,
                'prod_lot_id': inventory_line.prod_lot_id.id,
            }
            theorical_lines.append(vals)

    def on_change_product_id(self, cr, uid, ids, location_id, product, uom=False, to_date=False, context=None):
        """ Changes UoM and name if product_id changes.
        @param location_id: Location id
        @param product: Changed product_id
        @param uom: UoM product
        @return:  Dictionary of changed values
        """
        context = context or {}
        if not product:
            return {'value': {'product_qty': 0.0, 'product_uom_id': False}}
        context['location'] = location_id
        obj_product = self.pool.get('product.product').browse(cr, uid, product, context=context)
        uom = uom or obj_product.uom_id.id
        amount = obj_product.qty_available
        result = {'product_qty': amount, 'product_uom_id': uom}
        return {'value': result}


#----------------------------------------------------------
# Stock Warehouse
#----------------------------------------------------------
class stock_warehouse(osv.osv):
    _name = "stock.warehouse"
    _description = "Warehouse"
    _columns = {
        'name': fields.char('Name', size=128, required=True, select=True),
        'company_id': fields.many2one('res.company', 'Company', required=True, select=True),
        'partner_id': fields.many2one('res.partner', 'Address'),
        'lot_stock_id': fields.many2one('stock.location', 'Location Stock', required=True, domain=[('usage', '=', 'internal')]),
    }

    def _default_stock_id(self, cr, uid, context=None):
        lot_input_stock = self.pool.get('ir.model.data').get_object(cr, uid, 'stock', 'stock_location_stock')
        return lot_input_stock.id

    _defaults = {
        'company_id': lambda self, cr, uid, c: self.pool.get('res.company')._company_default_get(cr, uid, 'stock.inventory', context=c),
        'lot_stock_id': _default_stock_id,
    }


# -------------------------
# Packaging related stuff
# -------------------------

from openerp.report import report_sxw
report_sxw.report_sxw('report.stock.quant.package.barcode', 'stock.quant.package', 'addons/stock/report/picking_barcode.rml')

class stock_package(osv.osv):
    """
    These are the packages, containing quants and/or other packages
    """
    _name = "stock.quant.package"
    _description = "Physical Packages"
    _order = 'name'

    def name_get(self, cr, uid, ids, context=None):
        res = self._complete_name(cr, uid, ids, 'complete_name', None, context=context)
        return res.items()

    def _complete_name(self, cr, uid, ids, name, args, context=None):
        """ Forms complete name of location from parent location to child location.
        @return: Dictionary of values
        """
        res = {}
        for m in self.browse(cr, uid, ids, context=context):
            res[m.id] = m.name
            parent = m.parent_id
            while parent:
                res[m.id] = parent.name + ' / ' + res[m.id]
                parent = parent.parent_id
        return res

    def _get_packages(self, cr, uid, ids, context=None):
        """Returns packages from quants for store"""
        res = set()
        for quant in self.browse(cr, uid, ids, context=context):
            if quant.package_id:
                res.add(quant.package_id.id)
        return list(res)

    def _get_packages_to_relocate(self, cr, uid, ids, context=None):
        res = set()
        for pack in self.browse(cr, uid, ids, context=context):
            res.add(pack.id)
            if pack.parent_id:
                res.add(pack.parent_id.id)
        return list(res)

    def _get_package_info(self, cr, uid, ids, name, args, context=None):
        default_company_id = self.pool.get('res.users').browse(cr, uid, uid, context=context).company_id.id
        res = {}.fromkeys(ids, {'location_id': False, 'company_id': default_company_id})
        for pack in self.browse(cr, uid, ids, context=context):
            if pack.quant_ids:
                res[pack.id]['location_id'] = pack.quant_ids[0].location_id.id
                res[pack.id]['company_id'] = pack.quant_ids[0].company_id.id
            elif pack.children_ids:
                res[pack.id]['location_id'] = pack.children_ids[0].location_id.id
                res[pack.id]['company_id'] = pack.children_ids[0].company_id.id
        return res

    _columns = {
        'name': fields.char('Package Reference', size=64, select=True),
        'complete_name': fields.function(_complete_name, type='char', string="Package Name",),
        'parent_left': fields.integer('Left Parent', select=1),
        'parent_right': fields.integer('Right Parent', select=1),
        'packaging_id': fields.many2one('product.packaging', 'Type of Packaging'),
        'location_id': fields.function(_get_package_info, type='many2one', relation='stock.location', string='Location', multi="package",
                                    store={
                                       'stock.quant': (_get_packages, ['location_id'], 10),
                                       'stock.quant.package': (_get_packages_to_relocate, ['children_ids', 'quant_ids', 'parent_id'], 10),
                                    }, readonly=True),
        'quant_ids': fields.one2many('stock.quant', 'package_id', 'Bulk Content'),
        'parent_id': fields.many2one('stock.quant.package', 'Parent Package', help="The package containing this item"),
        'children_ids': fields.one2many('stock.quant.package', 'parent_id', 'Contained Packages'),
        'company_id': fields.function(_get_package_info, type="many2one", relation='res.company', string='Company', multi="package"),
    }
    _defaults = {
        'name': lambda self, cr, uid, context: self.pool.get('ir.sequence').get(cr, uid, 'stock.quant.package') or _('Unknown Pack')
    }
    def _check_location(self, cr, uid, ids, context=None):
        '''checks that all quants in a package are stored in the same location'''
        quant_obj = self.pool.get('stock.quant')
        for pack in self.browse(cr, uid, ids, context=context):
            parent = pack
            while parent.parent_id:
                parent = parent.parent_id
            quant_ids = self.get_content(cr, uid, [parent.id], context=context)
            quants = quant_obj.browse(cr, uid, quant_ids, context=context)
            location_id = quants and quants[0].location_id.id or False
            if not all([quant.location_id.id == location_id for quant in quants]):
                return False
        return True

    _constraints = [
        (_check_location, 'Everything inside a package should be in the same location', ['location_id']),
    ]

    def action_print(self, cr, uid, ids, context=None):
        if context is None:
            context = {}
        datas = {
            'ids': context.get('active_id') and [context.get('active_id')] or ids,
            'model': 'stock.quant.package',
            'form': self.read(cr, uid, ids)[0]
        }
        return {
            'type': 'ir.actions.report.xml',
            'report_name': 'stock.quant.package.barcode',
            'datas': datas
        }

    def unpack(self, cr, uid, ids, context=None):
        quant_obj = self.pool.get('stock.quant')
        for package in self.browse(cr, uid, ids, context=context):
            quant_ids = [quant.id for quant in package.quant_ids]
            quant_obj.write(cr, uid, quant_ids, {'package_id': package.parent_id.id or False}, context=context)
            children_package_ids = [child_package.id for child_package in package.children_ids]
            self.write(cr, uid, children_package_ids, {'parent_id': package.parent_id.id or False}, context=context)
        #delete current package since it contains nothing anymore
        self.unlink(cr, uid, ids, context=context)
        return self.pool.get('ir.actions.act_window').for_xml_id(cr, uid, 'stock', 'action_package_view', context=context)

    def get_content(self, cr, uid, ids, context=None):
        child_package_ids = self.search(cr, uid, [('id', 'child_of', ids)], context=context)
        return self.pool.get('stock.quant').search(cr, uid, [('package_id', 'in', child_package_ids)], context=context)

    def get_content_package(self, cr, uid, ids, context=None):
        quants_ids = self.get_content(cr, uid, ids, context=context)
        res = self.pool.get('ir.actions.act_window').for_xml_id(cr, uid, 'stock', 'quantsact', context=context)
        res['domain'] = [('id', 'in', quants_ids)]
        return res

    def _get_product_total_qty(self, cr, uid, package_record, product_id, context=None):
        ''' find the total of given product 'product_id' inside the given package 'package_id'''
        quant_obj = self.pool.get('stock.quant')
        all_quant_ids = self.get_content(cr, uid, [package_record.id], context=context)
        total = 0
        for quant in quant_obj.browse(cr, uid, all_quant_ids, context=context):
            if quant.product_id.id == product_id:
                total += quant.qty
        return total


class stock_pack_operation(osv.osv):
    _name = "stock.pack.operation"
    _description = "Packing Operation"
    _columns = {
        'picking_id': fields.many2one('stock.picking', 'Stock Picking', help='The stock operation where the packing has been made', required=True),
        'product_id': fields.many2one('product.product', 'Product', ondelete="CASCADE"),  # 1
        'product_uom_id': fields.many2one('product.uom', 'Product Unit of Measure'),
        'product_qty': fields.float('Quantity', digits_compute=dp.get_precision('Product Unit of Measure'), required=True),
        'package_id': fields.many2one('stock.quant.package', 'Package'),  # 2
        'quant_id': fields.many2one('stock.quant', 'Quant'),  # 3
        'lot_id': fields.many2one('stock.production.lot', 'Lot/Serial Number'), 
        'result_package_id': fields.many2one('stock.quant.package', 'Container Package', help="If set, the operations are packed into this package", required=False, ondelete='cascade'),
        'date': fields.datetime('Date', required=True),
        'owner_id': fields.many2one('res.partner', 'Owner', help="Owner of the quants"),
        #'update_cost': fields.boolean('Need cost update'),
        'cost': fields.float("Cost", help="Unit Cost for this product line"),
        'currency': fields.many2one('res.currency', string="Currency", help="Currency in which Unit cost is expressed", ondelete='CASCADE'),
    }

    _defaults = {
        'date': fields.date.context_today,
    }


    def _get_domain(self, cr, uid, ops, context=None):
        '''
            Gives domain for different 
        '''
        res = []
        if ops.package_id:
            res.append(('package_id', '=', ops.package_id.id), )
        if ops.lot_id:
            res.append(('lot_id', '=', ops.lot_id.id), )
        if ops.owner_id: 
            res.append(('owner_id', '=', ops.owner_id.id), )
        else:
            res.append(('owner_id', '=', False), )
        return res

    #TODO: this function can be refactored
    def _search_and_increment(self, cr, uid, picking_id, key, context=None):
        '''Search for an operation on an existing key in a picking, if it exists increment the qty (+1) otherwise create it

        :param key: tuple directly reusable in a domain
        context can receive a key 'current_package_id' with the package to consider for this operation
        returns True

        previously: returns the update to do in stock.move one2many field of picking (adapt remaining quantities) and to the list of package in the classic one2many syntax
                 (0, 0,  { values })    link to a new record that needs to be created with the given values dictionary
                 (1, ID, { values })    update the linked record with id = ID (write *values* on it)
                 (2, ID)                remove and delete the linked record with id = ID (calls unlink on ID, that will delete the object completely, and the link to it as well)
        '''
        quant_obj = self.pool.get('stock.quant')
        if context is None:
            context = {}

        #if current_package_id is given in the context, we increase the number of items in this package
        package_clause = [('result_package_id', '=', context.get('current_package_id', False))]
        existing_operation_ids = self.search(cr, uid, [('picking_id', '=', picking_id), key] + package_clause, context=context)
        if existing_operation_ids:
            #existing operation found for the given key and picking => increment its quantity
            operation_id = existing_operation_ids[0]
            qty = self.browse(cr, uid, operation_id, context=context).product_qty + 1
            self.write(cr, uid, operation_id, {'product_qty': qty}, context=context)
        else:
            #no existing operation found for the given key and picking => create a new one
            var_name, dummy, value = key
            uom_id = False
            if var_name == 'product_id':
                uom_id = self.pool.get('product.product').browse(cr, uid, value, context=context).uom_id.id
            elif var_name == 'quant_id':
                quant = quant_obj.browse(cr, uid, value, context=context)
                uom_id = quant.product_id.uom_id.id
            values = {
                'picking_id': picking_id,
                var_name: value,
                'product_qty': 1,
                'product_uom_id': uom_id,
            }
            operation_id = self.create(cr, uid, values, context=context)
            values.update({'id': operation_id})
        return True

class stock_warehouse_orderpoint(osv.osv):
    """
    Defines Minimum stock rules.
    """
    _name = "stock.warehouse.orderpoint"
    _description = "Minimum Inventory Rule"

    def _get_draft_procurements(self, cr, uid, ids, field_name, arg, context=None):
        if context is None:
            context = {}
        result = {}
        procurement_obj = self.pool.get('procurement.order')
        for orderpoint in self.browse(cr, uid, ids, context=context):
            procurement_ids = procurement_obj.search(cr, uid, [('state', '=', 'draft'), ('product_id', '=', orderpoint.product_id.id), ('location_id', '=', orderpoint.location_id.id)])
            result[orderpoint.id] = procurement_ids
        return result

    def _check_product_uom(self, cr, uid, ids, context=None):
        '''
        Check if the UoM has the same category as the product standard UoM
        '''
        if not context:
            context = {}

        for rule in self.browse(cr, uid, ids, context=context):
            if rule.product_id.uom_id.category_id.id != rule.product_uom.category_id.id:
                return False

        return True

    _columns = {
        'name': fields.char('Name', size=32, required=True),
        'active': fields.boolean('Active', help="If the active field is set to False, it will allow you to hide the orderpoint without removing it."),
        'logic': fields.selection([('max', 'Order to Max'), ('price', 'Best price (not yet active!)')], 'Reordering Mode', required=True),
        'warehouse_id': fields.many2one('stock.warehouse', 'Warehouse', required=True, ondelete="cascade"),
        'location_id': fields.many2one('stock.location', 'Location', required=True, ondelete="cascade"),
        'product_id': fields.many2one('product.product', 'Product', required=True, ondelete='cascade', domain=[('type', '!=', 'service')]),
        'product_uom': fields.many2one('product.uom', 'Product Unit of Measure', required=True),
        'product_min_qty': fields.float('Minimum Quantity', required=True,
            help="When the virtual stock goes below the Min Quantity specified for this field, OpenERP generates "\
            "a procurement to bring the forecasted quantity to the Max Quantity."),
        'product_max_qty': fields.float('Maximum Quantity', required=True,
            help="When the virtual stock goes below the Min Quantity, OpenERP generates "\
            "a procurement to bring the forecasted quantity to the Quantity specified as Max Quantity."),
        'qty_multiple': fields.integer('Qty Multiple', required=True,
            help="The procurement quantity will be rounded up to this multiple."),
        'procurement_id': fields.many2one('procurement.order', 'Latest procurement', ondelete="set null"),
        'company_id': fields.many2one('res.company', 'Company', required=True),
        'procurement_draft_ids': fields.function(_get_draft_procurements, type='many2many', relation="procurement.order", \
                                string="Related Procurement Orders", help="Draft procurement of the product and location of that orderpoint"),
    }
    _defaults = {
        'active': lambda *a: 1,
        'logic': lambda *a: 'max',
        'qty_multiple': lambda *a: 1,
        'name': lambda self, cr, uid, context: self.pool.get('ir.sequence').get(cr, uid, 'stock.orderpoint') or '',
        'product_uom': lambda self, cr, uid, context: context.get('product_uom', False),
        'company_id': lambda self, cr, uid, context: self.pool.get('res.company')._company_default_get(cr, uid, 'stock.warehouse.orderpoint', context=context)
    }
    _sql_constraints = [
        ('qty_multiple_check', 'CHECK( qty_multiple > 0 )', 'Qty Multiple must be greater than zero.'),
    ]
    _constraints = [
        (_check_product_uom, 'You have to select a product unit of measure in the same category than the default unit of measure of the product', ['product_id', 'product_uom']),
    ]

    def default_get(self, cr, uid, fields, context=None):
        res = super(stock_warehouse_orderpoint, self).default_get(cr, uid, fields, context)
        # default 'warehouse_id' and 'location_id'
        if 'warehouse_id' not in res:
            warehouse = self.pool.get('ir.model.data').get_object(cr, uid, 'stock', 'warehouse0', context)
            res['warehouse_id'] = warehouse.id
        if 'location_id' not in res:
            warehouse = self.pool.get('stock.warehouse').browse(cr, uid, res['warehouse_id'], context)
            res['location_id'] = warehouse.lot_stock_id.id
        return res

    def onchange_warehouse_id(self, cr, uid, ids, warehouse_id, context=None):
        """ Finds location id for changed warehouse.
        @param warehouse_id: Changed id of warehouse.
        @return: Dictionary of values.
        """
        if warehouse_id:
            w = self.pool.get('stock.warehouse').browse(cr, uid, warehouse_id, context=context)
            v = {'location_id': w.lot_stock_id.id}
            return {'value': v}
        return {}

    def onchange_product_id(self, cr, uid, ids, product_id, context=None):
        """ Finds UoM for changed product.
        @param product_id: Changed id of product.
        @return: Dictionary of values.
        """
        if product_id:
            prod = self.pool.get('product.product').browse(cr, uid, product_id, context=context)
            d = {'product_uom': [('category_id', '=', prod.uom_id.category_id.id)]}
            v = {'product_uom': prod.uom_id.id}
            return {'value': v, 'domain': d}
        return {'domain': {'product_uom': []}}

    def copy(self, cr, uid, id, default=None, context=None):
        if not default:
            default = {}
        default.update({
            'name': self.pool.get('ir.sequence').get(cr, uid, 'stock.orderpoint') or '',
        })
        return super(stock_warehouse_orderpoint, self).copy(cr, uid, id, default, context=context)

class product_template(osv.osv):
    _inherit = "product.template"
    _columns = {
        'supply_method': fields.selection([('produce', 'Manufacture'), ('buy', 'Buy'), ('wait', 'None')], 'Supply Method', required=True, help="Manufacture: When procuring the product, a manufacturing order or a task will be generated, depending on the product type. \nBuy: When procuring the product, a purchase order will be generated."),
    }
    _defaults = {
        'supply_method': 'buy',
    }

class stock_picking_type(osv.osv):
    _name = "stock.picking.type"
    _description = "The picking type determines the picking view"

    def __get_bar_values(self, cr, uid, obj, domain, read_fields, value_field, groupby_field, context=None):
        """ Generic method to generate data for bar chart values using SparklineBarWidget.
            This method performs obj.read_group(cr, uid, domain, read_fields, groupby_field).

            :param obj: the target model (i.e. crm_lead)
            :param domain: the domain applied to the read_group
            :param list read_fields: the list of fields to read in the read_group
            :param str value_field: the field used to compute the value of the bar slice
            :param str groupby_field: the fields used to group

            :return list section_result: a list of dicts: [
                                                {   'value': (int) bar_column_value,
                                                    'tootip': (str) bar_column_tooltip,
                                                }
                                            ]
        """
        month_begin = date.today().replace(day=1)
        section_result = [{
                            'value': 0,
                            'tooltip': (month_begin + relativedelta.relativedelta(months=-i)).strftime('%B'),
                            } for i in range(10, -1, -1)]
        group_obj = obj.read_group(cr, uid, domain, read_fields, groupby_field, context=context)
        for group in group_obj:
            group_begin_date = datetime.strptime(group['__domain'][0][2], tools.DEFAULT_SERVER_DATE_FORMAT)
            month_delta = relativedelta.relativedelta(month_begin, group_begin_date)
            section_result[10 - (month_delta.months + 1)] = {'value': group.get(value_field, 0), 'tooltip': group_begin_date.strftime('%B')}
        return section_result

    def _get_picking_data(self, cr, uid, ids, field_name, arg, context=None):
        obj = self.pool.get('stock.picking')
        res = dict.fromkeys(ids, False)
        month_begin = date.today().replace(day=1)
        groupby_begin = (month_begin + relativedelta.relativedelta(months=-4)).strftime(tools.DEFAULT_SERVER_DATE_FORMAT)
        groupby_end = (month_begin + relativedelta.relativedelta(months=3)).strftime(tools.DEFAULT_SERVER_DATE_FORMAT)
        for id in ids:
            created_domain = [
                ('picking_type_id', '=', id),
                ('state', 'not in', ['draft', 'cancel']),
                ('date', '>=', groupby_begin),
                ('date', '<', groupby_end),
            ]
            res[id] = self.__get_bar_values(cr, uid, obj, created_domain, ['date'], 'picking_type_id_count', 'date', context=context)
        return res

    def _get_picking_count(self, cr, uid, ids, field_names, arg, context=None):
        obj = self.pool.get('stock.picking')
        domains = {
            'count_picking_waiting': [('state','=','confirmed')],
            'count_picking': [('state','=','assigned')],
            'count_picking_late': [('min_date','<', time.strftime('%Y-%m-%d %H:%M:%S'))],
            'count_picking_backorders': [('backorder_id','<>', False)],
        }
        result = {}
        for field in domains:
            data = obj.read_group(cr, uid, domains[field] +
                [('state', 'not in',('done','cancel','draft')), ('picking_type_id', 'in', ids)],
                ['picking_type_id'], ['picking_type_id'], context=context)
            count = dict(map(lambda x: (x['picking_type_id'] and x['picking_type_id'][0], x['picking_type_id_count']), data))
            for tid in ids:
                result.setdefault(tid, {})[field] = count.get(tid, 0)
        for tid in ids:
            if result[tid]['count_picking']:
                result[tid]['rate_picking_late'] = result[tid]['count_picking_late'] *100 / result[tid]['count_picking']
                result[tid]['rate_picking_backorders'] = result[tid]['count_picking_backorders'] *100 / result[tid]['count_picking']
            else:
                result[tid]['rate_picking_late'] = 0
                result[tid]['rate_picking_backorders'] = 0
        return result

    #TODO: not returning valus in required format to show in sparkline library,just added latest_picking_waiting need to add proper logic.
    def _get_picking_history(self, cr, uid, ids, field_names, arg, context=None):
        obj = self.pool.get('stock.picking')
        result = {}
        for id in ids:
            result[id] = {
                'latest_picking_late': [],
                'latest_picking_backorders': [],
                'latest_picking_waiting': []
            }
        for type_id in ids:
            pick_ids = obj.search(cr, uid, [('state', '=','done'), ('picking_type_id','=',type_id)], limit=12, order="date desc", context=context)
            for pick in obj.browse(cr, uid, pick_ids, context=context):
                result[type_id]['latest_picking_late'] = cmp(pick.date[:10], time.strftime('%Y-%m-%d'))
                result[type_id]['latest_picking_backorders'] = bool(pick.backorder_id)
                result[type_id]['latest_picking_waiting'] = cmp(pick.date[:10], time.strftime('%Y-%m-%d'))
        return result

    def onchange_picking_code(self, cr, uid, ids, picking_code=False):
        if not picking_code:
            return False
        
        obj_data = self.pool.get('ir.model.data')
        stock_loc = obj_data.get_object_reference(cr, uid, 'stock','stock_location_stock')[1]
        
        result = {
            'default_location_src_id': stock_loc,
            'default_location_dest_id': stock_loc,
        }
        if picking_code == 'incoming':
            result['default_location_src_id'] = obj_data.get_object_reference(cr, uid, 'stock','stock_location_suppliers')[1]
            return {'value': result}
        if picking_code == 'outgoing':
            result['default_location_dest_id'] = obj_data.get_object_reference(cr, uid, 'stock','stock_location_customers')[1]
            return {'value': result}
        else:
            return {'value': result}

    def _get_name(self, cr, uid, ids, field_names, arg, context=None):
        return dict(self.name_get(cr, uid, ids, context=context))

    def name_get(self, cr, uid, ids, context=None):
        """Overides orm name_get method to display 'Warehouse_name: PickingType_name' """
        if not isinstance(ids, list):
            ids = [ids]
        res = []
        if not ids:
            return res
        for record in self.browse(cr, uid, ids, context=context):
            name = record.name
            if record.warehouse_id:
                name = record.warehouse_id.name + ': ' +name
            res.append((record.id, name))
        return res

    def _default_warehouse(self, cr, uid, context=None):
        user = self.pool.get('res.users').browse(cr, uid, uid, context)
        res = self.pool.get('stock.warehouse').search(cr, uid, [('company_id', '=', user.company_id.id)], limit=1, context=context)
        return res and res[0] or False

    _columns = {
        'name': fields.char('name', translate=True, required=True),
        'complete_name': fields.function(_get_name, type='char', string='Name'),
        'pack': fields.boolean('Prefill Pack Operations', help='This picking type needs packing interface'),
        'auto_force_assign': fields.boolean('Automatic Availability', help='This picking type does\'t need to check for the availability in source location.'),
        'color': fields.integer('Color Index'),
        'delivery': fields.boolean('Print delivery'),
        'sequence_id': fields.many2one('ir.sequence', 'Sequence', required=True),
        'default_location_src_id': fields.many2one('stock.location', 'Default Source Location'),
        'default_location_dest_id': fields.many2one('stock.location', 'Default Destination Location'),
        #TODO: change field name to "code" as it's not a many2one anymore
        'code_id': fields.selection([('incoming', 'Suppliers'), ('outgoing', 'Customers'), ('internal', 'Internal')], 'Picking type code', required=True),
        'return_picking_type_id': fields.many2one('stock.picking.type', 'Picking Type for Returns'),
        'warehouse_id': fields.many2one('stock.warehouse', 'Warehouse'),

        # Statistics for the kanban view
        'weekly_picking': fields.function(_get_picking_data,
            type='string',
            string='Scheduled pickings per week'),

        'count_picking': fields.function(_get_picking_count,
            type='integer', multi='_get_picking_count'),
        'count_picking_waiting': fields.function(_get_picking_count,
            type='integer', multi='_get_picking_count'),
        'count_picking_late': fields.function(_get_picking_count,
            type='integer', multi='_get_picking_count'),
        'count_picking_backorders': fields.function(_get_picking_count,
            type='integer', multi='_get_picking_count'),

        'rate_picking_late': fields.function(_get_picking_count,
            type='integer', multi='_get_picking_count'),
        'rate_picking_backorders': fields.function(_get_picking_count,
            type='integer', multi='_get_picking_count'),

        'latest_picking_late': fields.function(_get_picking_history,
            type='string', multi='_get_picking_history'),
        'latest_picking_backorders': fields.function(_get_picking_history,
            type='string', multi='_get_picking_history'),
        'latest_picking_waiting': fields.function(_get_picking_history,
            type='string', multi='_get_picking_history'),

    }
    _defaults = {
        'warehouse_id': _default_warehouse,
    }
<|MERGE_RESOLUTION|>--- conflicted
+++ resolved
@@ -1873,11 +1873,8 @@
         'company_id': fields.related('inventory_id', 'company_id', type='many2one', relation='res.company', string='Company', store=True, select=True, readonly=True),
         'prod_lot_id': fields.many2one('stock.production.lot', 'Serial Number', domain="[('product_id','=',product_id)]"),
         'state': fields.related('inventory_id', 'state', type='char', string='Status', readonly=True),
-<<<<<<< HEAD
         'real_qty':fields.related('product_id','qty_available', type='float', string='Real Quantity'),
-=======
         'partner_id': fields.many2one('res.partner', 'Owner'),
->>>>>>> 6b68b2e7
     }
 
     def _resolve_inventory_line(self, cr, uid, inventory_line, theorical_lines, context=None):
