--- conflicted
+++ resolved
@@ -1,38 +1,24 @@
-# Spanish translation for openobject-addons
-# Copyright (c) 2010 Rosetta Contributors and Canonical Ltd 2010
-# This file is distributed under the same license as the openobject-addons package.
-# FIRST AUTHOR <EMAIL@ADDRESS>, 2010.
-#
-msgid ""
-msgstr ""
-<<<<<<< HEAD
-"Project-Id-Version: openobject-addons\n"
-"Report-Msgid-Bugs-To: FULL NAME <EMAIL@ADDRESS>\n"
-"POT-Creation-Date: 2011-01-11 11:15+0000\n"
-"PO-Revision-Date: 2011-01-12 03:59+0000\n"
-"Last-Translator: Borja López Soilán (NeoPolus) <borjalopezsoilan@gmail.com>\n"
-"Language-Team: Spanish <es@li.org>\n"
-=======
+# Translation of Odoo Server.
+# This file contains the translation of the following modules:
+# * hr_evaluation
+# 
+# Translators:
+# FIRST AUTHOR <EMAIL@ADDRESS>, 2010
+msgid ""
+msgstr ""
 "Project-Id-Version: Odoo 8.0\n"
 "Report-Msgid-Bugs-To: \n"
 "POT-Creation-Date: 2015-01-21 14:07+0000\n"
 "PO-Revision-Date: 2016-05-15 18:49+0000\n"
 "Last-Translator: Martin Trigaux\n"
 "Language-Team: Spanish (Venezuela) (http://www.transifex.com/odoo/odoo-8/language/es_VE/)\n"
->>>>>>> 0af32f3f
 "MIME-Version: 1.0\n"
 "Content-Type: text/plain; charset=UTF-8\n"
-"Content-Transfer-Encoding: 8bit\n"
-"X-Launchpad-Export-Date: 2011-09-05 05:44+0000\n"
-"X-Generator: Launchpad (build 13830)\n"
-
-#. module: hr_evaluation
-<<<<<<< HEAD
-#: selection:hr.evaluation.report,state:0
-#: selection:hr_evaluation.evaluation,state:0
-msgid "Plan In Progress"
-msgstr "Plan en proceso"
-=======
+"Content-Transfer-Encoding: \n"
+"Language: es_VE\n"
+"Plural-Forms: nplurals=2; plural=(n != 1);\n"
+
+#. module: hr_evaluation
 #: code:addons/hr_evaluation/hr_evaluation.py:84
 #, python-format
 msgid ""
@@ -377,85 +363,113 @@
 #: model:ir.actions.act_window,name:hr_evaluation.evaluation_reminders
 msgid "Appraisal Reminders"
 msgstr ""
->>>>>>> 0af32f3f
-
-#. module: hr_evaluation
-#: field:hr_evaluation.plan.phase,wait:0
-msgid "Wait Previous Phases"
-msgstr "Esperar fases anteriores"
-
-#. module: hr_evaluation
-#: view:hr.evaluation.interview:0
-#: view:hr.evaluation.report:0
-#: view:hr_evaluation.plan:0
-msgid "Group By..."
-msgstr "Agrupar por..."
-
-#. module: hr_evaluation
-#: field:hr.evaluation.interview,request_id:0
-#: field:hr.evaluation.report,request_id:0
-msgid "Request_id"
-msgstr "id_solicitud"
-
-#. module: hr_evaluation
-#: field:hr.evaluation.report,progress_bar:0
-#: field:hr_evaluation.evaluation,progress:0
-msgid "Progress"
-msgstr "Progreso"
-
-#. module: hr_evaluation
-#: view:board.board:0
-#: model:ir.actions.act_window,name:hr_evaluation.act_hr_evaluation_tree
-msgid "My Evaluation Remaining"
-msgstr "Mi evaluación restante"
-
-#. module: hr_evaluation
-#: view:hr_evaluation.plan.phase:0
-msgid "Legend"
-msgstr "Leyenda"
-
-#. module: hr_evaluation
-#: code:addons/hr_evaluation/hr_evaluation.py:311
-#, python-format
-msgid "You cannot start evaluation without Evaluation."
-msgstr "No se puede iniciar la evaluación sin \"evaluación\"."
-
-#. module: hr_evaluation
-#: selection:hr.evaluation.report,month:0
-msgid "March"
-msgstr "Marzo"
-
-#. module: hr_evaluation
-#: field:hr.evaluation.report,delay_date:0
-msgid "Delay to Start"
-msgstr "Retardo de inicio"
-
-#. module: hr_evaluation
-#: view:hr.evaluation.report:0
+
+#. module: hr_evaluation
+#: field:hr_evaluation.evaluation,note_summary:0
+msgid "Appraisal Summary"
+msgstr ""
+
+#. module: hr_evaluation
+#: view:hr_evaluation.evaluation:hr_evaluation.view_hr_evaluation_form
+msgid "Appraisal Summary..."
+msgstr ""
+
+#. module: hr_evaluation
+#: model:survey.question,question:hr_evaluation.appraisal_1_3
+msgid "Appraisal for Period"
+msgstr ""
+
+#. module: hr_evaluation
+#: view:hr_evaluation.evaluation:hr_evaluation.evaluation_search
+msgid "Appraisal that are in Plan In Progress state"
+msgstr ""
+
+#. module: hr_evaluation
+#: view:hr_evaluation.evaluation:hr_evaluation.evaluation_search
+msgid "Appraisal that are in waiting appreciation state"
+msgstr ""
+
+#. module: hr_evaluation
+#: view:hr.employee:hr_evaluation.hr_hr_employee_view_form
+#: model:ir.ui.menu,name:hr_evaluation.menu_open_view_hr_evaluation_tree
+msgid "Appraisals"
+msgstr ""
+
+#. module: hr_evaluation
+#: view:hr_evaluation.evaluation:hr_evaluation.evaluation_search
+msgid "Appraisals Month"
+msgstr ""
+
+#. module: hr_evaluation
+#: view:hr_evaluation.evaluation:hr_evaluation.evaluation_search
+msgid "Appraisals by Month"
+msgstr ""
+
+#. module: hr_evaluation
+#: model:survey.question,question:hr_evaluation.appraisal_1_5
+msgid "Appraiser"
+msgstr ""
+
+#. module: hr_evaluation
+#: view:hr.evaluation.report:hr_evaluation.view_evaluation_report_search
 #: field:hr_evaluation.evaluation,rating:0
 msgid "Appreciation"
 msgstr "Apreciación"
 
 #. module: hr_evaluation
-#: code:addons/hr_evaluation/hr_evaluation.py:242
-#: code:addons/hr_evaluation/hr_evaluation.py:311
-#, python-format
-msgid "Warning !"
-msgstr "¡Aviso!"
-
-#. module: hr_evaluation
-#: view:hr_evaluation.plan:0
+#: selection:hr_evaluation.plan.phase,action:0
+msgid "Bottom-Up Appraisal Requests"
+msgstr "Petición de evaluación de abajo a arriba"
+
+#. module: hr_evaluation
+#: view:hr_evaluation.evaluation:hr_evaluation.view_hr_evaluation_form
+msgid "Cancel Appraisal"
+msgstr ""
+
+#. module: hr_evaluation
+#: view:hr.evaluation.interview:hr_evaluation.view_hr_evaluation_interview_form
+msgid "Cancel Survey"
+msgstr ""
+
+#. module: hr_evaluation
+#: selection:hr.evaluation.interview,state:0
+#: selection:hr.evaluation.report,state:0
+#: selection:hr_evaluation.evaluation,state:0
+msgid "Cancelled"
+msgstr "Cancelada"
+
+#. module: hr_evaluation
+#: help:hr_evaluation.plan.phase,mail_feature:0
+msgid ""
+"Check this box if you want to send mail to employees coming under this phase"
+msgstr "Marque esta casilla si quiere enviar correos a los empleados objeto de esta fase."
+
+#. module: hr_evaluation
+#: help:hr_evaluation.plan.phase,wait:0
+msgid ""
+"Check this box if you want to wait that all preceding phases are finished "
+"before launching this phase."
+msgstr "Marque esta casilla si quiere esperar a que todas las fases previas estén finalizadas antes de iniciar esta."
+
+#. module: hr_evaluation
+#: field:hr.evaluation.report,closed:0
+msgid "Close Date"
+msgstr "Fecha que fue resuelto"
+
+#. module: hr_evaluation
+#: model:survey.label,value:hr_evaluation.arow_3_1_9
+msgid ""
+"Communication skills (written & verbally): clearness, concision, exactitude"
+msgstr ""
+
+#. module: hr_evaluation
+#: view:hr_evaluation.plan:hr_evaluation.view_hr_evaluation_plan_search
 #: field:hr_evaluation.plan,company_id:0
 #: field:hr_evaluation.plan.phase,company_id:0
 msgid "Company"
 msgstr "Compañía"
 
 #. module: hr_evaluation
-<<<<<<< HEAD
-#: model:ir.actions.act_window,name:hr_evaluation.act_hr_employee_2_hr__evaluation_interview
-msgid "Evaluation Interviews"
-msgstr "Entrevistas de evaluación"
-=======
 #: model:survey.label,value:hr_evaluation.oprow_2_6_3
 msgid ""
 "Compared to similar jobs in other companies where I could work, my total "
@@ -540,264 +554,123 @@
 #: model:survey.label,value:hr_evaluation.arow_3_1_7
 msgid "Decision making"
 msgstr ""
->>>>>>> 0af32f3f
-
-#. module: hr_evaluation
-#: field:hr_evaluation.plan.phase,survey_id:0
-msgid "Appraisal Form"
-msgstr "Formulario de evaluación"
-
-#. module: hr_evaluation
-#: view:hr.evaluation.report:0
-#: field:hr.evaluation.report,day:0
-msgid "Day"
-msgstr "Día"
-
-#. module: hr_evaluation
-#: field:hr.evaluation.interview,evaluation_id:0
-msgid "Evaluation Form"
-msgstr "Formulario de evaluación"
-
-#. module: hr_evaluation
-#: help:hr_evaluation.plan.phase,send_anonymous_employee:0
-msgid "Send an anonymous summary to the employee"
-msgstr "Enviar resumen anónimo al empleado."
-
-#. module: hr_evaluation
-#: help:hr_evaluation.plan,month_first:0
-msgid ""
-"This number of months will be used to schedule the first evaluation date of "
-"the employee when selecting an evaluation plan. "
-msgstr ""
-"Este número de meses se usa para programar la fecha de la primera evaluación "
-"del empleado cuando seleccione un plan de evaluación. "
-
-#. module: hr_evaluation
-#: view:hr.employee:0
-msgid "Notes"
-msgstr "Notas"
-
-#. module: hr_evaluation
-#: view:hr.evaluation.interview:0
-msgid "Interview Request"
-msgstr "Solicitar entrevista"
-
-#. module: hr_evaluation
-#: constraint:hr.employee:0
-msgid ""
-"Error ! You cannot select a department for which the employee is the manager."
-msgstr ""
-"¡Error! No puede seleccionar un departamento que tenga el empleado como "
-"responsable."
-
-#. module: hr_evaluation
-#: view:hr_evaluation.plan.phase:0
-msgid "Mail Body"
-msgstr "Cuerpo del correo"
-
-#. module: hr_evaluation
-#: view:hr.evaluation.report:0
-#: model:ir.actions.act_window,name:hr_evaluation.action_evaluation_report_all
-#: model:ir.ui.menu,name:hr_evaluation.menu_evaluation_report_all
-msgid "Evaluations Analysis"
-msgstr "Análisis de evaluaciones"
-
-#. module: hr_evaluation
-#: selection:hr.evaluation.report,state:0
-#: selection:hr_evaluation.evaluation,state:0
-msgid "Cancelled"
-msgstr "Cancelada"
-
-#. module: hr_evaluation
-#: model:ir.model,name:hr_evaluation.model_hr_evaluation_reminder
-msgid "Sends Reminders to employess to fill the evaluations"
-msgstr "Envia recordatorios a los empleados para rellenar las evaluaciones"
+
+#. module: hr_evaluation
+#: field:hr.evaluation.report,delay_date:0
+msgid "Delay to Start"
+msgstr "Retardo de inicio"
+
+#. module: hr_evaluation
+#: model:survey.label,value:hr_evaluation.arow_3_2_2
+msgid "Delegation: Ability to efficiently assign tasks to other people"
+msgstr ""
+
+#. module: hr_evaluation
+#: model:survey.label,value:hr_evaluation.oprow_2_2_1
+msgid "Demonstrates genuine concern for me as a person"
+msgstr ""
 
 #. module: hr_evaluation
 #: selection:hr.evaluation.report,rating:0
-#: selection:hr_evaluation.evaluation,rating:0
 msgid "Did not meet expectations"
 msgstr "No cumple las expectativas"
 
 #. module: hr_evaluation
-#: view:hr_evaluation.evaluation:0
-msgid "Appraisal"
-msgstr "Evaluación"
-
-#. module: hr_evaluation
-#: selection:hr.evaluation.report,month:0
-msgid "July"
-msgstr "Julio"
-
-#. module: hr_evaluation
-#: field:hr_evaluation.plan,month_next:0
-msgid "Periodicity of Evaluations (months)"
-msgstr "Prioridad de la evaluación (meses)"
-
-#. module: hr_evaluation
-#: code:addons/hr_evaluation/hr_evaluation.py:242
-#, python-format
-msgid ""
-"You cannot change state, because some appraisal in waiting answer or draft "
-"state"
-msgstr ""
-"No puede cambiar el estado porque alguna evaluación está esperando respuesta "
-"o está en borrador"
-
-#. module: hr_evaluation
-#: field:hr_evaluation.evaluation,date_close:0
-msgid "Ending Date"
-msgstr "Fecha de finalización"
-
-#. module: hr_evaluation
-#: field:hr_evaluation.plan,month_first:0
-msgid "First Evaluation in (months)"
-msgstr "Primera evaluación en (meses)"
-
-#. module: hr_evaluation
-#: code:addons/hr_evaluation/hr_evaluation.py:81
-#, python-format
-msgid ""
-"\n"
-"Date: %(date)s\n"
-"\n"
-"Dear %(employee_name)s,\n"
-"\n"
-"I am doing an evaluation regarding %(eval_name)s.\n"
-"\n"
-"Kindly submit your response.\n"
-"\n"
-"\n"
-"Thanks,\n"
-"--\n"
-"%(user_signature)s\n"
-"\n"
-"        "
-msgstr ""
-"\n"
-"Fecha: %(date)s\n"
-"\n"
-"Estimado %(employee_name)s.\n"
-"\n"
-"Estoy haciendo una evaluación acerca de %(eval_name)s.\n"
-"\n"
-"Por favor envíe su respuesta.\n"
-"\n"
-"\n"
-"Gracias\n"
-"--\n"
-"%(user_signature)s\n"
-"\n"
-"        "
-
-#. module: hr_evaluation
-#: view:hr_evaluation.plan.phase:0
-msgid "Send to Employees"
-msgstr "Enviar a empleados"
-
-#. module: hr_evaluation
-#: field:hr.evaluation.report,deadline:0
-msgid "Deadline"
-msgstr "Fecha límite"
-
-#. module: hr_evaluation
-#: view:hr.evaluation.report:0
-msgid " Month "
-msgstr " Mes "
-
-#. module: hr_evaluation
-#: help:hr_evaluation.plan,month_next:0
-msgid ""
-"The number of month that depicts the delay between each evaluation of this "
-"plan (after the first one)."
-msgstr ""
-"El número de meses que representa el tiempo transcurrido entre cada "
-"evaluación de este plan (después de la primera)."
-
-#. module: hr_evaluation
-#: model:ir.ui.menu,name:hr_evaluation.menu_eval_hr_config
-msgid "Periodic Evaluations"
-msgstr "Evaluaciones periódicas"
-
-#. module: hr_evaluation
-#: view:hr.evaluation.reminder:0
-msgid "Send Evaluation Reminder"
-msgstr "Enviar recordatorio de evaluación"
-
-#. module: hr_evaluation
-#: model:ir.module.module,description:hr_evaluation.module_meta_information
-msgid ""
-"\n"
-"          Ability to create employees evaluation.\n"
-"          An evaluation can be created by employee for subordinates,\n"
-"          juniors as well as his manager.The evaluation is done under a "
-"plan\n"
-"          in which various surveys can be created and it can be defined "
-"which\n"
-"          level of employee hierarchy fills what and final review and "
-"evaluation\n"
-"          is done by the manager.Every evaluation filled by the employees "
-"can be viewed\n"
-"          in the form of.Implements a dashboard for My Current Evaluations\n"
-"         "
-msgstr ""
-"\n"
-"          Permite crear la evaluación de los empleados.\n"
-"          Puede crear una evaluación por empleado para los subordinados\n"
-"          así como para su responsable. La evaluación se realiza mediante un "
-"plan\n"
-"          en que se pueden crear diversas encuestas y se puede definir que "
-"se debe\n"
-"          rellenar en cada nivel de la jerarquía de los empleados y el "
-"responsable realiza\n"
-"          la última revisión y evaluación. Cada evaluación rellenada por los "
-"empleados\n"
-"          se puede ver en un tablero de Mis evaluaciones actuales.\n"
-"         "
-
-#. module: hr_evaluation
-#: view:hr_evaluation.plan.phase:0
-msgid "(date)s: Current Date"
-msgstr "(date)s. Fecha actual"
-
-#. module: hr_evaluation
-#: code:addons/hr_evaluation/hr_evaluation.py:80
-#, python-format
-msgid "Regarding "
-msgstr "Referente a "
-
-#. module: hr_evaluation
-#: view:hr.evaluation.interview:0
-#: view:hr.evaluation.report:0
-#: field:hr.evaluation.report,state:0
-#: view:hr_evaluation.evaluation:0
-#: field:hr_evaluation.evaluation,state:0
-msgid "State"
-msgstr "Estado"
-
-#. module: hr_evaluation
-#: model:ir.model,name:hr_evaluation.model_hr_evaluation_plan_phase
-msgid "Evaluation Plan Phase"
-msgstr "Fase del plan de evaluación"
-
-#. module: hr_evaluation
-#: view:hr.evaluation.report:0
+#: selection:hr_evaluation.evaluation,rating:0
+msgid "Do not meet expectations"
+msgstr ""
+
+#. module: hr_evaluation
+#: view:hr.evaluation.interview:hr_evaluation.view_hr_evaluation_interview_form
+#: view:hr.evaluation.interview:hr_evaluation.view_hr_evaluation_interview_tree
+#: selection:hr.evaluation.interview,state:0
+#: view:hr.evaluation.report:hr_evaluation.view_evaluation_report_search
+#: selection:hr.evaluation.report,state:0
+#: view:hr_evaluation.evaluation:hr_evaluation.view_hr_evaluation_form
+#: selection:hr_evaluation.evaluation,state:0
+msgid "Done"
+msgstr "Realizada"
+
+#. module: hr_evaluation
+#: selection:hr.evaluation.interview,state:0
+#: selection:hr.evaluation.report,state:0
+msgid "Draft"
+msgstr "Borrador"
+
+#. module: hr_evaluation
+#: model:survey.question,question:hr_evaluation.opinion_2_3
+msgid "Effectiveness"
+msgstr ""
+
+#. module: hr_evaluation
+#: field:hr_evaluation.plan.phase,mail_body:0
+msgid "Email"
+msgstr "Email"
+
+#. module: hr_evaluation
+#: view:hr.evaluation.report:hr_evaluation.view_evaluation_report_search
 #: field:hr.evaluation.report,employee_id:0
-#: view:hr_evaluation.evaluation:0
+#: view:hr_evaluation.evaluation:hr_evaluation.evaluation_search
 #: field:hr_evaluation.evaluation,employee_id:0
 #: model:ir.model,name:hr_evaluation.model_hr_employee
 msgid "Employee"
 msgstr "Empleado"
 
 #. module: hr_evaluation
-#: field:hr.evaluation.report,overpass_delay:0
-msgid "Overpassed Deadline"
-msgstr "Fecha límite excedida"
-
-#. module: hr_evaluation
-#: field:hr_evaluation.plan.phase,mail_body:0
-msgid "Email"
-msgstr "Email"
+#: model:ir.model,name:hr_evaluation.model_hr_evaluation_evaluation
+msgid "Employee Appraisal"
+msgstr ""
+
+#. module: hr_evaluation
+#: model:survey.page,title:hr_evaluation.appraisal_1
+#: model:survey.survey,title:hr_evaluation.appraisal_form
+msgid "Employee Appraisal Form"
+msgstr ""
+
+#. module: hr_evaluation
+#: model:survey.page,title:hr_evaluation.appraisal_5
+msgid "Employee Comments"
+msgstr ""
+
+#. module: hr_evaluation
+#: model:survey.survey,title:hr_evaluation.opinion_form
+msgid "Employee Opinion Form"
+msgstr ""
+
+#. module: hr_evaluation
+#: model:survey.page,title:hr_evaluation.appraisal_3
+msgid "Employee Performance in Key Areas"
+msgstr ""
+
+#. module: hr_evaluation
+#: field:hr.evaluation.interview,user_to_review_id:0
+msgid "Employee to evaluate"
+msgstr ""
+
+#. module: hr_evaluation
+#: field:hr_evaluation.evaluation,date_close:0
+msgid "Ending Date"
+msgstr "Fecha de finalización"
+
+#. module: hr_evaluation
+#: model:survey.question,question:hr_evaluation.opinion_2_1
+msgid "Engagement"
+msgstr ""
+
+#. module: hr_evaluation
+#: model:survey.label,value:hr_evaluation.arow_3_1_2
+msgid "Enthusiasm & implication toward projects/assignments"
+msgstr ""
+
+#. module: hr_evaluation
+#: model:survey.page,title:hr_evaluation.opinion_2
+msgid "Evaluation"
+msgstr "Evaluación"
+
+#. module: hr_evaluation
+#: model:ir.model,name:hr_evaluation.model_hr_evaluation_report
+msgid "Evaluations Statistics"
+msgstr "Estadísticas de evaluaciones"
 
 #. module: hr_evaluation
 #: selection:hr.evaluation.report,rating:0
@@ -806,177 +679,243 @@
 msgstr "Supera las expectativas"
 
 #. module: hr_evaluation
-#: help:hr_evaluation.plan.phase,mail_feature:0
-msgid ""
-"Check this box if you want to send mail to employees coming under this phase"
-msgstr ""
-"Marque esta casilla si quiere enviar correos a los empleados objeto de esta "
-"fase."
-
-#. module: hr_evaluation
-#: help:hr_evaluation.plan.phase,send_answer_manager:0
-msgid "Send all answers to the manager"
-msgstr "Enviar todas las respuestas al responsable."
-
-#. module: hr_evaluation
-#: view:hr.evaluation.report:0
-msgid "    Month-1    "
-msgstr "    Mes-1    "
-
-#. module: hr_evaluation
-#: view:hr_evaluation.evaluation:0
-msgid "Public Notes"
-msgstr "Notas públicas"
-
-#. module: hr_evaluation
-#: field:hr_evaluation.evaluation,date:0
-msgid "Evaluation Deadline"
-msgstr "Fecha límite de evaluación"
-
-#. module: hr_evaluation
-#: view:hr.evaluation.interview:0
-#: view:hr_evaluation.evaluation:0
-msgid "Print Interview"
-msgstr "Imprimir entrevista"
-
-#. module: hr_evaluation
-#: field:hr.evaluation.report,closed:0
-msgid "closed"
-msgstr "cerrada"
-
-#. module: hr_evaluation
-#: selection:hr.evaluation.report,rating:0
-#: selection:hr_evaluation.evaluation,rating:0
-msgid "Meet expectations"
-msgstr "Cumple las expectativas"
-
-#. module: hr_evaluation
-#: view:hr.evaluation.report:0
-#: field:hr.evaluation.report,nbr:0
-msgid "# of Requests"
-msgstr "Nº de peticiones"
-
-#. module: hr_evaluation
-#: model:ir.actions.act_window,name:hr_evaluation.open_view_hr_evaluation_tree
-#: model:ir.ui.menu,name:hr_evaluation.menu_eval_hr
-#: model:ir.ui.menu,name:hr_evaluation.menu_open_view_hr_evaluation_tree
-msgid "Evaluations"
-msgstr "Evaluaciones"
-
-#. module: hr_evaluation
-#: model:ir.actions.act_window,help:hr_evaluation.open_view_hr_evaluation_tree
-msgid ""
-"Each employee may be assigned an evaluation plan. Such a plan defines the "
-"frequency and the way you manage your periodic personnel evaluation. You "
-"will be able to define steps and attach interviews to each step. OpenERP "
-"manages all kind of evaluations: bottom-up, top-down, self-evaluation and "
-"final evaluation by the manager."
-msgstr ""
-"A cada empleado se le puede asignar un plan de evaluación. Dicho plan define "
-"la frecuencia y la forma de gestionar la evaluación periódica del personal. "
-"Podrá definir los pasos y adjuntar entrevistas en cada paso. OpenERP "
-"gestiona todo tipo de evaluaciones: de abajo a arriba, de arriba a abajo, "
-"auto-evaluación y la evaluación final por parte del gerente."
-
-#. module: hr_evaluation
-#: view:hr_evaluation.plan.phase:0
-msgid "Action to Perform"
-msgstr "Acción a realizar"
-
-#. module: hr_evaluation
-#: field:hr_evaluation.evaluation,note_action:0
-msgid "Action Plan"
-msgstr "Plan de acción"
-
-#. module: hr_evaluation
-#: view:hr_evaluation.plan.phase:0
-msgid "(eval_name)s:Evaluation Name"
-msgstr "(eval_name)s: Nombre de la evaluación"
-
-#. module: hr_evaluation
-#: view:hr_evaluation.evaluation:0
-msgid "Ending Summary"
-msgstr "Resumen final"
-
-#. module: hr_evaluation
-#: selection:hr.evaluation.report,rating:0
-#: selection:hr_evaluation.evaluation,rating:0
-msgid "Significantly exceeds expectations"
-msgstr "Supera con creces las expectativas"
-
-#. module: hr_evaluation
-#: view:hr_evaluation.evaluation:0
+#: view:hr.evaluation.report:hr_evaluation.view_evaluation_report_search
+msgid "Extended Filters..."
+msgstr "Filtros extendidos..."
+
+#. module: hr_evaluation
+#: selection:hr_evaluation.plan.phase,action:0
+msgid "Final Interview"
+msgstr "Entrevista final"
+
+#. module: hr_evaluation
+#: view:hr.evaluation.report:hr_evaluation.view_evaluation_report_search
+#: selection:hr.evaluation.report,state:0
+msgid "Final Validation"
+msgstr "Validación final"
+
+#. module: hr_evaluation
+#: view:hr.evaluation.report:hr_evaluation.view_evaluation_report_search
+msgid "Final Validation Evaluations"
+msgstr ""
+
+#. module: hr_evaluation
+#: field:hr_evaluation.plan,month_first:0
+msgid "First Appraisal in (months)"
+msgstr ""
+
+#. module: hr_evaluation
+#: field:hr.evaluation.interview,message_follower_ids:0
+#: field:hr_evaluation.evaluation,message_follower_ids:0
+msgid "Followers"
+msgstr ""
+
+#. module: hr_evaluation
+#: view:hr_evaluation.plan.phase:hr_evaluation.view_hr_evaluation_plan_phase_form
+msgid "General"
+msgstr "General"
+
+#. module: hr_evaluation
+#: view:hr.evaluation.interview:hr_evaluation.view_hr_evaluation_interview_search
+#: view:hr.evaluation.report:hr_evaluation.view_evaluation_report_search
+#: view:hr_evaluation.plan:hr_evaluation.view_hr_evaluation_plan_search
+msgid "Group By"
+msgstr "Agrupar por"
+
+#. module: hr_evaluation
+#: view:hr_evaluation.evaluation:hr_evaluation.evaluation_search
+msgid "Group by..."
+msgstr "Agrupar por..."
+
+#. module: hr_evaluation
+#: help:hr.evaluation.interview,message_summary:0
+#: help:hr_evaluation.evaluation,message_summary:0
+msgid ""
+"Holds the Chatter summary (number of messages, ...). This summary is "
+"directly in html format in order to be inserted in kanban views."
+msgstr ""
+
+#. module: hr_evaluation
+#: model:survey.label,value:hr_evaluation.oprow_2_1_1
+msgid "I am proud to tell others I work here"
+msgstr ""
+
+#. module: hr_evaluation
+#: model:survey.label,value:hr_evaluation.oprow_2_1_5
+msgid ""
+"I am willing to put in a great deal of effort beyond what is expected to "
+"help my workgroup succeed"
+msgstr ""
+
+#. module: hr_evaluation
+#: model:survey.label,value:hr_evaluation.oprow_2_2_4
+msgid "I believe the information that I get from the person I report to."
+msgstr ""
+
+#. module: hr_evaluation
+#: model:survey.label,value:hr_evaluation.oprow_2_2_2
+msgid ""
+"I consistently acquire new knowledge, skills or understanding through "
+"contact with my supervisor. He helps me growing my compete"
+msgstr ""
+
+#. module: hr_evaluation
+#: model:survey.label,value:hr_evaluation.oprow_2_3_2
+msgid "I have enough work"
+msgstr ""
+
+#. module: hr_evaluation
+#: model:survey.label,value:hr_evaluation.oprow_2_6_2
+msgid ""
+"I have the same opportunity to succeed as others with similar experiences, "
+"performance and educational background"
+msgstr ""
+
+#. module: hr_evaluation
+#: model:survey.label,value:hr_evaluation.oprow_2_5_1
+msgid "I know the company's values and live them"
+msgstr ""
+
+#. module: hr_evaluation
+#: model:survey.label,value:hr_evaluation.oprow_2_3_3
+msgid ""
+"I mostly work on value-added tasks for the company, the products or the "
+"services"
+msgstr ""
+
+#. module: hr_evaluation
+#: model:survey.label,value:hr_evaluation.oprow_2_6_4
+msgid "I understand the company strategy and how my workgroup supports it"
+msgstr ""
+
+#. module: hr_evaluation
+#: model:survey.label,value:hr_evaluation.oprow_2_1_3
+msgid ""
+"I would prefer to remain with this company even if a comparable job were "
+"available in another company"
+msgstr ""
+
+#. module: hr_evaluation
+#: model:survey.label,value:hr_evaluation.oprow_2_3_1
+msgid "I'm efficient at work and my achievements are successful"
+msgstr ""
+
+#. module: hr_evaluation
+#: field:hr.evaluation.interview,id:0 field:hr.evaluation.report,id:0
+#: field:hr_evaluation.evaluation,id:0 field:hr_evaluation.plan,id:0
+#: field:hr_evaluation.plan.phase,id:0
+msgid "ID"
+msgstr "ID"
+
+#. module: hr_evaluation
+#: help:hr.evaluation.interview,message_unread:0
+#: help:hr_evaluation.evaluation,message_unread:0
+msgid "If checked new messages require your attention."
+msgstr ""
+
+#. module: hr_evaluation
+#: model:survey.question,comments_message:hr_evaluation.appraisal_1_1
+#: model:survey.question,comments_message:hr_evaluation.appraisal_1_2
+#: model:survey.question,comments_message:hr_evaluation.appraisal_1_3
+#: model:survey.question,comments_message:hr_evaluation.appraisal_1_4
+#: model:survey.question,comments_message:hr_evaluation.appraisal_1_5
+#: model:survey.question,comments_message:hr_evaluation.appraisal_2_1
+#: model:survey.question,comments_message:hr_evaluation.appraisal_2_2
+#: model:survey.question,comments_message:hr_evaluation.appraisal_2_3
+#: model:survey.question,comments_message:hr_evaluation.appraisal_3_1
+#: model:survey.question,comments_message:hr_evaluation.appraisal_3_2
+#: model:survey.question,comments_message:hr_evaluation.appraisal_4_1
+#: model:survey.question,comments_message:hr_evaluation.appraisal_4_2
+#: model:survey.question,comments_message:hr_evaluation.appraisal_4_3
+#: model:survey.question,comments_message:hr_evaluation.appraisal_5_1
+#: model:survey.question,comments_message:hr_evaluation.opinion_1_1
+#: model:survey.question,comments_message:hr_evaluation.opinion_1_2
+#: model:survey.question,comments_message:hr_evaluation.opinion_2_1
+#: model:survey.question,comments_message:hr_evaluation.opinion_2_2
+#: model:survey.question,comments_message:hr_evaluation.opinion_2_3
+#: model:survey.question,comments_message:hr_evaluation.opinion_2_4
+#: model:survey.question,comments_message:hr_evaluation.opinion_2_5
+#: model:survey.question,comments_message:hr_evaluation.opinion_2_6
+#: model:survey.question,comments_message:hr_evaluation.opinion_2_7
+msgid "If other, precise:"
+msgstr ""
+
+#. module: hr_evaluation
+#: help:hr_evaluation.evaluation,note_action:0
+msgid ""
+"If the evaluation does not meet the expectations, you can propose an action "
+"plan"
+msgstr ""
+
+#. module: hr_evaluation
+#: view:hr.evaluation.report:hr_evaluation.view_evaluation_report_search
+msgid "In Progress"
+msgstr "En progreso"
+
+#. module: hr_evaluation
+#: selection:hr.evaluation.interview,state:0
+#: view:hr_evaluation.evaluation:hr_evaluation.evaluation_search
 msgid "In progress"
 msgstr "En proceso"
 
 #. module: hr_evaluation
-#: field:hr_evaluation.plan.phase,send_answer_employee:0
-#: field:hr_evaluation.plan.phase,send_answer_manager:0
-msgid "All Answers"
-msgstr "Todas las respuestas"
-
-#. module: hr_evaluation
-#: selection:hr.evaluation.report,month:0
-msgid "September"
-msgstr "Septiembre"
-
-#. module: hr_evaluation
-#: selection:hr.evaluation.report,month:0
-msgid "December"
-msgstr "Diciembre"
-
-#. module: hr_evaluation
-#: view:hr.evaluation.report:0
-#: field:hr.evaluation.report,month:0
-msgid "Month"
-msgstr "Mes"
-
-#. module: hr_evaluation
-#: model:ir.module.module,shortdesc:hr_evaluation.module_meta_information
-msgid "Human Resources Evaluation"
-msgstr "Evaluación de recursos humanos"
-
-#. module: hr_evaluation
-#: view:hr_evaluation.evaluation:0
-msgid "Group by..."
-msgstr "Agrupar por..."
-
-#. module: hr_evaluation
-#: view:hr_evaluation.plan.phase:0
-msgid "Mail Settings"
-msgstr "Configuración de correo"
-
-#. module: hr_evaluation
-#: field:hr.evaluation.interview,user_to_review_id:0
-msgid "Employee to Interview"
-msgstr "Empleado a entrevistar"
-
-#. module: hr_evaluation
-#: view:hr.evaluation.interview:0
-#: view:hr_evaluation.evaluation:0
-msgid "Interview Question"
-msgstr "Pregunta de entrevista"
-
-#. module: hr_evaluation
-#: field:survey.request,is_evaluation:0
-msgid "Is Evaluation?"
-msgstr "¿Es evaluación?"
-
-#. module: hr_evaluation
-<<<<<<< HEAD
-#: model:ir.model,name:hr_evaluation.model_survey_request
-msgid "survey.request"
-msgstr "solicitud.encuesta"
-
-#. module: hr_evaluation
-#: help:hr_evaluation.plan.phase,wait:0
-msgid ""
-"Check this box if you want to wait that all preceding phases are finished "
-"before launching this phase."
-msgstr ""
-"Marque esta casilla si quiere esperar a que todas las fases previas estén "
-"finalizadas antes de iniciar esta."
-=======
+#: view:hr.evaluation.report:hr_evaluation.view_evaluation_report_search
+msgid "In progress Evaluations"
+msgstr ""
+
+#. module: hr_evaluation
+#: model:survey.label,value:hr_evaluation.arow_3_1_5
+msgid "Initiative and self autonomy"
+msgstr ""
+
+#. module: hr_evaluation
+#: view:hr_evaluation.evaluation:hr_evaluation.view_hr_evaluation_form
+msgid "Internal Notes"
+msgstr "Notas internas"
+
+#. module: hr_evaluation
+#: view:hr.evaluation.interview:hr_evaluation.view_hr_evaluation_interview_form
+#: view:hr.evaluation.interview:hr_evaluation.view_hr_evaluation_interview_tree
+msgid "Interview Appraisal"
+msgstr ""
+
+#. module: hr_evaluation
+#: view:hr.evaluation.interview:hr_evaluation.view_evaluation_calendar
+msgid "Interview Request"
+msgstr "Solicitar entrevista"
+
+#. module: hr_evaluation
+#: model:ir.actions.act_window,name:hr_evaluation.action_hr_evaluation_interview_tree
+#: model:ir.ui.menu,name:hr_evaluation.menu_open_hr_evaluation_interview_requests
+msgid "Interview Requests"
+msgstr "Petición de entrevista"
+
+#. module: hr_evaluation
+#: view:hr.evaluation.interview:hr_evaluation.view_hr_evaluation_interview_form
+#: view:hr.evaluation.interview:hr_evaluation.view_hr_evaluation_interview_search
+#: view:hr.evaluation.interview:hr_evaluation.view_hr_evaluation_interview_tree
+#: field:hr.evaluation.interview,user_id:0
+msgid "Interviewer"
+msgstr "Entrevistador"
+
+#. module: hr_evaluation
+#: model:ir.actions.act_window,name:hr_evaluation.act_hr_employee_2_hr__evaluation_interview
+msgid "Interviews"
+msgstr ""
+
+#. module: hr_evaluation
+#: field:hr.evaluation.interview,message_is_follower:0
+#: field:hr_evaluation.evaluation,message_is_follower:0
+msgid "Is a Follower"
+msgstr ""
+
+#. module: hr_evaluation
+#: field:hr.evaluation.interview,message_last_post:0
+#: field:hr_evaluation.evaluation,message_last_post:0
+msgid "Last Message Date"
+msgstr ""
+
+#. module: hr_evaluation
 #: field:hr.evaluation.interview,write_uid:0
 #: field:hr_evaluation.evaluation,write_uid:0
 #: field:hr_evaluation.plan,write_uid:0
@@ -991,224 +930,277 @@
 #: field:hr_evaluation.plan.phase,write_date:0
 msgid "Last Updated on"
 msgstr "Ultima actualizacion en"
->>>>>>> 0af32f3f
-
-#. module: hr_evaluation
-#: view:hr_evaluation.evaluation:0
-msgid "Evaluation Data"
-msgstr "Datos evaluación"
-
-#. module: hr_evaluation
-#: help:hr_evaluation.evaluation,note_action:0
-msgid ""
-"If the evaluation does not meet the expectations, you can proposean action "
-"plan"
-msgstr ""
-"Si la evaluación no cumple las expectativas, puede proponer un plan de acción"
-
-#. module: hr_evaluation
-#: selection:hr.evaluation.report,state:0
-#: selection:hr_evaluation.evaluation,state:0
-msgid "Draft"
-msgstr "Borrador"
-
-#. module: hr_evaluation
-#: field:hr_evaluation.evaluation,note_summary:0
-msgid "Evaluation Summary"
-msgstr "Resumen de evaluación"
-
-#. module: hr_evaluation
-#: field:hr_evaluation.plan.phase,send_anonymous_employee:0
-#: field:hr_evaluation.plan.phase,send_anonymous_manager:0
-msgid "Anonymous Summary"
-msgstr "Resumen anónimo"
-
-#. module: hr_evaluation
-#: view:hr.employee:0
-#: view:hr_evaluation.evaluation:0
-msgid "Evaluation"
-msgstr "Evaluación"
-
-#. module: hr_evaluation
-#: view:hr_evaluation.evaluation:0
-msgid "7 Days"
-msgstr "7 días"
-
-#. module: hr_evaluation
-#: view:hr.evaluation.report:0
-msgid " Year "
-msgstr " Año "
-
-#. module: hr_evaluation
-#: selection:hr.evaluation.report,month:0
-msgid "August"
-msgstr "Agosto"
-
-#. module: hr_evaluation
-#: view:hr_evaluation.evaluation:0
-msgid "Start Evaluation"
-msgstr "Comenzar evaluación"
-
-#. module: hr_evaluation
-#: view:hr.evaluation.interview:0
-msgid "To Do"
-msgstr "Por hacer"
-
-#. module: hr_evaluation
-#: selection:hr.evaluation.report,month:0
-msgid "June"
-msgstr "Junio"
+
+#. module: hr_evaluation
+#: model:survey.question,question:hr_evaluation.opinion_2_2
+msgid "Leadership"
+msgstr ""
+
+#. module: hr_evaluation
+#: model:survey.label,value:hr_evaluation.arow_3_2_3
+msgid ""
+"Leadership: create a challenging and motivating work environment aligned "
+"with the company's strategy"
+msgstr ""
+
+#. module: hr_evaluation
+#: model:survey.label,value:hr_evaluation.arow_3_2_4
+msgid "Leadership: sustain subordinates in their professional growth"
+msgstr ""
+
+#. module: hr_evaluation
+#: view:hr_evaluation.plan.phase:hr_evaluation.view_hr_evaluation_plan_phase_form
+msgid "Legend"
+msgstr "Leyenda"
+
+#. module: hr_evaluation
+#: model:survey.label,value:hr_evaluation.oprow_2_2_3
+msgid ""
+"Listens and takes into account all ideas and do his best to put in place the"
+" best of these"
+msgstr ""
+
+#. module: hr_evaluation
+#: view:hr_evaluation.plan.phase:hr_evaluation.view_hr_evaluation_plan_phase_form
+msgid "Mail Body"
+msgstr "Cuerpo del correo"
+
+#. module: hr_evaluation
+#: view:hr_evaluation.plan.phase:hr_evaluation.view_hr_evaluation_plan_phase_form
+msgid "Mail Settings"
+msgstr "Configuración de correo"
 
 #. module: hr_evaluation
 #: selection:hr.evaluation.report,rating:0
 #: selection:hr_evaluation.evaluation,rating:0
-msgid "Significantly bellow expectations"
-msgstr "Muy por debajo de las expectativas"
-
-#. module: hr_evaluation
-#: view:hr_evaluation.plan.phase:0
-msgid " (employee_name)s: Partner name"
-msgstr " (employee_name)s: Nombre empresa"
-
-#. module: hr_evaluation
-#: view:hr.evaluation.report:0
+msgid "Meet expectations"
+msgstr "Cumple las expectativas"
+
+#. module: hr_evaluation
+#: field:hr.evaluation.interview,message_ids:0
+#: field:hr_evaluation.evaluation,message_ids:0
+msgid "Messages"
+msgstr "Mensajes"
+
+#. module: hr_evaluation
+#: help:hr.evaluation.interview,message_ids:0
+#: help:hr_evaluation.evaluation,message_ids:0
+msgid "Messages and communication history"
+msgstr ""
+
+#. module: hr_evaluation
+#: model:survey.question,question:hr_evaluation.opinion_2_6
+msgid "Miscellaneous"
+msgstr ""
+
+#. module: hr_evaluation
+#: view:hr.evaluation.report:hr_evaluation.view_evaluation_report_search
+msgid "Month"
+msgstr "Mes"
+
+#. module: hr_evaluation
+#: model:survey.label,value:hr_evaluation.oprow_2_5_2
+msgid ""
+"My best achievements have been communicated to the community, internally or "
+"to customers"
+msgstr ""
+
+#. module: hr_evaluation
+#: model:survey.label,value:hr_evaluation.oprow_2_1_2
+msgid "My job provides me with a sense of personal accomplishment"
+msgstr ""
+
+#. module: hr_evaluation
+#: model:survey.label,value:hr_evaluation.oprow_2_4_1
+msgid ""
+"My work contributes towards the continuous improvement of the company, our "
+"services or products"
+msgstr ""
+
+#. module: hr_evaluation
+#: model:survey.question,question:hr_evaluation.appraisal_1_1
+msgid "Name"
+msgstr "Nombre"
+
+#. module: hr_evaluation
+#: model:survey.question,question:hr_evaluation.opinion_1_1
+msgid "Name of your direct supervisor"
+msgstr ""
+
+#. module: hr_evaluation
+#: selection:hr_evaluation.evaluation,state:0
+msgid "New"
+msgstr "Nuevo"
+
+#. module: hr_evaluation
+#: field:hr.employee,evaluation_date:0
+msgid "Next Appraisal Date"
+msgstr ""
+
+#. module: hr_evaluation
+#: model:survey.question,question:hr_evaluation.appraisal_2_1
+msgid "Objectives"
+msgstr ""
+
+#. module: hr_evaluation
+#: model:survey.question,question:hr_evaluation.opinion_2_5
+msgid "Openness"
+msgstr ""
+
+#. module: hr_evaluation
+#: model:survey.label,value:hr_evaluation.oprow_2_4_4
+msgid ""
+"Our workgroup identifies and reduces waste of time in our activities and "
+"processes"
+msgstr ""
+
+#. module: hr_evaluation
+#: field:hr.evaluation.report,rating:0
+msgid "Overall Rating"
+msgstr "Valoración general"
+
+#. module: hr_evaluation
+#: model:survey.label,value:hr_evaluation.oprow_2_4_3
+msgid ""
+"Overall, I believe the quality of products and/or services my workgroup "
+"delivers is improving"
+msgstr ""
+
+#. module: hr_evaluation
+#: field:hr.evaluation.report,overpass_delay:0
+msgid "Overpassed Deadline"
+msgstr "Fecha límite excedida"
+
+#. module: hr_evaluation
+#: view:hr_evaluation.evaluation:hr_evaluation.evaluation_search
+msgid "Pending"
+msgstr "Pendiente"
+
+#. module: hr_evaluation
+#: model:ir.ui.menu,name:hr_evaluation.menu_eval_hr_config
+msgid "Periodic Appraisal"
+msgstr ""
+
+#. module: hr_evaluation
+#: field:hr_evaluation.plan,month_next:0
+msgid "Periodicity of Appraisal (months)"
+msgstr ""
+
+#. module: hr_evaluation
+#: model:survey.question,question:hr_evaluation.appraisal_4_2
+msgid "Personal Performance Objectives"
+msgstr ""
+
+#. module: hr_evaluation
+#: field:hr_evaluation.plan.phase,name:0
+msgid "Phase"
+msgstr "Fase"
+
+#. module: hr_evaluation
+#: view:hr.evaluation.report:hr_evaluation.view_evaluation_report_search
 #: field:hr.evaluation.report,plan_id:0
-#: view:hr_evaluation.evaluation:0
+#: view:hr_evaluation.evaluation:hr_evaluation.evaluation_search
 #: field:hr_evaluation.evaluation,plan_id:0
 msgid "Plan"
 msgstr "Plan"
 
 #. module: hr_evaluation
-#: field:hr_evaluation.plan,active:0
-msgid "Active"
-msgstr "Activo"
-
-#. module: hr_evaluation
-#: selection:hr.evaluation.report,month:0
-msgid "November"
-msgstr "Noviembre"
-
-#. module: hr_evaluation
-#: view:hr.evaluation.report:0
-msgid "Extended Filters..."
-msgstr "Filtros extendidos..."
-
-#. module: hr_evaluation
-#: constraint:hr.employee:0
-msgid "Error ! You cannot create recursive Hierarchy of Employees."
-msgstr "¡Error! No puede crear una jerarquía recursiva de empleados."
-
-#. module: hr_evaluation
-#: selection:hr.evaluation.report,month:0
-msgid "October"
-msgstr "Octubre"
-
-#. module: hr_evaluation
-#: selection:hr.evaluation.report,month:0
-msgid "January"
-msgstr "Enero"
-
-#. module: hr_evaluation
-#: view:hr.evaluation.reminder:0
-msgid "Send Mail"
-msgstr "Enviar correo"
-
-#. module: hr_evaluation
-#: help:hr_evaluation.plan.phase,send_anonymous_manager:0
-msgid "Send an anonymous summary to the manager"
-msgstr "Enviar resumen anónimo al responsable."
-
-#. module: hr_evaluation
-#: view:hr.evaluation.interview:0
-#: view:hr_evaluation.evaluation:0
-msgid "Interview Evaluation"
-msgstr "Entrevista de evaluación"
-
-#. module: hr_evaluation
-#: model:ir.actions.act_window,name:hr_evaluation.open_view_hr_evaluation_plan_tree
-#: model:ir.ui.menu,name:hr_evaluation.menu_open_view_hr_evaluation_plan_tree
-msgid "Evaluation Plans"
-msgstr "Planes de evaluación"
-
-#. module: hr_evaluation
-#: view:hr_evaluation.evaluation:0
-msgid "Date"
-msgstr "Fecha"
-
-#. module: hr_evaluation
-#: view:hr.evaluation.interview:0
-msgid "Survey"
-msgstr "Encuesta"
-
-#. module: hr_evaluation
-#: help:hr_evaluation.evaluation,rating:0
-msgid "This is the appreciation on that summarize the evaluation"
-msgstr "Esta es la apreciación resumen de la evaluación."
-
-#. module: hr_evaluation
-#: field:hr_evaluation.plan.phase,action:0
-msgid "Action"
-msgstr "Acción"
-
-#. module: hr_evaluation
-#: view:hr.evaluation.report:0
 #: selection:hr.evaluation.report,state:0
-msgid "Final Validation"
-msgstr "Validación final"
-
-#. module: hr_evaluation
 #: selection:hr_evaluation.evaluation,state:0
-msgid "Waiting Appreciation"
-msgstr "Esperando apreciación"
-
-#. module: hr_evaluation
-#: field:hr_evaluation.plan.phase,mail_feature:0
-msgid "Send mail for this phase"
-msgstr "Enviar correo para esta fase"
-
-#. module: hr_evaluation
-#: field:hr.evaluation.report,rating:0
-msgid "Overall Rating"
-msgstr "Valoración general"
-
-#. module: hr_evaluation
-#: view:hr.evaluation.interview:0
-#: view:hr_evaluation.evaluation:0
-msgid "Late"
-msgstr "Retrasado"
-
-#. module: hr_evaluation
-#: view:hr.evaluation.interview:0
-#: view:hr_evaluation.evaluation:0
-msgid "Interviewer"
-msgstr "Entrevistador"
-
-#. module: hr_evaluation
-#: model:ir.model,name:hr_evaluation.model_hr_evaluation_report
-msgid "Evaluations Statistics"
-msgstr "Estadísticas de evaluaciones"
-
-#. module: hr_evaluation
-#: view:hr.evaluation.interview:0
-msgid "Deadline Date"
-msgstr "Fecha límite"
-
-#. module: hr_evaluation
-#: selection:hr_evaluation.plan.phase,action:0
-msgid "Top-Down Appraisal Requests"
-msgstr "Petición de evaluación de arriba a abajo"
-
-#. module: hr_evaluation
-<<<<<<< HEAD
-#: view:hr_evaluation.plan.phase:0
-msgid "General"
-msgstr "General"
-=======
+msgid "Plan In Progress"
+msgstr "Plan en proceso"
+
+#. module: hr_evaluation
+#: model:survey.question,question:hr_evaluation.appraisal_1_2
+msgid "Position Title"
+msgstr ""
+
+#. module: hr_evaluation
 #: view:hr.evaluation.interview:hr_evaluation.view_hr_evaluation_interview_form
 #: view:hr.evaluation.interview:hr_evaluation.view_hr_evaluation_interview_tree
 msgid "Print Survey"
 msgstr "Imprimir encuesta"
->>>>>>> 0af32f3f
+
+#. module: hr_evaluation
+#: model:survey.question,question:hr_evaluation.appraisal_4_1
+msgid "Professional Development Objectives"
+msgstr ""
+
+#. module: hr_evaluation
+#: model:survey.page,title:hr_evaluation.appraisal_4
+msgid "Professional Development and Performance Plan"
+msgstr ""
+
+#. module: hr_evaluation
+#: model:survey.question,question:hr_evaluation.appraisal_4_3
+msgid "Project Objectives"
+msgstr ""
+
+#. module: hr_evaluation
+#: model:survey.label,value:hr_evaluation.arow_3_1_12
+msgid "Promptness and attendance record"
+msgstr ""
+
+#. module: hr_evaluation
+#: view:hr_evaluation.evaluation:hr_evaluation.view_hr_evaluation_form
+msgid "Public Notes"
+msgstr "Notas públicas"
+
+#. module: hr_evaluation
+#: code:addons/hr_evaluation/hr_evaluation.py:83
+#, python-format
+msgid "Regarding "
+msgstr "Referente a "
+
+#. module: hr_evaluation
+#: field:hr.evaluation.report,request_id:0
+msgid "Request ID"
+msgstr ""
+
+#. module: hr_evaluation
+#: view:hr_evaluation.evaluation:hr_evaluation.view_hr_evaluation_form
+msgid "Reset to Draft"
+msgstr "Cambiar a borrador"
+
+#. module: hr_evaluation
+#: model:survey.question,question:hr_evaluation.appraisal_2_2
+msgid "Results"
+msgstr ""
+
+#. module: hr_evaluation
+#: model:survey.label,value:hr_evaluation.arow_3_2_1
+msgid ""
+"Results of the bottom-up survey and mitigation actions to face technical, "
+"organizational, structural and/or relational issues"
+msgstr ""
+
+#. module: hr_evaluation
+#: model:ir.actions.act_window,name:hr_evaluation.action_evaluation_plans_installer
+msgid "Review Appraisal Plans"
+msgstr ""
+
+#. module: hr_evaluation
+#: view:hr.evaluation.interview:hr_evaluation.view_hr_evaluation_interview_search
+#: view:hr_evaluation.evaluation:hr_evaluation.evaluation_search
+msgid "Search Appraisal"
+msgstr ""
+
+#. module: hr_evaluation
+#: selection:hr_evaluation.plan.phase,action:0
+msgid "Self Appraisal Requests"
+msgstr "Petición de autoevaluación"
+
+#. module: hr_evaluation
+#: view:hr.evaluation.interview:hr_evaluation.view_hr_evaluation_interview_form
+#: view:hr.evaluation.interview:hr_evaluation.view_hr_evaluation_interview_tree
+msgid "Send Reminder Email"
+msgstr ""
+
+#. module: hr_evaluation
+#: view:hr.evaluation.interview:hr_evaluation.view_hr_evaluation_interview_form
+#: view:hr.evaluation.interview:hr_evaluation.view_hr_evaluation_interview_tree
+msgid "Send Request"
+msgstr ""
 
 #. module: hr_evaluation
 #: help:hr_evaluation.plan.phase,send_answer_employee:0
@@ -1216,166 +1208,34 @@
 msgstr "Enviar todas las respuestas al empleado."
 
 #. module: hr_evaluation
-#: field:hr.employee,evaluation_date:0
-msgid "Next Evaluation Date"
-msgstr "Siguiente fecha de evaluación"
-
-#. module: hr_evaluation
-#: view:hr.evaluation.report:0
-#: selection:hr.evaluation.report,state:0
-#: view:hr_evaluation.evaluation:0
-#: selection:hr_evaluation.evaluation,state:0
-msgid "Done"
-msgstr "Realizada"
-
-#. module: hr_evaluation
-#: view:hr_evaluation.plan.phase:0
-msgid "Evaluation Plan Phases"
-msgstr "Fases plan de evaluación"
-
-#. module: hr_evaluation
-#: view:hr.evaluation.reminder:0
-#: view:hr_evaluation.evaluation:0
-msgid "Cancel"
-msgstr "Cancelar"
-
-#. module: hr_evaluation
-#: view:hr.evaluation.report:0
-msgid "In Progress"
-msgstr "En progreso"
-
-#. module: hr_evaluation
-#: model:ir.actions.act_window,help:hr_evaluation.action_hr_evaluation_interview_tree
-msgid ""
-"Interview Requests are generated automatically by OpenERP according to an "
-"employee's evaluation plan. Each user receives automatic emails and requests "
-"to evaluate their colleagues periodically."
-msgstr ""
-"OpenERP genera peticiones de entrevista automáticamente de acuerdo al plan "
-"de evaluación de cada trabajador. Cada usuario recibe correos electrónicos "
-"automáticos y peticiones de evaluación de sus compañeros periódicamente."
-
-#. module: hr_evaluation
-#: view:hr_evaluation.plan:0
-#: field:hr_evaluation.plan,phase_ids:0
-msgid "Evaluation Phases"
-msgstr "Fases de evaluación"
-
-#. module: hr_evaluation
-#: view:hr_evaluation.evaluation:0
-msgid "Current"
-msgstr "Actual"
-
-#. module: hr_evaluation
-#: model:ir.model,name:hr_evaluation.model_hr_evaluation_interview
-msgid "Evaluation Interview"
-msgstr "Entrevista de evaluación"
-
-#. module: hr_evaluation
-#: field:hr.evaluation.reminder,evaluation_id:0
-msgid "Interview"
-msgstr "Entrevista"
-
-#. module: hr_evaluation
-#: view:hr.evaluation.reminder:0
-#: model:ir.ui.menu,name:hr_evaluation.menu_eval_send_mail
-msgid "Evaluation Reminders"
-msgstr "Recordatorios de evaluación"
-
-#. module: hr_evaluation
-#: selection:hr_evaluation.plan.phase,action:0
-msgid "Self Appraisal Requests"
-msgstr "Petición de autoevaluación"
-
-#. module: hr_evaluation
-#: field:hr_evaluation.plan.phase,email_subject:0
-msgid "char"
-msgstr "carácter"
-
-#. module: hr_evaluation
-#: field:hr_evaluation.evaluation,survey_request_ids:0
-msgid "Appraisal Forms"
-msgstr "Formularios de evaluación"
-
-#. module: hr_evaluation
-#: selection:hr.evaluation.report,month:0
-msgid "May"
-msgstr "Mayo"
-
-#. module: hr_evaluation
-#: view:hr_evaluation.evaluation:0
-msgid "Internal Notes"
-msgstr "Notas internas"
-
-#. module: hr_evaluation
-#: view:hr_evaluation.evaluation:0
-msgid "Validate Evaluation"
-msgstr "Validar evaluación"
-
-#. module: hr_evaluation
-#: selection:hr_evaluation.plan.phase,action:0
-msgid "Final Interview"
-msgstr "Entrevista final"
-
-#. module: hr_evaluation
-#: field:hr_evaluation.plan.phase,name:0
-msgid "Phase"
-msgstr "Fase"
-
-#. module: hr_evaluation
-#: selection:hr_evaluation.plan.phase,action:0
-msgid "Bottom-Up Appraisal Requests"
-msgstr "Petición de evaluación de abajo a arriba"
-
-#. module: hr_evaluation
-#: view:hr.evaluation.interview:0
-#: view:hr_evaluation.evaluation:0
-msgid "Search Evaluation"
-msgstr "Buscar evaluación"
-
-#. module: hr_evaluation
-#: field:hr.employee,evaluation_plan_id:0
-#: view:hr_evaluation.plan:0
-#: field:hr_evaluation.plan,name:0
-#: field:hr_evaluation.plan.phase,plan_id:0
-#: model:ir.model,name:hr_evaluation.model_hr_evaluation_plan
-msgid "Evaluation Plan"
-msgstr "Plan de evaluación"
-
-#. module: hr_evaluation
-#: selection:hr.evaluation.report,month:0
-msgid "February"
-msgstr "Febrero"
-
-#. module: hr_evaluation
-#: view:hr_evaluation.plan.phase:0
+#: help:hr_evaluation.plan.phase,send_answer_manager:0
+msgid "Send all answers to the manager"
+msgstr "Enviar todas las respuestas al responsable."
+
+#. module: hr_evaluation
+#: help:hr_evaluation.plan.phase,send_anonymous_employee:0
+msgid "Send an anonymous summary to the employee"
+msgstr "Enviar resumen anónimo al empleado."
+
+#. module: hr_evaluation
+#: help:hr_evaluation.plan.phase,send_anonymous_manager:0
+msgid "Send an anonymous summary to the manager"
+msgstr "Enviar resumen anónimo al responsable."
+
+#. module: hr_evaluation
+#: field:hr_evaluation.plan.phase,mail_feature:0
+msgid "Send mail for this phase"
+msgstr "Enviar correo para esta fase"
+
+#. module: hr_evaluation
+#: view:hr_evaluation.plan.phase:hr_evaluation.view_hr_evaluation_plan_phase_form
+msgid "Send to Employees"
+msgstr "Enviar a empleados"
+
+#. module: hr_evaluation
+#: view:hr_evaluation.plan.phase:hr_evaluation.view_hr_evaluation_plan_phase_form
 msgid "Send to Managers"
 msgstr "Enviar a responsables"
-
-#. module: hr_evaluation
-#: model:ir.actions.act_window,name:hr_evaluation.action_hr_evaluation_send_mail
-msgid "Evaluation Send Mail"
-msgstr "Enviar correo evaluación"
-
-#. module: hr_evaluation
-#: selection:hr.evaluation.report,month:0
-msgid "April"
-msgstr "Abril"
-
-#. module: hr_evaluation
-#: model:ir.model,name:hr_evaluation.model_hr_evaluation_evaluation
-msgid "Employee Evaluation"
-msgstr "Evaluación empleado"
-
-#. module: hr_evaluation
-#: view:hr_evaluation.plan:0
-msgid "Search Evaluation Plan"
-msgstr "Buscar plan de evaluación"
-
-#. module: hr_evaluation
-#: view:hr_evaluation.plan:0
-msgid "(months)"
-msgstr "(meses)"
 
 #. module: hr_evaluation
 #: field:hr_evaluation.plan.phase,sequence:0
@@ -1383,131 +1243,249 @@
 msgstr "Secuencia"
 
 #. module: hr_evaluation
-#: view:hr_evaluation.plan.phase:0
-msgid "(user_signature)s: User name"
-msgstr "(firma_usuario)s: Nombre usuario"
-
-#. module: hr_evaluation
-#: model:ir.actions.act_window,name:hr_evaluation.action_hr_evaluation_interview_tree
-#: model:ir.ui.menu,name:hr_evaluation.menu_open_hr_evaluation_interview_requests
-msgid "Interview Requests"
-msgstr "Petición de entrevista"
-
-#. module: hr_evaluation
-<<<<<<< HEAD
-#: field:hr.evaluation.report,create_date:0
-msgid "Create Date"
-msgstr "Fecha de creación"
-=======
+#: selection:hr.evaluation.report,rating:0
+msgid "Significantly bellow expectations"
+msgstr "Muy por debajo de las expectativas"
+
+#. module: hr_evaluation
+#: selection:hr_evaluation.evaluation,rating:0
+msgid "Significantly below expectations"
+msgstr ""
+
+#. module: hr_evaluation
+#: selection:hr.evaluation.report,rating:0
+#: selection:hr_evaluation.evaluation,rating:0
+msgid "Significantly exceeds expectations"
+msgstr "Supera con creces las expectativas"
+
+#. module: hr_evaluation
+#: view:hr_evaluation.evaluation:hr_evaluation.view_hr_evaluation_form
+msgid "Start Appraisal"
+msgstr ""
+
+#. module: hr_evaluation
+#: field:hr.evaluation.interview,state:0
+msgid "State"
+msgstr "Estado"
+
+#. module: hr_evaluation
+#: view:hr.evaluation.interview:hr_evaluation.view_hr_evaluation_interview_search
+#: view:hr.evaluation.report:hr_evaluation.view_evaluation_report_search
+#: field:hr.evaluation.report,state:0
+#: view:hr_evaluation.evaluation:hr_evaluation.evaluation_search
+#: field:hr_evaluation.evaluation,state:0
+msgid "Status"
+msgstr "Estado"
+
+#. module: hr_evaluation
+#: field:hr_evaluation.plan.phase,email_subject:0
+#: model:survey.question,question:hr_evaluation.appraisal_3_1
+msgid "Subject"
+msgstr "Asunto"
+
+#. module: hr_evaluation
+#: field:hr.evaluation.interview,message_summary:0
+#: field:hr_evaluation.evaluation,message_summary:0
+msgid "Summary"
+msgstr "Resumen"
+
+#. module: hr_evaluation
+#: model:survey.question,question:hr_evaluation.appraisal_3_2
+msgid "Supervisors only"
+msgstr ""
+
+#. module: hr_evaluation
+#: view:hr.evaluation.interview:hr_evaluation.view_hr_evaluation_interview_search
+msgid "Survey"
+msgstr "Encuesta"
+
+#. module: hr_evaluation
 #: field:hr.evaluation.interview,request_id:0
 msgid "Survey Request"
 msgstr "Solicitud de encuesta"
->>>>>>> 0af32f3f
-
-#. module: hr_evaluation
-#: view:hr.evaluation.report:0
-#: field:hr.evaluation.report,year:0
-msgid "Year"
-msgstr "Año"
+
+#. module: hr_evaluation
+#: model:survey.label,value:hr_evaluation.oprow_2_1_4
+msgid ""
+"Taking everything into account, how satisfied are you with your current job?"
+msgstr ""
+
+#. module: hr_evaluation
+#: model:survey.label,value:hr_evaluation.arow_3_1_4
+msgid ""
+"Team spirit: ability to work efficiently with peers, manage the conflicts "
+"with diplomacy"
+msgstr ""
+
+#. module: hr_evaluation
+#: model:survey.label,value:hr_evaluation.arow_3_1_10
+msgid "Technical skills regarding to the job requirements"
+msgstr ""
+
+#. module: hr_evaluation
+#: model:survey.question,validation_error_msg:hr_evaluation.appraisal_1_1
+#: model:survey.question,validation_error_msg:hr_evaluation.appraisal_1_2
+#: model:survey.question,validation_error_msg:hr_evaluation.appraisal_1_3
+#: model:survey.question,validation_error_msg:hr_evaluation.appraisal_1_4
+#: model:survey.question,validation_error_msg:hr_evaluation.appraisal_1_5
+#: model:survey.question,validation_error_msg:hr_evaluation.appraisal_2_1
+#: model:survey.question,validation_error_msg:hr_evaluation.appraisal_2_2
+#: model:survey.question,validation_error_msg:hr_evaluation.appraisal_2_3
+#: model:survey.question,validation_error_msg:hr_evaluation.appraisal_3_1
+#: model:survey.question,validation_error_msg:hr_evaluation.appraisal_3_2
+#: model:survey.question,validation_error_msg:hr_evaluation.appraisal_4_1
+#: model:survey.question,validation_error_msg:hr_evaluation.appraisal_4_2
+#: model:survey.question,validation_error_msg:hr_evaluation.appraisal_4_3
+#: model:survey.question,validation_error_msg:hr_evaluation.appraisal_5_1
+#: model:survey.question,validation_error_msg:hr_evaluation.opinion_1_1
+#: model:survey.question,validation_error_msg:hr_evaluation.opinion_1_2
+#: model:survey.question,validation_error_msg:hr_evaluation.opinion_2_1
+#: model:survey.question,validation_error_msg:hr_evaluation.opinion_2_2
+#: model:survey.question,validation_error_msg:hr_evaluation.opinion_2_3
+#: model:survey.question,validation_error_msg:hr_evaluation.opinion_2_4
+#: model:survey.question,validation_error_msg:hr_evaluation.opinion_2_5
+#: model:survey.question,validation_error_msg:hr_evaluation.opinion_2_6
+#: model:survey.question,validation_error_msg:hr_evaluation.opinion_2_7
+msgid "The answer you entered has an invalid format."
+msgstr ""
 
 #. module: hr_evaluation
 #: help:hr.employee,evaluation_date:0
 msgid ""
-"The date of the next evaluation is computed by the evaluation plan's dates "
-"(first evaluation + periodicity)."
-msgstr ""
-"La fecha de la siguiente evaluación es calculada por las fechas de "
-"planificación de la evaluación (primera evaluación + periodicidad)."
-
-#~ msgid "Score"
-#~ msgstr "Puntuación"
-
-#~ msgid "Information"
-#~ msgstr "Información"
-
-#~ msgid "Schedule next evaluation"
-#~ msgstr "Programar siguiente evaluación"
-
-#~ msgid ""
-#~ "The Object name must start with x_ and not contain any special character !"
-#~ msgstr ""
-#~ "¡El nombre del objeto debe empezar con  x_ y no puede contener ningún "
-#~ "carácter especial!"
-
-#~ msgid "Bad Points"
-#~ msgstr "Puntos malos"
-
-#~ msgid "My Next Evaluation"
-#~ msgstr "Mi siguiente evaluación"
-
-#~ msgid "Values"
-#~ msgstr "Valores"
-
-#~ msgid "Good Points"
-#~ msgstr "Puntos buenos"
-
-#~ msgid "To Improve"
-#~ msgstr "A mejorar"
-
-#~ msgid "Status"
-#~ msgstr "Estado"
-
-#~ msgid "Evaluation Type"
-#~ msgstr "Tipo de evaluación"
-
-#~ msgid "Ability to create employees evaluation."
-#~ msgstr "Capacidad de crear evaluaciones de empleados"
-
-#~ msgid "Apply to categories"
-#~ msgstr "Aplicar a categorias"
-
-#~ msgid "Quote"
-#~ msgstr "Cita"
-
-#~ msgid "Informal Data"
-#~ msgstr "Datos informales"
-
-#~ msgid "Choices Results"
-#~ msgstr "Resultados elecciones"
-
-#~ msgid "Evaluation User"
-#~ msgstr "Usuario evaluación"
-
-#~ msgid "Next Evaluations"
-#~ msgstr "Siguientes evaluaciones"
-
-#~ msgid "Configuration"
-#~ msgstr "Configuración"
-
-#~ msgid "My Preceeding Evaluations"
-#~ msgstr "Mis evaluaciones previas"
-
-#~ msgid "Invalid XML for View Architecture!"
-#~ msgstr "¡XML inválido para la estructura de la vista!"
-
-#~ msgid "Evaluation Criterions"
-#~ msgstr "Criterios de evaluación"
-
-#~ msgid "Next Employee Evaluation"
-#~ msgstr "Siguiente evaluación empleado"
-
-#~ msgid "Quotations"
-#~ msgstr "Citas"
-
-#~ msgid "Type"
-#~ msgstr "Tipo"
-
-#~ msgid "Employee Evaluation Type"
-#~ msgstr "Tipo evaluación empleado"
-
-#~ msgid "Value"
-#~ msgstr "Valor"
-
-#~ msgid "Summary"
-#~ msgstr "Resúmen"
-
-#~ msgid "HR Responsible"
-#~ msgstr "Responsable RRHH"
-
-#~ msgid "Invalid model name in the action definition."
-#~ msgstr "Nombre de modelo no válido en la definición de la acción."+"The date of the next appraisal is computed by the appraisal plan's dates "
+"(first appraisal + periodicity)."
+msgstr ""
+
+#. module: hr_evaluation
+#: help:hr_evaluation.plan,month_next:0
+msgid ""
+"The number of month that depicts the delay between each evaluation of this "
+"plan (after the first one)."
+msgstr "El número de meses que representa el tiempo transcurrido entre cada evaluación de este plan (después de la primera)."
+
+#. module: hr_evaluation
+#: help:hr_evaluation.evaluation,rating:0
+msgid "This is the appreciation on which the evaluation is summarized."
+msgstr ""
+
+#. module: hr_evaluation
+#: help:hr_evaluation.plan,month_first:0
+msgid ""
+"This number of months will be used to schedule the first evaluation date of "
+"the employee when selecting an evaluation plan. "
+msgstr "Este número de meses se usa para programar la fecha de la primera evaluación del empleado cuando seleccione un plan de evaluación. "
+
+#. module: hr_evaluation
+#: model:survey.question,constr_error_msg:hr_evaluation.appraisal_1_1
+#: model:survey.question,constr_error_msg:hr_evaluation.appraisal_1_2
+#: model:survey.question,constr_error_msg:hr_evaluation.appraisal_1_3
+#: model:survey.question,constr_error_msg:hr_evaluation.appraisal_1_4
+#: model:survey.question,constr_error_msg:hr_evaluation.appraisal_1_5
+#: model:survey.question,constr_error_msg:hr_evaluation.appraisal_2_1
+#: model:survey.question,constr_error_msg:hr_evaluation.appraisal_2_2
+#: model:survey.question,constr_error_msg:hr_evaluation.appraisal_2_3
+#: model:survey.question,constr_error_msg:hr_evaluation.appraisal_3_1
+#: model:survey.question,constr_error_msg:hr_evaluation.appraisal_3_2
+#: model:survey.question,constr_error_msg:hr_evaluation.appraisal_4_1
+#: model:survey.question,constr_error_msg:hr_evaluation.appraisal_4_2
+#: model:survey.question,constr_error_msg:hr_evaluation.appraisal_4_3
+#: model:survey.question,constr_error_msg:hr_evaluation.appraisal_5_1
+#: model:survey.question,constr_error_msg:hr_evaluation.opinion_1_1
+#: model:survey.question,constr_error_msg:hr_evaluation.opinion_1_2
+#: model:survey.question,constr_error_msg:hr_evaluation.opinion_2_1
+#: model:survey.question,constr_error_msg:hr_evaluation.opinion_2_2
+#: model:survey.question,constr_error_msg:hr_evaluation.opinion_2_3
+#: model:survey.question,constr_error_msg:hr_evaluation.opinion_2_4
+#: model:survey.question,constr_error_msg:hr_evaluation.opinion_2_5
+#: model:survey.question,constr_error_msg:hr_evaluation.opinion_2_6
+#: model:survey.question,constr_error_msg:hr_evaluation.opinion_2_7
+msgid "This question requires an answer."
+msgstr ""
+
+#. module: hr_evaluation
+#: model:survey.label,value:hr_evaluation.arow_3_1_15
+msgid "Time management: projects/tasks are completed on time"
+msgstr ""
+
+#. module: hr_evaluation
+#: view:hr.evaluation.interview:hr_evaluation.view_hr_evaluation_interview_search
+msgid "To Do"
+msgstr "Por hacer"
+
+#. module: hr_evaluation
+#: selection:hr_evaluation.plan.phase,action:0
+msgid "Top-Down Appraisal Requests"
+msgstr "Petición de evaluación de arriba a abajo"
+
+#. module: hr_evaluation
+#: field:hr.evaluation.interview,message_unread:0
+#: field:hr_evaluation.evaluation,message_unread:0
+msgid "Unread Messages"
+msgstr ""
+
+#. module: hr_evaluation
+#: model:survey.question,question:hr_evaluation.appraisal_5_1
+msgid ""
+"Use the following space to make any comments regarding the above performance"
+" evaluation."
+msgstr ""
+
+#. module: hr_evaluation
+#: view:hr_evaluation.evaluation:hr_evaluation.view_hr_evaluation_form
+msgid "Validate Appraisal"
+msgstr ""
+
+#. module: hr_evaluation
+#: field:hr_evaluation.plan.phase,wait:0
+msgid "Wait Previous Phases"
+msgstr "Esperar fases anteriores"
+
+#. module: hr_evaluation
+#: selection:hr_evaluation.evaluation,state:0
+msgid "Waiting Appreciation"
+msgstr "Esperando apreciación"
+
+#. module: hr_evaluation
+#: code:addons/hr_evaluation/hr_evaluation.py:239
+#: code:addons/hr_evaluation/hr_evaluation.py:339
+#, python-format
+msgid "Warning!"
+msgstr "¡Aviso!"
+
+#. module: hr_evaluation
+#: field:hr.evaluation.interview,website_message_ids:0
+#: field:hr_evaluation.evaluation,website_message_ids:0
+msgid "Website Messages"
+msgstr ""
+
+#. module: hr_evaluation
+#: help:hr.evaluation.interview,website_message_ids:0
+#: help:hr_evaluation.evaluation,website_message_ids:0
+msgid "Website communication history"
+msgstr ""
+
+#. module: hr_evaluation
+#: model:survey.label,value:hr_evaluation.oprow_2_4_2
+msgid ""
+"What I did several months ago is still of use to the company, the services "
+"or the products today"
+msgstr ""
+
+#. module: hr_evaluation
+#: model:survey.page,title:hr_evaluation.appraisal_2
+msgid "Work Plan"
+msgstr ""
+
+#. module: hr_evaluation
+#: code:addons/hr_evaluation/hr_evaluation.py:239
+#, python-format
+msgid ""
+"You cannot change state, because some appraisal forms have not been "
+"completed."
+msgstr ""
+
+#. module: hr_evaluation
+#: code:addons/hr_evaluation/hr_evaluation.py:339
+#, python-format
+msgid "You cannot start evaluation without Appraisal."
+msgstr ""