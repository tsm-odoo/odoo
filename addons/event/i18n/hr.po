--- conflicted
+++ resolved
@@ -7,40 +7,35 @@
 "Project-Id-Version: OpenERP Server 5.0.4\n"
 "Report-Msgid-Bugs-To: support@openerp.com\n"
 "POT-Creation-Date: 2012-12-21 17:05+0000\n"
-"PO-Revision-Date: 2011-12-19 17:09+0000\n"
-"Last-Translator: Goran Kliska <gkliska@gmail.com>\n"
+"PO-Revision-Date: 2013-01-27 17:15+0000\n"
+"Last-Translator: Davor Bojkić <bole@dajmi5.com>\n"
 "Language-Team: \n"
 "MIME-Version: 1.0\n"
 "Content-Type: text/plain; charset=UTF-8\n"
 "Content-Transfer-Encoding: 8bit\n"
-<<<<<<< HEAD
-"X-Launchpad-Export-Date: 2012-12-22 05:21+0000\n"
-"X-Generator: Launchpad (build 16378)\n"
-=======
 "X-Launchpad-Export-Date: 2013-03-16 05:04+0000\n"
 "X-Generator: Launchpad (build 16532)\n"
->>>>>>> c8c95c1e
 
 #. module: event
 #: view:event.event:0
 #: view:report.event.registration:0
 msgid "My Events"
-msgstr ""
+msgstr "Moji događaji"
 
 #. module: event
 #: field:event.registration,nb_register:0
 msgid "Number of Participants"
-msgstr ""
+msgstr "Broj polaznika"
 
 #. module: event
 #: field:event.event,register_attended:0
 msgid "# of Participations"
-msgstr ""
+msgstr "# Polaznika"
 
 #. module: event
 #: field:event.event,main_speaker_id:0
 msgid "Main Speaker"
-msgstr ""
+msgstr "Glavni govornik"
 
 #. module: event
 #: view:event.event:0
@@ -61,21 +56,24 @@
 "enough registrations you are not able to confirm your event. (put 0 to "
 "ignore this rule )"
 msgstr ""
+"Za svaki događaj možete definrati minimalni broj polaznika. Ako nemate "
+"dovoljno polaznika nemožete potvrditi događaj. (postavite 0 za ignoriranje "
+"ovog pravila)"
 
 #. module: event
 #: field:event.registration,date_open:0
 msgid "Registration Date"
-msgstr ""
+msgstr "Datum registracije"
 
 #. module: event
 #: field:event.event,type:0
 msgid "Type of Event"
-msgstr ""
+msgstr "Vrsta događaja"
 
 #. module: event
 #: model:event.event,name:event.event_0
 msgid "Concert of Bon Jovi"
-msgstr ""
+msgstr "Koncert Bon Jovi"
 
 #. module: event
 #: view:event.registration:0
@@ -92,7 +90,7 @@
 #. module: event
 #: view:event.registration:0
 msgid "Send Email"
-msgstr ""
+msgstr "Pošalji e-mail"
 
 #. module: event
 #: field:event.event,company_id:0
@@ -106,53 +104,53 @@
 #: field:event.event,email_confirmation_id:0
 #: field:event.type,default_email_event:0
 msgid "Event Confirmation Email"
-msgstr ""
+msgstr "E-mail  za potvrdu događaja"
 
 #. module: event
 #: field:event.type,default_registration_max:0
 msgid "Default Maximum Registration"
-msgstr ""
+msgstr "Zadani minimum za registraciju"
 
 #. module: event
 #: view:report.event.registration:0
 msgid "Display"
-msgstr ""
+msgstr "Prikaži"
 
 #. module: event
 #: field:event.event,register_avail:0
 msgid "Available Registrations"
-msgstr ""
+msgstr "Raspoloživo registracija"
 
 #. module: event
 #: view:event.registration:0
 #: model:ir.model,name:event.model_event_registration
 msgid "Event Registration"
-msgstr ""
+msgstr "Organizacija događaja"
 
 #. module: event
 #: model:ir.module.category,description:event.module_category_event_management
 msgid "Helps you manage your Events."
-msgstr ""
+msgstr "Pomaže u upravljanju događajima"
 
 #. module: event
 #: view:report.event.registration:0
 msgid "Day"
-msgstr ""
+msgstr "Dan"
 
 #. module: event
 #: view:report.event.registration:0
 msgid "Event on Registration"
-msgstr ""
+msgstr "Organizacija događaja"
 
 #. module: event
 #: view:event.event:0
 msgid "Confirmed events"
-msgstr ""
+msgstr "Potvrđeni događaji"
 
 #. module: event
 #: view:report.event.registration:0
 msgid "Event Beginning Date"
-msgstr ""
+msgstr "Datum početka događaja"
 
 #. module: event
 #: model:ir.actions.act_window,name:event.action_report_event_registration
@@ -160,24 +158,25 @@
 #: model:ir.ui.menu,name:event.menu_report_event_registration
 #: view:report.event.registration:0
 msgid "Events Analysis"
-msgstr ""
+msgstr "Analiza događaja"
 
 #. module: event
 #: help:event.type,default_registration_max:0
 msgid "It will select this default maximum value when you choose this event"
 msgstr ""
+"Zadana maksimalna vtrijednost će biti odabrana prilikom odabia ovog događaja"
 
 #. module: event
 #: view:report.event.registration:0
 #: field:report.event.registration,user_id_registration:0
 msgid "Register"
-msgstr ""
+msgstr "Registracija"
 
 #. module: event
 #: field:event.event,message_ids:0
 #: field:event.registration,message_ids:0
 msgid "Messages"
-msgstr ""
+msgstr "Poruke"
 
 #. module: event
 #: view:event.event:0
@@ -187,7 +186,7 @@
 #: model:ir.ui.menu,name:event.menu_action_registration
 #: view:res.partner:0
 msgid "Registrations"
-msgstr ""
+msgstr "Registracije"
 
 #. module: event
 #: code:addons/event/event.py:89
@@ -195,18 +194,18 @@
 #: code:addons/event/event.py:355
 #, python-format
 msgid "Error!"
-msgstr ""
+msgstr "Greška!"
 
 #. module: event
 #: view:event.event:0
 msgid "Confirm Event"
-msgstr ""
+msgstr "Potvrdi događaj"
 
 #. module: event
 #: view:board.board:0
 #: model:ir.actions.act_window,name:event.act_event_view
 msgid "Next Events"
-msgstr ""
+msgstr "Sljedeći događaji"
 
 #. module: event
 #: selection:event.event,state:0
@@ -214,44 +213,44 @@
 #: selection:report.event.registration,event_state:0
 #: selection:report.event.registration,registration_state:0
 msgid "Cancelled"
-msgstr ""
+msgstr "Otkazano"
 
 #. module: event
 #: view:event.event:0
 msgid "ticket"
-msgstr ""
+msgstr "ulaznica"
 
 #. module: event
 #: model:event.event,name:event.event_1
 msgid "Opera of Verdi"
-msgstr ""
+msgstr "Verdijeva opera"
 
 #. module: event
 #: help:event.event,message_unread:0
 #: help:event.registration,message_unread:0
 msgid "If checked new messages require your attention."
-msgstr ""
+msgstr "Ako je odabrano, nove poruke zahtijevaju Vašu pažnju."
 
 #. module: event
 #: view:report.event.registration:0
 #: field:report.event.registration,registration_state:0
 msgid "Registration State"
-msgstr ""
+msgstr "Status registracije"
 
 #. module: event
 #: view:event.event:0
 msgid "tickets"
-msgstr ""
+msgstr "ulaznice"
 
 #. module: event
 #: view:res.partner:0
 msgid "False"
-msgstr ""
+msgstr "Netočno"
 
 #. module: event
 #: field:event.registration,event_end_date:0
 msgid "Event End Date"
-msgstr ""
+msgstr "Datum završetka događaja"
 
 #. module: event
 #: help:event.event,message_summary:0
@@ -260,31 +259,33 @@
 "Holds the Chatter summary (number of messages, ...). This summary is "
 "directly in html format in order to be inserted in kanban views."
 msgstr ""
+"Sadrži sažetak konverzacije (broj poruka..). Ovaj sažetak je u html formatu "
+"da bi mogao biti ubačen u kanban pogled."
 
 #. module: event
 #: view:report.event.registration:0
 msgid "Registrations in confirmed or done state"
-msgstr ""
+msgstr "Registracije sa statusom potvrđeno ili gotovo"
 
 #. module: event
 #: code:addons/event/event.py:106
 #: code:addons/event/event.py:108
 #, python-format
 msgid "Warning!"
-msgstr ""
+msgstr "Upozorenje!"
 
 #. module: event
 #: view:event.event:0
 #: view:event.registration:0
 msgid "Registration"
-msgstr ""
+msgstr "Registracija"
 
 #. module: event
 #: view:event.registration:0
 #: field:event.registration,partner_id:0
 #: model:ir.model,name:event.model_res_partner
 msgid "Partner"
-msgstr ""
+msgstr "Partner"
 
 #. module: event
 #: help:event.type,default_registration_min:0
@@ -294,7 +295,7 @@
 #. module: event
 #: model:ir.model,name:event.model_event_type
 msgid " Event Type "
-msgstr ""
+msgstr " Vrsta Događaja "
 
 #. module: event
 #: view:event.registration:0
@@ -304,7 +305,7 @@
 #: field:report.event.registration,event_id:0
 #: view:res.partner:0
 msgid "Event"
-msgstr ""
+msgstr "Događaj"
 
 #. module: event
 #: view:event.event:0
@@ -314,12 +315,12 @@
 #: selection:report.event.registration,event_state:0
 #: selection:report.event.registration,registration_state:0
 msgid "Confirmed"
-msgstr ""
+msgstr "Potvrđeno"
 
 #. module: event
 #: view:event.registration:0
 msgid "Participant"
-msgstr ""
+msgstr "Sudionik"
 
 #. module: event
 #: view:event.registration:0
