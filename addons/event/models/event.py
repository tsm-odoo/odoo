--- conflicted
+++ resolved
@@ -60,7 +60,6 @@
             'interval_unit': 'now',
             'interval_type': 'after_sub',
             'template_id': self.env.ref('event.event_subscription')
-<<<<<<< HEAD
         }), (0, 0, {
             'interval_nbr': 2,
             'interval_unit': 'days',
@@ -71,10 +70,7 @@
             'interval_unit': 'days',
             'interval_type': 'before_event',
             'template_id': self.env.ref('event.event_reminder')
-        })]
-=======
         })] if self.user_has_groups('event.group_email_scheduling') else []
->>>>>>> f830c7c3
 
     # Seats and computation
     seats_max = fields.Integer(
