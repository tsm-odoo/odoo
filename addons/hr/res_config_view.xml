<openerp>
    <data>

        <record id="open_payroll_modules" model="ir.actions.act_window">
            <field name="name">Payroll</field>
            <field name="res_model">ir.module.module</field>
            <field name="view_mode">kanban,tree,form</field>
            <field name="context" eval="{'search_default_category_id': ref('base.module_category_localization'), 'search_default_name': 'payroll'}"/>
            <field name="search_view_id" ref="base.view_module_filter"/>
        </record>

        <record id="view_human_resources_configuration" model="ir.ui.view">
            <field name="name">hr settings</field>
            <field name="model">hr.config.settings</field>
            <field name="type">form</field>
            <field name="arch" type="xml">
                <form string="Configure Human Resources" version="7.0">
                    <header>
                        <button string="Apply" type="object" name="execute" class="oe_highlight"/>
                        or
                        <button string="Cancel" type="object" name="cancel" class="oe_link"/>
                    </header>
<<<<<<< HEAD
                    <group>
                        <group string="Additional Features" name="left_column">
                            <field name="module_hr_expense"/>
                            <field name="module_hr_evaluation"/>
                            <field name="module_hr_holidays"/>
                            <field name="module_hr_recruitment"/>
                            <field name="module_hr_contract"/>
                            <label for="module_hr_payroll"/>
                            <div>
                                <field name="module_hr_payroll"/>
                                <button name="%(open_payroll_modules)d" type="action"
                                    string="Install Country-Specific Payroll" icon="gtk-go-forward"
                                    attrs="{'invisible': [('module_hr_payroll','=',False)]}"/>
                            </div>
                        </group>
                        <group name="right_column">
                            <separator string="Timesheets" colspan="2"/>
=======
                    <group string="Additional Features">
                        <group>
                            <field name="module_hr_expense"/>
                            <field name="module_hr_evaluation"/>
                            <field name="module_hr_holidays"/>
                        </group>
                        <group>
                            <field name="module_hr_recruitment"/>
                            <field name="module_hr_contract"/>
                            <label for="module_hr_payroll"/>
                            <div>
                                <field name="module_hr_payroll"/>
                                <button name="%(open_payroll_modules)d" type="action"
                                    string="Install Country-Specific Payroll" icon="gtk-go-forward"
                                    attrs="{'invisible': [('module_hr_payroll','=',False)]}"/>
                            </div>
                        </group>
                    </group>
                    <group>
                        <group string="Timesheets">
>>>>>>> e9c288b4
                            <field name="module_hr_attendance" on_change="onchange_hr_attendance(module_hr_attendance)"/>
                            <field name="module_hr_timesheet" on_change="onchange_hr_timesheet(module_hr_timesheet)"/>
                            <field name="module_hr_timesheet_sheet"/>
                        </group>
<<<<<<< HEAD
=======
                        <group name="config_recruitment"/>
>>>>>>> e9c288b4
                    </group>
                </form>
            </field>
        </record>

        <record id="action_human_resources_configuration" model="ir.actions.act_window">
            <field name="name">Configure Human Resources</field>
            <field name="res_model">hr.config.settings</field>
            <field name="view_id" ref="view_human_resources_configuration"/>
            <field name="view_mode">form</field>
            <field name="target">inline</field>
        </record>

        <menuitem id="menu_human_resources_configuration" name="Human Resources" parent="base.menu_config"
            sequence="15" action="action_human_resources_configuration"/>

    </data>
</openerp><|MERGE_RESOLUTION|>--- conflicted
+++ resolved
@@ -20,27 +20,8 @@
                         or
                         <button string="Cancel" type="object" name="cancel" class="oe_link"/>
                     </header>
-<<<<<<< HEAD
                     <group>
                         <group string="Additional Features" name="left_column">
-                            <field name="module_hr_expense"/>
-                            <field name="module_hr_evaluation"/>
-                            <field name="module_hr_holidays"/>
-                            <field name="module_hr_recruitment"/>
-                            <field name="module_hr_contract"/>
-                            <label for="module_hr_payroll"/>
-                            <div>
-                                <field name="module_hr_payroll"/>
-                                <button name="%(open_payroll_modules)d" type="action"
-                                    string="Install Country-Specific Payroll" icon="gtk-go-forward"
-                                    attrs="{'invisible': [('module_hr_payroll','=',False)]}"/>
-                            </div>
-                        </group>
-                        <group name="right_column">
-                            <separator string="Timesheets" colspan="2"/>
-=======
-                    <group string="Additional Features">
-                        <group>
                             <field name="module_hr_expense"/>
                             <field name="module_hr_evaluation"/>
                             <field name="module_hr_holidays"/>
@@ -59,15 +40,11 @@
                     </group>
                     <group>
                         <group string="Timesheets">
->>>>>>> e9c288b4
                             <field name="module_hr_attendance" on_change="onchange_hr_attendance(module_hr_attendance)"/>
                             <field name="module_hr_timesheet" on_change="onchange_hr_timesheet(module_hr_timesheet)"/>
                             <field name="module_hr_timesheet_sheet"/>
                         </group>
-<<<<<<< HEAD
-=======
                         <group name="config_recruitment"/>
->>>>>>> e9c288b4
                     </group>
                 </form>
             </field>
