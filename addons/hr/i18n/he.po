--- conflicted
+++ resolved
@@ -1,36 +1,27 @@
-# Hebrew translation for openobject-addons
-# Copyright (c) 2014 Rosetta Contributors and Canonical Ltd 2014
-# This file is distributed under the same license as the openobject-addons package.
-# FIRST AUTHOR <EMAIL@ADDRESS>, 2014.
-#
-msgid ""
-msgstr ""
-<<<<<<< HEAD
-"Project-Id-Version: openobject-addons\n"
-"Report-Msgid-Bugs-To: FULL NAME <EMAIL@ADDRESS>\n"
-"POT-Creation-Date: 2014-08-14 13:08+0000\n"
-"PO-Revision-Date: 2014-08-14 16:10+0000\n"
-"Last-Translator: FULL NAME <EMAIL@ADDRESS>\n"
-"Language-Team: Hebrew <he@li.org>\n"
-=======
+# Translation of Odoo Server.
+# This file contains the translation of the following modules:
+# * hr
+# 
+# Translators:
+msgid ""
+msgstr ""
 "Project-Id-Version: Odoo 8.0\n"
 "Report-Msgid-Bugs-To: \n"
 "POT-Creation-Date: 2015-01-21 14:07+0000\n"
 "PO-Revision-Date: 2016-03-10 09:48+0000\n"
 "Last-Translator: Martin Trigaux\n"
 "Language-Team: Hebrew (http://www.transifex.com/odoo/odoo-8/language/he/)\n"
->>>>>>> 7b7f3fa7
 "MIME-Version: 1.0\n"
 "Content-Type: text/plain; charset=UTF-8\n"
-"Content-Transfer-Encoding: 8bit\n"
-"X-Launchpad-Export-Date: 2014-08-15 07:10+0000\n"
-"X-Generator: Launchpad (build 17156)\n"
+"Content-Transfer-Encoding: \n"
+"Language: he\n"
+"Plural-Forms: nplurals=2; plural=(n != 1);\n"
 
 #. module: hr
 #: code:addons/hr/hr.py:158
 #, python-format
 msgid "%s (copy)"
-msgstr ""
+msgstr "%s (העתק)"
 
 #. module: hr
 #: model:ir.actions.act_window,help:hr.open_view_employee_list_my
@@ -39,8 +30,7 @@
 "                Click to add a new employee.\n"
 "              </p><p>\n"
 "                With just a quick glance on the Odoo employee screen, you\n"
-"                can easily find all the information you need for each "
-"person;\n"
+"                can easily find all the information you need for each person;\n"
 "                contact data, job position, availability, etc.\n"
 "              </p>\n"
 "            "
@@ -66,8 +56,7 @@
 "                Click to define a new department.\n"
 "              </p><p>\n"
 "                Your departments structure is used to manage all documents\n"
-"                related to employees by departments: expenses and "
-"timesheets,\n"
+"                related to employees by departments: expenses and timesheets,\n"
 "                leaves and holidays, recruitments, etc.\n"
 "              </p>\n"
 "            "
@@ -79,18 +68,13 @@
 "<p class=\"oe_view_nocontent_create\">\n"
 "                Click to define a new job position.\n"
 "              </p><p>\n"
-"                Job Positions are used to define jobs and their "
-"requirements.\n"
-"                You can keep track of the number of employees you have per "
-"job\n"
-"                position and follow the evolution according to what you "
-"planned\n"
+"                Job Positions are used to define jobs and their requirements.\n"
+"                You can keep track of the number of employees you have per job\n"
+"                position and follow the evolution according to what you planned\n"
 "                for the future.\n"
 "              </p><p>\n"
-"                You can attach a survey to a job position. It will be used "
-"in\n"
-"                the recruitment process to evaluate the applicants for this "
-"job\n"
+"                You can attach a survey to a job position. It will be used in\n"
+"                the recruitment process to evaluate the applicants for this job\n"
 "                position.\n"
 "              </p>\n"
 "            "
@@ -99,7 +83,7 @@
 #. module: hr
 #: view:hr.employee:hr.view_employee_form
 msgid "Active"
-msgstr ""
+msgstr "פעיל"
 
 #. module: hr
 #: view:hr.config.settings:hr.view_human_resources_configuration
@@ -120,12 +104,12 @@
 #. module: hr
 #: view:hr.config.settings:hr.view_human_resources_configuration
 msgid "Apply"
-msgstr ""
+msgstr "החל"
 
 #. module: hr
 #: model:ir.ui.menu,name:hr.menu_open_view_attendance_reason_new_config
 msgid "Attendance"
-msgstr ""
+msgstr "נוכחות"
 
 #. module: hr
 #: field:hr.employee,bank_account_id:0
@@ -147,12 +131,12 @@
 #. module: hr
 #: view:hr.config.settings:hr.view_human_resources_configuration
 msgid "Cancel"
-msgstr ""
+msgstr "בטל"
 
 #. module: hr
 #: field:hr.employee.category,child_ids:0
 msgid "Child Categories"
-msgstr ""
+msgstr "קטגוריות ילד"
 
 #. module: hr
 #: field:hr.department,child_ids:0
@@ -167,36 +151,33 @@
 #. module: hr
 #: field:hr.employee,city:0
 msgid "City"
-msgstr ""
-
-#. module: hr
-#: view:hr.employee:hr.view_employee_filter
-#: field:hr.employee,coach_id:0
+msgstr "עיר"
+
+#. module: hr
+#: view:hr.employee:hr.view_employee_filter field:hr.employee,coach_id:0
 msgid "Coach"
 msgstr ""
 
 #. module: hr
 #: field:hr.employee,color:0
 msgid "Color Index"
-msgstr ""
+msgstr "מפתח צבעים"
 
 #. module: hr
 #: view:hr.department:hr.view_department_tree
 msgid "Companies"
-msgstr ""
-
-#. module: hr
-#: field:hr.department,company_id:0
-#: view:hr.employee:hr.view_employee_filter
-#: view:hr.job:hr.view_job_filter
-#: field:hr.job,company_id:0
+msgstr "חברות"
+
+#. module: hr
+#: field:hr.department,company_id:0 view:hr.employee:hr.view_employee_filter
+#: view:hr.job:hr.view_job_filter field:hr.job,company_id:0
 msgid "Company"
-msgstr ""
+msgstr "חברה"
 
 #. module: hr
 #: model:ir.ui.menu,name:hr.menu_hr_configuration
 msgid "Configuration"
-msgstr ""
+msgstr "הגדרות תצורה"
 
 #. module: hr
 #: view:hr.config.settings:hr.view_human_resources_configuration
@@ -212,7 +193,7 @@
 #. module: hr
 #: view:hr.config.settings:hr.view_human_resources_configuration
 msgid "Contracts"
-msgstr ""
+msgstr "חוזים"
 
 #. module: hr
 #: model:ir.actions.act_window,name:hr.view_department_form_installer
@@ -220,22 +201,18 @@
 msgstr ""
 
 #. module: hr
-#: field:hr.config.settings,create_uid:0
-#: field:hr.department,create_uid:0
-#: field:hr.employee,create_uid:0
-#: field:hr.employee.category,create_uid:0
+#: field:hr.config.settings,create_uid:0 field:hr.department,create_uid:0
+#: field:hr.employee,create_uid:0 field:hr.employee.category,create_uid:0
 #: field:hr.job,create_uid:0
 msgid "Created by"
-msgstr ""
-
-#. module: hr
-#: field:hr.config.settings,create_date:0
-#: field:hr.department,create_date:0
-#: field:hr.employee,create_date:0
-#: field:hr.employee.category,create_date:0
+msgstr "נוצר על ידי"
+
+#. module: hr
+#: field:hr.config.settings,create_date:0 field:hr.department,create_date:0
+#: field:hr.employee,create_date:0 field:hr.employee.category,create_date:0
 #: field:hr.job,create_date:0
 msgid "Created on"
-msgstr ""
+msgstr "נוצר ב-"
 
 #. module: hr
 #: field:hr.job,no_of_employee:0
@@ -248,17 +225,14 @@
 msgstr "תאריך לידה"
 
 #. module: hr
-#: help:hr.employee,message_last_post:0
-#: help:hr.job,message_last_post:0
+#: help:hr.employee,message_last_post:0 help:hr.job,message_last_post:0
 msgid "Date of the last message posted on the record."
-msgstr ""
+msgstr "תאריך הודעה אחרונה שפורסמה ברשומה."
 
 #. module: hr
 #: view:hr.department:hr.view_department_filter
-#: view:hr.employee:hr.view_employee_filter
-#: field:hr.employee,department_id:0
-#: view:hr.job:hr.view_job_filter
-#: field:hr.job,department_id:0
+#: view:hr.employee:hr.view_employee_filter field:hr.employee,department_id:0
+#: view:hr.job:hr.view_job_filter field:hr.job,department_id:0
 msgid "Department"
 msgstr ""
 
@@ -293,7 +267,7 @@
 #: view:hr.employee:hr.view_employee_form
 #: model:ir.model,name:hr.model_hr_employee
 msgid "Employee"
-msgstr ""
+msgstr "עובד"
 
 #. module: hr
 #: view:hr.employee.category:hr.view_employee_category_form
@@ -321,14 +295,13 @@
 #: view:hr.employee:hr.view_employee_filter
 #: view:hr.employee:hr.view_employee_tree
 #: view:hr.employee:hr.view_partner_tree2
-#: field:hr.employee.category,employee_ids:0
-#: field:hr.job,employee_ids:0
+#: field:hr.employee.category,employee_ids:0 field:hr.job,employee_ids:0
 #: model:ir.actions.act_window,name:hr.hr_employee_normal_action_tree
 #: model:ir.actions.act_window,name:hr.open_view_employee_list
 #: model:ir.actions.act_window,name:hr.open_view_employee_list_my
 #: model:ir.ui.menu,name:hr.menu_open_view_employee_list_my
 msgid "Employees"
-msgstr ""
+msgstr "עובדים"
 
 #. module: hr
 #: view:hr.employee.category:hr.view_employee_category_list
@@ -378,18 +351,18 @@
 #: view:hr.employee:hr.hr_kanban_view_employees
 #, python-format
 msgid "Follow"
-msgstr ""
+msgstr "עקוב"
 
 #. module: hr
 #: field:hr.employee,message_follower_ids:0
 #: field:hr.job,message_follower_ids:0
 msgid "Followers"
-msgstr ""
+msgstr "עוקבים"
 
 #. module: hr
 #: view:hr.employee:hr.hr_kanban_view_employees
 msgid "Following"
-msgstr ""
+msgstr "עוקבים"
 
 #. module: hr
 #: field:hr.employee,gender:0
@@ -397,10 +370,9 @@
 msgstr "מין"
 
 #. module: hr
-#: view:hr.employee:hr.view_employee_filter
-#: view:hr.job:hr.view_job_filter
+#: view:hr.employee:hr.view_employee_filter view:hr.job:hr.view_job_filter
 msgid "Group By"
-msgstr ""
+msgstr "קבץ לפי"
 
 #. module: hr
 #: view:hr.employee:hr.view_employee_form
@@ -413,8 +385,7 @@
 msgstr ""
 
 #. module: hr
-#: help:hr.employee,message_summary:0
-#: help:hr.job,message_summary:0
+#: help:hr.employee,message_summary:0 help:hr.job,message_summary:0
 msgid ""
 "Holds the Chatter summary (number of messages, ...). This summary is "
 "directly in html format in order to be inserted in kanban views."
@@ -431,7 +402,7 @@
 #: model:ir.ui.menu,name:hr.menu_hr_root
 #: model:ir.ui.menu,name:hr.menu_human_resources_configuration
 msgid "Human Resources"
-msgstr ""
+msgstr "משאבי אנוש"
 
 #. module: hr
 #: view:hr.config.settings:hr.view_human_resources_configuration
@@ -439,13 +410,10 @@
 msgstr ""
 
 #. module: hr
-#: field:hr.config.settings,id:0
-#: field:hr.department,id:0
-#: field:hr.employee,id:0
-#: field:hr.employee.category,id:0
-#: field:hr.job,id:0
+#: field:hr.config.settings,id:0 field:hr.department,id:0
+#: field:hr.employee,id:0 field:hr.employee.category,id:0 field:hr.job,id:0
 msgid "ID"
-msgstr ""
+msgstr "מזהה"
 
 #. module: hr
 #: field:hr.employee,identification_id:0
@@ -453,10 +421,9 @@
 msgstr ""
 
 #. module: hr
-#: help:hr.employee,message_unread:0
-#: help:hr.job,message_unread:0
+#: help:hr.employee,message_unread:0 help:hr.job,message_unread:0
 msgid "If checked new messages require your attention."
-msgstr ""
+msgstr "אם מסומן אז הודעה חדשה דורשת התייחסותכם."
 
 #. module: hr
 #: view:hr.job:hr.view_job_filter
@@ -479,16 +446,13 @@
 msgstr ""
 
 #. module: hr
-#: field:hr.employee,message_is_follower:0
-#: field:hr.job,message_is_follower:0
+#: field:hr.employee,message_is_follower:0 field:hr.job,message_is_follower:0
 msgid "Is a Follower"
-msgstr ""
-
-#. module: hr
-#: view:hr.employee:hr.view_employee_filter
-#: view:hr.job:hr.view_hr_job_form
-#: view:hr.job:hr.view_hr_job_tree
-#: view:hr.job:hr.view_job_filter
+msgstr "הוא עוקב"
+
+#. module: hr
+#: view:hr.employee:hr.view_employee_filter view:hr.job:hr.view_hr_job_form
+#: view:hr.job:hr.view_hr_job_tree view:hr.job:hr.view_job_filter
 msgid "Job"
 msgstr ""
 
@@ -505,7 +469,7 @@
 #. module: hr
 #: model:ir.model,name:hr.model_hr_job
 msgid "Job Position"
-msgstr ""
+msgstr "תפקיד"
 
 #. module: hr
 #: model:ir.actions.act_window,name:hr.action_hr_job
@@ -519,33 +483,27 @@
 msgstr ""
 
 #. module: hr
-#: field:hr.department,jobs_ids:0
-#: view:hr.job:hr.view_job_filter
+#: field:hr.department,jobs_ids:0 view:hr.job:hr.view_job_filter
 msgid "Jobs"
-msgstr ""
-
-#. module: hr
-#: field:hr.employee,message_last_post:0
-#: field:hr.job,message_last_post:0
+msgstr "משרות"
+
+#. module: hr
+#: field:hr.employee,message_last_post:0 field:hr.job,message_last_post:0
 msgid "Last Message Date"
-msgstr ""
-
-#. module: hr
-#: field:hr.config.settings,write_uid:0
-#: field:hr.department,write_uid:0
-#: field:hr.employee,write_uid:0
-#: field:hr.employee.category,write_uid:0
+msgstr "תאריך הודעה אחרונה"
+
+#. module: hr
+#: field:hr.config.settings,write_uid:0 field:hr.department,write_uid:0
+#: field:hr.employee,write_uid:0 field:hr.employee.category,write_uid:0
 #: field:hr.job,write_uid:0
 msgid "Last Updated by"
-msgstr ""
-
-#. module: hr
-#: field:hr.config.settings,write_date:0
-#: field:hr.department,write_date:0
-#: field:hr.employee,write_date:0
-#: field:hr.employee.category,write_date:0
+msgstr "עודכן לאחרונה על ידי"
+
+#. module: hr
+#: field:hr.config.settings,write_date:0 field:hr.department,write_date:0
+#: field:hr.employee,write_date:0 field:hr.employee.category,write_date:0
 msgid "Last Updated on"
-msgstr ""
+msgstr "עודכן לאחרונה על"
 
 #. module: hr
 #: field:hr.employee,last_login:0
@@ -565,7 +523,7 @@
 #. module: hr
 #: field:hr.employee,login:0
 msgid "Login"
-msgstr ""
+msgstr "Login"
 
 #. module: hr
 #: selection:hr.employee,gender:0
@@ -598,11 +556,10 @@
 msgstr ""
 
 #. module: hr
-#: field:hr.department,manager_id:0
-#: view:hr.employee:hr.view_employee_filter
+#: field:hr.department,manager_id:0 view:hr.employee:hr.view_employee_filter
 #: field:hr.employee,parent_id:0
 msgid "Manager"
-msgstr ""
+msgstr "מנהל"
 
 #. module: hr
 #: field:hr.employee,marital:0
@@ -617,7 +574,7 @@
 #. module: hr
 #: field:hr.employee,image_medium:0
 msgid "Medium-sized photo"
-msgstr ""
+msgstr "תצלום בינוני"
 
 #. module: hr
 #: help:hr.employee,image_medium:0
@@ -633,23 +590,20 @@
 msgstr ""
 
 #. module: hr
-#: field:hr.employee,message_ids:0
-#: field:hr.job,message_ids:0
+#: field:hr.employee,message_ids:0 field:hr.job,message_ids:0
 msgid "Messages"
-msgstr ""
-
-#. module: hr
-#: help:hr.employee,message_ids:0
-#: help:hr.job,message_ids:0
+msgstr "הודעות"
+
+#. module: hr
+#: help:hr.employee,message_ids:0 help:hr.job,message_ids:0
 msgid "Messages and communication history"
-msgstr ""
-
-#. module: hr
-#: field:hr.department,complete_name:0
-#: field:hr.employee,name_related:0
+msgstr "היסטוריית הודעות ותקשורת"
+
+#. module: hr
+#: field:hr.department,complete_name:0 field:hr.employee,name_related:0
 #: field:hr.employee.category,complete_name:0
 msgid "Name"
-msgstr ""
+msgstr "שם"
 
 #. module: hr
 #: field:hr.employee,country_id:0
@@ -659,12 +613,12 @@
 #. module: hr
 #: field:hr.department,note:0
 msgid "Note"
-msgstr ""
+msgstr "פתק"
 
 #. module: hr
 #: field:hr.employee,notes:0
 msgid "Notes"
-msgstr ""
+msgstr "הערות"
 
 #. module: hr
 #: help:hr.job,no_of_employee:0
@@ -732,7 +686,7 @@
 #. module: hr
 #: model:ir.actions.act_window,name:hr.open_payroll_modules
 msgid "Payroll"
-msgstr ""
+msgstr "שכר"
 
 #. module: hr
 #: view:hr.employee:hr.view_employee_form
@@ -742,7 +696,7 @@
 #. module: hr
 #: field:hr.employee,image:0
 msgid "Photo"
-msgstr ""
+msgstr "תצלום"
 
 #. module: hr
 #: view:hr.employee:hr.view_employee_form
@@ -782,7 +736,7 @@
 #. module: hr
 #: model:ir.ui.menu,name:hr.menu_hr_reporting_timesheet
 msgid "Reports"
-msgstr ""
+msgstr "דוחות"
 
 #. module: hr
 #: field:hr.job,requirements:0
@@ -792,7 +746,7 @@
 #. module: hr
 #: field:hr.employee,resource_id:0
 msgid "Resource"
-msgstr ""
+msgstr "משאב"
 
 #. module: hr
 #: field:hr.employee,sinid:0
@@ -812,14 +766,14 @@
 #. module: hr
 #: field:hr.employee,image_small:0
 msgid "Small-sized photo"
-msgstr ""
+msgstr "תצלום קטן"
 
 #. module: hr
 #: help:hr.employee,image_small:0
 msgid ""
 "Small-sized photo of the employee. It is automatically resized as a 64x64px "
-"image, with aspect ratio preserved. Use this field anywhere a small image is "
-"required."
+"image, with aspect ratio preserved. Use this field anywhere a small image is"
+" required."
 msgstr ""
 
 #. module: hr
@@ -833,11 +787,10 @@
 msgstr ""
 
 #. module: hr
-#: view:hr.employee:hr.view_employee_form
-#: view:hr.job:hr.view_job_filter
+#: view:hr.employee:hr.view_employee_form view:hr.job:hr.view_job_filter
 #: field:hr.job,state:0
 msgid "Status"
-msgstr ""
+msgstr "סטטוס"
 
 #. module: hr
 #: view:hr.job:hr.view_hr_job_form
@@ -862,15 +815,14 @@
 msgstr ""
 
 #. module: hr
-#: field:hr.employee,message_summary:0
-#: field:hr.job,message_summary:0
+#: field:hr.employee,message_summary:0 field:hr.job,message_summary:0
 msgid "Summary"
-msgstr ""
+msgstr "סיכום"
 
 #. module: hr
 #: field:hr.employee,category_ids:0
 msgid "Tags"
-msgstr ""
+msgstr "תגיות"
 
 #. module: hr
 #: view:hr.config.settings:hr.view_human_resources_configuration
@@ -879,8 +831,7 @@
 
 #. module: hr
 #: sql_constraint:hr.job:0
-msgid ""
-"The name of the job position must be unique per department in company!"
+msgid "The name of the job position must be unique per department in company!"
 msgstr ""
 
 #. module: hr
@@ -893,8 +844,8 @@
 #. module: hr
 #: help:hr.config.settings,module_account_analytic_analysis:0
 msgid ""
-"This installs the module account_analytic_analysis, which will install sales "
-"management too."
+"This installs the module account_analytic_analysis, which will install sales"
+" management too."
 msgstr ""
 
 #. module: hr
@@ -950,7 +901,7 @@
 #. module: hr
 #: view:hr.config.settings:hr.view_human_resources_configuration
 msgid "Time Tracking"
-msgstr ""
+msgstr "מעקב זמן"
 
 #. module: hr
 #: field:hr.job,expected_employees:0
@@ -960,23 +911,22 @@
 #. module: hr
 #: view:hr.employee:hr.hr_kanban_view_employees
 msgid "Unfollow"
-msgstr ""
-
-#. module: hr
-#: field:hr.employee,message_unread:0
-#: field:hr.job,message_unread:0
+msgstr "בטל מעקב"
+
+#. module: hr
+#: field:hr.employee,message_unread:0 field:hr.job,message_unread:0
 msgid "Unread Messages"
-msgstr ""
+msgstr "הודעות שלא נקראו"
 
 #. module: hr
 #: field:hr.job,write_date:0
 msgid "Update Date"
-msgstr ""
+msgstr "עידכון תאריך"
 
 #. module: hr
 #: model:ir.model,name:hr.model_res_users
 msgid "Users"
-msgstr ""
+msgstr "משתמשים"
 
 #. module: hr
 #: code:addons/hr/hr.py:273
@@ -1025,6 +975,6 @@
 msgstr ""
 
 #. module: hr
-#: view:hr.job:hr.view_hr_job_form
-msgid "no_of_recruitment"
-msgstr ""+#: view:hr.config.settings:hr.view_human_resources_configuration
+msgid "or"
+msgstr "או"