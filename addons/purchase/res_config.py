# -*- coding: utf-8 -*-
##############################################################################
#
#    OpenERP, Open Source Business Applications
#    Copyright (C) 2004-2012 OpenERP S.A. (<http://openerp.com>).
#
#    This program is free software: you can redistribute it and/or modify
#    it under the terms of the GNU Affero General Public License as
#    published by the Free Software Foundation, either version 3 of the
#    License, or (at your option) any later version.
#
#    This program is distributed in the hope that it will be useful,
#    but WITHOUT ANY WARRANTY; without even the implied warranty of
#    MERCHANTABILITY or FITNESS FOR A PARTICULAR PURPOSE.  See the
#    GNU Affero General Public License for more details.
#
#    You should have received a copy of the GNU Affero General Public License
#    along with this program.  If not, see <http://www.gnu.org/licenses/>.
#
##############################################################################

from openerp.osv import fields, osv
from openerp.tools.translate import _

class purchase_config_settings(osv.osv_memory):
    _name = 'purchase.config.settings'
    _inherit = 'res.config.settings'

    _columns = {
        'default_invoice_method': fields.selection(
            [('manual', 'Based on purchase order lines'),
             ('picking', 'Based on incoming shipments'),
             ('order', 'Pre-generate draft invoices based on purchase orders'),
            ], 'Default invoicing control method', required=True, default_model='purchase.order'),
        'group_purchase_pricelist':fields.boolean("Manage pricelist per supplier",
            implied_group='product.group_purchase_pricelist',
            help='Allows to manage different prices based on rules per category of Supplier.\n'
                 'Example: 10% for retailers, promotion of 5 EUR on this product, etc.'),
        'group_uom':fields.boolean("Manage different units of measure for products",
            implied_group='product.group_uom',
            help="""Allows you to select and maintain different units of measure for products."""),
        'group_costing_method':fields.boolean("The default costing method applied to all products",
            implied_group='product.group_costing_method',
            help="""Allows you to compute product cost price based on average cost."""),
        'module_warning': fields.boolean("Alerts by products or supplier",
            help='Allow to configure notification on products and trigger them when a user wants to purchase a given product or a given supplier.\n'
                 'Example: Product: this product is deprecated, do not purchase more than 5.\n'
                 'Supplier: don\'t forget to ask for an express delivery.'),
        'module_purchase_double_validation': fields.boolean("Force two levels of approvals",
<<<<<<< HEAD
            help="""Provide a double validation mechanism for purchases exceeding minimum amount.
                This installs the module purchase_double_validation."""),
        'module_purchase_requisition': fields.boolean("Manage calls for bids",
            help="""Calls for bids are used when you want to generate requests for quotations to several suppliers for a given set of products.
            You can configure per product if you directly do a Request for Quotation
            to one supplier or if you want a Call for Bids to compare offers from several suppliers."""),
        'group_advance_purchase_requisition': fields.boolean("Choose from several bids in a call for bids",
            implied_group='purchase.group_advance_bidding',
            help="""In the process of a public bidding, you can compare the bid lines and choose for each requested product from which bid you
            buy which quantity"""),
=======
            help='Provide a double validation mechanism for purchases exceeding minimum amount.\n'
                 '-This installs the module purchase_double_validation.'),
        'module_purchase_requisition': fields.boolean("Manage purchase requisitions",
            help='Purchase Requisitions are used when you want to request quotations from several suppliers for a given set of products.\n'
                 'You can configure per product if you directly do a Request for Quotation '
                 'to one supplier or if you want a purchase requisition to negotiate with several suppliers.'),
>>>>>>> 5050231a
        'module_purchase_analytic_plans': fields.boolean('Use multiple analytic accounts on purchase orders',
            help='Allows the user to maintain several analysis plans. These let you split lines on a purchase order between several accounts and analytic plans.\n'
                 '-This installs the module purchase_analytic_plans.'),
        'group_analytic_account_for_purchases': fields.boolean('Analytic accounting for purchases',
            implied_group='purchase.group_analytic_accounting',
            help="Allows you to specify an analytic account on purchase orders."),
    }

    _defaults = {
        'default_invoice_method': 'manual',
    }

    def onchange_purchase_analytic_plans(self, cr, uid, ids, module_purchase_analytic_plans, context=None):
        """ change group_analytic_account_for_purchases following module_purchase_analytic_plans """
        if not module_purchase_analytic_plans:
            return {}
        return {'value': {'group_analytic_account_for_purchases': module_purchase_analytic_plans}}



class account_config_settings(osv.osv_memory):
    _inherit = 'account.config.settings'
    _columns = {
        'module_purchase_analytic_plans': fields.boolean('Use multiple analytic accounts on orders',
            help='Allows the user to maintain several analysis plans. These let you split lines on a purchase order between several accounts and analytic plans.\n'
                 '-This installs the module purchase_analytic_plans.'),
        'group_analytic_account_for_purchases': fields.boolean('Analytic accounting for purchases',
            implied_group='purchase.group_analytic_accounting',
            help="Allows you to specify an analytic account on purchase orders."),
    }

    def onchange_purchase_analytic_plans(self, cr, uid, ids, module_purchase_analytic_plans, context=None):
        """ change group_analytic_account_for_purchases following module_purchase_analytic_plans """
        if not module_purchase_analytic_plans:
            return {}
        return {'value': {'group_analytic_account_for_purchases': module_purchase_analytic_plans}}

# vim:expandtab:smartindent:tabstop=4:softtabstop=4:shiftwidth=4:<|MERGE_RESOLUTION|>--- conflicted
+++ resolved
@@ -47,9 +47,8 @@
                  'Example: Product: this product is deprecated, do not purchase more than 5.\n'
                  'Supplier: don\'t forget to ask for an express delivery.'),
         'module_purchase_double_validation': fields.boolean("Force two levels of approvals",
-<<<<<<< HEAD
-            help="""Provide a double validation mechanism for purchases exceeding minimum amount.
-                This installs the module purchase_double_validation."""),
+            help='Provide a double validation mechanism for purchases exceeding minimum amount.\n'
+                 '-This installs the module purchase_double_validation.'),
         'module_purchase_requisition': fields.boolean("Manage calls for bids",
             help="""Calls for bids are used when you want to generate requests for quotations to several suppliers for a given set of products.
             You can configure per product if you directly do a Request for Quotation
@@ -58,14 +57,6 @@
             implied_group='purchase.group_advance_bidding',
             help="""In the process of a public bidding, you can compare the bid lines and choose for each requested product from which bid you
             buy which quantity"""),
-=======
-            help='Provide a double validation mechanism for purchases exceeding minimum amount.\n'
-                 '-This installs the module purchase_double_validation.'),
-        'module_purchase_requisition': fields.boolean("Manage purchase requisitions",
-            help='Purchase Requisitions are used when you want to request quotations from several suppliers for a given set of products.\n'
-                 'You can configure per product if you directly do a Request for Quotation '
-                 'to one supplier or if you want a purchase requisition to negotiate with several suppliers.'),
->>>>>>> 5050231a
         'module_purchase_analytic_plans': fields.boolean('Use multiple analytic accounts on purchase orders',
             help='Allows the user to maintain several analysis plans. These let you split lines on a purchase order between several accounts and analytic plans.\n'
                  '-This installs the module purchase_analytic_plans.'),
