--- conflicted
+++ resolved
@@ -359,15 +359,9 @@
                 <form string="Purchase Order Line">
                     <notebook colspan="4">
                         <page string="Order Line">
-<<<<<<< HEAD
-                            <field name="product_id" colspan="4" on_change="onchange_product_id(parent.pricelist_id,product_id,product_qty,product_uom,parent.partner_id, parent.date_order,parent.fiscal_position,date_planned,name,price_unit,notes,context)"/>
+                            <field name="product_id" colspan="4" on_change="onchange_product_id(parent.pricelist_id,product_id,product_qty,product_uom,parent.partner_id, parent.date_order,parent.fiscal_position,date_planned,name,price_unit,notes,context)" required="1"/>
                             <field name="product_qty" on_change="onchange_product_id(parent.pricelist_id,product_id,product_qty,product_uom,parent.partner_id,parent.date_order,parent.fiscal_position,date_planned,name,price_unit,notes,context)"/>
                             <field name="product_uom" on_change="onchange_product_uom(parent.pricelist_id,product_id,product_qty,product_uom,parent.partner_id, parent.date_order,parent.fiscal_position,date_planned,name,price_unit,notes,context)"/>
-=======
-                            <field name="product_id" colspan="4" context="{'partner_id':parent.partner_id, 'quantity':product_qty, 'pricelist':parent.pricelist_id, 'uom':product_uom, 'warehouse':parent.warehouse_id}" on_change="product_id_change(parent.pricelist_id,product_id,product_qty,product_uom,parent.partner_id, parent.date_order,parent.fiscal_position,date_planned,name,price_unit,notes,context)" required="1"/>
-                            <field name="product_qty" context="{'partner_id':parent.partner_id, 'quantity':product_qty, 'pricelist':parent.pricelist_id, 'uom':product_uom, 'warehouse':parent.warehouse_id}" on_change="product_id_change(parent.pricelist_id,product_id,product_qty,product_uom,parent.partner_id,parent.date_order,parent.fiscal_position,date_planned,name,price_unit,notes,context)"/>
-                            <field name="product_uom" on_change="product_uom_change(parent.pricelist_id,product_id,product_qty,product_uom,parent.partner_id, parent.date_order,parent.fiscal_position,date_planned,name,price_unit,notes)"/>
->>>>>>> c2d15254
                             <field colspan="4" name="name"/>
                             <field name="date_planned" widget="date"/>
                             <field name="price_unit"/>
