--- conflicted
+++ resolved
@@ -210,8 +210,6 @@
             </field>
         </record>
 
-<<<<<<< HEAD
-=======
        <record id="view_request_for_quotation_filter" model="ir.ui.view">
             <field name="name">request.quotation.select</field>
             <field name="model">purchase.order</field>
@@ -246,7 +244,6 @@
             </field>
         </record>
 
->>>>>>> 41a69ec9
         <record id="view_purchase_order_filter" model="ir.ui.view">
             <field name="name">purchase.order.list.select</field>
             <field name="model">purchase.order</field>
@@ -257,12 +254,10 @@
                     <filter icon="terp-document-new" name="draft" string="Quotations" domain="[('state','=','draft')]"  help="Purchase orders which are in draft state"/>
                     <filter icon="terp-check" name="approved" string="Purchase Orders" domain="[('state','not in',('draft','cancel'))]"  help="Approved purchase orders"/>
                     <separator orientation="vertical"/>
-<<<<<<< HEAD
                     <filter icon="terp-gtk-go-back-rtl" name="not_invoiced" string="Not invoiced" domain="[('invoice_ids','=', False)]"  help="Purchase orders that include lines not invoiced." groups="base.group_extended"/>
                     <filter icon="terp-emblem-important" name="exception" string="Exception" domain="[('state','in',('except_invoice','except_picking'))]" help="Purchase orders which are in exception state"/>
-=======
+                    <separator orientation="vertical"/>
                     <filter icon="terp-gtk-go-back-rtl" name="not_invoiced" string="Not invoiced" domain="[('invoice_ids','=', False)]"  help="Purchase orders that include lines not invoiced."/>
->>>>>>> 41a69ec9
                     <separator orientation="vertical"/>
                     <field name="name" string="Reference"/>
                     <field name="partner_id"/>
