--- conflicted
+++ resolved
@@ -553,15 +553,11 @@
         todo = []
         for po in self.browse(cr, uid, ids, context=context):
             if not po.order_line:
-<<<<<<< HEAD
                 raise UserError(_('You cannot confirm a purchase order without any purchase order line.'))
-=======
-                raise osv.except_osv(_('Error!'),_('You cannot confirm a purchase order without any purchase order line.'))
             if po.invoice_method == 'picking' and po.has_non_stockable_item is True:
                 raise osv.except_osv(
                     _('Error!'),
                     _("You cannot confirm a purchase order with Invoice Control Method 'Based on incoming shipments' that contains non-stockable items."))
->>>>>>> 948befbb
             for line in po.order_line:
                 if line.state=='draft':
                     todo.append(line.id)        
