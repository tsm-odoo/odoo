--- conflicted
+++ resolved
@@ -148,13 +148,8 @@
         return res
 
     _columns = {
-<<<<<<< HEAD
-        'name': fields.char('Order Reference', size=64, required=True, select=True, states={'confirmed':[('readonly',True)], 'approved':[('readonly',True)],'done':[('readonly',True)]}),
-        'origin': fields.char('Source Document', size=64, states={'confirmed':[('readonly',True)], 'approved':[('readonly',True)],'done':[('readonly',True)]},
-=======
         'name': fields.char('Order Reference', size=64, required=True, select=True, help="unique number of the purchase order,computed automatically when the purchase order is created"),
         'origin': fields.char('Source Document', size=64,
->>>>>>> 59487231
             help="Reference of the document that generated this purchase order request."
         ),
         'partner_ref': fields.char('Supplier Reference', states={'confirmed':[('readonly',True)], 'approved':[('readonly',True)],'done':[('readonly',True)]}, size=64),
