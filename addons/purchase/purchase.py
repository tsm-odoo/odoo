--- conflicted
+++ resolved
@@ -556,15 +556,9 @@
     def wkf_confirm_order(self, cr, uid, ids, context=None):
         todo = []
         for po in self.browse(cr, uid, ids, context=context):
-<<<<<<< HEAD
-            if not po.order_line:
+            if not any(line.state != 'cancel' for line in po.order_line):
                 raise UserError(_('You cannot confirm a purchase order without any purchase order line.'))
-            if po.invoice_method == 'picking' and not any([l.product_id and l.product_id.type in ('product', 'consu') for l in po.order_line]):
-=======
-            if not any(line.state != 'cancel' for line in po.order_line):
-                raise osv.except_osv(_('Error!'),_('You cannot confirm a purchase order without any purchase order line.'))
             if po.invoice_method == 'picking' and not any([l.product_id and l.product_id.type in ('product', 'consu') and l.state != 'cancel' for l in po.order_line]):
->>>>>>> ea59856c
                 raise osv.except_osv(
                     _('Error!'),
                     _("You cannot confirm a purchase order with Invoice Control Method 'Based on incoming shipments' that doesn't contain any stockable item."))
@@ -1358,14 +1352,10 @@
         prod_obj = self.pool.get('product.product')
         acc_pos_obj = self.pool.get('account.fiscal.position')
 
-<<<<<<< HEAD
-=======
-        seller_qty = procurement.product_id.seller_qty if procurement.location_id.usage != 'customer' else 0.0
->>>>>>> ea59856c
         pricelist_id = partner.property_product_pricelist_purchase.id
         prices_qty = []
         for procurement in procurements:
-            seller_qty = procurement.product_id.seller_qty
+            seller_qty = procurement.product_id.seller_qty if procurement.location_id.usage != 'customer' else 0.0
             uom_id = procurement.product_id.uom_po_id.id
             qty = uom_obj._compute_qty(cr, uid, procurement.product_uom.id, procurement.product_qty, uom_id)
             if seller_qty:
