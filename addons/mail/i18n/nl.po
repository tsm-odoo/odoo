# Translation of Odoo Server.
# This file contains the translation of the following modules:
# * mail
# 
# Translators:
# Eric Geens <ericgeens@yahoo.com>, 2015
<<<<<<< HEAD
=======
# Erwin van der Ploeg <erwin@bas-solutions.nl>, 2015
# Volluta <volluta@tutanota.com>, 2015
>>>>>>> da2b88bb
# Yenthe Van Ginneken <yenthespam@gmail.com>, 2015
msgid ""
msgstr ""
"Project-Id-Version: Odoo 9.0\n"
"Report-Msgid-Bugs-To: \n"
"POT-Creation-Date: 2015-10-09 09:18+0000\n"
<<<<<<< HEAD
"PO-Revision-Date: 2015-10-20 09:38+0000\n"
"Last-Translator: Yenthe Van Ginneken <yenthespam@gmail.com>\n"
=======
"PO-Revision-Date: 2015-11-22 13:58+0000\n"
"Last-Translator: Erwin van der Ploeg <erwin@bas-solutions.nl>\n"
>>>>>>> da2b88bb
"Language-Team: Dutch (http://www.transifex.com/odoo/odoo-9/language/nl/)\n"
"MIME-Version: 1.0\n"
"Content-Type: text/plain; charset=UTF-8\n"
"Content-Transfer-Encoding: \n"
"Language: nl\n"
"Plural-Forms: nplurals=2; plural=(n != 1);\n"

#. module: mail
#: model:mail.template,body_html:mail.mail_template_data_notification_email_default
msgid ""
"\n"
"<div itemscope itemtype=\"http://schema.org/EmailMessage\">\n"
"    <div itemprop=\"potentialAction\" itemscope itemtype=\"http://schema.org/ViewAction\">\n"
"        <link itemprop=\"target\" href=\"${ctx['button_access']['url']}\"/>\n"
"        <link itemprop=\"url\" href=\"${ctx['button_access']['url']}\"/>\n"
"        <meta itemprop=\"name\" content=\"View ${ctx['model_name']}\"/>\n"
"    </div>\n"
"</div>\n"
"<div class=\"snippet_row bg-color\" style=\"padding:0px;width:600px;margin:auto;background: #FFFFFF repeat top /100%;color:#777777\" data-snippet-theme=\"basic_theme\">\n"
"    <table cellspacing=\"0\" cellpadding=\"0\" style=\"width:600px;border-collapse:collapse;background:inherit;color:inherit\">\n"
"        <tbody><tr>\n"
"            <td valign=\"center\" width=\"270\" style=\"padding:10px 10px 10px 5px;font-size: 30px\">\n"
"                % if ctx.get('button_access'):\n"
"                <a href=\"${ctx['button_access']['url']}\" style=\"-webkit-user-select: none; padding: 5px 10px; font-size: 12px; line-height: 18px; color: #FFFFFF; border-color:#a24689; text-decoration: none; display: inline-block; margin-bottom: 0px; font-weight: 400; text-align: center; vertical-align: middle; cursor: pointer; white-space: nowrap; background-image: none; background-color: #a24689; border: 1px solid #a24689; border-radius:3px\" class=\"o_default_snippet_text\">${ctx['button_access']['title']}</a>\n"
"                % endif\n"
"\n"
"                % if ctx.get('button_follow'):\n"
"                <a href=\"${ctx['button_follow']['url']}\" style=\"-webkit-user-select: none; padding: 5px 10px; font-size: 12px; line-height: 18px; color: #FFFFFF; border-color:#a24689; text-decoration: none; display: inline-block; margin-bottom: 0px; font-weight: 400; text-align: center; vertical-align: middle; cursor: pointer; white-space: nowrap; background-image: none; background-color: #a24689; border: 1px solid #a24689; border-radius:3px\" class=\"o_default_snippet_text\">${ctx['button_follow']['title']}</a>\n"
"                \n"
"                % elif ctx.get('button_unfollow'):\n"
"                <a href=\"${ctx['button_unfollow']['url']}\" style=\"-webkit-user-select: none; padding: 5px 10px; font-size: 12px; line-height: 18px; color: #FFFFFF; border-color:#a24689; text-decoration: none; display: inline-block; margin-bottom: 0px; font-weight: 400; text-align: center; vertical-align: middle; cursor: pointer; white-space: nowrap; background-image: none; background-color: #a24689; border: 1px solid #a24689; border-radius:3px\" class=\"o_default_snippet_text\">${ctx['button_unfollow']['title']}</a>\n"
"                % endif\n"
"\n"
"                % if not ctx.get('button_access') and not ctx.get('button_follow') and not ctx.get('button_unfollow') and ctx.get('model_name'):\n"
"                <p style=\"padding: 5px 10px; font-size: 12px;\"\">\n"
"                About <strong>${ctx['model_name']}\n"
"                % if ctx.get('record_name'):\n"
"                : ${ctx['record_name']}\n"
"                % endif\n"
"                </strong>\n"
"                </p>\n"
"                % endif\n"
"            </td>\n"
"            <td valign=\"center\" align=\"right\" width=\"270\" style=\"padding:10px 15px 10px 10px; font-size: 12px;\">\n"
"                <p>\n"
"                % if ctx.get('actions'):\n"
"                % for action in ctx['actions']:\n"
"                <a href=\"${action['url']}\" style=\"text-decoration:none; color: #a24689;\"><strong>${action['title']}</strong></a>\n"
"                %if len(ctx['actions']) > 1 and loop.index < len(ctx['actions']):\n"
"                    |\n"
"                % endif\n"
"                % endfor\n"
"                % else:\n"
"                <strong>Sent by</strong>\n"
"                % if ctx.get('website_url'):\n"
"                <a href=\"${ctx['website_url']}\" style=\"text-decoration:none; color: #a24689;\">\n"
"                % endif\n"
"                <strong>${ctx.get('company_name')}</strong>\n"
"                % if ctx.get('website_url'):\n"
"                </a>\n"
"                % endif\n"
"                <strong>using</strong>\n"
"                <a href=\"www.odoo.com\" style=\"text-decoration:none; color: #a24689;\"><strong>Odoo</strong></a>\n"
"                % endif\n"
"            </td>\n"
"        </tr>\n"
"    </tbody></table>\n"
"</div>\n"
"<div style=\"padding:0px;width:600px;margin:auto;color:#777777;background-color:#FFFFFF\" class=\"\">\n"
"    <table cellspacing=\"0\" cellpadding=\"0\" style=\"vertical-align:top;padding:0px;font-family:arial;font-size:12px;border-collapse:collapse;background:inherit;color:inherit\">\n"
"        <tbody>\n"
"            <tr>\n"
"                <td valign=\"top\" style=\"width:600px\">\n"
"                    <div>\n"
"                        <hr width=\"100%\" style=\"background-color:rgb(204,204,204);border:medium none;clear:both;display:block;font-size:0px;min-height:1px;line-height:0;margin:15px auto;padding:0\">\n"
"                    </div>\n"
"                </td>\n"
"            </tr>\n"
"        </tbody>\n"
"    </table>\n"
"</div>\n"
"<div class=\"snippet_row bg-color\" style=\"padding:0;width:600px;max-width:600px;margin:0 auto;background: #fff repeat top /100%;color:#777777\">\n"
"    <table style=\"width:100%;text-align:justify;margin:0 auto;background:inherit;color:inherit;border-collapse:collapse;color:inherit\">\n"
"        <tbody><tr>\n"
"            <td style=\"padding:10px 30px; font-size:14px\">\n"
"                ${object.body | safe}\n"
"                % if ctx.get('tracking'):\n"
"                    % for tracking in ctx['tracking']\n"
"                        ${tracking[0]} : ${tracking[1]} -> ${tracking[2]}\n"
"                    % endfor\n"
"                % endif\n"
"            </td>\n"
"        </tr>\n"
"    </tbody></table>\n"
"</div>\n"
"% if ctx.get('signature'):\n"
"<div class=\"snippet_row bg-color\" style=\"padding:0px;width:600px;margin:auto;background: #fff repeat top /100%;color:#777777\">\n"
"    <center>\n"
"        <table width=\"600\" cellspacing=\"0\" cellpadding=\"0\" border=\"0\" style=\"margin: 0 auto; width:600px; border-collapse:collapse;background:inherit;color:inherit\">\n"
"            <tbody><tr>\n"
"                <td style=\"font-size:12px; padding: 5px 30px; text-align: left;\">\n"
"                    &nbsp;\n"
"                    ${ctx['signature'] | safe}\n"
"                    &nbsp;\n"
"                </td>\n"
"                </tr>\n"
"            </tbody>\n"
"        </table>\n"
"    </center>\n"
"</div>\n"
"% endif\n"
msgstr "\n<div itemscope itemtype=\"http://schema.org/EmailMessage\">\n    <div itemprop=\"potentialAction\" itemscope itemtype=\"http://schema.org/ViewAction\">\n        <link itemprop=\"target\" href=\"${ctx['button_access']['url']}\"/>\n        <link itemprop=\"url\" href=\"${ctx['button_access']['url']}\"/>\n        <meta itemprop=\"name\" content=\"View ${ctx['model_name']}\"/>\n    </div>\n</div>\n<div class=\"snippet_row bg-color\" style=\"padding:0px;width:600px;margin:auto;background: #FFFFFF repeat top /100%;color:#777777\" data-snippet-theme=\"basic_theme\">\n    <table cellspacing=\"0\" cellpadding=\"0\" style=\"width:600px;border-collapse:collapse;background:inherit;color:inherit\">\n        <tbody><tr>\n            <td valign=\"center\" width=\"270\" style=\"padding:10px 10px 10px 5px;font-size: 30px\">\n                % if ctx.get('button_access'):\n                <a href=\"${ctx['button_access']['url']}\" style=\"-webkit-user-select: none; padding: 5px 10px; font-size: 12px; line-height: 18px; color: #FFFFFF; border-color:#a24689; text-decoration: none; display: inline-block; margin-bottom: 0px; font-weight: 400; text-align: center; vertical-align: middle; cursor: pointer; white-space: nowrap; background-image: none; background-color: #a24689; border: 1px solid #a24689; border-radius:3px\" class=\"o_default_snippet_text\">${ctx['button_access']['title']}</a>\n                % endif\n\n                % if ctx.get('button_follow'):\n                <a href=\"${ctx['button_follow']['url']}\" style=\"-webkit-user-select: none; padding: 5px 10px; font-size: 12px; line-height: 18px; color: #FFFFFF; border-color:#a24689; text-decoration: none; display: inline-block; margin-bottom: 0px; font-weight: 400; text-align: center; vertical-align: middle; cursor: pointer; white-space: nowrap; background-image: none; background-color: #a24689; border: 1px solid #a24689; border-radius:3px\" class=\"o_default_snippet_text\">${ctx['button_follow']['title']}</a>\n                \n                % elif ctx.get('button_unfollow'):\n                <a href=\"${ctx['button_unfollow']['url']}\" style=\"-webkit-user-select: none; padding: 5px 10px; font-size: 12px; line-height: 18px; color: #FFFFFF; border-color:#a24689; text-decoration: none; display: inline-block; margin-bottom: 0px; font-weight: 400; text-align: center; vertical-align: middle; cursor: pointer; white-space: nowrap; background-image: none; background-color: #a24689; border: 1px solid #a24689; border-radius:3px\" class=\"o_default_snippet_text\">${ctx['button_unfollow']['title']}</a>\n                % endif\n\n                % if not ctx.get('button_access') and not ctx.get('button_follow') and not ctx.get('button_unfollow') and ctx.get('model_name'):\n                <p style=\"padding: 5px 10px; font-size: 12px;\"\">\n                About <strong>${ctx['model_name']}\n                % if ctx.get('record_name'):\n                : ${ctx['record_name']}\n                % endif\n                </strong>\n                </p>\n                % endif\n            </td>\n            <td valign=\"center\" align=\"right\" width=\"270\" style=\"padding:10px 15px 10px 10px; font-size: 12px;\">\n                <p>\n                % if ctx.get('actions'):\n                % for action in ctx['actions']:\n                <a href=\"${action['url']}\" style=\"text-decoration:none; color: #a24689;\"><strong>${action['title']}</strong></a>\n                %if len(ctx['actions']) > 1 and loop.index < len(ctx['actions']):\n                    |\n                % endif\n                % endfor\n                % else:\n                <strong>Verzonden door</strong>\n                % if ctx.get('website_url'):\n                <a href=\"${ctx['website_url']}\" style=\"text-decoration:none; color: #a24689;\">\n                % endif\n                <strong>${ctx.get('company_name')}</strong>\n                % if ctx.get('website_url'):\n                </a>\n                % endif\n                <strong>met</strong>\n                <a href=\"www.odoo.com\" style=\"text-decoration:none; color: #a24689;\"><strong>Odoo</strong></a>\n                % endif\n            </td>\n        </tr>\n    </tbody></table>\n</div>\n<div style=\"padding:0px;width:600px;margin:auto;color:#777777;background-color:#FFFFFF\" class=\"\">\n    <table cellspacing=\"0\" cellpadding=\"0\" style=\"vertical-align:top;padding:0px;font-family:arial;font-size:12px;border-collapse:collapse;background:inherit;color:inherit\">\n        <tbody>\n            <tr>\n                <td valign=\"top\" style=\"width:600px\">\n                    <div>\n                        <hr width=\"100%\" style=\"background-color:rgb(204,204,204);border:medium none;clear:both;display:block;font-size:0px;min-height:1px;line-height:0;margin:15px auto;padding:0\">\n                    </div>\n                </td>\n            </tr>\n        </tbody>\n    </table>\n</div>\n<div class=\"snippet_row bg-color\" style=\"padding:0;width:600px;max-width:600px;margin:0 auto;background: #fff repeat top /100%;color:#777777\">\n    <table style=\"width:100%;text-align:justify;margin:0 auto;background:inherit;color:inherit;border-collapse:collapse;color:inherit\">\n        <tbody><tr>\n            <td style=\"padding:10px 30px; font-size:14px\">\n                ${object.body | safe}\n                % if ctx.get('tracking'):\n                    % for tracking in ctx['tracking']\n                        ${tracking[0]} : ${tracking[1]} -> ${tracking[2]}\n                    % endfor\n                % endif\n            </td>\n        </tr>\n    </tbody></table>\n</div>\n% if ctx.get('signature'):\n<div class=\"snippet_row bg-color\" style=\"padding:0px;width:600px;margin:auto;background: #fff repeat top /100%;color:#777777\">\n    <center>\n        <table width=\"600\" cellspacing=\"0\" cellpadding=\"0\" border=\"0\" style=\"margin: 0 auto; width:600px; border-collapse:collapse;background:inherit;color:inherit\">\n            <tbody><tr>\n                <td style=\"font-size:12px; padding: 5px 30px; text-align: left;\">\n                    &nbsp;\n                    ${ctx['signature'] | safe}\n                    &nbsp;\n                </td>\n                </tr>\n            </tbody>\n        </table>\n    </center>\n</div>\n% endif\n"

#. module: mail
#. openerp-web
#: code:addons/mail/static/src/js/chat_manager.js:50
#, python-format
msgid " from "
msgstr "van"

#. module: mail
#: model:mail.template,subject:mail.mail_template_data_notification_email_default
msgid ""
"${object.subject or (object.record_name and 'Re: %s' % object.record_name) "
"or (object.parent_id and object.parent_id.subject and 'Re: %s' % "
"object.parent_id.subject) or (object.parent_id and "
"object.parent_id.record_name and 'Re: %s' % object.parent_id.record_name)}"
msgstr "${object.subject or (object.record_name and 'Re: %s' % object.record_name) or (object.parent_id and object.parent_id.subject and 'Re: %s' % object.parent_id.subject) or (object.parent_id and object.parent_id.record_name and 'Re: %s' % object.parent_id.record_name)}"

#. module: mail
#: code:addons/mail/models/mail_template.py:216
#, python-format
msgid "%s (copy)"
msgstr "%s (kopie)"

#. module: mail
#: code:addons/mail/models/mail_thread.py:202
#, python-format
msgid "%s created"
msgstr "%s aangemaakt"

#. module: mail
#: code:addons/mail/models/res_users.py:81
#, python-format
msgid "%s has joined the %s network."
msgstr "%s heeft zich aangesloten bij het %s netwerk."

#. module: mail
#. openerp-web
#: code:addons/mail/static/src/xml/chatter.xml:48
#, python-format
msgid "(no email address)"
msgstr "(geen e-mail adres)"

#. module: mail
#: model:ir.model.fields,help:mail.field_mail_shortcode_shortcode_type
msgid ""
"* Smiley are only used for HTML code to display an image * Text (default "
"value) is use to substitute text with another text"
msgstr "* Smileys zijn enkel gebruikt voor HTML code om een afbeelding te tonen * Tekst (standaard waarde) is gebruikt om tekst te vervangen met andere tekst"

#. module: mail
#. openerp-web
#: code:addons/mail/static/src/xml/thread.xml:122
#, python-format
msgid "-------- Show more messages --------"
msgstr "-------- Toon meer berichten --------"

#. module: mail
#: code:addons/mail/wizard/invite.py:22
#, python-format
msgid ""
"<div><p>Hello,</p><p>%s invited you to follow %s document: %s.<p></div>"
msgstr "<div><p>Hallo,</p><p>%s heeft u uitgenodigd om %s: %s te volgen.<p></div>"

#. module: mail
#: code:addons/mail/wizard/invite.py:25
#, python-format
msgid ""
"<div><p>Hello,</p><p>%s invited you to follow a new document.</p></div>"
msgstr "<div><p>Hallo,</p><p>%s heeft u uitgenodigd om een nieuw document te volgen.</p></div>"

#. module: mail
#: model:ir.ui.view,arch_db:mail.email_compose_message_wizard_form
msgid ""
"<span attrs=\"{'invisible': [('composition_mode', '!=', 'mass_mail')]}\">\n"
"                                <strong>Email mass mailing</strong> on\n"
"                                <span attrs=\"{'invisible': [('use_active_domain', '=', True)]}\">the selected records</span>\n"
"                                <span attrs=\"{'invisible': [('use_active_domain', '=', False)]}\">the current search filter</span>.\n"
"                            </span>\n"
"                            <span attrs=\"{'invisible':['|', ('model', '=', False), ('composition_mode', '=', 'mass_mail')]}\">Followers of the document and</span>"
msgstr "<span attrs=\"{'invisible': [('composition_mode', '!=', 'mass_mail')]}\">\n                                <strong>E-mail mass mailing</strong> op\n                                <span attrs=\"{'invisible': [('use_active_domain', '=', True)]}\">de geselecteerde records</span>\n                                <span attrs=\"{'invisible': [('use_active_domain', '=', False)]}\">de huidige zoekfilter</span>.\n                            </span>\n                            <span attrs=\"{'invisible':['|', ('model', '=', False), ('composition_mode', '=', 'mass_mail')]}\">Volgens van het document en</span>"

#. module: mail
#: model:ir.ui.view,arch_db:mail.email_template_form
msgid ""
"<span class=\"o_stat_text\">Add</span>\n"
"                                    <span class=\"o_stat_text\">Context Action</span>"
msgstr "<span class=\"o_stat_text\">Toevoegen</span>\n                                    <span class=\"o_stat_text\">Context actie</span>"

#. module: mail
#: model:ir.ui.view,arch_db:mail.email_template_form
msgid ""
"<span class=\"o_stat_text\">Remove</span>\n"
"                                    <span class=\"o_stat_text\">Context Action</span>"
msgstr "<span class=\"o_stat_text\">Verwijder</span>\n                                    <span class=\"o_stat_text\">Context actie</span>"

#. module: mail
#: model:ir.ui.view,arch_db:mail.view_general_configuration_mail_alias_domain
msgid "<span>failed emails</span>"
msgstr "<span>mislukte emails</span>"

#. module: mail
#: model:ir.ui.view,arch_db:mail.email_compose_message_wizard_form
msgid ""
"<strong>All records matching your current search filter will be mailed,\n"
"                                    not only the ids selected in the list view.</strong><br/>\n"
"                                If you want to work only with selected ids, please uncheck the\n"
"                                list header checkbox."
msgstr "<strong>Alle items die overeenkomen met uw zoekopdracht worden gemaild,\nniet alleen de geselecteerde ids in the lijst..</strong><br/>\n                                Indien u enkel met de geselecteerde ids wil werken, moet u\n                                de lijst kop optie uitvinken."

#. module: mail
#: model:ir.ui.view,arch_db:mail.email_compose_message_wizard_form
msgid ""
"<strong>Moreover, if you want to send a lot of emails, we recommend you to use the mass mailing module</strong>. <br/>\n"
"                                Confirming this wizard will probably take a few minutes blocking your browser."
msgstr "<strong>Wanneer u bovendien heel veel emails wil verzenden, raden wij u aan de module voor bulkmailingen te gebruiken</strong>. <br/>\n                                Wanneer u deze optie bevestigd, zal uw browser waarschijnlijk een paar minuten geblokkeerd zijn."

#. module: mail
#. openerp-web
#: code:addons/mail/static/src/xml/client_action.xml:13
#, python-format
msgid "@ Inbox"
msgstr "@ Postvak in"

#. module: mail
#: model:ir.model.fields,help:mail.field_mail_alias_alias_defaults
#: model:ir.model.fields,help:mail.field_mail_channel_alias_defaults
#: model:ir.model.fields,help:mail.field_res_users_alias_defaults
msgid ""
"A Python dictionary that will be evaluated to provide default values when "
"creating new records for this alias."
msgstr "Een Python bibliotheek die zal worden gebruikt om standaardwaarden te bieden bij het maken van nieuwe records voor deze alias."

#. module: mail
#: model:ir.actions.act_window,help:mail.mail_shortcode_action
msgid ""
"A shortcode is a keyboard shortcut. For instance, you type #gm and it will "
"be transformed into \"Good Morning\"."
msgstr "Een shortcode is een toetsenbordafkorting, U typt bijvoorbeeld #gm en het wordt automatisch omgezet naar \"Goedemorgen\"."

#. module: mail
#: model:ir.model,name:mail.model_res_groups
msgid "Access Groups"
msgstr "Toegangsgroepen"

#. module: mail
#. openerp-web
#: code:addons/mail/static/src/js/client_action.js:154
#, python-format
msgid "Action"
msgstr "Actie"

#. module: mail
#: model:ir.model.fields,field_description:mail.field_mail_channel_message_needaction
#: model:ir.model.fields,field_description:mail.field_mail_thread_message_needaction
#: model:ir.model.fields,field_description:mail.field_res_partner_message_needaction
#: model:ir.model.fields,field_description:mail.field_res_users_message_needaction
msgid "Action Needed"
msgstr "Vereist actie"

#. module: mail
#: model:ir.model.fields,help:mail.field_mail_message_subtype_default
msgid "Activated by default when subscribing."
msgstr "Standaard activeren bij abonneren"

#. module: mail
#: model:ir.ui.view,arch_db:mail.view_mail_alias_search
msgid "Active"
msgstr "Actief"

#. module: mail
#: model:ir.model.fields,field_description:mail.field_mail_compose_message_active_domain
msgid "Active domain"
msgstr "Actief domein"

#. module: mail
#. openerp-web
#: code:addons/mail/static/src/xml/chatter.xml:19
#, python-format
msgid "Activity"
msgstr "Activiteit"

#. module: mail
#. openerp-web
#: code:addons/mail/static/src/xml/chatter.xml:144
#, python-format
msgid "Add Channels"
msgstr "Voeg kanalen toe"

#. module: mail
#. openerp-web
#: code:addons/mail/static/src/xml/chatter.xml:141
#: model:ir.ui.view,arch_db:mail.mail_wizard_invite_form
#, python-format
msgid "Add Followers"
msgstr "Volgers toevoegen"

#. module: mail
#: model:ir.model.fields,field_description:mail.field_email_template_preview_user_signature
#: model:ir.model.fields,field_description:mail.field_mail_template_user_signature
msgid "Add Signature"
msgstr "Handtekening toevoegen"

#. module: mail
#. openerp-web
#: code:addons/mail/static/src/xml/client_action.xml:26
#: code:addons/mail/static/src/xml/client_action.xml:44
#, python-format
msgid "Add a channel"
msgstr "Voeg een kanaal toe"

#. module: mail
#: model:ir.ui.view,arch_db:mail.mail_wizard_invite_form
msgid "Add channels to notify..."
msgstr "Voeg kanalen om te verwittigen toe..."

#. module: mail
#: model:ir.ui.view,arch_db:mail.email_compose_message_wizard_form
#: model:ir.ui.view,arch_db:mail.mail_wizard_invite_form
msgid "Add contacts to notify..."
msgstr "Voeg personen toe om te berichten..."

#. module: mail
#: model:ir.model.fields,field_description:mail.field_mail_compose_message_partner_ids
msgid "Additional Contacts"
msgstr "Aanvullende contactpersonen"

#. module: mail
#: model:ir.ui.view,arch_db:mail.view_mail_form
msgid "Advanced"
msgstr "Uitgebreid"

#. module: mail
#: model:ir.ui.view,arch_db:mail.email_template_form
msgid "Advanced Settings"
msgstr "Geavanceerde instellingen"

#. module: mail
#: model:ir.model.fields,field_description:mail.field_mail_channel_alias_id
#: model:ir.model.fields,field_description:mail.field_res_users_alias_id
#: model:ir.ui.view,arch_db:mail.view_mail_alias_form
#: model:ir.ui.view,arch_db:mail.view_mail_alias_tree
msgid "Alias"
msgstr "Alias"

#. module: mail
#: model:ir.ui.view,arch_db:mail.view_users_form_mail
msgid "Alias Accepts Emails From"
msgstr "Alias accepteert e-mails van"

#. module: mail
#: model:ir.model.fields,field_description:mail.field_mail_alias_alias_contact
#: model:ir.model.fields,field_description:mail.field_mail_channel_alias_contact
#: model:ir.model.fields,field_description:mail.field_res_users_alias_contact
msgid "Alias Contact Security"
msgstr "Alias contact beveiliging"

#. module: mail
#: model:ir.model.fields,field_description:mail.field_base_config_settings_alias_domain
msgid "Alias Domain"
msgstr "Alias domein"

#. module: mail
#: model:ir.model.fields,field_description:mail.field_mail_alias_alias_name
#: model:ir.model.fields,field_description:mail.field_mail_channel_alias_name
#: model:ir.model.fields,field_description:mail.field_res_users_alias_name
msgid "Alias Name"
msgstr "Alias naam"

#. module: mail
#: model:ir.model.fields,field_description:mail.field_mail_alias_alias_domain
#: model:ir.model.fields,field_description:mail.field_mail_channel_alias_domain
#: model:ir.model.fields,field_description:mail.field_res_users_alias_domain
msgid "Alias domain"
msgstr "Alias domein"

#. module: mail
#: model:ir.model.fields,field_description:mail.field_mail_alias_alias_model_id
#: model:ir.model.fields,field_description:mail.field_mail_channel_alias_model_id
#: model:ir.model.fields,field_description:mail.field_res_users_alias_model_id
msgid "Aliased Model"
msgstr "Aliased Model"

#. module: mail
#: model:ir.actions.act_window,name:mail.action_view_mail_alias
#: model:ir.ui.menu,name:mail.mail_alias_menu
msgid "Aliases"
msgstr "Aliassen"

#. module: mail
#: selection:res.partner,notify_email:0
msgid "All Messages"
msgstr "Alle berichten"

#. module: mail
#. openerp-web
#: code:addons/mail/static/src/js/thread.js:38
#, python-format
msgid "Anonymous"
msgstr "Anoniem"

#. module: mail
#: model:ir.model.fields,help:mail.field_mail_compose_message_no_auto_thread
#: model:ir.model.fields,help:mail.field_mail_mail_no_auto_thread
#: model:ir.model.fields,help:mail.field_mail_message_no_auto_thread
msgid ""
"Answers do not go in the original document discussion thread. This has an "
"impact on the generated message-id."
msgstr "Antwoorden gaan niet naar de discussie van het originele document. Dit heeft gevolgen voor het gegenereerde bericht-id."

#. module: mail
#: model:ir.model.fields,field_description:mail.field_email_template_preview_model_id
#: model:ir.model.fields,field_description:mail.field_mail_template_model_id
msgid "Applies to"
msgstr "Heeft betrekking op"

#. module: mail
#. openerp-web
#: code:addons/mail/static/src/js/chatter.js:120
#, python-format
msgid "Apply"
msgstr "Toepassen"

#. module: mail
#: model:ir.ui.view,arch_db:mail.email_compose_message_wizard_form
msgid "Attach a file"
msgstr "Voeg een bijlage toe"

#. module: mail
#: model:ir.model.fields,field_description:mail.field_email_template_preview_attachment_ids
#: model:ir.model.fields,field_description:mail.field_mail_compose_message_attachment_ids
#: model:ir.model.fields,field_description:mail.field_mail_mail_attachment_ids
#: model:ir.model.fields,field_description:mail.field_mail_message_attachment_ids
#: model:ir.model.fields,field_description:mail.field_mail_template_attachment_ids
#: model:ir.ui.view,arch_db:mail.view_mail_form
msgid "Attachments"
msgstr "Bijlagen"

#. module: mail
#: model:ir.model.fields,help:mail.field_mail_compose_message_attachment_ids
#: model:ir.model.fields,help:mail.field_mail_mail_attachment_ids
#: model:ir.model.fields,help:mail.field_mail_message_attachment_ids
msgid ""
"Attachments are linked to a document through model / res_id and to the "
"messagethrough this field."
msgstr "Bijlages zijn gelinkt aan het document via het model / res_id en aan het bericht via dit veld."

#. module: mail
#: selection:mail.alias,alias_contact:0
msgid "Authenticated Partners"
msgstr "Geauthenticeerde relaties"

#. module: mail
#: model:ir.model.fields,field_description:mail.field_mail_compose_message_author_id
#: model:ir.model.fields,field_description:mail.field_mail_mail_author_id
#: model:ir.model.fields,field_description:mail.field_mail_message_author_id
#: model:ir.ui.view,arch_db:mail.view_mail_search
msgid "Author"
msgstr "Auteur"

#. module: mail
#: model:ir.ui.view,arch_db:mail.email_template_form
msgid "Author Signature (mass mail only)"
msgstr "Handtekening auteur (alleen bulk mailing)"

#. module: mail
#: model:ir.model.fields,help:mail.field_mail_compose_message_author_id
#: model:ir.model.fields,help:mail.field_mail_mail_author_id
#: model:ir.model.fields,help:mail.field_mail_message_author_id
msgid ""
"Author of the message. If not set, email_from may hold an email address that"
" did not match any partner."
msgstr "Schrijver van het bericht. Als deze niet ingesteld is, kan email_from een e-mailadres bevatten wat niet overeenkomt met een relatie."

#. module: mail
#: model:ir.model.fields,field_description:mail.field_mail_compose_message_author_avatar
#: model:ir.model.fields,field_description:mail.field_mail_mail_author_avatar
#: model:ir.model.fields,field_description:mail.field_mail_message_author_avatar
msgid "Author's avatar"
msgstr "Avatar van auteur"

#. module: mail
#: model:ir.model.fields,field_description:mail.field_mail_channel_group_public_id
msgid "Authorized Group"
msgstr "Geautoriseerde groep"

#. module: mail
#: model:ir.model.fields,field_description:mail.field_email_template_preview_auto_delete
#: model:ir.model.fields,field_description:mail.field_mail_mail_auto_delete
#: model:ir.model.fields,field_description:mail.field_mail_template_auto_delete
msgid "Auto Delete"
msgstr "Auto-verwijder"

#. module: mail
#: model:ir.model.fields,field_description:mail.field_mail_channel_group_ids
msgid "Auto Subscription"
msgstr "Automatisch abonneren"

#. module: mail
#: model:ir.ui.view,arch_db:mail.view_mail_message_subtype_form
msgid "Auto subscription"
msgstr "Automatisch aanmelden"

#. module: mail
#: model:ir.model.fields,help:mail.field_mail_compose_message_body
#: model:ir.model.fields,help:mail.field_mail_mail_body
#: model:ir.model.fields,help:mail.field_mail_message_body
msgid "Automatically sanitized HTML contents"
msgstr "Automatisch opgeschoonde HTML-inhoud"

#. module: mail
#: model:ir.model.fields,field_description:mail.field_res_users_chatter_needaction_auto
msgid "Automatically set needaction as Read"
msgstr "Zet automatisch vereist actie naar gelezen"

#. module: mail
#: model:ir.ui.view,arch_db:mail.res_partner_opt_out_search
msgid "Available for mass mailing"
msgstr "Beschikbaar voor bulk-mailing"

#. module: mail
#: model:mail.channel,name:mail.channel_1
msgid "Best Sales Practices"
msgstr "Beste verkoop technieken"

#. module: mail
#: model:mail.channel,name:mail.channel_2
msgid "Board meetings"
msgstr "Bestuursvergaderingen"

#. module: mail
#: model:ir.model.fields,field_description:mail.field_email_template_preview_body_html
#: model:ir.model.fields,field_description:mail.field_ir_act_server_body_html
#: model:ir.model.fields,field_description:mail.field_mail_template_body_html
#: model:ir.ui.view,arch_db:mail.view_mail_form
#: model:ir.ui.view,arch_db:mail.view_message_form
msgid "Body"
msgstr "Inhoud"

#. module: mail
#. openerp-web
#: code:addons/mail/static/src/js/chatter.js:128
#: model:ir.ui.view,arch_db:mail.email_compose_message_wizard_form
#: model:ir.ui.view,arch_db:mail.mail_wizard_invite_form
#: model:ir.ui.view,arch_db:mail.view_mail_form
#, python-format
msgid "Cancel"
msgstr "Annuleren"

#. module: mail
#: model:ir.ui.view,arch_db:mail.view_mail_tree
msgid "Cancel Email"
msgstr "E-mail annuleren"

#. module: mail
#: selection:mail.mail,state:0
msgid "Cancelled"
msgstr "Geannuleerd"

#. module: mail
#: selection:mail.shortcode,shortcode_type:0
msgid "Canned Response"
msgstr "Ingeblikte reactie"

#. module: mail
#: model:ir.model,name:mail.model_mail_shortcode
msgid "Canned Response / Shortcode"
msgstr "Ingeblikte reactie / shortcode"

#. module: mail
#: model:ir.model.fields,help:mail.field_mail_mail_email_cc
msgid "Carbon copy message recipients"
msgstr "CC ontvangers van het bericht"

#. module: mail
#: model:ir.model.fields,help:mail.field_email_template_preview_email_cc
#: model:ir.model.fields,help:mail.field_mail_template_email_cc
msgid "Carbon copy recipients (placeholders may be used here)"
msgstr "Carbon Copy ontvanger (tijdelijke aanduidingen kan hier worden gebruikt)"

#. module: mail
#: model:ir.model.fields,field_description:mail.field_email_template_preview_email_cc
#: model:ir.model.fields,field_description:mail.field_mail_mail_email_cc
#: model:ir.model.fields,field_description:mail.field_mail_template_email_cc
msgid "Cc"
msgstr "CC"

#. module: mail
#: model:ir.ui.view,arch_db:mail.view_mail_tracking_value_form
msgid "Change"
msgstr "Verander"

#. module: mail
#: model:ir.model.fields,field_description:mail.field_mail_tracking_value_field
msgid "Changed Field"
msgstr "Veranderd veld"

#. module: mail
#: model:ir.model.fields,field_description:mail.field_mail_channel_partner_channel_id
#: model:ir.ui.view,arch_db:mail.mail_channel_partner_view_form
#: selection:mail.channel,channel_type:0
msgid "Channel"
msgstr "Kanaal"

#. module: mail
#: model:ir.model.fields,field_description:mail.field_mail_channel_channel_type
msgid "Channel Type"
msgstr "Kanaalsoort"

#. module: mail
#: model:ir.model.fields,field_description:mail.field_mail_channel_channel_message_ids
msgid "Channel message ids"
msgstr "Kanaalberichten ids"

#. module: mail
#. openerp-web
#: code:addons/mail/static/src/xml/client_action.xml:23
#: model:ir.model.fields,field_description:mail.field_mail_compose_message_channel_ids
#: model:ir.model.fields,field_description:mail.field_mail_mail_channel_ids
#: model:ir.model.fields,field_description:mail.field_mail_message_channel_ids
#: model:ir.model.fields,field_description:mail.field_mail_wizard_invite_channel_ids
#: model:ir.model.fields,field_description:mail.field_res_partner_channel_ids
#: model:ir.model.fields,field_description:mail.field_res_users_channel_ids
#: model:ir.ui.menu,name:mail.mail_channel_menu_settings
#: model:ir.ui.view,arch_db:mail.mail_channel_partner_view_tree
#, python-format
msgid "Channels"
msgstr "Kanalen"

#. module: mail
#: model:ir.actions.act_window,name:mail.mail_channel_partner_action
#: model:ir.ui.menu,name:mail.mail_channel_partner_menu
msgid "Channels/Partner"
msgstr "Kanalen/Partners"

#. module: mail
#: model:ir.actions.client,name:mail.mail_channel_action_client_chat
msgid "Chat"
msgstr "Chat"

#. module: mail
#: selection:mail.channel,channel_type:0
msgid "Chat Discussion"
msgstr "Chat discussie"

#. module: mail
#: model:ir.actions.act_window,name:mail.mail_shortcode_action
msgid "Chat Shortcode"
msgstr "Chat shortcode"

#. module: mail
#: model:ir.model.fields,field_description:mail.field_mail_compose_message_child_ids
#: model:ir.model.fields,field_description:mail.field_mail_mail_child_ids
#: model:ir.model.fields,field_description:mail.field_mail_message_child_ids
msgid "Child Messages"
msgstr "Onderliggende berichten"

#. module: mail
#: model:ir.ui.view,arch_db:mail.view_server_action_form_template
msgid "Choose a template to display its values."
msgstr "Kies een sjabloon om de waardes weer te geven."

#. module: mail
#: model:ir.ui.view,arch_db:mail.email_template_preview_form
msgid "Choose an example"
msgstr "Kies een voorbeeld"

#. module: mail
#: code:addons/mail/models/mail_thread.py:308
#, python-format
msgid "Click here to add new %(document)s or send an email to: %(email_link)s"
msgstr "Klik hier om een nieuw %(document)s toe te voegen of verzend een e-mail naar: %(email_link)s"

#. module: mail
#: code:addons/mail/models/mail_thread.py:324
#, python-format
msgid "Click here to add new %s"
msgstr "Klik hier om nieuw %s toe te voegen"

#. module: mail
#: model:ir.actions.act_window,help:mail.action_contacts
msgid "Click to add a contact in your address book."
msgstr "Klik om een contact toe te voegen in uw adresboek."

#. module: mail
#: model:ir.actions.act_window,help:mail.mail_shortcode_action
msgid "Click to define a new chat shortcode."
msgstr "Klik om een nieuwe chat shortcode te definiëren."

#. module: mail
#: selection:mail.channel.partner,fold_state:0
msgid "Closed"
msgstr "Gesloten"

#. module: mail
#: model:ir.ui.view,arch_db:mail.email_template_form
msgid "Comma-separated carbon copy recipients addresses"
msgstr "Komma gescheiden adressen van cc ontvangende relaties"

#. module: mail
#: model:ir.ui.view,arch_db:mail.email_template_form
msgid "Comma-separated ids of recipient partners"
msgstr "Komma gescheiden ids van de ontvangende relaties"

#. module: mail
#: model:ir.model.fields,help:mail.field_email_template_preview_partner_to
#: model:ir.model.fields,help:mail.field_ir_act_server_partner_to
#: model:ir.model.fields,help:mail.field_mail_template_partner_to
msgid ""
"Comma-separated ids of recipient partners (placeholders may be used here)"
msgstr "Door komma's gescheiden ids van de ontvanger relaties (tijdelijke aanduidingen kunnen hier worden gebruikt)"

#. module: mail
#: model:ir.ui.view,arch_db:mail.email_template_form
msgid "Comma-separated recipient addresses"
msgstr "Komma gescheiden  adressen van de ontvangende"

#. module: mail
#: model:ir.model.fields,help:mail.field_email_template_preview_email_to
#: model:ir.model.fields,help:mail.field_ir_act_server_email_to
#: model:ir.model.fields,help:mail.field_mail_template_email_to
msgid "Comma-separated recipient addresses (placeholders may be used here)"
msgstr "Komma-gescheiden ontvanger adressen (tijdelijke aanduidingen kunnen hier worden gebruikt)"

#. module: mail
#: model:ir.ui.view,arch_db:mail.view_mail_search
#: selection:mail.compose.message,message_type:0
#: selection:mail.message,message_type:0
msgid "Comment"
msgstr "Opmerking"

#. module: mail
#: model:ir.actions.act_window,name:mail.action_email_compose_message_wizard
#: model:ir.ui.view,arch_db:mail.email_compose_message_wizard_form
msgid "Compose Email"
msgstr "Email opstellen"

#. module: mail
#. openerp-web
#: code:addons/mail/static/src/xml/systray.xml:4
#, python-format
msgid "Compose new Message"
msgstr "Maak een nieuw bericht"

#. module: mail
#: model:ir.model.fields,field_description:mail.field_mail_compose_message_composition_mode
msgid "Composition mode"
msgstr "Bewerkmodus"

#. module: mail
#: model:ir.actions.act_window,name:mail.action_contacts
#: model:ir.ui.menu,name:mail.menu_contacts
msgid "Contacts"
msgstr "Contactpersonen"

#. module: mail
#: model:ir.ui.view,arch_db:mail.email_template_form
#: model:ir.ui.view,arch_db:mail.view_message_search
msgid "Content"
msgstr "Inhoud"

#. module: mail
#: model:ir.model.fields,field_description:mail.field_mail_compose_message_body
#: model:ir.model.fields,field_description:mail.field_mail_mail_body
#: model:ir.model.fields,field_description:mail.field_mail_message_body
msgid "Contents"
msgstr "Inhoud"

#. module: mail
#: model:ir.model.fields,field_description:mail.field_mail_channel_partner_fold_state
msgid "Conversation Fold State"
msgstr "Conversatie gevouwen"

#. module: mail
#: model:ir.model.fields,field_description:mail.field_mail_channel_partner_is_minimized
msgid "Conversation is minimied"
msgstr "Conversatie is verkleind"

#. module: mail
#. openerp-web
#: code:addons/mail/static/src/js/client_action.js:217
#, python-format
msgid "Create %s"
msgstr "Aanmaken %s"

#. module: mail
#: model:ir.model.fields,field_description:mail.field_mail_channel_create_date
msgid "Create Date"
msgstr "Aanmaakdatum"

#. module: mail
#: model:ir.model.fields,field_description:mail.field_email_template_preview_create_uid
#: model:ir.model.fields,field_description:mail.field_mail_alias_create_uid
#: model:ir.model.fields,field_description:mail.field_mail_channel_create_uid
#: model:ir.model.fields,field_description:mail.field_mail_channel_partner_create_uid
#: model:ir.model.fields,field_description:mail.field_mail_compose_message_create_uid
#: model:ir.model.fields,field_description:mail.field_mail_mail_create_uid
#: model:ir.model.fields,field_description:mail.field_mail_message_create_uid
#: model:ir.model.fields,field_description:mail.field_mail_message_subtype_create_uid
#: model:ir.model.fields,field_description:mail.field_mail_shortcode_create_uid
#: model:ir.model.fields,field_description:mail.field_mail_template_create_uid
#: model:ir.model.fields,field_description:mail.field_mail_tracking_value_create_uid
#: model:ir.model.fields,field_description:mail.field_mail_wizard_invite_create_uid
msgid "Created by"
msgstr "Aangemaakt door"

#. module: mail
#: model:ir.model.fields,field_description:mail.field_email_template_preview_create_date
#: model:ir.model.fields,field_description:mail.field_mail_alias_create_date
#: model:ir.model.fields,field_description:mail.field_mail_channel_partner_create_date
#: model:ir.model.fields,field_description:mail.field_mail_compose_message_create_date
#: model:ir.model.fields,field_description:mail.field_mail_mail_create_date
#: model:ir.model.fields,field_description:mail.field_mail_message_create_date
#: model:ir.model.fields,field_description:mail.field_mail_message_subtype_create_date
#: model:ir.model.fields,field_description:mail.field_mail_shortcode_create_date
#: model:ir.model.fields,field_description:mail.field_mail_template_create_date
#: model:ir.model.fields,field_description:mail.field_mail_tracking_value_create_date
#: model:ir.model.fields,field_description:mail.field_mail_wizard_invite_create_date
msgid "Created on"
msgstr "Aangemaakt op"

#. module: mail
#: model:ir.ui.view,arch_db:mail.view_mail_search
msgid "Creation Month"
msgstr "Aanmaak maand"

#. module: mail
#: model:ir.model.fields,help:mail.field_mail_compose_message_starred
#: model:ir.model.fields,help:mail.field_mail_mail_starred
#: model:ir.model.fields,help:mail.field_mail_message_starred
msgid "Current user has a starred notification linked to this message"
msgstr "De huidige gebruiker heeft een ster notificatie gekoppeld aan dit bericht."

#. module: mail
#: code:addons/mail/models/res_partner.py:16
#, python-format
msgid "Customers"
msgstr "Klanten"

#. module: mail
#: model:ir.model.fields,field_description:mail.field_mail_compose_message_date
#: model:ir.model.fields,field_description:mail.field_mail_mail_date
#: model:ir.model.fields,field_description:mail.field_mail_message_date
msgid "Date"
msgstr "Datum"

#. module: mail
#: model:ir.model.fields,help:mail.field_mail_channel_message_last_post
#: model:ir.model.fields,help:mail.field_mail_thread_message_last_post
#: model:ir.model.fields,help:mail.field_res_partner_message_last_post
#: model:ir.model.fields,help:mail.field_res_users_message_last_post
msgid "Date of the last message posted on the record."
msgstr "Datum van het laatste bericht verstuurt op deze regel."

#. module: mail
#: model:ir.model.fields,field_description:mail.field_mail_message_subtype_default
msgid "Default"
msgstr "Standaard adres"

#. module: mail
#: model:ir.model.fields,field_description:mail.field_email_template_preview_null_value
#: model:ir.model.fields,field_description:mail.field_mail_template_null_value
msgid "Default Value"
msgstr "Standaardwaarde"

#. module: mail
#: model:ir.model.fields,field_description:mail.field_mail_alias_alias_defaults
#: model:ir.model.fields,field_description:mail.field_mail_channel_alias_defaults
#: model:ir.model.fields,field_description:mail.field_res_users_alias_defaults
msgid "Default Values"
msgstr "Standaardwaarden"

#. module: mail
#: model:ir.model.fields,field_description:mail.field_email_template_preview_use_default_to
#: model:ir.model.fields,field_description:mail.field_mail_template_use_default_to
msgid "Default recipients"
msgstr "Standaard ontvangers"

#. module: mail
#: model:ir.model.fields,help:mail.field_email_template_preview_use_default_to
#: model:ir.model.fields,help:mail.field_mail_template_use_default_to
msgid ""
"Default recipients of the record:\n"
"- partner (using id on a partner or the partner_id field) OR\n"
"- email (using email_from or email field)"
msgstr "Standaard ontvangers van de gegevens van de:\n- relatie (gebruik makende van de id van de relatie of het partner_id veld) OF\n- e-mail (gebruik makende van het email_from veld)"

#. module: mail
#. openerp-web
#: code:addons/mail/static/src/xml/thread.xml:111
#, python-format
msgid "Delete this attachment"
msgstr "Wis deze bijlage"

#. module: mail
#: selection:mail.mail,state:0
msgid "Delivery Failed"
msgstr "Afleveren mislukt"

#. module: mail
#: model:ir.model.fields,field_description:mail.field_mail_channel_description
#: model:ir.model.fields,field_description:mail.field_mail_message_subtype_description
#: model:ir.model.fields,field_description:mail.field_mail_shortcode_description
#: model:ir.ui.view,arch_db:mail.view_mail_message_subtype_form
msgid "Description"
msgstr "Omschrijving"

#. module: mail
#: model:ir.model.fields,help:mail.field_mail_message_subtype_description
msgid ""
"Description that will be added in the message posted for this subtype. If "
"void, the name will be added instead."
msgstr "Omschrijving welke wordt toegevoegd aan het bericht voor dit subtype. Indien leeg, zal de naam worden toegevoegd."

#. module: mail
#. openerp-web
#: code:addons/mail/static/src/xml/client_action.xml:76
#, python-format
msgid "Detach"
msgstr "Ontkoppel"

#. module: mail
#: model:ir.actions.client,help:mail.mail_channel_action_client_chat
msgid ""
"Did you know ? Type '@someone' in the composer to cite someone in your "
"message, and make it appear in his own inbox."
msgstr "Wist u dit? Type '@iemand' in de composer om iemand te citeren in uw bericht en laat het voorkomen in uw inbox."

#. module: mail
#. openerp-web
#: code:addons/mail/static/src/xml/client_action.xml:31
#, python-format
msgid "Direct Messages"
msgstr "Directe berichten"

#. module: mail
#: model:ir.ui.menu,name:mail.mail_channel_menu_root_chat
msgid "Discuss"
msgstr "Discussieer"

#. module: mail
#: model:ir.model,name:mail.model_mail_channel
msgid "Discussion channel"
msgstr "Discussiekanaal"

#. module: mail
#: model:mail.message.subtype,name:mail.mt_comment
msgid "Discussions"
msgstr "Discussies"

#. module: mail
#: model:ir.model.fields,field_description:mail.field_email_template_preview_display_name
#: model:ir.model.fields,field_description:mail.field_mail_alias_display_name
#: model:ir.model.fields,field_description:mail.field_mail_channel_display_name
#: model:ir.model.fields,field_description:mail.field_mail_channel_partner_display_name
#: model:ir.model.fields,field_description:mail.field_mail_compose_message_display_name
#: model:ir.model.fields,field_description:mail.field_mail_followers_display_name
#: model:ir.model.fields,field_description:mail.field_mail_mail_display_name
#: model:ir.model.fields,field_description:mail.field_mail_message_display_name
#: model:ir.model.fields,field_description:mail.field_mail_message_subtype_display_name
#: model:ir.model.fields,field_description:mail.field_mail_shortcode_display_name
#: model:ir.model.fields,field_description:mail.field_mail_template_display_name
#: model:ir.model.fields,field_description:mail.field_mail_thread_display_name
#: model:ir.model.fields,field_description:mail.field_mail_tracking_value_display_name
#: model:ir.model.fields,field_description:mail.field_mail_wizard_invite_display_name
#: model:ir.model.fields,field_description:mail.field_publisher_warranty_contract_display_name
msgid "Display Name"
msgstr "Naam weergeven"

#. module: mail
#: model:ir.ui.view,arch_db:mail.email_template_form
msgid ""
"Display an option on related documents to open a composition wizard with "
"this template"
msgstr "Geef een optie op gerelateerde documenten om een ​​samenstelling wizard te openen met dit sjabloon"

#. module: mail
#: model:ir.model,name:mail.model_mail_followers
msgid "Document Followers"
msgstr "Document volgers"

#. module: mail
#: model:ir.ui.view,arch_db:mail.email_template_form
msgid "Dynamic Placeholder Generator"
msgstr "Dynamische bladwijze generator"

#. module: mail
#. openerp-web
#: code:addons/mail/static/src/js/chatter.js:117
#, python-format
msgid "Edit Subscription of "
msgstr "Bijwerken aanmelding van "

#. module: mail
#. openerp-web
#: code:addons/mail/static/src/xml/chatter.xml:129
#, python-format
msgid "Edit subscription"
msgstr "Bijwerken aanmelding"

#. module: mail
#: model:ir.ui.view,arch_db:mail.view_mail_search
#: model:ir.ui.view,arch_db:mail.view_server_action_form_template
#: selection:mail.compose.message,message_type:0
#: selection:mail.message,message_type:0
msgid "Email"
msgstr "Email"

#. module: mail
#: model:ir.ui.view,arch_db:mail.mail_channel_view_form
msgid "Email Alias"
msgstr "E-mail alias"

#. module: mail
#: model:ir.model,name:mail.model_mail_alias
msgid "Email Aliases"
msgstr "E-mail Aliassen"

#. module: mail
#: model:ir.ui.view,arch_db:mail.email_template_form
msgid "Email Configuration"
msgstr "Instellingen email"

#. module: mail
#: model:ir.model.fields,field_description:mail.field_res_partner_notify_email
#: model:ir.model.fields,field_description:mail.field_res_users_notify_email
msgid "Email Messages and Notifications"
msgstr "E-mailberichten en notificaties"

#. module: mail
#: model:ir.ui.view,arch_db:mail.email_template_preview_form
msgid "Email Preview"
msgstr "Email voorbeeld"

#. module: mail
#: model:ir.ui.view,arch_db:mail.view_mail_search
msgid "Email Search"
msgstr "Email zoeken"

#. module: mail
#: model:ir.model.fields,field_description:mail.field_mail_channel_email_send
msgid "Email Sent"
msgstr "E-mail verstuurd"

#. module: mail
#: model:ir.model.fields,field_description:mail.field_ir_act_server_template_id
msgid "Email Template"
msgstr "Email sjabloon"

#. module: mail
#: model:ir.model,name:mail.model_email_template_preview
msgid "Email Template Preview"
msgstr "Email sjabloon voorbeeld"

#. module: mail
#: model:ir.model,name:mail.model_mail_template
msgid "Email Templates"
msgstr "Email-sjablonen"

#. module: mail
#: model:ir.model,name:mail.model_mail_thread
msgid "Email Thread"
msgstr "E-mail discussie"

#. module: mail
#: model:ir.model.fields,help:mail.field_res_users_alias_id
msgid ""
"Email address internally associated with this user. Incoming emails will "
"appear in the user's notifications."
msgstr "E-mail adressen welke intern zijn gekoppeld aan deze gebruiker. Inkomende e-mails worden weergegeven in de gebruikers notificaties."

#. module: mail
#: model:ir.model.fields,help:mail.field_mail_compose_message_email_from
#: model:ir.model.fields,help:mail.field_mail_mail_email_from
#: model:ir.model.fields,help:mail.field_mail_message_email_from
msgid ""
"Email address of the sender. This field is set when no matching partner is "
"found and replaces the author_id field in the chatter."
msgstr "E-mailadres van de verzender. Dit veld is ingesteld wanneer er geen overeenkomende relatie wordt gevonden en vervangt het author_id veld in de chatter."

#. module: mail
#: model:ir.ui.view,arch_db:mail.email_compose_message_wizard_form
msgid "Email address to redirect replies..."
msgstr "E-mailadres om antwoorden naar door te sturen..."

#. module: mail
#: model:ir.model,name:mail.model_mail_compose_message
msgid "Email composition wizard"
msgstr "E-mail samenstellen wizard"

#. module: mail
#: model:ir.ui.view,arch_db:mail.view_mail_form
#: model:ir.ui.view,arch_db:mail.view_mail_message_subtype_form
msgid "Email message"
msgstr "E-mail bericht"

#. module: mail
#: model:ir.actions.act_window,name:mail.action_view_mail_mail
#: model:ir.ui.menu,name:mail.menu_mail_mail
#: model:ir.ui.view,arch_db:mail.view_mail_tree
msgid "Emails"
msgstr "E-mails"

#. module: mail
#: code:addons/mail/models/update.py:91
#, python-format
msgid "Error during communication with the publisher warranty server."
msgstr "Fout tijdens communicatie met de uitgevers garantie server."

#. module: mail
#: code:addons/mail/models/mail_mail.py:240
#, python-format
msgid ""
"Error without exception. Probably due do sending an email without computed "
"recipients."
msgstr "Fout zonder uitzondering. Waarschijnlijk door het verzenden van een e-mail zonder berekende ontvangers."

#. module: mail
#: sql_constraint:mail.followers:0
msgid "Error, a channel cannot follow twice the same object."
msgstr "Fout, een kanaal kan niet twee keer hetzelfde object volgen."

#. module: mail
#: sql_constraint:mail.followers:0
msgid "Error, a partner cannot follow twice the same object."
msgstr "Fout, een relatie kan niet twee keer hetzelfde object volgen."

#. module: mail
#: sql_constraint:mail.followers:0
msgid ""
"Error: A follower must be either a partner or a channel (but not both)."
msgstr "Fout: Een volger moet of een relatie of een kanaal zijn (maar niet beide)."

#. module: mail
#: selection:mail.alias,alias_contact:0 selection:mail.channel,public:0
msgid "Everyone"
msgstr "Iedereen"

#. module: mail
#: model:ir.ui.view,arch_db:mail.view_mail_search
msgid "Extended Filters..."
msgstr "Uitgebreide filters..."

#. module: mail
#: model:ir.model.fields,field_description:mail.field_base_config_settings_fail_counter
msgid "Fail Mail"
msgstr "Mislukte mail"

#. module: mail
#: model:ir.ui.view,arch_db:mail.view_mail_search
msgid "Failed"
msgstr "Mislukt"

#. module: mail
#: code:addons/mail/models/mail_template.py:352
#, python-format
msgid "Failed to render template %r using values %r"
msgstr "Mislukt om template te renderen %r met gebruik van de waardes %r"

#. module: mail
#: model:ir.model.fields,field_description:mail.field_mail_mail_failure_reason
#: model:ir.ui.view,arch_db:mail.view_mail_form
msgid "Failure Reason"
msgstr "Reden mislukt"

#. module: mail
#: model:ir.model.fields,help:mail.field_mail_mail_failure_reason
msgid ""
"Failure reason. This is usually the exception thrown by the email server, "
"stored to ease the debugging of mailing issues."
msgstr "Reden van fout. Dit is meestal de fout die wordt opgegooid door de e-mailserver, opgeslagen om debugging van de e-mail issues gemakkelijker op te lossen."

#. module: mail
#: model:ir.model.fields,field_description:mail.field_mail_compose_message_starred_partner_ids
#: model:ir.model.fields,field_description:mail.field_mail_mail_starred_partner_ids
#: model:ir.model.fields,field_description:mail.field_mail_message_starred_partner_ids
msgid "Favorited By"
msgstr "Favoriet op"

#. module: mail
#: model:ir.model.fields,field_description:mail.field_email_template_preview_model_object_field
#: model:ir.model.fields,field_description:mail.field_mail_template_model_object_field
msgid "Field"
msgstr "Veld"

#. module: mail
#: model:ir.model.fields,field_description:mail.field_mail_tracking_value_field_desc
msgid "Field Description"
msgstr "Omschrijving veld"

#. module: mail
#: model:ir.model.fields,field_description:mail.field_mail_tracking_value_field_type
msgid "Field Type"
msgstr "Soort veld"

#. module: mail
#: model:ir.model.fields,help:mail.field_mail_message_subtype_relation_field
msgid ""
"Field used to link the related model to the subtype model when using "
"automatic subscription on a related document. The field is used to compute "
"getattr(related_document.relation_field)."
msgstr "Veld dat wordt gebruikt om het bijbehorende model te koppelen aan het subtype, wanneer automatische aanmelding wordt gebruikt op het bijbehorende model. Dit veld wordt gebruikt om om getattr(related_document.relation_field) te berekenen."

#. module: mail
#: model:ir.model.fields,help:mail.field_email_template_preview_copyvalue
#: model:ir.model.fields,help:mail.field_mail_template_copyvalue
msgid ""
"Final placeholder expression, to be copy-pasted in the desired template "
"field."
msgstr "Uiteindelijke tijdelijke aanduiding expressie, om te kopiëren en plakken in het gewenste sjabloon veld."

#. module: mail
#: selection:mail.channel.partner,fold_state:0
msgid "Folded"
msgstr "Gevouwen"

#. module: mail
#. openerp-web
#: code:addons/mail/models/mail_thread.py:605
#: code:addons/mail/static/src/xml/chatter.xml:99
#, python-format
msgid "Follow"
msgstr "Volgen"

#. module: mail
#: model:ir.actions.act_window,name:mail.action_view_followers
#: model:ir.model.fields,field_description:mail.field_mail_channel_message_follower_ids
#: model:ir.model.fields,field_description:mail.field_mail_thread_message_follower_ids
#: model:ir.model.fields,field_description:mail.field_res_partner_message_follower_ids
#: model:ir.model.fields,field_description:mail.field_res_users_message_follower_ids
#: model:ir.ui.menu,name:mail.menu_email_followers
#: model:ir.ui.view,arch_db:mail.view_followers_tree
msgid "Followers"
msgstr "Volgers"

#. module: mail
#: model:ir.model.fields,field_description:mail.field_mail_channel_message_channel_ids
#: model:ir.model.fields,field_description:mail.field_mail_thread_message_channel_ids
#: model:ir.model.fields,field_description:mail.field_res_partner_message_channel_ids
#: model:ir.model.fields,field_description:mail.field_res_users_message_channel_ids
msgid "Followers (Channels)"
msgstr "Volgers (Kanalen)"

#. module: mail
#: model:ir.model.fields,field_description:mail.field_mail_channel_message_partner_ids
#: model:ir.model.fields,field_description:mail.field_mail_thread_message_partner_ids
#: model:ir.model.fields,field_description:mail.field_res_partner_message_partner_ids
#: model:ir.model.fields,field_description:mail.field_res_users_message_partner_ids
msgid "Followers (Partners)"
msgstr "Volgers (Partners)"

#. module: mail
#: model:ir.ui.view,arch_db:mail.view_mail_subscription_form
msgid "Followers Form"
msgstr "Volgers formulier"

#. module: mail
#: selection:mail.alias,alias_contact:0
msgid "Followers only"
msgstr "Alleen volgers"

#. module: mail
#. openerp-web
#: code:addons/mail/static/src/xml/chatter.xml:103
#, python-format
msgid "Following"
msgstr "Volgend"

#. module: mail
#: model:ir.model.fields,field_description:mail.field_email_template_preview_email_from
#: model:ir.model.fields,field_description:mail.field_ir_act_server_email_from
#: model:ir.model.fields,field_description:mail.field_mail_compose_message_email_from
#: model:ir.model.fields,field_description:mail.field_mail_mail_email_from
#: model:ir.model.fields,field_description:mail.field_mail_message_email_from
#: model:ir.model.fields,field_description:mail.field_mail_template_email_from
msgid "From"
msgstr "Van"

#. module: mail
#: model:ir.ui.view,arch_db:mail.view_message_form
msgid "Gateway"
msgstr "Gateway"

#. module: mail
#: code:addons/mail/models/res_users.py:48
#, python-format
msgid "Go to the configuration panel"
msgstr "Ga naar het configuratie paneel"

#. module: mail
#: model:ir.ui.view,arch_db:mail.view_mail_alias_search
#: model:ir.ui.view,arch_db:mail.view_mail_search
msgid "Group By"
msgstr "Groeperen op"

#. module: mail
#: model:ir.ui.view,arch_db:mail.view_email_template_search
msgid "Group by..."
msgstr "Groepeer op..."

#. module: mail
#: model:ir.ui.view,arch_db:mail.mail_channel_view_tree
msgid "Groups"
msgstr "Groepen"

#. module: mail
#: model:ir.ui.view,arch_db:mail.view_message_search
msgid "Has attachments"
msgstr "Heeft bijlage"

#. module: mail
#: model:ir.model.fields,field_description:mail.field_mail_mail_headers
#: model:ir.ui.view,arch_db:mail.view_mail_form
msgid "Headers"
msgstr "Kopteksten"

#. module: mail
#: model:ir.model.fields,field_description:mail.field_mail_message_subtype_hidden
msgid "Hidden"
msgstr "Verborgen"

#. module: mail
#: model:ir.model.fields,help:mail.field_mail_message_subtype_hidden
msgid "Hide the subtype in the follower options"
msgstr "Verberg het subtype in de volgers opties"

#. module: mail
#: model:ir.model.fields,field_description:mail.field_email_template_preview_id
#: model:ir.model.fields,field_description:mail.field_mail_alias_id
#: model:ir.model.fields,field_description:mail.field_mail_channel_id
#: model:ir.model.fields,field_description:mail.field_mail_channel_partner_id
#: model:ir.model.fields,field_description:mail.field_mail_compose_message_id
#: model:ir.model.fields,field_description:mail.field_mail_followers_id
#: model:ir.model.fields,field_description:mail.field_mail_mail_id
#: model:ir.model.fields,field_description:mail.field_mail_message_id
#: model:ir.model.fields,field_description:mail.field_mail_message_subtype_id
#: model:ir.model.fields,field_description:mail.field_mail_shortcode_id
#: model:ir.model.fields,field_description:mail.field_mail_template_id
#: model:ir.model.fields,field_description:mail.field_mail_thread_id
#: model:ir.model.fields,field_description:mail.field_mail_tracking_value_id
#: model:ir.model.fields,field_description:mail.field_mail_wizard_invite_id
#: model:ir.model.fields,field_description:mail.field_publisher_warranty_contract_id
msgid "ID"
msgstr "ID"

#. module: mail
#: model:ir.model.fields,help:mail.field_mail_alias_alias_parent_thread_id
#: model:ir.model.fields,help:mail.field_mail_channel_alias_parent_thread_id
#: model:ir.model.fields,help:mail.field_res_users_alias_parent_thread_id
msgid ""
"ID of the parent record holding the alias (example: project holding the task"
" creation alias)"
msgstr "ID van het bovenliggende record dat de alias bezit (bijvoorbeeld: het project bezit de alias van de aangemaakte taken)"

#. module: mail
#: model:ir.model.fields,help:mail.field_mail_followers_res_id
#: model:ir.model.fields,help:mail.field_mail_wizard_invite_res_id
msgid "Id of the followed resource"
msgstr "Id van de gevolgde resource"

#. module: mail
#: model:ir.model.fields,help:mail.field_mail_channel_message_unread
#: model:ir.model.fields,help:mail.field_mail_thread_message_unread
#: model:ir.model.fields,help:mail.field_res_partner_message_unread
#: model:ir.model.fields,help:mail.field_res_users_message_unread
msgid "If checked new messages require your attention."
msgstr "Indien aangevinkt zullen nieuwe berichten uw aandacht vragen."

#. module: mail
#: model:ir.model.fields,help:mail.field_mail_channel_message_needaction
#: model:ir.model.fields,help:mail.field_mail_thread_message_needaction
#: model:ir.model.fields,help:mail.field_res_partner_message_needaction
#: model:ir.model.fields,help:mail.field_res_users_message_needaction
msgid "If checked, new messages require your attention."
msgstr "Indien aangevinkt vragen nieuwe berichten uw aandacht."

#. module: mail
#: model:ir.model.fields,help:mail.field_mail_wizard_invite_send_mail
msgid ""
"If checked, the partners will receive an email warning they have been added "
"in the document's followers."
msgstr "Indien aangevinkt zullen de volgers een melding krijgen dat ze zijn toegevoegd aan het document."

#. module: mail
#: model:ir.model.fields,help:mail.field_email_template_preview_user_signature
#: model:ir.model.fields,help:mail.field_mail_template_user_signature
msgid ""
"If checked, the user's signature will be appended to the text version of the"
" message"
msgstr "Indien aangevinkt, zal de gebruiker zijn handtekening worden toegevoegd aan de tekst-versie van het bericht"

#. module: mail
#: model:ir.model.fields,help:mail.field_res_partner_opt_out
#: model:ir.model.fields,help:mail.field_res_users_opt_out
msgid ""
"If opt-out is checked, this contact has refused to receive emails for mass "
"mailing and marketing campaign. Filter 'Available for Mass Mailing' allows "
"users to filter the partners when performing mass mailing."
msgstr "Als de opt-out optie is aangevinkt, dan heeft dit contactpersoon aangegeven geen mail te willen ontvangen van bulk-mailing campagnes. Het filter 'Beschikbaar voor bulk-mailing' kan worden gebruikt om de relaties te filteren bij het maken van een bulk-mailing."

#. module: mail
#: model:ir.model.fields,help:mail.field_base_config_settings_alias_domain
msgid ""
"If you have setup a catch-all email domain redirected to the Odoo server, "
"enter the domain name here."
msgstr "Als u een 'catch-all' e-mail adres heeft aangemaakt, welke verwijst naar de Odoo server, vul dan hier de domein naam in."

#. module: mail
#: model:ir.ui.view,arch_db:mail.mail_channel_view_kanban
msgid "Important Messages"
msgstr "Belangrijke berichten"

#. module: mail
#: model:ir.ui.view,arch_db:mail.view_message_search
msgid "Important messages"
msgstr "Belangrijke berichten"

#. module: mail
#: model:ir.actions.client,help:mail.mail_channel_action_client_chat
msgid ""
"In the \"Channels\" section, you will find the public and restricted channel.<br/>\n"
"                    The \"Direct Message\" section allows you to talk directly to one person.<br/>\n"
"                    The \"Private Group\" section contains your private conversations. You can join a private channel either by creating a channel yourself, or by being invited to another one.<br/>"
msgstr "In de \"Kanalen\" sectie vind u de publieke en beperkte kanalen.<br/>\nDe *Directe berichten\" sectie staat u toe om direct tegen eender wie te spreken.<br/>\nDe \"Privégroep\" sectie bevat privé conversaties. U kan lid worden van een privékanaal door het kanaal zelf aan te maken of door uitgenodigd te worden door iemand anders.<br/>"

#. module: mail
#: code:addons/mail/models/mail_alias.py:141
#, python-format
msgid "Inactive Alias"
msgstr "Inactieve alias"

#. module: mail
#. openerp-web
#: code:addons/mail/static/src/js/chat_manager.js:426
#, python-format
msgid "Inbox"
msgstr "Postvak in"

#. module: mail
#: model:ir.model.fields,help:mail.field_mail_compose_message_parent_id
#: model:ir.model.fields,help:mail.field_mail_mail_parent_id
#: model:ir.model.fields,help:mail.field_mail_message_parent_id
msgid "Initial thread message."
msgstr "Initiële bericht thread"

#. module: mail
#: model:ir.model.fields,field_description:mail.field_mail_message_subtype_internal
msgid "Internal Only"
msgstr "Alleen intern"

#. module: mail
#: code:addons/mail/models/mail_alias.py:99
#, python-format
msgid ""
"Invalid expression, it must be a literal python dictionary definition e.g. "
"\"{'field': 'value'}\""
msgstr "Ongeldige expressie, het moet een letterlijke python dictionary definition zijn, bijvoorbeeld:  \"{'field': 'value'}\""

#. module: mail
#: code:addons/mail/models/mail_thread.py:1549
#, python-format
msgid ""
"Invalid record set: should be called as model (without records) or on "
"single-record recordset"
msgstr "Foutieve record set: moet als model aangesproken worden (zonder records) of op één recordset"

#. module: mail
#: code:addons/mail/wizard/invite.py:52
#, python-format
msgid "Invitation to follow %s: %s"
msgstr "Uitnodiging om te volgen %s: %s"

#. module: mail
#. openerp-web
#: code:addons/mail/static/src/js/client_action.js:40
#: code:addons/mail/static/src/xml/client_action.xml:75
#, python-format
msgid "Invite"
msgstr "Uitnodigen"

#. module: mail
#. openerp-web
#: code:addons/mail/static/src/js/chatter.js:144
#, python-format
msgid "Invite Follower"
msgstr "Volger uitnodigen"

#. module: mail
#. openerp-web
#: code:addons/mail/static/src/js/client_action.js:31
#, python-format
msgid "Invite people"
msgstr "Mensen uitnodigen"

#. module: mail
#. openerp-web
#: code:addons/mail/static/src/js/client_action.js:454
#, python-format
msgid "Invite people to %s"
msgstr "Mensen uitnodigen tot %s"

#. module: mail
#: model:ir.model,name:mail.model_mail_wizard_invite
msgid "Invite wizard"
msgstr "Uitnodigen wizard"

#. module: mail
#: selection:mail.channel,public:0
msgid "Invited people only"
msgstr "Enkel uitgenodigde mensen"

#. module: mail
#: model:ir.model.fields,field_description:mail.field_mail_channel_message_is_follower
#: model:ir.model.fields,field_description:mail.field_mail_thread_message_is_follower
#: model:ir.model.fields,field_description:mail.field_res_partner_message_is_follower
#: model:ir.model.fields,field_description:mail.field_res_users_message_is_follower
msgid "Is Follower"
msgstr "Is een volger"

#. module: mail
#: model:ir.model.fields,field_description:mail.field_mail_mail_notification
msgid "Is Notification"
msgstr "Is melding"

#. module: mail
#: model:ir.model.fields,field_description:mail.field_mail_channel_partner_is_pinned
msgid "Is pinned on the interface"
msgstr "Is gespeld op de interface"

#. module: mail
#: model:ir.ui.view,arch_db:mail.mail_channel_view_kanban
msgid "Join Group"
msgstr "Toetreden tot groep"

#. module: mail
#: model:ir.actions.act_window,name:mail.mail_channel_action_view
msgid "Join a group"
msgstr "Word lid van een groep"

#. module: mail
#: model:ir.model.fields,field_description:mail.field_email_template_preview_lang
#: model:ir.model.fields,field_description:mail.field_mail_template_lang
msgid "Language"
msgstr "Taal"

#. module: mail
#: model:ir.model.fields,field_description:mail.field_mail_channel_message_last_post
#: model:ir.model.fields,field_description:mail.field_mail_thread_message_last_post
#: model:ir.model.fields,field_description:mail.field_res_partner_message_last_post
#: model:ir.model.fields,field_description:mail.field_res_users_message_last_post
msgid "Last Message Date"
msgstr "Laatste bericht datum"

#. module: mail
#: model:ir.model.fields,field_description:mail.field_email_template_preview___last_update
#: model:ir.model.fields,field_description:mail.field_mail_alias___last_update
#: model:ir.model.fields,field_description:mail.field_mail_channel___last_update
#: model:ir.model.fields,field_description:mail.field_mail_channel_partner___last_update
#: model:ir.model.fields,field_description:mail.field_mail_compose_message___last_update
#: model:ir.model.fields,field_description:mail.field_mail_followers___last_update
#: model:ir.model.fields,field_description:mail.field_mail_mail___last_update
#: model:ir.model.fields,field_description:mail.field_mail_message___last_update
#: model:ir.model.fields,field_description:mail.field_mail_message_subtype___last_update
#: model:ir.model.fields,field_description:mail.field_mail_shortcode___last_update
#: model:ir.model.fields,field_description:mail.field_mail_template___last_update
#: model:ir.model.fields,field_description:mail.field_mail_thread___last_update
#: model:ir.model.fields,field_description:mail.field_mail_tracking_value___last_update
#: model:ir.model.fields,field_description:mail.field_mail_wizard_invite___last_update
#: model:ir.model.fields,field_description:mail.field_publisher_warranty_contract___last_update
msgid "Last Modified on"
msgstr "Laatst gewijzigd op"

#. module: mail
#: model:ir.model.fields,field_description:mail.field_mail_channel_channel_last_seen_partner_ids
#: model:ir.model.fields,field_description:mail.field_mail_channel_partner_seen_message_id
msgid "Last Seen"
msgstr "Laatst gezien"

#. module: mail
#: model:ir.model,name:mail.model_mail_channel_partner
msgid "Last Seen Many2many"
msgstr "Laatst gezien Many2many"

#. module: mail
#: model:ir.model.fields,field_description:mail.field_email_template_preview_write_uid
#: model:ir.model.fields,field_description:mail.field_mail_alias_write_uid
#: model:ir.model.fields,field_description:mail.field_mail_channel_partner_write_uid
#: model:ir.model.fields,field_description:mail.field_mail_channel_write_uid
#: model:ir.model.fields,field_description:mail.field_mail_compose_message_write_uid
#: model:ir.model.fields,field_description:mail.field_mail_mail_write_uid
#: model:ir.model.fields,field_description:mail.field_mail_message_subtype_write_uid
#: model:ir.model.fields,field_description:mail.field_mail_message_write_uid
#: model:ir.model.fields,field_description:mail.field_mail_shortcode_write_uid
#: model:ir.model.fields,field_description:mail.field_mail_template_write_uid
#: model:ir.model.fields,field_description:mail.field_mail_tracking_value_write_uid
#: model:ir.model.fields,field_description:mail.field_mail_wizard_invite_write_uid
msgid "Last Updated by"
msgstr "Laatst bijgewerkt door"

#. module: mail
#: model:ir.model.fields,field_description:mail.field_email_template_preview_write_date
#: model:ir.model.fields,field_description:mail.field_mail_alias_write_date
#: model:ir.model.fields,field_description:mail.field_mail_channel_partner_write_date
#: model:ir.model.fields,field_description:mail.field_mail_channel_write_date
#: model:ir.model.fields,field_description:mail.field_mail_compose_message_write_date
#: model:ir.model.fields,field_description:mail.field_mail_mail_write_date
#: model:ir.model.fields,field_description:mail.field_mail_message_subtype_write_date
#: model:ir.model.fields,field_description:mail.field_mail_message_write_date
#: model:ir.model.fields,field_description:mail.field_mail_shortcode_write_date
#: model:ir.model.fields,field_description:mail.field_mail_template_write_date
#: model:ir.model.fields,field_description:mail.field_mail_tracking_value_write_date
#: model:ir.model.fields,field_description:mail.field_mail_wizard_invite_write_date
msgid "Last Updated on"
msgstr "Laatst bijgewerkt op"

#. module: mail
#: model:ir.model.fields,help:mail.field_mail_wizard_invite_channel_ids
msgid ""
"List of channels that will be added as listeners of the current document."
msgstr "Lijst van kanalen die worden toegevoegd als luisteraars van het huidige document."

#. module: mail
#: model:ir.model.fields,help:mail.field_mail_wizard_invite_partner_ids
msgid ""
"List of partners that will be added as follower of the current document."
msgstr "Lijst van relatie die als volgers worden toegevoegd aan het huidige document."

#. module: mail
#: model:ir.model.fields,field_description:mail.field_mail_followers_channel_id
msgid "Listener"
msgstr "Luisteraar"

#. module: mail
#: model:ir.model.fields,field_description:mail.field_mail_channel_channel_partner_ids
msgid "Listeners"
msgstr "Luisteraars"

#. module: mail
#: selection:mail.channel,channel_type:0
msgid "Livechat Conversation"
msgstr "Livechat conversatie"

#. module: mail
#. openerp-web
#: code:addons/mail/static/src/xml/chatter.xml:75
#, python-format
msgid "Log a note. Followers will not be notified."
msgstr "Maak een notitie. Volgers worden niet op de hoogte gebracht."

#. module: mail
#: model:ir.model.fields,field_description:mail.field_mail_compose_message_is_log
msgid "Log an Internal Note"
msgstr "Maak een interne notitie"

#. module: mail
#. openerp-web
#: code:addons/mail/static/src/xml/chatter.xml:75
#, python-format
msgid "Log an internal note"
msgstr "Maak een interne notitie"

#. module: mail
#. openerp-web
#: code:addons/mail/static/src/xml/chatter.xml:12
#, python-format
msgid ""
"Log an internal note which will not be sent to followers, but which can be read\n"
"                    by users accessing this document."
msgstr "Log een interne notitie die niet wordt verzonden naar volgens, maar die wel gelezen kan worden\ndoor gebruikers die toegang hebben tot dit document."

#. module: mail
#: model:ir.ui.view,arch_db:mail.mail_channel_view_form
msgid "Mail Channel Form"
msgstr "Mailkanaal formulier"

#. module: mail
#: code:addons/mail/models/mail_mail.py:306
#, python-format
msgid "Mail Delivery Failed"
msgstr "E-mail afleveren mislukt"

#. module: mail
#: model:ir.model,name:mail.model_mail_tracking_value
msgid "Mail Tracking Value"
msgstr "Mail traceerwaarde"

#. module: mail
#: model:ir.model.fields,help:mail.field_mail_mail_notification
msgid "Mail has been created to notify people of an existing mail.message"
msgstr "E-mail is aangemaakt om mensen op de hoogte te brengen van een bestaande mail.message"

#. module: mail
#: model:ir.ui.view,arch_db:mail.view_emails_partner_info_form
msgid "Mailing Opt-Out"
msgstr "Mailing opt-out"

#. module: mail
#: model:ir.model.fields,field_description:mail.field_mail_channel_image_medium
msgid "Medium-sized photo"
msgstr "Foto van gemiddelde grootte"

#. module: mail
#: model:ir.model.fields,help:mail.field_mail_channel_image_medium
msgid ""
"Medium-sized photo of the group. It is automatically resized as a 128x128px "
"image, with aspect ratio preserved. Use this field in form views or some "
"kanban views."
msgstr "Middelgrote foto van de groep. Deze wordt automatisch aangepast naar een 128x128px afbeelding, met behoud van verhouding. Gebruik dit veld in formulier- of in sommige kanban weergaves."

#. module: mail
#: model:ir.ui.view,arch_db:mail.mail_channel_view_form
msgid "Members"
msgstr "Leden"

#. module: mail
#: model:ir.model.fields,help:mail.field_mail_channel_group_ids
msgid ""
"Members of those groups will automatically added as followers. Note that "
"they will be able to manage their subscription manually if necessary."
msgstr "Leden van die groepen worden automatisch toegevoegd als volger. Zij kunnen zelfstandig hun lidmaatschap beheren als dat nodig is."

#. module: mail
#. openerp-web
#: code:addons/mail/static/src/xml/composer.xml:51
#, python-format
msgid "Mention(s):"
msgstr "Vermelding(en):"

#. module: mail
#: model:ir.model,name:mail.model_mail_message
#: model:ir.model.fields,field_description:mail.field_mail_mail_mail_message_id
#: model:ir.model.fields,field_description:mail.field_mail_wizard_invite_message
#: model:ir.ui.view,arch_db:mail.view_message_form
msgid "Message"
msgstr "Bericht"

#. module: mail
#: model:ir.model.fields,field_description:mail.field_mail_tracking_value_mail_message_id
msgid "Message ID"
msgstr "Bericht-ID"

#. module: mail
#: model:ir.model.fields,field_description:mail.field_mail_compose_message_record_name
#: model:ir.model.fields,field_description:mail.field_mail_mail_record_name
#: model:ir.model.fields,field_description:mail.field_mail_message_record_name
msgid "Message Record Name"
msgstr "Bericht veldnaam"

#. module: mail
#: model:ir.model.fields,field_description:mail.field_mail_message_subtype_name
msgid "Message Type"
msgstr "Bericht type"

#. module: mail
#: model:ir.model.fields,help:mail.field_mail_mail_email_to
msgid "Message recipients (emails)"
msgstr "Bericht ontvangers (e-mails)"

#. module: mail
#: model:ir.model.fields,help:mail.field_mail_mail_references
msgid "Message references, such as identifiers of previous messages"
msgstr "Bericht referenties, zoals identifiers van vorige berichten"

#. module: mail
#: model:ir.model.fields,help:mail.field_mail_message_subtype_name
msgid ""
"Message subtype gives a more precise type on the message, especially for "
"system notifications. For example, it can be a notification related to a new"
" record (New), or to a stage change in a process (Stage change). Message "
"subtypes allow to precisely tune the notifications the user want to receive "
"on its wall."
msgstr "Berichten subtypes geven een nauwkeurigere type aanduiding bij een bericht, speciaal bij systeem meldingen. Het kan bijvoorbeeld een melding zijn behorend bij het aanmaken van een nieuwe regel, of bij een fase verandering. Berichten subtypes geven u de mogelijkheid om de meldingen welke een werknemer wil ontvangen, precies in te stellen."

#. module: mail
#: model:ir.model,name:mail.model_mail_message_subtype
msgid "Message subtypes"
msgstr "Bericht subtypen"

#. module: mail
#: model:ir.model.fields,help:mail.field_mail_followers_subtype_ids
msgid ""
"Message subtypes followed, meaning subtypes that will be pushed onto the "
"user's Wall."
msgstr "Bericht subtypes welke u volgt. Dit zijn subtypes weke worden weergegeven bij de gebruikers berichten."

#. module: mail
#: model:ir.model.fields,help:mail.field_mail_compose_message_message_type
#: model:ir.model.fields,help:mail.field_mail_mail_message_type
#: model:ir.model.fields,help:mail.field_mail_message_message_type
msgid ""
"Message type: email for email message, notification for system message, "
"comment for other messages such as user replies"
msgstr "Berichttype: e-mail voor e-mailbericht, notificatie voor systeembericht, commentaar voor andere berichten zoals gebruiker beantwoord"

#. module: mail
#: model:ir.model.fields,help:mail.field_mail_compose_message_message_id
#: model:ir.model.fields,help:mail.field_mail_mail_message_id
#: model:ir.model.fields,help:mail.field_mail_message_message_id
msgid "Message unique identifier"
msgstr "Bericht unieke identifier"

#. module: mail
#: model:ir.model.fields,field_description:mail.field_mail_compose_message_message_id
#: model:ir.model.fields,field_description:mail.field_mail_mail_message_id
#: model:ir.model.fields,field_description:mail.field_mail_message_message_id
msgid "Message-Id"
msgstr "Bericht-Id"

#. module: mail
#: model:ir.actions.act_window,name:mail.action_view_mail_message
#: model:ir.model.fields,field_description:mail.field_mail_channel_message_ids
#: model:ir.model.fields,field_description:mail.field_mail_thread_message_ids
#: model:ir.model.fields,field_description:mail.field_res_partner_message_ids
#: model:ir.model.fields,field_description:mail.field_res_users_message_ids
#: model:ir.ui.menu,name:mail.menu_mail_message
#: model:ir.ui.view,arch_db:mail.view_message_tree
msgid "Messages"
msgstr "Berichten"

#. module: mail
#: model:ir.ui.view,arch_db:mail.view_message_search
msgid "Messages Search"
msgstr "Berichten zoeken"

#. module: mail
#: model:ir.model.fields,help:mail.field_mail_channel_message_ids
#: model:ir.model.fields,help:mail.field_mail_thread_message_ids
#: model:ir.model.fields,help:mail.field_res_partner_message_ids
#: model:ir.model.fields,help:mail.field_res_users_message_ids
msgid "Messages and communication history"
msgstr "Berichten en communicatie historie"

#. module: mail
#: model:ir.model.fields,help:mail.field_mail_message_subtype_internal
msgid ""
"Messages with internal subtypes will be visible only by employees, aka "
"members of base_user group"
msgstr "Berichten met het subtype intern zijn enkel zichtbaar voor de personeelsleden (ook gekend als leden van de base_user group)"

#. module: mail
#: model:ir.ui.view,arch_db:mail.view_users_form_mail
msgid "Messaging Alias"
msgstr "Berichten Alias"

#. module: mail
#: model:ir.model.fields,field_description:mail.field_mail_message_subtype_res_model
#: model:ir.ui.view,arch_db:mail.view_email_template_search
#: model:ir.ui.view,arch_db:mail.view_mail_alias_search
msgid "Model"
msgstr "Model"

#. module: mail
#: model:ir.model.fields,help:mail.field_mail_followers_res_model
#: model:ir.model.fields,help:mail.field_mail_wizard_invite_res_model
msgid "Model of the followed resource"
msgstr "Model van de gevolgde bron"

#. module: mail
#: model:ir.model.fields,help:mail.field_mail_message_subtype_res_model
msgid ""
"Model the subtype applies to. If False, this subtype applies to all models."
msgstr "Model waar het subtype van toepassing is. Indien 'False', is dit subtype van toepassing op alle modellen."

#. module: mail
#: model:ir.ui.view,arch_db:mail.view_mail_search
msgid "Month"
msgstr "Maand"

#. module: mail
#: model:ir.model.fields,field_description:mail.field_email_template_preview_name
#: model:ir.model.fields,field_description:mail.field_mail_channel_name
#: model:ir.model.fields,field_description:mail.field_mail_template_name
#: model:ir.ui.view,arch_db:mail.mail_channel_view_form
msgid "Name"
msgstr "Naam"

#. module: mail
#: model:ir.model.fields,help:mail.field_mail_compose_message_record_name
#: model:ir.model.fields,help:mail.field_mail_mail_record_name
#: model:ir.model.fields,help:mail.field_mail_message_record_name
msgid "Name get of the related document."
msgstr "Verkrijg naam van het gerelateerde document."

#. module: mail
#: model:ir.model.fields,help:mail.field_email_template_preview_report_name
#: model:ir.model.fields,help:mail.field_mail_template_report_name
msgid ""
"Name to use for the generated report file (may contain placeholders)\n"
"The extension can be omitted and will then come from the report type."
msgstr "Naam te gebruiken voor het gegenereerde rapport  (kan tijdelijke aanduidingen bevatten )\nDe verlenging kan worden weggelaten en zal dan uit het rapporttype worden afgeleid."

#. module: mail
#: model:ir.model.fields,field_description:mail.field_mail_compose_message_needaction
#: model:ir.model.fields,field_description:mail.field_mail_compose_message_needaction_partner_ids
#: model:ir.model.fields,field_description:mail.field_mail_mail_needaction
#: model:ir.model.fields,field_description:mail.field_mail_mail_needaction_partner_ids
#: model:ir.model.fields,field_description:mail.field_mail_message_needaction
#: model:ir.model.fields,field_description:mail.field_mail_message_needaction_partner_ids
#: model:ir.model.fields,help:mail.field_mail_compose_message_needaction
#: model:ir.model.fields,help:mail.field_mail_mail_needaction
#: model:ir.model.fields,help:mail.field_mail_message_needaction
#: model:ir.ui.view,arch_db:mail.view_message_search
msgid "Need Action"
msgstr "Vereist actie"

#. module: mail
#: selection:res.partner,notify_email:0
msgid "Never"
msgstr "Nooit"

#. module: mail
#: model:ir.model.fields,field_description:mail.field_mail_tracking_value_new_value_char
msgid "New Value Char"
msgstr "Oude waarde Char"

#. module: mail
#: model:ir.model.fields,field_description:mail.field_mail_tracking_value_new_value_datetime
msgid "New Value Datetime"
msgstr "Nieuwe waarde datum"

#. module: mail
#: model:ir.model.fields,field_description:mail.field_mail_tracking_value_new_value_float
msgid "New Value Float"
msgstr "Nieuwe waarde float"

#. module: mail
#: model:ir.model.fields,field_description:mail.field_mail_tracking_value_new_value_integer
msgid "New Value Integer"
msgstr "Nieuwe waarde integer"

#. module: mail
#: model:ir.model.fields,field_description:mail.field_mail_tracking_value_new_value_monetary
msgid "New Value Monetary"
msgstr "Niuewe waarde valuta"

#. module: mail
#: model:ir.model.fields,field_description:mail.field_mail_tracking_value_new_value_text
msgid "New Value Text"
msgstr "Nieuwe waarde tekst"

#. module: mail
#. openerp-web
#: code:addons/mail/static/src/js/chat_manager.js:48
#: code:addons/mail/static/src/xml/chatter.xml:72
#, python-format
msgid "New message"
msgstr "Nieuw bericht"

#. module: mail
#. openerp-web
#: code:addons/mail/static/src/js/client_action.js:81
#, python-format
msgid "New people"
msgstr "Nieuwe persoon"

#. module: mail
#. openerp-web
#: code:addons/mail/static/src/js/chatter.js:228
#, python-format
msgid "No follower"
msgstr "Geen volger"

#. module: mail
#: model:ir.model.fields,field_description:mail.field_mail_compose_message_no_auto_thread
#: model:ir.model.fields,field_description:mail.field_mail_mail_no_auto_thread
#: model:ir.model.fields,field_description:mail.field_mail_message_no_auto_thread
msgid "No threading for answers"
msgstr "Geen berichten voor antwoorden"

#. module: mail
#: model:mail.message.subtype,name:mail.mt_note
msgid "Note"
msgstr "Notitie"

#. module: mail
#. openerp-web
#: code:addons/mail/static/src/xml/thread.xml:48
#, python-format
msgid "Note by"
msgstr "Opmerking door"

#. module: mail
#: model:ir.ui.view,arch_db:mail.view_mail_search
msgid "Notification"
msgstr "Melding"

#. module: mail
#: model:ir.model.fields,field_description:mail.field_mail_compose_message_notify
msgid "Notify followers"
msgstr "Meld volgers"

#. module: mail
#: model:ir.model.fields,help:mail.field_mail_compose_message_notify
msgid "Notify followers of the document (mass post only)"
msgstr "Meld aan volgers van dit document (alleen bulk bericht)"

#. module: mail
#: model:ir.model.fields,field_description:mail.field_mail_channel_message_needaction_counter
#: model:ir.model.fields,field_description:mail.field_mail_thread_message_needaction_counter
#: model:ir.model.fields,field_description:mail.field_res_partner_message_needaction_counter
#: model:ir.model.fields,field_description:mail.field_res_users_message_needaction_counter
msgid "Number of Actions"
msgstr "Aantal acties"

#. module: mail
#: model:ir.model.fields,help:mail.field_mail_channel_message_needaction_counter
#: model:ir.model.fields,help:mail.field_mail_thread_message_needaction_counter
#: model:ir.model.fields,help:mail.field_res_partner_message_needaction_counter
#: model:ir.model.fields,help:mail.field_res_users_message_needaction_counter
msgid "Number of messages which requires an action"
msgstr "Aantal berichten die actie vereisen"

#. module: mail
#: model:ir.model.fields,help:mail.field_mail_channel_message_unread_counter
#: model:ir.model.fields,help:mail.field_mail_thread_message_unread_counter
#: model:ir.model.fields,help:mail.field_res_partner_message_unread_counter
#: model:ir.model.fields,help:mail.field_res_users_message_unread_counter
msgid "Number of unread messages"
msgstr "Aantal ongelezen berichten"

#. module: mail
#: model:ir.actions.act_window,help:mail.action_contacts
msgid ""
"Odoo helps you easily track all activities related to\n"
"            a customer; discussions, history of business opportunities,\n"
"            documents, etc."
msgstr "Odoo helpt u gemakkelijk alle activiteiten te volgen gerelateerd met\neen klant; discussies, geschiedenis van prospects,\ndocumenten, etc."

#. module: mail
#: model:ir.model.fields,field_description:mail.field_mail_tracking_value_old_value_char
msgid "Old Value Char"
msgstr "Oude waarde Char"

#. module: mail
#: model:ir.model.fields,field_description:mail.field_mail_tracking_value_old_value_datetime
msgid "Old Value DateTime"
msgstr "Oude waarde datum"

#. module: mail
#: model:ir.model.fields,field_description:mail.field_mail_tracking_value_old_value_float
msgid "Old Value Float"
msgstr "Oude waarde float"

#. module: mail
#: model:ir.model.fields,field_description:mail.field_mail_tracking_value_old_value_integer
msgid "Old Value Integer"
msgstr "Oude waarde integer"

#. module: mail
#: model:ir.model.fields,field_description:mail.field_mail_tracking_value_old_value_monetary
msgid "Old Value Monetary"
msgstr "Oude waarde valuta"

#. module: mail
#: model:ir.model.fields,field_description:mail.field_mail_tracking_value_old_value_text
msgid "Old Value Text"
msgstr "Oude waarde text"

#. module: mail
#. openerp-web
#: code:addons/mail/static/src/js/chatter.js:230
#, python-format
msgid "One follower"
msgstr "Één volger"

#. module: mail
#: selection:mail.channel.partner,fold_state:0
msgid "Open"
msgstr "Open"

#. module: mail
#: model:ir.ui.view,arch_db:mail.view_mail_alias_form
msgid "Open Document"
msgstr "Document openen"

#. module: mail
#: model:ir.ui.view,arch_db:mail.view_mail_alias_form
msgid "Open Parent Document"
msgstr "Open bovenliggend document"

#. module: mail
#. openerp-web
#: code:addons/mail/static/src/xml/client_action.xml:36
#, python-format
msgid "Open chat"
msgstr "Open chat"

#. module: mail
#: model:ir.model.fields,field_description:mail.field_res_partner_opt_out
#: model:ir.model.fields,field_description:mail.field_res_users_opt_out
msgid "Opt-Out"
msgstr "Opt-Out"

#. module: mail
#: model:ir.model.fields,help:mail.field_mail_alias_alias_force_thread_id
#: model:ir.model.fields,help:mail.field_mail_channel_alias_force_thread_id
#: model:ir.model.fields,help:mail.field_res_users_alias_force_thread_id
msgid ""
"Optional ID of a thread (record) to which all incoming messages will be "
"attached, even if they did not reply to it. If set, this will disable the "
"creation of new records completely."
msgstr "Optionele ID van een thread (record) waaraan alle inkomende berichten worden gekoppeld, zelfs als hierop niet geantwoord hebben. Indien ingesteld, zal dit het aanmaken van nieuwe records uitzetten."

#. module: mail
#: model:ir.model.fields,help:mail.field_email_template_preview_mail_server_id
#: model:ir.model.fields,help:mail.field_mail_template_mail_server_id
msgid ""
"Optional preferred server for outgoing mails. If not set, the highest "
"priority one will be used."
msgstr "Optionele voorkeur server voor uitgaande e-mails. Indien niet ingesteld, zal degene met de hoogste prioriteit worden gebruikt."

#. module: mail
#: model:ir.model.fields,field_description:mail.field_email_template_preview_report_template
#: model:ir.model.fields,field_description:mail.field_mail_template_report_template
msgid "Optional report to print and attach"
msgstr "Optioneel rapport om af te drukken en te koppelen"

#. module: mail
#: model:ir.model.fields,help:mail.field_email_template_preview_lang
#: model:ir.model.fields,help:mail.field_mail_template_lang
msgid ""
"Optional translation language (ISO code) to select when sending out an "
"email. If not set, the english version will be used. This should usually be "
"a placeholder expression that provides the appropriate language, e.g. "
"${object.partner_id.lang}."
msgstr "Optionele vertaling (ISO code) welke u kunt selecteren bij het versturen van een e-mail. Indien niet ingesteld, wordt de Engelse versie gebruikt. Normaliter is dit een bladwijzen welke de juiste taal aangeeft. Bijv.: ${object.partner_id.lang}."

#. module: mail
#: model:ir.model.fields,help:mail.field_email_template_preview_null_value
#: model:ir.model.fields,help:mail.field_mail_template_null_value
msgid "Optional value to use if the target field is empty"
msgstr "Optioneel veld om te gebruiken als het doel veld leeg is"

#. module: mail
#: model:ir.ui.view,arch_db:mail.view_mail_search selection:mail.mail,state:0
msgid "Outgoing"
msgstr "Uitgaand"

#. module: mail
#: model:ir.model.fields,field_description:mail.field_email_template_preview_mail_server_id
#: model:ir.model.fields,field_description:mail.field_mail_template_mail_server_id
msgid "Outgoing Mail Server"
msgstr "Uitgaande mailserver"

#. module: mail
#: model:ir.model,name:mail.model_mail_mail
msgid "Outgoing Mails"
msgstr "Uitgaande E-mails"

#. module: mail
#: model:ir.model.fields,field_description:mail.field_mail_compose_message_mail_server_id
#: model:ir.model.fields,field_description:mail.field_mail_mail_mail_server_id
#: model:ir.model.fields,field_description:mail.field_mail_message_mail_server_id
msgid "Outgoing mail server"
msgstr "Uitgaande mailserver"

#. module: mail
#: model:ir.ui.view,arch_db:mail.email_template_form
msgid "Override author's email"
msgstr "Overschrijven van auteurs e-mail adres"

#. module: mail
#: model:ir.model.fields,field_description:mail.field_mail_alias_alias_user_id
#: model:ir.model.fields,field_description:mail.field_mail_channel_alias_user_id
#: model:ir.model.fields,field_description:mail.field_res_users_alias_user_id
msgid "Owner"
msgstr "Eigenaar"

#. module: mail
#: model:ir.model.fields,field_description:mail.field_mail_message_subtype_parent_id
msgid "Parent"
msgstr "Bovenliggende"

#. module: mail
#: model:ir.model.fields,field_description:mail.field_mail_compose_message_parent_id
#: model:ir.model.fields,field_description:mail.field_mail_mail_parent_id
#: model:ir.model.fields,field_description:mail.field_mail_message_parent_id
msgid "Parent Message"
msgstr "Bovenliggend bericht"

#. module: mail
#: model:ir.model.fields,field_description:mail.field_mail_alias_alias_parent_model_id
#: model:ir.model.fields,field_description:mail.field_mail_channel_alias_parent_model_id
#: model:ir.model.fields,field_description:mail.field_res_users_alias_parent_model_id
msgid "Parent Model"
msgstr "Bovenliggend model"

#. module: mail
#: model:ir.model.fields,field_description:mail.field_mail_alias_alias_parent_thread_id
#: model:ir.model.fields,field_description:mail.field_mail_channel_alias_parent_thread_id
#: model:ir.model.fields,field_description:mail.field_res_users_alias_parent_thread_id
msgid "Parent Record Thread ID"
msgstr "Parent Record Thread ID"

#. module: mail
#: model:ir.model.fields,help:mail.field_mail_alias_alias_parent_model_id
#: model:ir.model.fields,help:mail.field_mail_channel_alias_parent_model_id
#: model:ir.model.fields,help:mail.field_res_users_alias_parent_model_id
msgid ""
"Parent model holding the alias. The model holding the alias reference is not"
" necessarily the model given by alias_model_id (example: project "
"(parent_model) and task (model))"
msgstr "Bovenliggend model welke de alias bezit. Het model dat de alias referentie bezit\nis niet noodzakelijk het model wat wordt gegeven door alias_model_id\n(bijvoorbeeld: project (parent_model) en taak (model))"

#. module: mail
#: model:ir.model.fields,help:mail.field_mail_message_subtype_parent_id
msgid ""
"Parent subtype, used for automatic subscription. This field is not correctly"
" named. For example on a project, the parent_id of project subtypes refers "
"to task-related subtypes."
msgstr "Bovenliggend subtype, wordt gebruikt voor automatisch abonneren. Dit veld is niet correct benoemd. Bijvoorbeeld bij een project, het parent_id van de project-subtypes verwijzen naar taakgerelateerde subtypes."

#. module: mail
#: model:ir.model,name:mail.model_res_partner
msgid "Partner"
msgstr "Relatie"

#. module: mail
#: code:addons/mail/models/res_partner.py:35
#, python-format
msgid "Partner Profile"
msgstr "Relatie profiel"

#. module: mail
#: model:ir.ui.view,arch_db:mail.res_partner_opt_out_search
msgid "Partners that did not ask not to be included in mass mailing campaigns"
msgstr "Relaties welke niet hebben aangegeven niet te willen worden opgenomen in de bulk-mail campagne."

#. module: mail
#: model:ir.model.fields,help:mail.field_email_template_preview_auto_delete
#: model:ir.model.fields,help:mail.field_mail_mail_auto_delete
#: model:ir.model.fields,help:mail.field_mail_template_auto_delete
msgid "Permanently delete this email after sending it, to save space"
msgstr "Om ruimte te besparen, verwijder deze e-mail permanent na het versturen"

#. module: mail
#: model:ir.model.fields,field_description:mail.field_mail_channel_image
msgid "Photo"
msgstr "Foto"

#. module: mail
#: model:ir.model.fields,field_description:mail.field_email_template_preview_copyvalue
#: model:ir.model.fields,field_description:mail.field_mail_template_copyvalue
msgid "Placeholder Expression"
msgstr "Tijdelijke aanduiding expressie"

#. module: mail
#. openerp-web
#: code:addons/mail/static/src/js/chatter.js:618
#, python-format
msgid "Please complete partner's informations"
msgstr "Vul de volledige relatie informatie in"

#. module: mail
#. openerp-web
#: code:addons/mail/static/src/js/many2many_tags_email.js:68
#, python-format
msgid "Please complete partner's informations and Email"
msgstr "Vul de relatie informatie en e-mail volledig in."

#. module: mail
#: model:ir.ui.view,arch_db:mail.view_server_action_form_template
msgid "Please set the Base Model before setting the action details."
msgstr "Slel het basis model in voordat u de actie details instelt."

#. module: mail
#. openerp-web
#: code:addons/mail/static/src/js/composer.js:252
#, python-format
msgid "Please, wait while the file is uploading."
msgstr "Een ogenblik geduld a.u.b., het bestand wordt geupload."

#. module: mail
#: model:ir.model.fields,help:mail.field_mail_alias_alias_contact
#: model:ir.model.fields,help:mail.field_mail_channel_alias_contact
#: model:ir.model.fields,help:mail.field_res_users_alias_contact
msgid ""
"Policy to post a message on the document using the mailgateway.\n"
"- everyone: everyone can post\n"
"- partners: only authenticated partners\n"
"- followers: only followers of the related document\n"
msgstr "Beleid om een bericht te versturen bij een document door gebruik te maken van de mail gateway.\n-iedereen: iedereen mag versturen\n-relaties: alleen geautoriseerde relaties\n-volgers: allen volgers van een bijbehorend document\n"

#. module: mail
#: model:ir.model.fields,help:mail.field_res_partner_notify_email
#: model:ir.model.fields,help:mail.field_res_users_notify_email
msgid ""
"Policy to receive emails for new messages pushed to your personal Inbox:\n"
"- Never: no emails are sent\n"
"- All Messages: for every notification you receive in your Inbox"
msgstr "Beleid voor het ontvangen van nieuwe berichten in uw persoonlijke postvak-in\n-Nooit: er worden geen e-mails verstuurd\n-Alle berichten: voor iedere melding ontvangt u een melding in uw postvak-in"

#. module: mail
#: model:ir.ui.view,arch_db:mail.email_template_form
msgid "Preferred reply address"
msgstr "Voorkeur antwoord adres"

#. module: mail
#: model:ir.model.fields,help:mail.field_email_template_preview_reply_to
#: model:ir.model.fields,help:mail.field_mail_template_reply_to
msgid "Preferred response address (placeholders may be used here)"
msgstr "Voorkeur reactieadres (tijdelijke aanduidingen kan hier worden gebruikt)"

#. module: mail
#: model:ir.ui.view,arch_db:mail.email_template_form
msgid "Preview"
msgstr "Voorbeeld"

#. module: mail
#: model:ir.ui.view,arch_db:mail.email_template_preview_form
msgid "Preview of"
msgstr "Voorbeeld van"

#. module: mail
#: model:ir.model.fields,field_description:mail.field_mail_channel_public
#: model:ir.ui.view,arch_db:mail.mail_channel_view_form
msgid "Privacy"
msgstr "Privacy"

#. module: mail
#. openerp-web
#: code:addons/mail/static/src/js/chat_manager.js:478
#, python-format
msgid "Private Channel"
msgstr "Privé-kanaal"

#. module: mail
#. openerp-web
#: code:addons/mail/static/src/xml/client_action.xml:41
#, python-format
msgid "Private Channels"
msgstr "Privé kanalen"

#. module: mail
#: model:mail.channel,name:mail.channel_3
msgid "R&D"
msgstr "R&D"

#. module: mail
#: code:addons/mail/wizard/mail_compose_message.py:176
#, python-format
msgid "Re:"
msgstr "Antw:"

#. module: mail
#: model:ir.ui.view,arch_db:mail.view_mail_search selection:mail.mail,state:0
msgid "Received"
msgstr "Ontvangen"

#. module: mail
#: model:ir.model.fields,field_description:mail.field_mail_channel_partner_partner_id
msgid "Recipient"
msgstr "Ontvanger"

#. module: mail
#: model:ir.model.fields,field_description:mail.field_email_template_preview_partner_ids
#: model:ir.model.fields,field_description:mail.field_mail_mail_partner_ids
#: model:ir.model.fields,field_description:mail.field_mail_message_partner_ids
#: model:ir.model.fields,field_description:mail.field_mail_wizard_invite_partner_ids
#: model:ir.ui.view,arch_db:mail.email_compose_message_wizard_form
#: model:ir.ui.view,arch_db:mail.view_message_form
msgid "Recipients"
msgstr "Ontvangers"

#. module: mail
#: model:ir.model.fields,field_description:mail.field_mail_alias_alias_force_thread_id
#: model:ir.model.fields,field_description:mail.field_mail_channel_alias_force_thread_id
#: model:ir.model.fields,field_description:mail.field_res_users_alias_force_thread_id
msgid "Record Thread ID"
msgstr "Record Thread ID"

#. module: mail
#: model:ir.model.fields,field_description:mail.field_mail_mail_references
msgid "References"
msgstr "Referenties"

#. module: mail
#: model:ir.model.fields,field_description:mail.field_mail_compose_message_res_id
#: model:ir.model.fields,field_description:mail.field_mail_followers_res_id
#: model:ir.model.fields,field_description:mail.field_mail_mail_res_id
#: model:ir.model.fields,field_description:mail.field_mail_message_res_id
#: model:ir.model.fields,field_description:mail.field_mail_wizard_invite_res_id
msgid "Related Document ID"
msgstr "Gerelateerde document ID"

#. module: mail
#: model:ir.model.fields,field_description:mail.field_email_template_preview_model
#: model:ir.model.fields,field_description:mail.field_mail_compose_message_model
#: model:ir.model.fields,field_description:mail.field_mail_followers_res_model
#: model:ir.model.fields,field_description:mail.field_mail_mail_model
#: model:ir.model.fields,field_description:mail.field_mail_message_model
#: model:ir.model.fields,field_description:mail.field_mail_template_model
#: model:ir.model.fields,field_description:mail.field_mail_wizard_invite_res_model
msgid "Related Document Model"
msgstr "Gerelateerde document model"

#. module: mail
#: model:ir.ui.view,arch_db:mail.view_mail_tracking_value_form
msgid "Related Message"
msgstr "Gerelateerd bericht"

#. module: mail
#: model:ir.model.fields,field_description:mail.field_mail_followers_partner_id
msgid "Related Partner"
msgstr "Gekoppelde relatie"

#. module: mail
#: model:ir.model.fields,field_description:mail.field_mail_message_subtype_relation_field
msgid "Relation field"
msgstr "Gerelateerd veld"

#. module: mail
#: model:ir.ui.view,arch_db:mail.email_template_form
msgid "Remove the contextual action to use this template on related documents"
msgstr "Verwijder de contextuele actie om dit sjabloon te gebruiken op documenten"

#. module: mail
#. openerp-web
#: code:addons/mail/static/src/xml/chatter.xml:131
#, python-format
msgid "Remove this follower"
msgstr "Verwijder deze volger"

#. module: mail
#: model:ir.ui.view,arch_db:mail.view_mail_form
msgid "Reply"
msgstr "Beantwoorden"

#. module: mail
#: model:ir.model.fields,help:mail.field_mail_compose_message_reply_to
#: model:ir.model.fields,help:mail.field_mail_mail_reply_to
#: model:ir.model.fields,help:mail.field_mail_message_reply_to
msgid ""
"Reply email address. Setting the reply_to bypasses the automatic thread "
"creation."
msgstr "Antwoord e-mail adres."

#. module: mail
#: model:ir.model.fields,field_description:mail.field_email_template_preview_reply_to
#: model:ir.model.fields,field_description:mail.field_mail_compose_message_reply_to
#: model:ir.model.fields,field_description:mail.field_mail_mail_reply_to
#: model:ir.model.fields,field_description:mail.field_mail_message_reply_to
#: model:ir.model.fields,field_description:mail.field_mail_template_reply_to
msgid "Reply-To"
msgstr "Antwoord aan"

#. module: mail
#: model:ir.model.fields,field_description:mail.field_email_template_preview_report_name
#: model:ir.model.fields,field_description:mail.field_mail_template_report_name
msgid "Report Filename"
msgstr "Bestandsnaam overzicht"

#. module: mail
#: model:ir.ui.view,arch_db:mail.view_mail_form
#: model:ir.ui.view,arch_db:mail.view_mail_tree
msgid "Retry"
msgstr "Opnieuw proberen"

#. module: mail
#: model:ir.model.fields,field_description:mail.field_mail_mail_body_html
msgid "Rich-text Contents"
msgstr "Rich-tekst inhoud"

#. module: mail
#: model:ir.model.fields,help:mail.field_mail_mail_body_html
msgid "Rich-text/HTML message"
msgstr "Rich-text/HTML bericht"

#. module: mail
#: model:ir.model.fields,help:mail.field_email_template_preview_body_html
#: model:ir.model.fields,help:mail.field_ir_act_server_body_html
#: model:ir.model.fields,help:mail.field_mail_template_body_html
msgid "Rich-text/HTML version of the message (placeholders may be used here)"
msgstr "Rich-text/HTML versie van het bericht (tijdelijke aanduidingen kunnen hier worden gebruikt)"

#. module: mail
#: model:ir.ui.view,arch_db:mail.view_email_template_search
msgid "SMTP Server"
msgstr "SMTP Server"

#. module: mail
#: model:ir.model.fields,field_description:mail.field_email_template_preview_res_id
msgid "Sample Document"
msgstr "Voorbeeld document"

#. module: mail
#: model:ir.ui.view,arch_db:mail.email_compose_message_wizard_form
msgid "Save as a new template"
msgstr "Sla op als nieuw sjabloon"

#. module: mail
#: model:ir.ui.view,arch_db:mail.email_compose_message_wizard_form
msgid "Save as new template"
msgstr "Opslaan als nieuw sjabloon"

#. module: mail
#. openerp-web
#: code:addons/mail/static/src/js/chat_window.js:23
#, python-format
msgid "Say something"
msgstr "Zeg iets"

#. module: mail
#: model:ir.ui.view,arch_db:mail.view_mail_alias_search
msgid "Search Alias"
msgstr "Zoek alias"

#. module: mail
#: model:ir.ui.view,arch_db:mail.mail_channel_view_search
msgid "Search Groups"
msgstr "Zoek groepen"

#. module: mail
#: model:ir.model.fields,help:mail.field_email_template_preview_model_object_field
#: model:ir.model.fields,help:mail.field_mail_template_model_object_field
msgid ""
"Select target field from the related document model.\n"
"If it is a relationship field you will be able to select a target field at the destination of the relationship."
msgstr "Selecteer doelveld van het gerelateerde documenten model.\nAls het een relatieveld is dan kunt u een doelveld selecteren op de bestemming van de relatie."

#. module: mail
#: selection:mail.channel,public:0
msgid "Selected group of users"
msgstr "Geselecteerde groep van gebruikers"

#. module: mail
#. openerp-web
#: code:addons/mail/static/src/xml/composer.xml:9
#: model:ir.ui.view,arch_db:mail.email_compose_message_wizard_form
#, python-format
msgid "Send"
msgstr "Verzend"

#. module: mail
#: model:ir.model.fields,field_description:mail.field_mail_wizard_invite_send_mail
msgid "Send Email"
msgstr "E-mail verzenden"

#. module: mail
#: code:addons/mail/models/mail_template.py:237
#, python-format
msgid "Send Mail (%s)"
msgstr "Verstuur mail (%s)"

#. module: mail
#: model:ir.ui.view,arch_db:mail.view_mail_form
#: model:ir.ui.view,arch_db:mail.view_mail_tree
msgid "Send Now"
msgstr "Nu verzenden"

#. module: mail
#. openerp-web
#: code:addons/mail/static/src/xml/chatter.xml:72
#, python-format
msgid "Send a message"
msgstr "Bericht versturen"

#. module: mail
#: model:ir.model.fields,help:mail.field_email_template_preview_email_from
#: model:ir.model.fields,help:mail.field_ir_act_server_email_from
#: model:ir.model.fields,help:mail.field_mail_template_email_from
msgid ""
"Sender address (placeholders may be used here). If not set, the default "
"value will be the author's email alias if configured, or email address."
msgstr "Afzenderadres (bladwijzers kunnen hier worden gebruikt). Indien niet ingesteld, zal de standaardwaarde zijn e-mail aliasindien geconfigureerd, van de auteur zijn, of e-mailadres."

#. module: mail
#: model:ir.ui.view,arch_db:mail.view_mail_search selection:mail.mail,state:0
msgid "Sent"
msgstr "Verzonden"

#. module: mail
#: model:ir.model.fields,field_description:mail.field_mail_message_subtype_sequence
msgid "Sequence"
msgstr "Reeks"

#. module: mail
#. openerp-web
#: code:addons/mail/static/src/js/client_action.js:159
#, python-format
msgid "Settings"
msgstr "Instellingen"

#. module: mail
#: model:ir.model.fields,field_description:mail.field_mail_shortcode_shortcode_type
msgid "Shortcode type"
msgstr "Shortcode soort"

#. module: mail
#: model:ir.ui.view,arch_db:mail.mail_shortcode_view_form
#: model:ir.ui.view,arch_db:mail.mail_shortcode_view_tree
msgid "Shortcodes"
msgstr "Shortcodes"

#. module: mail
#: model:ir.model.fields,field_description:mail.field_mail_shortcode_source
msgid "Shortcut"
msgstr "Afkorting"

#. module: mail
#: model:ir.model.fields,field_description:mail.field_email_template_preview_ref_ir_value
#: model:ir.model.fields,field_description:mail.field_mail_template_ref_ir_value
msgid "Sidebar Button"
msgstr "Navigatiekolom knop"

#. module: mail
#: model:ir.model.fields,field_description:mail.field_email_template_preview_ref_ir_act_window
#: model:ir.model.fields,field_description:mail.field_mail_template_ref_ir_act_window
msgid "Sidebar action"
msgstr "Navigatiekolom actie"

#. module: mail
#: model:ir.model.fields,help:mail.field_email_template_preview_ref_ir_act_window
#: model:ir.model.fields,help:mail.field_mail_template_ref_ir_act_window
msgid ""
"Sidebar action to make this template available on records of the related "
"document model"
msgstr "Navigatiekolom-actie om dit sjabloon beschikbaar te maken op de regels van het gerelateerde document model"

#. module: mail
#: model:ir.model.fields,help:mail.field_email_template_preview_ref_ir_value
#: model:ir.model.fields,help:mail.field_mail_template_ref_ir_value
msgid "Sidebar button to open the sidebar action"
msgstr "Navigatiekolom knop op de navigatiekolom actie te openen"

#. module: mail
#: model:ir.model.fields,help:mail.field_mail_compose_message_author_avatar
#: model:ir.model.fields,help:mail.field_mail_mail_author_avatar
#: model:ir.model.fields,help:mail.field_mail_message_author_avatar
msgid ""
"Small-sized image of this contact. It is automatically resized as a 64x64px "
"image, with aspect ratio preserved. Use this field anywhere a small image is"
" required."
msgstr "Klein formaat afbeelding van dit Contact. Afbeelding is automatisch geschaald naar een 64x64 afbeelding met behoud van de verhoudingen. Gebruik dit veld overal waar een kleine afbeelding vereist is."

#. module: mail
#: model:ir.model.fields,field_description:mail.field_mail_channel_image_small
msgid "Small-sized photo"
msgstr "Kleine foto"

#. module: mail
#: model:ir.model.fields,help:mail.field_mail_channel_image_small
msgid ""
"Small-sized photo of the group. It is automatically resized as a 64x64px "
"image, with aspect ratio preserved. Use this field anywhere a small image is"
" required."
msgstr "Kleine foto van de groep. Deze wordt automatisch aangepast naar een 65x64px afbeelding, met behoud van verhouding. Gebruik dit veld overal waar een kleine foto benodigd is."

#. module: mail
#: selection:mail.shortcode,shortcode_type:0
msgid "Smiley"
msgstr "Smiley"

#. module: mail
#. openerp-web
#: code:addons/mail/static/src/js/chat_manager.js:432
#: code:addons/mail/static/src/xml/client_action.xml:18
#: model:ir.model.fields,field_description:mail.field_mail_compose_message_starred
#: model:ir.model.fields,field_description:mail.field_mail_mail_starred
#: model:ir.model.fields,field_description:mail.field_mail_message_starred
#, python-format
msgid "Starred"
msgstr "Met ster"

#. module: mail
#: model:ir.model.fields,field_description:mail.field_mail_mail_state
#: model:ir.ui.view,arch_db:mail.view_mail_form
#: model:ir.ui.view,arch_db:mail.view_mail_search
msgid "Status"
msgstr "Status"

#. module: mail
#: model:ir.model.fields,field_description:mail.field_email_template_preview_sub_model_object_field
#: model:ir.model.fields,field_description:mail.field_mail_template_sub_model_object_field
msgid "Sub-field"
msgstr "Sub-veld"

#. module: mail
#: model:ir.model.fields,field_description:mail.field_email_template_preview_sub_object
#: model:ir.model.fields,field_description:mail.field_mail_template_sub_object
msgid "Sub-model"
msgstr "Sub-model"

#. module: mail
#: model:ir.model.fields,field_description:mail.field_email_template_preview_subject
#: model:ir.model.fields,field_description:mail.field_ir_act_server_subject
#: model:ir.model.fields,field_description:mail.field_mail_compose_message_subject
#: model:ir.model.fields,field_description:mail.field_mail_mail_subject
#: model:ir.model.fields,field_description:mail.field_mail_message_subject
#: model:ir.model.fields,field_description:mail.field_mail_template_subject
msgid "Subject"
msgstr "Onderwerp"

#. module: mail
#: model:ir.model.fields,help:mail.field_email_template_preview_subject
#: model:ir.model.fields,help:mail.field_ir_act_server_subject
#: model:ir.model.fields,help:mail.field_mail_template_subject
#: model:ir.ui.view,arch_db:mail.email_template_form
msgid "Subject (placeholders may be used here)"
msgstr "Onderwerp (tijdelijke aanduidingen kan hier worden gebruikt)"

#. module: mail
#: model:ir.ui.view,arch_db:mail.email_compose_message_wizard_form
msgid "Subject..."
msgstr "Onderwerp..."

#. module: mail
#. openerp-web
#: code:addons/mail/static/src/xml/thread.xml:68
#, python-format
msgid "Subject:"
msgstr "Onderwerp:"

#. module: mail
#: model:ir.model.fields,field_description:mail.field_mail_shortcode_substitution
msgid "Substitution"
msgstr "Vervanging"

#. module: mail
#: model:ir.model.fields,field_description:mail.field_mail_compose_message_subtype_id
#: model:ir.model.fields,field_description:mail.field_mail_followers_subtype_ids
#: model:ir.model.fields,field_description:mail.field_mail_mail_subtype_id
#: model:ir.model.fields,field_description:mail.field_mail_message_subtype_id_2108
#: model:ir.ui.view,arch_db:mail.view_message_subtype_tree
msgid "Subtype"
msgstr "Subtype"

#. module: mail
#: model:ir.actions.act_window,name:mail.action_view_message_subtype
#: model:ir.ui.menu,name:mail.menu_message_subtype
msgid "Subtypes"
msgstr "Subtypes"

#. module: mail
#: selection:mail.compose.message,message_type:0
#: selection:mail.message,message_type:0
msgid "System notification"
msgstr "Systeem melding"

#. module: mail
#: model:ir.actions.act_window,name:mail.wizard_email_template_preview
msgid "Template Preview"
msgstr "Sjabloon voorbeeld"

#. module: mail
#: model:ir.actions.act_window,name:mail.action_email_template_tree_all
#: model:ir.ui.menu,name:mail.menu_email_templates
#: model:ir.ui.view,arch_db:mail.email_template_form
#: model:ir.ui.view,arch_db:mail.email_template_tree
#: model:ir.ui.view,arch_db:mail.view_email_template_search
msgid "Templates"
msgstr "Sjablonen"

#. module: mail
#: model:ir.model.fields,help:mail.field_mail_channel_alias_id
msgid ""
"The email address associated with this group. New emails received will "
"automatically create new topics."
msgstr "Het e-mail adres gekoppeld aan deze groep. Nieuw ontvangen e-mails zullen automatisch nieuwe onderwerpen aanmaken."

#. module: mail
#: model:ir.model.fields,help:mail.field_mail_shortcode_substitution
msgid "The excaped html code replacing the shortcut"
msgstr "De geëncodeerde HTML code die de shortcut vervangt"

#. module: mail
#: model:ir.model.fields,help:mail.field_email_template_preview_model_id
#: model:ir.model.fields,help:mail.field_mail_template_model_id
msgid "The kind of document with with this template can be used"
msgstr "Het soort document waarvoor dit sjabloon kan worden gebruikt"

#. module: mail
#: model:ir.model.fields,help:mail.field_mail_alias_alias_model_id
#: model:ir.model.fields,help:mail.field_mail_channel_alias_model_id
#: model:ir.model.fields,help:mail.field_res_users_alias_model_id
msgid ""
"The model (Odoo Document Kind) to which this alias corresponds. Any incoming"
" email that does not reply to an existing record will cause the creation of "
"a new record of this model (e.g. a Project Task)"
msgstr "Het model waar deze alias bijhoort. Iedere inkomende e-mail dat niet bij een bestaande regel hoort zal leiden tot het aanmaken van een nieuwe regel in dit model (Bijv. een project taak)."

#. module: mail
#: model:ir.model.fields,help:mail.field_mail_alias_alias_name
#: model:ir.model.fields,help:mail.field_mail_channel_alias_name
#: model:ir.model.fields,help:mail.field_res_users_alias_name
msgid ""
"The name of the email alias, e.g. 'jobs' if you want to catch emails for "
"<jobs@example.odoo.com>"
msgstr "De naam van de e-mail alias, bijvoorbeeld: 'vacature' indien u alle e-mails van vacature@uwbedrijf.nl wilt afvangen."

#. module: mail
#: model:ir.model.fields,help:mail.field_mail_alias_alias_user_id
#: model:ir.model.fields,help:mail.field_mail_channel_alias_user_id
#: model:ir.model.fields,help:mail.field_res_users_alias_user_id
msgid ""
"The owner of records created upon receiving emails on this alias. If this "
"field is not set the system will attempt to find the right owner based on "
"the sender (From) address, or will use the Administrator account if no "
"system user is found for that address."
msgstr "De eigenaar van de regels welker zijn aangemaakt bij het ontvangen van de e-mails op deze alias. Indien dit veld niet is ingesteld zal het systeem proberen om de juiste eigenaar te vinden op basis van het verzend (van) adres. Indien geen gebruiker wordt gevonden, wordt de Administrator gebruiker gebruikt."

#. module: mail
#: code:addons/mail/models/mail_message.py:642
#: code:addons/mail/models/mail_message.py:731
#, python-format
msgid ""
"The requested operation cannot be completed due to security restrictions. Please contact your system administrator.\n"
"\n"
"(Document type: %s, Operation: %s)"
msgstr "De gevraagde bewerking kan niet worden voltooid vanwege beveiligingsbeperkingen. Neem contact op met uw systeembeheerder.\n\n(Document type: %s, Bewerking: %s)"

#. module: mail
#: model:ir.model.fields,help:mail.field_mail_shortcode_source
msgid "The shortcut which must be replace in the Chat Messages"
msgstr "De shortcode die moet vervangen worden in de chat berichten"

#. module: mail
#: model:ir.ui.view,arch_db:mail.view_server_action_form_template
msgid ""
"The values displayed hereunder are informative. When sending the email, the values\n"
"                                will be taken from the email template."
msgstr "De waardes hieronder weergegeven zijn informatief. Bij het versturen van een e-mail, worden deze waardes\n                                overgenomen van het e-mailsjabloon."

#. module: mail
#: model:ir.actions.client,help:mail.mail_channel_action_client_chat
msgid "There are no messages to display.<br/>"
msgstr "Er zijn geen berichten om te tonen.<br/>"

#. module: mail
#: model:ir.model.fields,help:mail.field_mail_channel_image
msgid ""
"This field holds the image used as photo for the group, limited to "
"1024x1024px."
msgstr "Dit veld bevat de afbeelding welke  wordt gebruikt als foto voor de groep, beperkt tot 1024x1024px."

#. module: mail
#: model:ir.model.fields,help:mail.field_mail_channel_public
msgid ""
"This group is visible by non members. Invisible groups can add members "
"through the invite button."
msgstr "Deze groep is zichtbaar voor niet leden. Onzichtbare groepen kunnen leden toevoegen door gebruik te maken van de 'Uitnodigen' knop."

#. module: mail
#: model:ir.ui.view,arch_db:mail.view_mail_search
msgid "Thread"
msgstr "Conversatie"

#. module: mail
#: model:ir.model.fields,field_description:mail.field_mail_mail_email_to
msgid "To"
msgstr "Aan"

#. module: mail
#: model:ir.model.fields,field_description:mail.field_email_template_preview_email_to
#: model:ir.model.fields,field_description:mail.field_ir_act_server_email_to
#: model:ir.model.fields,field_description:mail.field_mail_template_email_to
msgid "To (Emails)"
msgstr "Naar (E-mails)"

#. module: mail
#: model:ir.model.fields,field_description:mail.field_email_template_preview_partner_to
#: model:ir.model.fields,field_description:mail.field_ir_act_server_partner_to
#: model:ir.model.fields,field_description:mail.field_mail_mail_recipient_ids
#: model:ir.model.fields,field_description:mail.field_mail_template_partner_to
msgid "To (Partners)"
msgstr "Naar (Relaties)"

#. module: mail
#. openerp-web
#: code:addons/mail/static/src/xml/chatter.xml:30
#, python-format
msgid "To: Followers of"
msgstr "Aan: volgers van"

#. module: mail
#: model:ir.ui.view,arch_db:mail.mail_channel_view_form
msgid "Topics discussed in this group..."
msgstr "Onderwerpen welke worden besproken in deze groep..."

#. module: mail
#: model:ir.model.fields,help:mail.field_mail_compose_message_tracking_value_ids
#: model:ir.model.fields,help:mail.field_mail_mail_tracking_value_ids
#: model:ir.model.fields,help:mail.field_mail_message_tracking_value_ids
msgid ""
"Tracked values are stored in a separate model. This field allow to "
"reconstructthe tracking and to generate statistics on the model."
msgstr "Traceringswaardes worden bewaard in een apart model. Dit veld staat de reconstructie van traceringen toe en staat toe statistieken te genereren op het model."

#. module: mail
#: model:ir.ui.view,arch_db:mail.view_message_form
msgid "Tracking"
msgstr "Traceren"

#. module: mail
#: model:ir.ui.view,arch_db:mail.view_mail_tracking_value_form
#: model:ir.ui.view,arch_db:mail.view_mail_tracking_value_tree
msgid "Tracking Value"
msgstr "Traceringswaarde"

#. module: mail
#: model:ir.actions.act_window,name:mail.action_view_mail_tracking_value
#: model:ir.ui.menu,name:mail.menu_mail_tracking_value
msgid "Tracking Values"
msgstr "Traceringswaardes"

#. module: mail
#: model:ir.model.fields,field_description:mail.field_mail_compose_message_tracking_value_ids
#: model:ir.model.fields,field_description:mail.field_mail_mail_tracking_value_ids
#: model:ir.model.fields,field_description:mail.field_mail_message_tracking_value_ids
msgid "Tracking values"
msgstr "Traceringswaardes"

#. module: mail
#: model:ir.model.fields,field_description:mail.field_mail_compose_message_message_type
#: model:ir.model.fields,field_description:mail.field_mail_mail_message_type
#: model:ir.model.fields,field_description:mail.field_mail_message_message_type
msgid "Type"
msgstr "Soort"

#. module: mail
#: model:ir.model.fields,field_description:mail.field_mail_channel_uuid
msgid "UUID"
msgstr "UUID"

#. module: mail
#: code:addons/mail/models/mail_message.py:42
#, python-format
msgid ""
"Unable to send email, please configure the sender's email address or alias."
msgstr "Niet mogelijk om e-mail te versturen. Stel het e-mail adres of alias van de afzender in."

#. module: mail
#. openerp-web
#: code:addons/mail/models/mail_thread.py:606
#: code:addons/mail/static/src/xml/chatter.xml:101
#: model:ir.ui.view,arch_db:mail.mail_channel_view_kanban
#, python-format
msgid "Unfollow"
msgstr "Niet volgen"

#. module: mail
#: sql_constraint:mail.alias:0
msgid ""
"Unfortunately this email alias is already used, please choose a unique one"
msgstr "Helaas is deze e-mail alias al in gebruik. Kies een unieke alias."

#. module: mail
#: model:ir.model.fields,field_description:mail.field_mail_channel_message_unread
#: model:ir.model.fields,field_description:mail.field_mail_thread_message_unread
#: model:ir.model.fields,field_description:mail.field_res_partner_message_unread
#: model:ir.model.fields,field_description:mail.field_res_users_message_unread
msgid "Unread Messages"
msgstr "Ongelezen berichten"

#. module: mail
#: model:ir.model.fields,field_description:mail.field_mail_channel_message_unread_counter
#: model:ir.model.fields,field_description:mail.field_mail_thread_message_unread_counter
#: model:ir.model.fields,field_description:mail.field_res_partner_message_unread_counter
#: model:ir.model.fields,field_description:mail.field_res_users_message_unread_counter
msgid "Unread Messages Counter"
msgstr "Teller ongelezen berichten"

#. module: mail
#. openerp-web
#: code:addons/mail/static/src/js/client_action.js:158
#, python-format
msgid "Unsubscribe"
msgstr "Uitschrijven"

#. module: mail
#. openerp-web
#: code:addons/mail/static/src/js/client_action.js:470
#, python-format
msgid "Unsubscribed"
msgstr "Uitgeschreven"

#. module: mail
#. openerp-web
#: code:addons/mail/static/src/xml/thread.xml:113
#, python-format
msgid "Uploading"
msgstr "Uploaden"

#. module: mail
#. openerp-web
#: code:addons/mail/static/src/js/composer.js:252
#, python-format
msgid "Uploading error"
msgstr "Fout bij uploaden"

#. module: mail
#: model:ir.model.fields,field_description:mail.field_mail_compose_message_use_active_domain
msgid "Use active domain"
msgstr "Gebruik actieve domein"

#. module: mail
#: model:ir.model.fields,field_description:mail.field_mail_compose_message_template_id
msgid "Use template"
msgstr "Gebruik sjabloon"

#. module: mail
#: model:ir.model.fields,help:mail.field_mail_message_subtype_sequence
msgid "Used to order subtypes."
msgstr "Gebruikt om subtypes te sorteren"

#. module: mail
#: model:ir.ui.view,arch_db:mail.view_mail_alias_search
#: model:ir.ui.view,arch_db:mail.view_mail_form
#: model:ir.ui.view,arch_db:mail.view_mail_tree
msgid "User"
msgstr "Gebruiker"

#. module: mail
#: model:ir.model,name:mail.model_res_users
msgid "Users"
msgstr "Gebruikers"

#. module: mail
#: code:addons/mail/models/mail_thread.py:593
#: code:addons/mail/models/mail_thread.py:595
#, python-format
msgid "View"
msgstr "Weergave"

#. module: mail
#. openerp-web
#: code:addons/mail/static/src/js/chatter.js:365
#, python-format
msgid ""
"Warning! \n"
" If you remove a follower, he won't be notified of any email or discussion on this document. Do you really want to remove this follower ?"
msgstr "Waarschuwing!\nAls u een volger verwijderd wordt deze niet meer op de hoogte gebracht van e-mails of discussies op dit document. Wilt u deze volger zeker verwijderen?"

#. module: mail
#: model:ir.model.fields,help:mail.field_email_template_preview_sub_model_object_field
#: model:ir.model.fields,help:mail.field_mail_template_sub_model_object_field
msgid ""
"When a relationship field is selected as first field, this field lets you "
"select the target field within the destination document model (sub-model)."
msgstr "Wanneer een relatie veld is geselecteerd als eerste veld, dan kunt u een doelveld selecteren binnen de bestemming document model (sub-model)."

#. module: mail
#: model:ir.model.fields,help:mail.field_email_template_preview_sub_object
#: model:ir.model.fields,help:mail.field_mail_template_sub_object
msgid ""
"When a relationship field is selected as first field, this field shows the "
"document model the relationship goes to."
msgstr "Wanneer een relatieveld wordt gekozen als eerste veld, dan toont dit veld het document-model van het relatieveld waar het heen gaat."

#. module: mail
#: model:ir.model.fields,help:mail.field_mail_compose_message_is_log
msgid "Whether the message is an internal note (comment mode only)"
msgstr "Of het bericht een interne notitie is (alleen commentaar modus)"

#. module: mail
#: model:ir.ui.view,arch_db:mail.mail_channel_view_form
msgid "Who can follow the group's activities?"
msgstr "Wie kan de groepsactiviteiten volgen?"

#. module: mail
#: model:mail.channel,name:mail.channel_all_employees
msgid "Whole Company"
msgstr "Gehele bedrijf"

#. module: mail
#. openerp-web
#: code:addons/mail/static/src/xml/chatter.xml:57
#: code:addons/mail/static/src/xml/composer.xml:7
#, python-format
msgid "Write something"
msgstr "Schrijf iets"

#. module: mail
#. openerp-web
#: code:addons/mail/static/src/js/client_action.js:80
#, python-format
msgid "You added <b>%s</b> to the conversation."
msgstr "U heeft <b>%s</b> toegevoegd aan de conversatie."

#. module: mail
#: code:addons/mail/models/res_users.py:47
#, python-format
msgid ""
"You cannot create a new user from here.\n"
" To create new user please go to configuration panel."
msgstr "U kunt vanaf hier geen nieuwe gebruiker aanmaken.\n Ga naar de instellingen om een nieuwe gebruiker aan te maken."

#. module: mail
#: code:addons/mail/models/mail_channel.py:125
#, python-format
msgid ""
"You cannot delete those groups, as the Whole Company group is required by "
"other modules."
msgstr "U kunt deze groep niet verwijderen omdat deze groep nodig is voor andere modules."

#. module: mail
#: code:addons/mail/models/mail_thread.py:315
#, python-format
msgid ""
"You could also add a new %(document)s by sending an email to: "
"%(email_link)s."
msgstr "U kan ook een nieuw document toevoegen %(document)s door een e-mail te verzenden naar: %(email_link)s."

#. module: mail
#. openerp-web
#: code:addons/mail/static/src/js/chat_manager.js:478
#, python-format
msgid "You have been invited to: "
msgstr "U bent uitgenodigd om:"

#. module: mail
#: model:ir.model.fields,help:mail.field_email_template_preview_attachment_ids
#: model:ir.model.fields,help:mail.field_mail_template_attachment_ids
msgid ""
"You may attach files to this template, to be added to all emails created "
"from this template"
msgstr "U kunt bestanden toevoegen aan dit sjabloon. Deze worden vervolgens toegevoegd aan alle e-mails op basis van dit sjabloon"

#. module: mail
#. openerp-web
#: code:addons/mail/static/src/js/client_action.js:469
#, python-format
msgid "You unsubscribed from <b>%s</b>."
msgstr "U heeft zich uitgeschreven van <b>%s</b>."

#. module: mail
#: model:ir.actions.client,help:mail.mail_channel_action_client_chat
msgid ""
"Your \"Inbox\" contains all the messages in which you've been mentioned, and the messages you receive as a follower of a document.<br/>\n"
"                    The \"Starred\" section contains all your favorite messages."
msgstr "Uw \"inbox\" bevat alle berichten waarin u bent vermeld en alle berichten die u heeft ontvangen als een volger van een document.<br/>\nDe \"Met ster\" sectie bevat al uw favorieten berichten."

#. module: mail
#: model:ir.ui.view,arch_db:mail.view_server_action_form_template
msgid ""
"Your template does not defined the email address of the sender. Please "
"update your template."
msgstr "Uw sjabloon bevat niet het e-mailadres van de verzender. Update aub uw sjabloon."

#. module: mail
#: code:addons/mail/models/ir_actions.py:32
#, python-format
msgid "Your template should define email_from"
msgstr "Uw sjabloon moet email_from definiëren"

#. module: mail
#: model:ir.model,name:mail.model_base_config_settings
msgid "base.config.settings"
msgstr "base.config.settings"

#. module: mail
#: model:ir.ui.view,arch_db:mail.view_mail_form
msgid "by"
msgstr "door"

#. module: mail
#. openerp-web
#: code:addons/mail/static/src/xml/client_action.xml:29
#, python-format
msgid "dm"
msgstr "dm"

#. module: mail
#: code:addons/mail/models/mail_thread.py:281
#, python-format
msgid "document"
msgstr "document"

#. module: mail
#. openerp-web
#: code:addons/mail/static/src/js/chatter.js:232
#, python-format
msgid "followers"
msgstr "volgers"

#. module: mail
#: model:ir.model,name:mail.model_ir_actions_server
msgid "ir.actions.server"
msgstr "ir.actions.server"

#. module: mail
#: model:ir.model,name:mail.model_ir_autovacuum
msgid "ir.autovacuum"
msgstr "ir.autovacuum"

#. module: mail
#: model:ir.ui.view,arch_db:mail.mail_channel_view_form
msgid "members"
msgstr "leden"

#. module: mail
#: model:ir.ui.view,arch_db:mail.view_general_configuration_mail_alias_domain
msgid "mycompany.odoo.com"
msgstr "mijnbedrijf.odoo.com"

#. module: mail
#. openerp-web
#: code:addons/mail/static/src/xml/thread.xml:61
#: model:ir.ui.view,arch_db:mail.view_mail_form
#, python-format
msgid "on"
msgstr "aan"

#. module: mail
#. openerp-web
#: code:addons/mail/static/src/xml/client_action.xml:39
#, python-format
msgid "private"
msgstr "privé"

#. module: mail
#. openerp-web
#: code:addons/mail/static/src/xml/client_action.xml:21
#, python-format
msgid "public"
msgstr "publiek"

#. module: mail
#: model:ir.model,name:mail.model_publisher_warranty_contract
msgid "publisher_warranty.contract"
msgstr "publisher_warranty.contract"

#. module: mail
#: model:ir.ui.view,arch_db:mail.email_template_preview_form
msgid "record:"
msgstr "regel:"

#. module: mail
#. openerp-web
#: code:addons/mail/static/src/xml/chatter.xml:35
#, python-format
msgid "this document"
msgstr "dit document"

#. module: mail
#. openerp-web
#: code:addons/mail/static/src/xml/client_action.xml:34
#: code:addons/mail/static/src/xml/client_action.xml:35
#, python-format
msgid "true"
msgstr "waar"<|MERGE_RESOLUTION|>--- conflicted
+++ resolved
@@ -4,24 +4,16 @@
 # 
 # Translators:
 # Eric Geens <ericgeens@yahoo.com>, 2015
-<<<<<<< HEAD
-=======
 # Erwin van der Ploeg <erwin@bas-solutions.nl>, 2015
 # Volluta <volluta@tutanota.com>, 2015
->>>>>>> da2b88bb
 # Yenthe Van Ginneken <yenthespam@gmail.com>, 2015
 msgid ""
 msgstr ""
 "Project-Id-Version: Odoo 9.0\n"
 "Report-Msgid-Bugs-To: \n"
 "POT-Creation-Date: 2015-10-09 09:18+0000\n"
-<<<<<<< HEAD
-"PO-Revision-Date: 2015-10-20 09:38+0000\n"
-"Last-Translator: Yenthe Van Ginneken <yenthespam@gmail.com>\n"
-=======
 "PO-Revision-Date: 2015-11-22 13:58+0000\n"
 "Last-Translator: Erwin van der Ploeg <erwin@bas-solutions.nl>\n"
->>>>>>> da2b88bb
 "Language-Team: Dutch (http://www.transifex.com/odoo/odoo-9/language/nl/)\n"
 "MIME-Version: 1.0\n"
 "Content-Type: text/plain; charset=UTF-8\n"
@@ -90,50 +82,45 @@
 "        </tr>\n"
 "    </tbody></table>\n"
 "</div>\n"
-"<div style=\"padding:0px;width:600px;margin:auto;color:#777777;background-color:#FFFFFF\" class=\"\">\n"
-"    <table cellspacing=\"0\" cellpadding=\"0\" style=\"vertical-align:top;padding:0px;font-family:arial;font-size:12px;border-collapse:collapse;background:inherit;color:inherit\">\n"
-"        <tbody>\n"
-"            <tr>\n"
-"                <td valign=\"top\" style=\"width:600px\">\n"
-"                    <div>\n"
-"                        <hr width=\"100%\" style=\"background-color:rgb(204,204,204);border:medium none;clear:both;display:block;font-size:0px;min-height:1px;line-height:0;margin:15px auto;padding:0\">\n"
-"                    </div>\n"
-"                </td>\n"
-"            </tr>\n"
-"        </tbody>\n"
+"<div style=\"padding:0px; width:600px; margin:0 auto; background: #FFFFFF repeat top /100%; color:#777777\">\n"
+"    <table cellspacing=\"0\" cellpadding=\"0\" style=\"vertical-align:top; padding:0px; border-collapse:collapse; background:inherit; color:inherit\">\n"
+"        <tbody><tr>\n"
+"            <td valign=\"top\" style=\"width:600px; padding:5px 10px 5px 5px;\">\n"
+"                <div>\n"
+"                    <hr width=\"100%\" style=\"background-color:rgb(204,204,204);border:medium none;clear:both;display:block;font-size:0px;min-height:1px;line-height:0;margin:15px auto;padding:0\">\n"
+"                </div>\n"
+"            </td>\n"
+"        </tr></tbody>\n"
 "    </table>\n"
 "</div>\n"
-"<div class=\"snippet_row bg-color\" style=\"padding:0;width:600px;max-width:600px;margin:0 auto;background: #fff repeat top /100%;color:#777777\">\n"
-"    <table style=\"width:100%;text-align:justify;margin:0 auto;background:inherit;color:inherit;border-collapse:collapse;color:inherit\">\n"
+"<div style=\"padding:0px; width:600px; margin:0 auto; background: #FFFFFF repeat top /100%;color:#777777\">\n"
+"    <table cellspacing=\"0\" cellpadding=\"0\" border=\"0\" style=\"margin: 0 auto; width:600px; border-collapse:collapse; background:inherit; color:inherit\">\n"
 "        <tbody><tr>\n"
-"            <td style=\"padding:10px 30px; font-size:14px\">\n"
+"            <td style=\"padding:5px 10px 5px 5px;font-size: 14px;\">\n"
 "                ${object.body | safe}\n"
 "                % if ctx.get('tracking'):\n"
+"                    <ul>\n"
 "                    % for tracking in ctx['tracking']\n"
-"                        ${tracking[0]} : ${tracking[1]} -> ${tracking[2]}\n"
+"                        <li>${tracking[0]} : ${tracking[1]} -> ${tracking[2]}</li>\n"
 "                    % endfor\n"
+"                    </ul>\n"
 "                % endif\n"
 "            </td>\n"
-"        </tr>\n"
-"    </tbody></table>\n"
+"        </tr></tbody>\n"
+"    </table>\n"
 "</div>\n"
 "% if ctx.get('signature'):\n"
-"<div class=\"snippet_row bg-color\" style=\"padding:0px;width:600px;margin:auto;background: #fff repeat top /100%;color:#777777\">\n"
-"    <center>\n"
-"        <table width=\"600\" cellspacing=\"0\" cellpadding=\"0\" border=\"0\" style=\"margin: 0 auto; width:600px; border-collapse:collapse;background:inherit;color:inherit\">\n"
-"            <tbody><tr>\n"
-"                <td style=\"font-size:12px; padding: 5px 30px; text-align: left;\">\n"
-"                    &nbsp;\n"
-"                    ${ctx['signature'] | safe}\n"
-"                    &nbsp;\n"
-"                </td>\n"
-"                </tr>\n"
-"            </tbody>\n"
-"        </table>\n"
-"    </center>\n"
+"<div style=\"padding:0px; width:600px;margin:0 auto; background: #FFFFFF repeat top /100%;color:#777777\">\n"
+"    <table cellspacing=\"0\" cellpadding=\"0\" border=\"0\" style=\"margin: 0 auto; width:600px; border-collapse:collapse; background:inherit; color:inherit\">\n"
+"        <tbody><tr>\n"
+"            <td style=\"padding:5px 10px 5px 5px;font-size: 14px; text-align: left;\">\n"
+"                ${ctx['signature'] | safe}\n"
+"            </td>\n"
+"        </tr></tbody>\n"
+"    </table>\n"
 "</div>\n"
-"% endif\n"
-msgstr "\n<div itemscope itemtype=\"http://schema.org/EmailMessage\">\n    <div itemprop=\"potentialAction\" itemscope itemtype=\"http://schema.org/ViewAction\">\n        <link itemprop=\"target\" href=\"${ctx['button_access']['url']}\"/>\n        <link itemprop=\"url\" href=\"${ctx['button_access']['url']}\"/>\n        <meta itemprop=\"name\" content=\"View ${ctx['model_name']}\"/>\n    </div>\n</div>\n<div class=\"snippet_row bg-color\" style=\"padding:0px;width:600px;margin:auto;background: #FFFFFF repeat top /100%;color:#777777\" data-snippet-theme=\"basic_theme\">\n    <table cellspacing=\"0\" cellpadding=\"0\" style=\"width:600px;border-collapse:collapse;background:inherit;color:inherit\">\n        <tbody><tr>\n            <td valign=\"center\" width=\"270\" style=\"padding:10px 10px 10px 5px;font-size: 30px\">\n                % if ctx.get('button_access'):\n                <a href=\"${ctx['button_access']['url']}\" style=\"-webkit-user-select: none; padding: 5px 10px; font-size: 12px; line-height: 18px; color: #FFFFFF; border-color:#a24689; text-decoration: none; display: inline-block; margin-bottom: 0px; font-weight: 400; text-align: center; vertical-align: middle; cursor: pointer; white-space: nowrap; background-image: none; background-color: #a24689; border: 1px solid #a24689; border-radius:3px\" class=\"o_default_snippet_text\">${ctx['button_access']['title']}</a>\n                % endif\n\n                % if ctx.get('button_follow'):\n                <a href=\"${ctx['button_follow']['url']}\" style=\"-webkit-user-select: none; padding: 5px 10px; font-size: 12px; line-height: 18px; color: #FFFFFF; border-color:#a24689; text-decoration: none; display: inline-block; margin-bottom: 0px; font-weight: 400; text-align: center; vertical-align: middle; cursor: pointer; white-space: nowrap; background-image: none; background-color: #a24689; border: 1px solid #a24689; border-radius:3px\" class=\"o_default_snippet_text\">${ctx['button_follow']['title']}</a>\n                \n                % elif ctx.get('button_unfollow'):\n                <a href=\"${ctx['button_unfollow']['url']}\" style=\"-webkit-user-select: none; padding: 5px 10px; font-size: 12px; line-height: 18px; color: #FFFFFF; border-color:#a24689; text-decoration: none; display: inline-block; margin-bottom: 0px; font-weight: 400; text-align: center; vertical-align: middle; cursor: pointer; white-space: nowrap; background-image: none; background-color: #a24689; border: 1px solid #a24689; border-radius:3px\" class=\"o_default_snippet_text\">${ctx['button_unfollow']['title']}</a>\n                % endif\n\n                % if not ctx.get('button_access') and not ctx.get('button_follow') and not ctx.get('button_unfollow') and ctx.get('model_name'):\n                <p style=\"padding: 5px 10px; font-size: 12px;\"\">\n                About <strong>${ctx['model_name']}\n                % if ctx.get('record_name'):\n                : ${ctx['record_name']}\n                % endif\n                </strong>\n                </p>\n                % endif\n            </td>\n            <td valign=\"center\" align=\"right\" width=\"270\" style=\"padding:10px 15px 10px 10px; font-size: 12px;\">\n                <p>\n                % if ctx.get('actions'):\n                % for action in ctx['actions']:\n                <a href=\"${action['url']}\" style=\"text-decoration:none; color: #a24689;\"><strong>${action['title']}</strong></a>\n                %if len(ctx['actions']) > 1 and loop.index < len(ctx['actions']):\n                    |\n                % endif\n                % endfor\n                % else:\n                <strong>Verzonden door</strong>\n                % if ctx.get('website_url'):\n                <a href=\"${ctx['website_url']}\" style=\"text-decoration:none; color: #a24689;\">\n                % endif\n                <strong>${ctx.get('company_name')}</strong>\n                % if ctx.get('website_url'):\n                </a>\n                % endif\n                <strong>met</strong>\n                <a href=\"www.odoo.com\" style=\"text-decoration:none; color: #a24689;\"><strong>Odoo</strong></a>\n                % endif\n            </td>\n        </tr>\n    </tbody></table>\n</div>\n<div style=\"padding:0px;width:600px;margin:auto;color:#777777;background-color:#FFFFFF\" class=\"\">\n    <table cellspacing=\"0\" cellpadding=\"0\" style=\"vertical-align:top;padding:0px;font-family:arial;font-size:12px;border-collapse:collapse;background:inherit;color:inherit\">\n        <tbody>\n            <tr>\n                <td valign=\"top\" style=\"width:600px\">\n                    <div>\n                        <hr width=\"100%\" style=\"background-color:rgb(204,204,204);border:medium none;clear:both;display:block;font-size:0px;min-height:1px;line-height:0;margin:15px auto;padding:0\">\n                    </div>\n                </td>\n            </tr>\n        </tbody>\n    </table>\n</div>\n<div class=\"snippet_row bg-color\" style=\"padding:0;width:600px;max-width:600px;margin:0 auto;background: #fff repeat top /100%;color:#777777\">\n    <table style=\"width:100%;text-align:justify;margin:0 auto;background:inherit;color:inherit;border-collapse:collapse;color:inherit\">\n        <tbody><tr>\n            <td style=\"padding:10px 30px; font-size:14px\">\n                ${object.body | safe}\n                % if ctx.get('tracking'):\n                    % for tracking in ctx['tracking']\n                        ${tracking[0]} : ${tracking[1]} -> ${tracking[2]}\n                    % endfor\n                % endif\n            </td>\n        </tr>\n    </tbody></table>\n</div>\n% if ctx.get('signature'):\n<div class=\"snippet_row bg-color\" style=\"padding:0px;width:600px;margin:auto;background: #fff repeat top /100%;color:#777777\">\n    <center>\n        <table width=\"600\" cellspacing=\"0\" cellpadding=\"0\" border=\"0\" style=\"margin: 0 auto; width:600px; border-collapse:collapse;background:inherit;color:inherit\">\n            <tbody><tr>\n                <td style=\"font-size:12px; padding: 5px 30px; text-align: left;\">\n                    &nbsp;\n                    ${ctx['signature'] | safe}\n                    &nbsp;\n                </td>\n                </tr>\n            </tbody>\n        </table>\n    </center>\n</div>\n% endif\n"
+"% endif"
+msgstr "\n<div itemscope itemtype=\"http://schema.org/EmailMessage\">\n    <div itemprop=\"potentialAction\" itemscope itemtype=\"http://schema.org/ViewAction\">\n        <link itemprop=\"target\" href=\"${ctx['button_access']['url']}\"/>\n        <link itemprop=\"url\" href=\"${ctx['button_access']['url']}\"/>\n        <meta itemprop=\"name\" content=\"View ${ctx['model_name']}\"/>\n    </div>\n</div>\n<div class=\"snippet_row bg-color\" style=\"padding:0px;width:600px;margin:auto;background: #FFFFFF repeat top /100%;color:#777777\" data-snippet-theme=\"basic_theme\">\n    <table cellspacing=\"0\" cellpadding=\"0\" style=\"width:600px;border-collapse:collapse;background:inherit;color:inherit\">\n        <tbody><tr>\n            <td valign=\"center\" width=\"270\" style=\"padding:10px 10px 10px 5px;font-size: 30px\">\n                % if ctx.get('button_access'):\n                <a href=\"${ctx['button_access']['url']}\" style=\"-webkit-user-select: none; padding: 5px 10px; font-size: 12px; line-height: 18px; color: #FFFFFF; border-color:#a24689; text-decoration: none; display: inline-block; margin-bottom: 0px; font-weight: 400; text-align: center; vertical-align: middle; cursor: pointer; white-space: nowrap; background-image: none; background-color: #a24689; border: 1px solid #a24689; border-radius:3px\" class=\"o_default_snippet_text\">${ctx['button_access']['title']}</a>\n                % endif\n\n                % if ctx.get('button_follow'):\n                <a href=\"${ctx['button_follow']['url']}\" style=\"-webkit-user-select: none; padding: 5px 10px; font-size: 12px; line-height: 18px; color: #FFFFFF; border-color:#a24689; text-decoration: none; display: inline-block; margin-bottom: 0px; font-weight: 400; text-align: center; vertical-align: middle; cursor: pointer; white-space: nowrap; background-image: none; background-color: #a24689; border: 1px solid #a24689; border-radius:3px\" class=\"o_default_snippet_text\">${ctx['button_follow']['title']}</a>\n                \n                % elif ctx.get('button_unfollow'):\n                <a href=\"${ctx['button_unfollow']['url']}\" style=\"-webkit-user-select: none; padding: 5px 10px; font-size: 12px; line-height: 18px; color: #FFFFFF; border-color:#a24689; text-decoration: none; display: inline-block; margin-bottom: 0px; font-weight: 400; text-align: center; vertical-align: middle; cursor: pointer; white-space: nowrap; background-image: none; background-color: #a24689; border: 1px solid #a24689; border-radius:3px\" class=\"o_default_snippet_text\">${ctx['button_unfollow']['title']}</a>\n                % endif\n\n                % if not ctx.get('button_access') and not ctx.get('button_follow') and not ctx.get('button_unfollow') and ctx.get('model_name'):\n                <p style=\"padding: 5px 10px; font-size: 12px;\"\">\n                Over <strong>${ctx['model_name']}\n                % if ctx.get('record_name'):\n                : ${ctx['record_name']}\n                % endif\n                </strong>\n                </p>\n                % endif\n            </td>\n            <td valign=\"center\" align=\"right\" width=\"270\" style=\"padding:10px 15px 10px 10px; font-size: 12px;\">\n                <p>\n                % if ctx.get('actions'):\n                % for action in ctx['actions']:\n                <a href=\"${action['url']}\" style=\"text-decoration:none; color: #a24689;\"><strong>${action['title']}</strong></a>\n                %if len(ctx['actions']) > 1 and loop.index < len(ctx['actions']):\n                    |\n                % endif\n                % endfor\n                % else:\n                <strong>Verzonden door</strong>\n                % if ctx.get('website_url'):\n                <a href=\"${ctx['website_url']}\" style=\"text-decoration:none; color: #a24689;\">\n                % endif\n                <strong>${ctx.get('company_name')}</strong>\n                % if ctx.get('website_url'):\n                </a>\n                % endif\n                <strong>gebruikt</strong>\n                <a href=\"www.odoo.com\" style=\"text-decoration:none; color: #a24689;\"><strong>Odoo</strong></a>\n                % endif\n            </td>\n        </tr>\n    </tbody></table>\n</div>\n<div style=\"padding:0px; width:600px; margin:0 auto; background: #FFFFFF repeat top /100%; color:#777777\">\n    <table cellspacing=\"0\" cellpadding=\"0\" style=\"vertical-align:top; padding:0px; border-collapse:collapse; background:inherit; color:inherit\">\n        <tbody><tr>\n            <td valign=\"top\" style=\"width:600px; padding:5px 10px 5px 5px;\">\n                <div>\n                    <hr width=\"100%\" style=\"background-color:rgb(204,204,204);border:medium none;clear:both;display:block;font-size:0px;min-height:1px;line-height:0;margin:15px auto;padding:0\">\n                </div>\n            </td>\n        </tr></tbody>\n    </table>\n</div>\n<div style=\"padding:0px; width:600px; margin:0 auto; background: #FFFFFF repeat top /100%;color:#777777\">\n    <table cellspacing=\"0\" cellpadding=\"0\" border=\"0\" style=\"margin: 0 auto; width:600px; border-collapse:collapse; background:inherit; color:inherit\">\n        <tbody><tr>\n            <td style=\"padding:5px 10px 5px 5px;font-size: 14px;\">\n                ${object.body | safe}\n                % if ctx.get('tracking'):\n                    <ul>\n                    % for tracking in ctx['tracking']\n                        <li>${tracking[0]} : ${tracking[1]} -> ${tracking[2]}</li>\n                    % endfor\n                    </ul>\n                % endif\n            </td>\n        </tr></tbody>\n    </table>\n</div>\n% if ctx.get('signature'):\n<div style=\"padding:0px; width:600px;margin:0 auto; background: #FFFFFF repeat top /100%;color:#777777\">\n    <table cellspacing=\"0\" cellpadding=\"0\" border=\"0\" style=\"margin: 0 auto; width:600px; border-collapse:collapse; background:inherit; color:inherit\">\n        <tbody><tr>\n            <td style=\"padding:5px 10px 5px 5px;font-size: 14px; text-align: left;\">\n                ${ctx['signature'] | safe}\n            </td>\n        </tr></tbody>\n    </table>\n</div>\n% endif"
 
 #. module: mail
 #. openerp-web
@@ -171,6 +158,13 @@
 
 #. module: mail
 #. openerp-web
+#: code:addons/mail/static/src/xml/thread.xml:86
+#, python-format
+msgid "(in channel"
+msgstr "(in kanaal"
+
+#. module: mail
+#. openerp-web
 #: code:addons/mail/static/src/xml/chatter.xml:48
 #, python-format
 msgid "(no email address)"
@@ -185,10 +179,34 @@
 
 #. module: mail
 #. openerp-web
-#: code:addons/mail/static/src/xml/thread.xml:122
-#, python-format
-msgid "-------- Show more messages --------"
-msgstr "-------- Toon meer berichten --------"
+#: code:addons/mail/static/src/xml/thread.xml:147
+#, python-format
+msgid "-------- Show older messages --------"
+msgstr "-------- Toon oude berichten --------"
+
+#. module: mail
+#: code:addons/mail/models/mail_channel.py:513
+#, python-format
+msgid ""
+"<div class=\"o_mail_notification\">created <a href=\"#\" "
+"class=\"o_channel_redirect\" data-oe-id=\"%s\">#%s</a></div>"
+msgstr "<div class=\"o_mail_notification\">gemaakt <a href=\"#\" class=\"o_channel_redirect\" data-oe-id=\"%s\">#%s</a></div>"
+
+#. module: mail
+#: code:addons/mail/models/mail_channel.py:489
+#, python-format
+msgid ""
+"<div class=\"o_mail_notification\">joined <a href=\"#\" "
+"class=\"o_channel_redirect\" data-oe-id=\"%s\">#%s</a></div>"
+msgstr "<div class=\"o_mail_notification\">deelgenomen <a href=\"#\" class=\"o_channel_redirect\" data-oe-id=\"%s\">#%s</a></div>"
+
+#. module: mail
+#: code:addons/mail/models/mail_channel.py:151
+#, python-format
+msgid ""
+"<div class=\"o_mail_notification\">left <a href=\"#\" "
+"class=\"o_channel_redirect\" data-oe-id=\"%s\">#%s</a></div>"
+msgstr "<div class=\"o_mail_notification\">verlaten <a href=\"#\" class=\"o_channel_redirect\" data-oe-id=\"%s\">#%s</a></div>"
 
 #. module: mail
 #: code:addons/mail/wizard/invite.py:22
@@ -277,13 +295,6 @@
 #: model:ir.model,name:mail.model_res_groups
 msgid "Access Groups"
 msgstr "Toegangsgroepen"
-
-#. module: mail
-#. openerp-web
-#: code:addons/mail/static/src/js/client_action.js:154
-#, python-format
-msgid "Action"
-msgstr "Actie"
 
 #. module: mail
 #: model:ir.model.fields,field_description:mail.field_mail_channel_message_needaction
@@ -650,6 +661,7 @@
 #. module: mail
 #. openerp-web
 #: code:addons/mail/static/src/xml/client_action.xml:23
+#: code:addons/mail/static/src/xml/client_action.xml:89
 #: model:ir.model.fields,field_description:mail.field_mail_compose_message_channel_ids
 #: model:ir.model.fields,field_description:mail.field_mail_mail_channel_ids
 #: model:ir.model.fields,field_description:mail.field_mail_message_channel_ids
@@ -1453,10 +1465,10 @@
 #. module: mail
 #: model:ir.actions.client,help:mail.mail_channel_action_client_chat
 msgid ""
-"In the \"Channels\" section, you will find the public and restricted channel.<br/>\n"
-"                    The \"Direct Message\" section allows you to talk directly to one person.<br/>\n"
-"                    The \"Private Group\" section contains your private conversations. You can join a private channel either by creating a channel yourself, or by being invited to another one.<br/>"
-msgstr "In de \"Kanalen\" sectie vind u de publieke en beperkte kanalen.<br/>\nDe *Directe berichten\" sectie staat u toe om direct tegen eender wie te spreken.<br/>\nDe \"Privégroep\" sectie bevat privé conversaties. U kan lid worden van een privékanaal door het kanaal zelf aan te maken of door uitgenodigd te worden door iemand anders.<br/>"
+"In the \"Channels\" section, you will find the public and restricted channel.<br>\n"
+"                    The \"Direct Message\" section allows you to talk directly to one person.<br>\n"
+"                    The \"Private Group\" section contains your private conversations. You can join a private channel either by creating a channel yourself, or by being invited to another one.<br>"
+msgstr "In de \"Kanalen\" sectie vind u de publieke en beperkte kanalen.<br>\nDe *Directe berichten\" sectie staat u toe om direct tegen eender wie te spreken.<br>\nDe \"Privégroep\" sectie bevat privé conversaties. U kan lid worden van een privékanaal door het kanaal zelf aan te maken of door uitgenodigd te worden door iemand anders.<br>"
 
 #. module: mail
 #: code:addons/mail/models/mail_alias.py:141
@@ -1926,11 +1938,8 @@
 
 #. module: mail
 #: model:ir.model.fields,field_description:mail.field_mail_compose_message_needaction
-#: model:ir.model.fields,field_description:mail.field_mail_compose_message_needaction_partner_ids
 #: model:ir.model.fields,field_description:mail.field_mail_mail_needaction
-#: model:ir.model.fields,field_description:mail.field_mail_mail_needaction_partner_ids
 #: model:ir.model.fields,field_description:mail.field_mail_message_needaction
-#: model:ir.model.fields,field_description:mail.field_mail_message_needaction_partner_ids
 #: model:ir.model.fields,help:mail.field_mail_compose_message_needaction
 #: model:ir.model.fields,help:mail.field_mail_mail_needaction
 #: model:ir.model.fields,help:mail.field_mail_message_needaction
@@ -2260,6 +2269,13 @@
 #: model:ir.ui.view,arch_db:mail.res_partner_opt_out_search
 msgid "Partners that did not ask not to be included in mass mailing campaigns"
 msgstr "Relaties welke niet hebben aangegeven niet te willen worden opgenomen in de bulk-mail campagne."
+
+#. module: mail
+#: model:ir.model.fields,field_description:mail.field_mail_compose_message_needaction_partner_ids
+#: model:ir.model.fields,field_description:mail.field_mail_mail_needaction_partner_ids
+#: model:ir.model.fields,field_description:mail.field_mail_message_needaction_partner_ids
+msgid "Partners with Need Action"
+msgstr "Relaties met Nodige Actie"
 
 #. module: mail
 #: model:ir.model.fields,help:mail.field_email_template_preview_auto_delete
@@ -2858,8 +2874,8 @@
 
 #. module: mail
 #: model:ir.actions.client,help:mail.mail_channel_action_client_chat
-msgid "There are no messages to display.<br/>"
-msgstr "Er zijn geen berichten om te tonen.<br/>"
+msgid "There are no messages to display.<br>"
+msgstr "Er zijn geen berichten om te tonen.<br>"
 
 #. module: mail
 #: model:ir.model.fields,help:mail.field_mail_channel_image
@@ -3093,14 +3109,8 @@
 msgstr "Wie kan de groepsactiviteiten volgen?"
 
 #. module: mail
-#: model:mail.channel,name:mail.channel_all_employees
-msgid "Whole Company"
-msgstr "Gehele bedrijf"
-
-#. module: mail
-#. openerp-web
-#: code:addons/mail/static/src/xml/chatter.xml:57
-#: code:addons/mail/static/src/xml/composer.xml:7
+#. openerp-web
+#: code:addons/mail/static/src/xml/composer.xml:6
 #, python-format
 msgid "Write something"
 msgstr "Schrijf iets"
@@ -3153,7 +3163,7 @@
 
 #. module: mail
 #. openerp-web
-#: code:addons/mail/static/src/js/client_action.js:469
+#: code:addons/mail/static/src/js/client_action.js:346
 #, python-format
 msgid "You unsubscribed from <b>%s</b>."
 msgstr "U heeft zich uitgeschreven van <b>%s</b>."
@@ -3161,9 +3171,9 @@
 #. module: mail
 #: model:ir.actions.client,help:mail.mail_channel_action_client_chat
 msgid ""
-"Your \"Inbox\" contains all the messages in which you've been mentioned, and the messages you receive as a follower of a document.<br/>\n"
+"Your \"Inbox\" contains all the messages in which you've been mentioned, and the messages you receive as a follower of a document.<br>\n"
 "                    The \"Starred\" section contains all your favorite messages."
-msgstr "Uw \"inbox\" bevat alle berichten waarin u bent vermeld en alle berichten die u heeft ontvangen als een volger van een document.<br/>\nDe \"Met ster\" sectie bevat al uw favorieten berichten."
+msgstr "Uw \"inbox\" bevat alle berichten waarin u bent vermeld en alle berichten die u heeft ontvangen als een volger van een document.<br>\nDe \"Met ster\" sectie bevat al uw favorieten berichten."
 
 #. module: mail
 #: model:ir.ui.view,arch_db:mail.view_server_action_form_template
@@ -3190,23 +3200,28 @@
 
 #. module: mail
 #. openerp-web
-#: code:addons/mail/static/src/xml/client_action.xml:29
+#: code:addons/mail/static/src/xml/client_action.xml:30
 #, python-format
 msgid "dm"
 msgstr "dm"
 
 #. module: mail
-#: code:addons/mail/models/mail_thread.py:281
+#: code:addons/mail/models/mail_thread.py:314
 #, python-format
 msgid "document"
 msgstr "document"
 
 #. module: mail
 #. openerp-web
-#: code:addons/mail/static/src/js/chatter.js:232
+#: code:addons/mail/static/src/js/chatter.js:220
 #, python-format
 msgid "followers"
 msgstr "volgers"
+
+#. module: mail
+#: model:mail.channel,name:mail.channel_all_employees
+msgid "general"
+msgstr "algemeen"
 
 #. module: mail
 #: model:ir.model,name:mail.model_ir_actions_server
