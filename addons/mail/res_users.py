# -*- coding: utf-8 -*-
##############################################################################
#
#    OpenERP, Open Source Management Solution
#    Copyright (C) 2009-Today OpenERP SA (<http://www.openerp.com>)
#
#    This program is free software: you can redistribute it and/or modify
#    it under the terms of the GNU Affero General Public License as
#    published by the Free Software Foundation, either version 3 of the
#    License, or (at your option) any later version
#
#    This program is distributed in the hope that it will be useful,
#    but WITHOUT ANY WARRANTY; without even the implied warranty of
#    MERCHANTABILITY or FITNESS FOR A PARTICULAR PURPOSE.  See the
#    GNU Affero General Public License for more details
#
#    You should have received a copy of the GNU Affero General Public License
#    along with this program.  If not, see <http://www.gnu.org/licenses/>
#
##############################################################################

from osv import osv, fields
from openerp import SUPERUSER_ID
from tools.translate import _

class res_users(osv.Model):
    """ Update of res.users class
        - add a preference about sending emails about notifications
        - make a new user follow itself
        - add a welcome message
    """
    _name = 'res.users'
    _inherit = ['res.users']
    _inherits = {'mail.alias': 'alias_id'}

    _columns = {
        'alias_id': fields.many2one('mail.alias', 'Alias', ondelete="cascade", required=True, 
            help="Email address internally associated with this user. Incoming "\
                 "emails will appear in the user's notifications."),
    }
    
    _defaults = {
        'alias_domain': False, # always hide alias during creation
    }

    def __init__(self, pool, cr):
        """ Override of __init__ to add access rights on notification_email_pref
            field. Access rights are disabled by default, but allowed on
            fields defined in self.SELF_WRITEABLE_FIELDS.
        """
        init_res = super(res_users, self).__init__(pool, cr)
        # duplicate list to avoid modifying the original reference
        self.SELF_WRITEABLE_FIELDS = list(self.SELF_WRITEABLE_FIELDS)
        self.SELF_WRITEABLE_FIELDS.append('notification_email_pref')
        return init_res

    def _auto_init(self, cr, context=None):
        """Installation hook to create aliases for all users and avoid constraint errors."""
<<<<<<< HEAD

        # disable the unique alias_id not null constraint, to avoid spurious warning during 
        # super.auto_init. We'll reinstall it afterwards.
        self._columns['alias_id'].required = False

        super(res_users,self)._auto_init(cr, context=context)

        registry = RegistryManager.get(cr.dbname)
        mail_alias = registry.get('mail.alias')
        res_users_model = registry.get('res.users')
        users_no_alias = res_users_model.search(cr, SUPERUSER_ID, [('alias_id', '=', False)])
        # Use read() not browse(), to avoid prefetching uninitialized inherited fields
        for user_data in res_users_model.read(cr, SUPERUSER_ID, users_no_alias, ['login']):
            alias_id = mail_alias.create_unique_alias(cr, SUPERUSER_ID, {'alias_name': user_data['login'],
                                                                         'alias_force_thread_id': user_data['id']},
                                                      model_name=self._name)
            res_users_model.write(cr, SUPERUSER_ID, user_data['id'], {'alias_id': alias_id})
            _logger.info('Mail alias created for user %s (uid %s)', user_data['login'], user_data['id'])

        # Finally attempt to reinstate the missing constraint
        try:
            cr.execute('ALTER TABLE res_users ALTER COLUMN alias_id SET NOT NULL')
        except Exception:
            _logger.warning("Table '%s': unable to set a NOT NULL constraint on column '%s' !\n"\
                            "If you want to have it, you should update the records and execute manually:\n"\
                            "ALTER TABLE %s ALTER COLUMN %s SET NOT NULL",
                            self._table, 'alias_id', self._table, 'alias_id')

        self._columns['alias_id'].required = True
=======
        self.pool.get('mail.alias').migrate_to_alias(cr, self._name, self._table, super(res_users,self)._auto_init,
            self._columns['alias_id'], 'login', alias_force_key='id', context=context)
>>>>>>> 65f532e0

    def create(self, cr, uid, data, context=None):
        # create default alias same as the login
        mail_alias = self.pool.get('mail.alias')
        alias_id = mail_alias.create_unique_alias(cr, uid, {'alias_name': data['login']}, model_name=self._name, context=context)
        data['alias_id'] = alias_id
        data.pop('alias_name', None) # prevent errors during copy()

        # create user that follows its related partner
        user_id = super(res_users, self).create(cr, uid, data, context=context)
        user = self.browse(cr, uid, user_id, context=context)
        self.pool.get('res.partner').message_subscribe(cr, uid, [user.partner_id.id], [user.partner_id.id], context=context)
        # alias
        mail_alias.write(cr, SUPERUSER_ID, [alias_id], {"alias_force_thread_id": user_id}, context)
        # create a welcome message
        self._create_welcome_message(cr, uid, user, context=context)
        return user_id

    def _create_welcome_message(self, cr, uid, user, context=None):
        company_name = user.company_id.name if user.company_id else _('the company')
        body = _('%s has joined %s.') % (user.name, company_name)
        # TODO change SUPERUSER_ID into user.id but catch errors
        return self.pool.get('res.partner').message_post(cr, SUPERUSER_ID, [user.partner_id.id],
            body=body, context=context)

    def write(self, cr, uid, ids, vals, context=None):
        # User alias is sync'ed with login
        if vals.get('login'): vals['alias_name'] = vals['login']
        return super(res_users, self).write(cr, uid, ids, vals, context=context)

    def unlink(self, cr, uid, ids, context=None):
        # Cascade-delete mail aliases as well, as they should not exist without the user.
        alias_pool = self.pool.get('mail.alias')
        alias_ids = [user.alias_id.id for user in self.browse(cr, uid, ids, context=context) if user.alias_id]
        res = super(res_users, self).unlink(cr, uid, ids, context=context)
        alias_pool.unlink(cr, uid, alias_ids, context=context)
        return res

class res_users_mail_group(osv.Model):
    """ Update of res.users class
        - if adding groups to an user, check mail.groups linked to this user
          group, and the user. This is done by overriding the write method.
    """
    _name = 'res.users'
    _inherit = ['res.users']

    # FP Note: to improve, post processing may be better ?
    def write(self, cr, uid, ids, vals, context=None):
        write_res = super(res_users_mail_group, self).write(cr, uid, ids, vals, context=context)
        if vals.get('groups_id'):
            # form: {'group_ids': [(3, 10), (3, 3), (4, 10), (4, 3)]} or {'group_ids': [(6, 0, [ids]}
            user_group_ids = [command[1] for command in vals['groups_id'] if command[0] == 4]
            user_group_ids += [id for command in vals['groups_id'] if command[0] == 6 for id in command[2]]
            mail_group_obj = self.pool.get('mail.group')
            mail_group_ids = mail_group_obj.search(cr, uid, [('group_ids', 'in', user_group_ids)], context=context)
            mail_group_obj.message_subscribe_users(cr, uid, mail_group_ids, ids, context=context)
        return write_res

class res_groups_mail_group(osv.Model):
    """ Update of res.groups class
        - if adding users from a group, check mail.groups linked to this user
          group and subscribe them. This is done by overriding the write method.
    """
    _name = 'res.groups'
    _inherit = 'res.groups'

    # FP Note: to improve, post processeing, after the super may be better
    def write(self, cr, uid, ids, vals, context=None):
        write_res = super(res_groups_mail_group, self).write(cr, uid, ids, vals, context=context)
        if vals.get('users'):
            # form: {'group_ids': [(3, 10), (3, 3), (4, 10), (4, 3)]} or {'group_ids': [(6, 0, [ids]}
            user_ids = [command[1] for command in vals['users'] if command[0] == 4]
            user_ids += [id for command in vals['users'] if command[0] == 6 for id in command[2]]
            mail_group_obj = self.pool.get('mail.group')
            mail_group_ids = mail_group_obj.search(cr, uid, [('group_ids', 'in', ids)], context=context)
            mail_group_obj.message_subscribe_users(cr, uid, mail_group_ids, user_ids, context=context)
        return write_res<|MERGE_RESOLUTION|>--- conflicted
+++ resolved
@@ -56,40 +56,8 @@
 
     def _auto_init(self, cr, context=None):
         """Installation hook to create aliases for all users and avoid constraint errors."""
-<<<<<<< HEAD
-
-        # disable the unique alias_id not null constraint, to avoid spurious warning during 
-        # super.auto_init. We'll reinstall it afterwards.
-        self._columns['alias_id'].required = False
-
-        super(res_users,self)._auto_init(cr, context=context)
-
-        registry = RegistryManager.get(cr.dbname)
-        mail_alias = registry.get('mail.alias')
-        res_users_model = registry.get('res.users')
-        users_no_alias = res_users_model.search(cr, SUPERUSER_ID, [('alias_id', '=', False)])
-        # Use read() not browse(), to avoid prefetching uninitialized inherited fields
-        for user_data in res_users_model.read(cr, SUPERUSER_ID, users_no_alias, ['login']):
-            alias_id = mail_alias.create_unique_alias(cr, SUPERUSER_ID, {'alias_name': user_data['login'],
-                                                                         'alias_force_thread_id': user_data['id']},
-                                                      model_name=self._name)
-            res_users_model.write(cr, SUPERUSER_ID, user_data['id'], {'alias_id': alias_id})
-            _logger.info('Mail alias created for user %s (uid %s)', user_data['login'], user_data['id'])
-
-        # Finally attempt to reinstate the missing constraint
-        try:
-            cr.execute('ALTER TABLE res_users ALTER COLUMN alias_id SET NOT NULL')
-        except Exception:
-            _logger.warning("Table '%s': unable to set a NOT NULL constraint on column '%s' !\n"\
-                            "If you want to have it, you should update the records and execute manually:\n"\
-                            "ALTER TABLE %s ALTER COLUMN %s SET NOT NULL",
-                            self._table, 'alias_id', self._table, 'alias_id')
-
-        self._columns['alias_id'].required = True
-=======
         self.pool.get('mail.alias').migrate_to_alias(cr, self._name, self._table, super(res_users,self)._auto_init,
             self._columns['alias_id'], 'login', alias_force_key='id', context=context)
->>>>>>> 65f532e0
 
     def create(self, cr, uid, data, context=None):
         # create default alias same as the login
