openerp.mail = function(session) {
    var _t = session.web._t,
       _lt = session.web._lt;

    var mail = session.mail = {};

    openerp_mail_followers(session, mail);        // import mail_followers.js

    /**
     * ------------------------------------------------------------
     * FormView
     * ------------------------------------------------------------
     * 
     * Override of formview do_action method, to catch all return action about
     * mail.compose.message. The purpose is to bind 'Send by e-mail' buttons.
     */

    session.web.FormView = session.web.FormView.extend({
        do_action: function(action) {
            if (action.res_model == 'mail.compose.message') {
                /* hack for stop context propagation of wrong value
                 * delete this hack when a global method to clean context is create
                 */
                var context_keys = ['default_template_id', 'default_composition_mode', 
                    'default_use_template', 'default_partner_ids', 'default_model',
                    'default_res_id', 'default_subtype', 'active_id', 'lang',
                    'bin_raw', 'tz', 'active_model', 'edi_web_url_view', 'active_ids']
                for (var key in action.context) {
                    if (_.indexOf(context_keys, key) == -1) {
                        action.context[key] = null;
                    }
                }
                /* end hack */
            }
            return this._super.apply(this, arguments);
        },
    });


    /**
     * ------------------------------------------------------------
     * ChatterUtils
     * ------------------------------------------------------------
     * 
     * This class holds a few tools method for Chatter.
     * Some regular expressions not used anymore, kept because I want to
     * - (^|\s)@((\w|@|\.)*): @login@log.log
     * - (^|\s)\[(\w+).(\w+),(\d)\|*((\w|[@ .,])*)\]: [ir.attachment,3|My Label],
     *   for internal links
     */

    mail.ChatterUtils = {

        /** Get an image in /web/binary/image?... */
        get_image: function(session, model, field, id) {
            return session.prefix + '/web/binary/image?session_id=' + session.session_id + '&model=' + model + '&field=' + field + '&id=' + (id || '');
        },

        /** Get the url of an attachment {'id': id} */
        get_attachment_url: function (session, attachment) {
            return session.origin + '/web/binary/saveas?session_id=' + session.session_id + '&model=ir.attachment&field=datas&filename_field=datas_fname&id=' + attachment['id'];
        },

        /** Replaces some expressions
         * - :name - shortcut to an image
         */
        do_replace_expressions: function (string) {
            var icon_list = ['al', 'pinky']
            /* special shortcut: :name, try to find an icon if in list */
            var regex_login = new RegExp(/(^|\s):((\w)*)/g);
            var regex_res = regex_login.exec(string);
            while (regex_res != null) {
                var icon_name = regex_res[2];
                if (_.include(icon_list, icon_name))
                    string = string.replace(regex_res[0], regex_res[1] + '<img src="/mail/static/src/img/_' + icon_name + '.png" width="22px" height="22px" alt="' + icon_name + '"/>');
                regex_res = regex_login.exec(string);
            }
            return string;
        },

        /* replace textarea text into html text
         * (add <p>, <a>)
         * TDE note : should not be here, but server-side I think ...
        */
        get_text2html: function(text){
            return text
                .replace(/[\n\r]/g,'<br/>')
                .replace(/((?:https?|ftp):\/\/[\S]+)/g,'<a href="$1">$1</a> ')
        }
    };


    /**
     * ------------------------------------------------------------
     * ComposeMessage widget
     * ------------------------------------------------------------
     * 
     * This widget handles the display of a form to compose a new message.
     * This form is a mail.compose.message form_view.
     * On first time : display a compact textarea but is not the compose form.
     * When the user focus this box, the compose message is intantiate and 
     * with focus on the textarea.
    */
    
    mail.ThreadComposeMessage = session.web.Widget.extend({
        template: 'mail.compose_message.compact',
                    // expandable view : 'mail.compose_message'

        /**
         * @param {Object} parent parent
         * @param {Object} [options]
         *      @param {Object} [context] context passed to the
         *          mail.compose.message DataSetSearch. Please refer to this model
         *          for more details about fields and default values.
         */
        init: function (parent, datasets, options) {
            var self = this;
            this._super(parent);
            this.context = options.context || {};

            this.datasets = {
                'attachment_ids' : [],
                'id': datasets.id,
                'model': datasets.model,
                'res_model': datasets.res_model,
                'is_private': datasets.is_private || false,
                'partner_ids': datasets.partner_ids || [],
                'avatar': mail.ChatterUtils.get_image(this.session, 'res.users', 'image_small', this.session.uid),
            };
            this.options={};
            this.options.display_indented_thread = options.options.display_indented_thread || -1;
            this.options.show_attachment_delete = true;

            this.parent_thread= parent.messages!= undefined ? parent : false;

            this.ds_attachment = new session.web.DataSetSearch(this, 'ir.attachment');

            this.fileupload_id = _.uniqueId('oe_fileupload_temp');
            $(window).on(self.fileupload_id, self.on_attachment_loaded);
        },

        start: function(){
            this.display_attachments();
            this.bind_events();
        },

        /* upload the file on the server, add in the attachments list and reload display
         */
        display_attachments: function(){
            var self = this;
            var render = $(session.web.qweb.render('mail.thread.message.attachments', {'widget': self}));
            if(!this.list_attachment){
                this.$('.oe_msg_attachment_list').replaceWith( render );
            } else {
                this.list_attachment.replaceWith( render );
            }
            this.list_attachment = this.$(".oe_msg_attachments");

            // event: delete an attachment
            this.$el.on('click', '.oe_mail_attachment_delete', self.on_attachment_delete);
        },

        /* when a user click on the upload button, send file read on_attachment_loaded
        */
        on_attachment_change: function (event) {
            event.stopPropagation();
            var self = this;
            var $target = $(event.target);
            if ($target.val() !== '') {

                var filename = $target.val().replace(/.*[\\\/]/,'');

                // if the files exits for this answer, delete the file before upload
                var attachments=[];
                for(var i in this.datasets.attachment_ids){
                    if((this.datasets.attachment_ids[i].filename || this.datasets.attachment_ids[i].name) == filename){
                        if(this.datasets.attachment_ids[i].upload){
                            return false;
                        }
                        this.ds_attachment.unlink([this.datasets.attachment_ids[i].id]);
                    } else {
                        attachments.push(this.datasets.attachment_ids[i]);
                    }
                }
                this.datasets.attachment_ids = attachments;

                // submit file
                //session.web.blockUI();
                self.$('form.oe_form_binary_form').submit();

                this.$(".oe_attachment_file").hide();

                this.datasets.attachment_ids.push({
                    'id': 0,
                    'name': filename,
                    'filename': filename,
                    'url': '',
                    'upload': true
                });
                this.display_attachments();
            }
        },
        
        /* when the file is uploaded 
        */
        on_attachment_loaded: function (event, result) {
            //session.web.unblockUI();
            for(var i in this.datasets.attachment_ids){
                if(this.datasets.attachment_ids[i].filename == result.filename && this.datasets.attachment_ids[i].upload) {
                    this.datasets.attachment_ids[i]={
                        'id': result.id,
                        'name': result.name,
                        'filename': result.filename,
                        'url': mail.ChatterUtils.get_attachment_url(this.session, result)
                    };
                }
            }
            this.display_attachments();

            var $input = this.$('input.oe_form_binary_file');
            $input.after($input.clone(true)).remove();
            this.$(".oe_attachment_file").show();
        },

        /* unlink the file on the server and reload display
         */
        on_attachment_delete: function (event) {
            event.stopPropagation();
            var attachment_id=$(event.target).data("id");
            if (attachment_id) {
                var attachments=[];
                for(var i in this.datasets.attachment_ids){
                    if(attachment_id!=this.datasets.attachment_ids[i].id){
                        attachments.push(this.datasets.attachment_ids[i]);
                    }
                    else {
                        this.ds_attachment.unlink([attachment_id]);
                    }
                }
                this.datasets.attachment_ids = attachments;
                this.display_attachments();
            }
        },

        /* to avoid having unsorted file on the server.
            we will show the users files of the first message post
            TDE note: unnecessary call to server I think
         */
        // set_free_attachments: function(){
        //     var self=this;
        //     this.parent_thread.ds_message.call('user_free_attachment').then(function(attachments){
        //         this.attachment_ids=[];
        //         for(var i in attachments){
        //             self.attachment_ids[i]={
        //                 'id': attachments[i].id,
        //                 'name': attachments[i].name,
        //                 'filename': attachments[i].filename,
        //                 'url': mail.ChatterUtils.get_attachment_url(self.session, attachments[i])
        //             };
        //         }
        //         self.display_attachments();
        //     });
        // },

        bind_events: function() {
            var self = this;

            // set the function called when attachments are added
            this.$el.on('change', 'input.oe_form_binary_file', self.on_attachment_change );
            this.$el.on('click', 'a.oe_cancel', self.on_cancel );
            this.$el.on('click', 'button.oe_post', function(){self.on_message_post()} );
            this.$el.on('click', 'button.oe_full', function(){self.on_compose_fullmail()} );
            self.$el.on('focus', 'textarea.oe_compact', self.on_compose_expandable);
        },

        on_compose_fullmail: function(){
            var attachments=[];
            for(var i in this.datasets.attachment_ids){
                attachments.push(this.datasets.attachment_ids[i].id);
            }
            var partner_ids=[];
            for(var i in this.datasets.partner_ids){
                partner_ids.push(this.datasets.partner_ids[i][0]);
            }

            var action = {
                type: 'ir.actions.act_window',
                res_model: 'mail.compose.message',
                view_mode: 'form',
                view_type: 'form',
                action_from: 'mail.ThreadComposeMessage',
                views: [[false, 'form']],
                target: 'new',
                context: {
                    'default_model': false,
                    'default_res_id': 0,
                    'default_content_subtype': 'html',
                    'default_parent_id': this.datasets.id,
                    'default_body': mail.ChatterUtils.get_text2html(this.$('textarea').val() || ''),
                    'default_attachment_ids': attachments,
                    'default_partner_ids': partner_ids
                },
            };
            this.do_action(action);
        },

        on_cancel: function(event){
            if(event) event.stopPropagation();
            this.$('textarea').val("");
            this.$('input[data-id]').remove();
            //this.attachment_ids=[];
            this.display_attachments();
            this.$el.hide();
        },

        /*post a message and fetch the message*/
        on_message_post: function (body) {
            var self = this;

            if (! body) {
                var comment_node = this.$('textarea');
                var body = comment_node.val();
                comment_node.val('');
            }

            var attachments=[];
            for(var i in this.datasets.attachment_ids){
                if(this.datasets.attachment_ids[i].upload){
                    session.web.dialog($('<div>' + session.web.qweb.render('CrashManager.warning', {message: 'Please, wait while the file is uploading.'}) + '</div>'));
                    return false;
                }
                attachments.push(this.datasets.attachment_ids[i].id);
            }

            if(body.match(/\S+/)) {
                this.parent_thread.ds_thread.call('message_post_api', [
                        this.context.default_res_id, 
                        mail.ChatterUtils.get_text2html(body), 
                        false, 
                        'comment', 
                        'mail.mt_comment',
                        this.context.default_parent_id, 
                        attachments,
<<<<<<< HEAD
                        _.extend(this.parent_thread.context, {'message_loaded':[this.datasets.id||0].concat( self.parent_thread.options._parents[0].get_child_ids() )})]
                    ).then(function(records){
=======
                        this.parent_thread.context
                    ]).then(function(records){
>>>>>>> d3b2aff6
                        self.parent_thread.switch_new_message(records);
                        self.datasets.attachment_ids=[];
                        self.on_cancel();
                    });
                return true;
            }
        },

        /* convert the compact mode into the compose message
        */
        on_compose_expandable: function(){
            var $render = $(session.web.qweb.render('mail.compose_message', {'widget': this}));
            this.$el.replaceWith( $render );
            this.$el = $render;
            this.$('textarea').focus();
            this.bind_events();
        },

        /* convert the compact mode into the compose message
        */
        on_compose_compact: function(){
            var $render = $(session.web.qweb.render('mail.compose_message.compact', {'widget': this}));
            this.$el.replaceWith( $render );
            this.$el = $render;
            this.bind_events();
        },
    });

    /** 
     * ------------------------------------------------------------
     * Thread Message Expandable Widget
     * ------------------------------------------------------------
     *
     * This widget handles the display the expandable message in a thread.
     * - thread
     * - - visible message
     * - - expandable
     * - - visible message
     * - - visible message
     * - - expandable
     */
    mail.ThreadExpandable = session.web.Widget.extend({
        template: 'mail.thread.expandable',

        init: function(parent, datasets, options) {
            this._super(parent);
            this.domain = options.domain || [];
            this.context = _.extend({
                default_model: 'mail.thread',
                default_res_id: 0,
                default_parent_id: false }, options.context || {});

            this.datasets = {
                'id' : datasets.id || -1,
                'model' : datasets.model || false,
                'parent_id' : datasets.parent_id || false,
                'nb_messages' : datasets.nb_messages || 0,
                'type' : 'expandable',
                'max_limit' : datasets.max_limit || false,
                'flag_used' : false,
            };

            // record options and data
            this.parent_thread= parent.messages!= undefined ? parent : options.options._parents[0] ;
        },

        
        start: function() {
            this._super.apply(this, arguments);
            this.bind_events();
        },

        /**
         * Bind events in the widget. Each event is slightly described
         * in the function. */
        bind_events: function() {
            var self = this;
            this.$el.on('click', 'a.oe_msg_fetch_more', self.on_expandable);
        },

        animated_destroy: function(options) {
            var self=this;
            //graphic effects
            if(options && options.fadeTime) {
                self.$el.fadeOut(options.fadeTime, function(){
                    self.destroy();
                });
            } else {
                self.destroy();
            }
        },

        /*The selected thread and all childs (messages/thread) became read
        * @param {object} mouse envent
        */
        on_expandable: function (event) {
            if(event)event.stopPropagation();
            if(this.datasets.flag_used) {
                return false
            }
            this.datasets.flag_used = true;

            this.animated_destroy({'fadeTime':300});
            this.parent_thread.message_fetch(false, this.domain, this.context);
            return false;
        },
    });

    /** 
     * ------------------------------------------------------------
     * Thread Message Widget
     * ------------------------------------------------------------
     * This widget handles the display of a messages in a thread. 
     * Displays a record and performs some formatting on the record :
     * - record.date: formatting according to the user timezone
     * - record.timerelative: relative time givein by timeago lib
     * - record.avatar: image url
     * - record.attachment_ids[].url: url of each attachmentThe
     * thread view :
     * - root thread
     * - - sub message (parent_id = root message)
     * - - - sub thread
     * - - - - sub sub message (parent id = sub thread)
     * - - sub message (parent_id = root message)
     * - - - sub thread
     */
    mail.ThreadMessage = session.web.Widget.extend({
        template: 'mail.thread.message',

        /**
         * @param {Object} parent parent
         * @param {Array} [domain]
         * @param {Object} [context] context of the thread. It should
            contain at least default_model, default_res_id. Please refer to
            the ComposeMessage widget for more information about it.
         * @param {Object} [options]
         *      @param {Object} [thread] read obout mail.Thread object
         *      @param {Object} [message]
         *          @param {Number} [message_ids=null] ids for message_fetch
         *          @param {Number} [message_data=null] already formatted message data, 
         *              for subthreads getting data from their parent
         *          @param {Number} [truncate_limit=250] number of character to
         *              display before having a "show more" link; note that the text
         *              will not be truncated if it does not have 110% of the parameter
         *          @param {Boolean} [show_record_name]
         *...  @param {int} [show_reply_button] number thread level to display the reply button
         *...  @param {int} [show_read_unread_button] number thread level to display the read/unread button
         */
        init: function(parent, datasets, options) {
            this._super(parent);

            // record datasets
            this.datasets = _.extend({
                'id' : -1,
                'model' : false,
                'parent_id': false,
                'res_id' : false,
                'type' : false,
                'is_author' : false,
                'is_private' : false,
                'subject' : false,
                'name' : false,
                'record_name' : false,
                'body' : false,
                'vote_user_ids' :[],
                'has_voted' : false,
                'is_favorite' : false,
                'thread_level' : 0,
                'to_read' : true,
                'author_id' : [],
                'attachment_ids' : [],
            }, datasets || {});
            this.datasets._date = datasets.date;

            // record domain and context
            this.domain = options.domain || [];
            this.context = _.extend({
                default_model: 'mail.thread',
                default_res_id: 0,
                default_parent_id: false }, options.context || {});

            // record options
            this.options = _.extend(options.options, {
                'message_ids': options.options.message_ids || null,
                'message_data': options.options.message_data || null,
                'show_record_name': options.options.show_record_name != undefined ? options.options.show_record_name: true,
                'truncate_limit': options.options.truncate_limit || 250,
                'show_reply_button': options.options.show_reply_button || -1,
                'show_read_unread_button': options.options.show_read_unread_button || -1
            });

            this.datasets.show_reply_button = this.options.show_reply_button>this.datasets.thread_level;
            this.datasets.show_read_unread_button = this.options.show_read_unread_button>this.datasets.thread_level;

            // record options and data
            this.parent_thread= parent.messages!= undefined ? parent : options.options._parents[0];
            this.thread = false;

            if( this.datasets.id > 0 ) {
                this.formating_data();
            }

            this.ds_notification = new session.web.DataSetSearch(this, 'mail.notification');
            this.ds_message = new session.web.DataSetSearch(this, 'mail.message');
            this.ds_follow = new session.web.DataSetSearch(this, 'mail.followers');
        },

        formating_data: function(){

            //formating and add some fields for render
            this.datasets.date = session.web.format_value(this.datasets._date, {type:"datetime"});
            this.datasets.timerelative = $.timeago(this.datasets.date);
            if (this.datasets.type == 'email') {
                this.datasets.avatar = ('/mail/static/src/img/email_icon.png');
            } else {
                this.datasets.avatar = mail.ChatterUtils.get_image(this.session, 'res.partner', 'image_small', this.datasets.author_id[0]);
            }
            for (var l in this.datasets.attachment_ids) {
                var attach = this.datasets.attachment_ids[l];
                attach['url'] = mail.ChatterUtils.get_attachment_url(this.session, attach);
            }
        },
        
        start: function() {
            this._super.apply(this, arguments);
            this.expender();
            this.$el.hide().fadeIn(750);
            this.bind_events();
            this.create_thread();
        },

        /**
         * Bind events in the widget. Each event is slightly described
         * in the function. */
        bind_events: function() {
            var self = this;

            // event: click on 'Attachment(s)' in msg
            this.$('a.oe_msg_view_attachments:first').on('click', function (event) {
                self.$('.oe_msg_attachments:first').toggle();
            });
            // event: click on icone 'Read' in header
            this.$el.on('click', 'a.oe_read', this.on_message_read_unread);
            // event: click on icone 'UnRead' in header
            this.$el.on('click', 'a.oe_unread', this.on_message_read_unread);
            // event: click on 'Delete' in msg side menu
            this.$el.on('click', 'a.oe_msg_delete', this.on_message_delete);

            // event: click on 'Reply' in msg
            this.$el.on('click', 'a.oe_reply', this.on_message_reply);
            // event: click on 'Vote' button
            this.$el.on('click', 'button.oe_msg_vote', this.on_vote);
            // event: click on 'Star' button
            this.$el.on('click', 'button.oe_mail_starbox', this.on_star);
        },

        on_message_reply:function(event){
            event.stopPropagation();
            this.thread.on_compose_message();
            return false;
        },

        expender: function(){
            this.$('.oe_msg_body:first').expander({
                slicePoint: this.options.truncate_limit,
                expandText: 'read more',
                userCollapseText: '[^]',
                detailClass: 'oe_msg_tail',
                moreClass: 'oe_mail_expand',
                lessClass: 'oe_mail_reduce',
                });
        },

        create_thread: function(){
            var self=this;
            if(this.thread){
                return false;
            }

            /*create thread*/
            self.thread = new mail.Thread(self, self.datasets, {
                    'domain': self.domain,
                    'context':{
                        'default_model': self.datasets.model,
                        'default_res_id': self.datasets.res_id,
                        'default_parent_id': self.datasets.id
                    },
                    'options': self.options
                }
            );
            /*insert thread in parent message*/
            self.thread.insertAfter(self.$el);
        },
        
        animated_destroy: function(options) {
            var self=this;
            //graphic effects  
            if(options && options.fadeTime) {
                self.$el.fadeOut(options.fadeTime, function(){
                    self.destroy();
                });
            } else {
                self.destroy();
            }
        },

        on_message_delete: function (event) {
            event.stopPropagation();
            if (! confirm(_t("Do you really want to delete this message?"))) { return false; }
            
            this.animated_destroy({fadeTime:250});
            // delete this message and his childs
            var ids = [this.datasets.id].concat( this.get_child_ids() );
            this.ds_message.unlink(ids);
            this.animated_destroy();
            return false;
        },

        /*The selected thread and all childs (messages/thread) became read
        * @param {object} mouse envent
        */
        on_message_read_unread: function (event) {
            event.stopPropagation();
            // if this message is read, all childs message display is read
            var ids = [this.datasets.id].concat( this.get_child_ids() );
            var read = $(event.srcElement).hasClass("oe_read");
            this.$el.removeClass(read ? 'oe_msg_unread':'oe_msg_read').addClass(read ? 'oe_msg_read':'oe_msg_unread');

            if( (read && this.options.typeof_thread == 'inbox') ||
                (!read && this.options.typeof_thread == 'archives')) {
                this.animated_destroy({fadeTime:250});
            }

            this.ds_notification.call('set_message_read', [ids, read]);
            return false;
        },

        /** browse message
         * @param {object}{int} option.id
         * @param {object}{string} option.model
         * @param {object}{boolean} option._go_thread_wall
         *      private for check the top thread
         * @return thread object
         */
        browse_message: function(options){
            // goto the wall thread for launch browse
            if(!options._go_thread_wall) {
                options._go_thread_wall = true;
                for(var i in this.options._parents[0].messages){
                    var res=this.options._parents[0].messages[i].browse_message(options);
                    if(res) return res;
                }
            }

            if(this.datasets.id==options.id)
                return this;

            for(var i in this.thread.messages){
                if(this.thread.messages[i].thread){
                    var res=this.thread.messages[i].browse_message(options);
                    if(res) return res;
                }
            }

            return false;
        },

        /* get all child message/thread id linked
        */
        get_child_ids: function(){
            var res=[]
            if(arguments[0]) res.push(this.datasets.id);
            if(this.thread){
                res = res.concat( this.thread.get_child_ids(true) );
            }
            return res;
        },

        on_vote: function (event) {
            event.stopPropagation();
            var self=this;
            return this.ds_message.call('vote_toggle', [[self.datasets.id]]).pipe(function(vote){

                self.datasets.has_voted=vote;
                if (!self.datasets.has_voted) {
                    var votes=[];
                    for(var i in self.datasets.vote_user_ids){
                        if(self.datasets.vote_user_ids[i][0]!=self.session.uid)
                            vote.push(self.datasets.vote_user_ids[i]);
                    }
                    self.datasets.vote_user_ids=votes;
                }
                else {
                    self.datasets.vote_user_ids.push([self.session.uid, 'You']);
                }
                self.display_vote();
            });
            return false;
        },

        // Render vote Display template.
        display_vote: function () {
            var self = this;
            var vote_element = session.web.qweb.render('mail.thread.message.vote', {'widget': self});
            self.$(".placeholder-mail-vote:first").empty();
            self.$(".placeholder-mail-vote:first").html(vote_element);
        },

        // Stared/unstared + Render star.
        on_star: function (event) {
            event.stopPropagation();
            var self=this;
            var button = self.$('button.oe_mail_starbox:first');
            return this.ds_message.call('favorite_toggle', [[self.datasets.id]]).pipe(function(star){
                self.datasets.is_favorite=star;
                if(self.datasets.is_favorite){
                    button.addClass('oe_stared');
                } else {
                    button.removeClass('oe_stared');
                    if( self.options.typeof_thread == 'stared' ) {
                        self.animated_destroy({fadeTime:250});
                    }
                }
            });
            return false;
        },

    });

    /** 
     * ------------------------------------------------------------
     * Thread Widget
     * ------------------------------------------------------------
     *
     * This widget handles the display of a thread of messages. The
     * thread view:
     * - root thread
     * - - sub message (parent_id = root message)
     * - - - sub thread
     * - - - - sub sub message (parent id = sub thread)
     * - - sub message (parent_id = root message)
     * - - - sub thread
     */
    mail.Thread = session.web.Widget.extend({
        template: 'mail.thread',

        /**
         * @param {Object} parent parent
         * @param {Array} [domain]
         * @param {Object} [context] context of the thread. It should
            contain at least default_model, default_res_id. Please refer to
            the ComposeMessage widget for more information about it.
         * @param {Object} [options]
         *      @param {Object} [message] read about mail.ThreadMessage object
         *      @param {Object} [thread]
         *          @param {Number} [expandable_number=5] number message show
         *              for each click on "show more message"
         *          @param {Number} [expandable_default_number=5] number message show
         *              on begin before the first click on "show more message"
         *          @param {int} [display_indented_thread] number thread level to indented threads.
         *              other are on flat mode
         *          @param {Select} [typeof_thread] inbox/archives/stared/sent
         *              type of thread and option for user application like animate
         *              destroy for read/unread
         *          @param {Array} [parents] liked with the parents thread
         *              use with browse, fetch... [O]= top parent
         */
        init: function(parent, datasets, options) {
            this._super(parent);
            this.domain = options.domain || [];
            this.context = _.extend({
                default_model: 'mail.thread',
                default_res_id: 0,
                default_parent_id: false }, options.context || {});

            // options
            this.options = _.extend(options.options, {
                'expandable_number': options.options.expandable_number || 5,
                'expandable_default_number': options.options.expandable_default_number || 5,
                '_expandable_max': options.options.expandable_default_number || 5,
                'display_indented_thread': options.options.display_indented_thread || -1,
                'show_reply_button': options.options.show_reply_button || -1,
                'typeof_thread': options.options.typeof_thread || 'inbox',
                '_parents': (options.options._parents != undefined ? options.options._parents : []).concat( [this] )
            });

            // record options and data
            this.parent_message= parent.thread!= undefined ? parent : false ;

            // datasets and internal vars
            this.datasets = {
                'id' : datasets.id || false,
                'model' : datasets.model || false,
                'parent_id' : datasets.parent_id || false,
                'is_private' : datasets.is_private || false,
                'author_id' : datasets.author_id || false,
                'thread_level' : (datasets.thread_level+1) || 0,
                'partner_ids' : []
            };

            this.datasets.show_composeform = this.options.show_reply_button>this.datasets.thread_level;

            for(var i in datasets.partner_ids){
                if(datasets.partner_ids[i][0]!=(datasets.author_id ? datasets.author_id[0] : -1)){
                    this.datasets.partner_ids.push(datasets.partner_ids[i]);
                }
            }

            this.messages = [];
            this.ComposeMessage = false;

            this.ds_thread = new session.web.DataSetSearch(this, this.context.default_model || 'mail.thread');
            this.ds_message = new session.web.DataSetSearch(this, 'mail.message');
        },
        
        start: function() {
            this._super.apply(this, arguments);
            if(this.datasets.show_composeform){
                this.instantiate_ComposeMessage();
            }
            this.bind_events();
        },

<<<<<<< HEAD
        instantiate_ComposeMessage: function(){
            this.ComposeMessage = new mail.ThreadComposeMessage(this, this.datasets, {
=======
        instantiate_ComposeMessage: function() {
            // add message composition form view
            this.ComposeMessage = new mail.ThreadComposeMessage(this,{
>>>>>>> d3b2aff6
                'context': this.context,
                'options': this.options,
            });

            if(this.datasets.thread_level){
                this.ComposeMessage.appendTo(this.$el);
            } else {
                // root view
                this.ComposeMessage.prependTo(this.$el);
            }
            this.ComposeMessage.$el.hide();
        },

        /* When the expandable object is visible on screen (with scrolling)
         * then the on_expandable function is launch
        */
        on_scroll: function(event){
            if(event)event.stopPropagation();
            var message = this.messages[0];
            if(message && message.datasets.type=="expandable" && message.datasets.max_limit){
                var pos = message.$el.position();
                if(pos.top){
                    /* bottom of the screen */
                    var bottom = $(window).scrollTop()+$(window).height()+200;
                    if(bottom - pos.top > 0){
                        message.on_expandable();
                    }
                }

            }
        },

        /**
         * Bind events in the widget. Each event is slightly described
         * in the function. */
        bind_events: function() {
            var self = this;
            self.$el.on('click', '.oe_mail_list_recipients .oe_more', self.on_show_recipients);
            self.$el.on('click', '.oe_mail_compose_textarea .oe_more_hidden', self.on_hide_recipients);
        },

        on_show_recipients: function(){
            var p=$(this).parent(); 
            p.find('.oe_more_hidden, .oe_hidden').show(); 
            p.find('.oe_more').hide(); 
        },

        on_hide_recipients: function(){
            var p=$(this).parent(); 
            p.find('.oe_more_hidden, .oe_hidden').hide(); 
            p.find('.oe_more').show(); 
        },

        /* get all child message/thread id linked
        */
        get_child_ids: function(){
            var res=[];
            _(this.get_childs()).each(function (val, key) { res.push(val.datasets.id); });
            return res;
        },

        /* get all child message/thread linked
        */
        get_childs: function(nb_thread_level){
            var res=[];
            if(arguments[1]) res.push(this);
            if(isNaN(nb_thread_level) || nb_thread_level>0){
                _(this.messages).each(function (val, key) {
                    if(val.thread){
                        res = res.concat( val.thread.get_childs((isNaN(nb_thread_level) ? null : nb_thread_level-1), true) ) 
                    }
                });
            }
            return res;
        },

        /** browse thread
         * @param {object}{int} option.id
         * @param {object}{string} option.model
         * @param {object}{boolean} option._go_thread_wall
         *      private for check the top thread
         * @param {object}{boolean} option.default_return_top_thread
         *      return the top thread (wall) if no thread found
         * @return thread object
         */
        browse_thread: function(options){
            // goto the wall thread for launch browse
            if(!options._go_thread_wall) {
                options._go_thread_wall = true;
                return this.options._parents[0].browse_thread(options);
            }

            if(this.datasets.id==options.id){
                return this;
            }

            if(options.id)
            for(var i in this.messages){
                if(this.messages[i].thread){
                    var res=this.messages[i].thread.browse_thread({'id':options.id, '_go_thread_wall':true});
                    if(res) return res;
                }
            }

            //if option default_return_top_thread, return the top if no found thread
            if(options.default_return_top_thread){
                return this;
            }

            return false;
        },

        /** browse message
         * @param {object}{int} option.id
         * @param {object}{string} option.model
         * @param {object}{boolean} option._go_thread_wall
         *      private for check the top thread
         * @return thread object
         */
        browse_message: function(options){
            if(this.options._parents[0].messages[0])
                return this.options._parents[0].messages[0].browse_message(options);
        },

        /* this function is launch when a user click on "Reply" button
        */
        on_compose_message: function(){
            this.ComposeMessage.on_compose_expandable();
        },

        /* display the no message on the thread
        */
        no_message: function(){
            $(session.web.qweb.render('mail.wall_no_message', {})).appendTo(this.$el);
        },

        /** Fetch messages
         * @param {Bool} initial_mode: initial mode: try to use message_data or
         *  message_ids, if nothing available perform a message_read; otherwise
         *  directly perform a message_read
         * @param {Array} replace_domain: added to this.domain
         * @param {Object} replace_context: added to this.context
         */
        message_fetch: function (initial_mode, replace_domain, replace_context, ids, callback) {
            var self = this;

            // initial mode: try to use message_data or message_ids
            if (initial_mode && this.options.message_data) {
                return this.create_message_object(this.options.message_data);
            }
            // domain and context: options + additional
            fetch_domain = replace_domain ? replace_domain : this.domain;
            fetch_context = replace_context ? replace_context : this.context;
<<<<<<< HEAD
            fetch_context.message_loaded= [this.datasets.id||0].concat( self.options._parents[0].get_child_ids() );
=======
            var message_loaded = [this.datasets.id||0].concat( self.options.thread._parents[0].get_child_ids() );
>>>>>>> d3b2aff6

            return this.ds_message.call('message_read', [ids, fetch_domain, message_loaded, fetch_context, this.context.default_parent_id || undefined]
                ).then(this.proxy('switch_new_message'));
        },

        /* create record object and linked him
         */
        create_message_object: function (data) {
            var self = this;

            if(data.type=='expandable'){
                var message = new mail.ThreadExpandable(self, data, {
                    'domain': data.domain,
                    'context': {
                        'default_model': data.model || self.context.default_model,
                        'default_res_id': data.res_id || self.context.default_res_id,
                        'default_parent_id': self.datasets.id },
                });
            } else {
                var message = new mail.ThreadMessage(self, _.extend(data, {'thread_level': self.datasets.thread_level}), {
                    'domain': data.domain,
                    'context': {
                        'default_model': data.model,
                        'default_res_id': data.res_id,
                        'default_parent_id': data.id },
                    'options': self.options
                });
            }

            // check if the message is already create
            for(var i in self.messages){
                if(self.messages[i].datasets.id == message.datasets.id){
                    self.messages[i].destroy();
                    self.messages[i] = self.insert_message(message);
                    return true;
                }
            }
            self.messages.push( self.insert_message(message) );
        },

        /** Displays a message or an expandable message  */
        insert_message: function (message) {
            var self=this;

            this.ComposeMessage.$el.show();

            this.$('.oe_wall_no_message').remove();

            // insert on hierarchy display => insert in self child
            var thread_messages = self.messages;
            var thread = self;
            if( self.options.display_indented_thread < self.datasets.thread_level ) {
                var thread =  self.options._parents[self.options.display_indented_thread] || self.options._parents[0];
                var thread_messages = [];
                _(thread.get_childs()).each(function (val, key) { thread_messages.push(val.parent_message); });
            }

            // check older and newer message for insert
            var parent_newer = false;
            var parent_older = false;
            for(var i in thread_messages){
                if((thread_messages[i].datasets.id > message.datasets.id && message.datasets.id > 0) || 
                    thread_messages[i].datasets.id < 0){
                    if(!parent_newer || 
                        thread_messages[i].datasets.id < 0 || 
                        parent_newer.datasets.id >= thread_messages[i].datasets.id) {
                        parent_newer = thread_messages[i];
                    }
                } else if((thread_messages[i].datasets.id > 0 && thread_messages[i].datasets.id < message.datasets.id) || message.datasets.id < 0) {
                    if(!parent_older || 
                        parent_older.datasets.id < thread_messages[i].datasets.id) {
                        parent_older = thread_messages[i];
                    }
                }
            }

            var sort = self.datasets.thread_level;

            if(parent_older){
                if(sort){
                    message.insertAfter(parent_older.thread ? parent_older.thread.$el : parent_older.$el);
                } else {
                    message.insertBefore(parent_older.$el);
                }
            } else if(parent_newer){
                if(sort || parent_newer.datasets.id<0){
                    message.insertBefore(parent_newer.$el);
                } else {
                    message.insertAfter(parent_newer.thread ? parent_newer.thread.$el : parent_newer.$el);
                }
            } else {
                if(sort) {
                    message.prependTo(thread.$el);
                } else {
                    message.appendTo(thread.$el);
                }
            }

            self.$('.oe_msg_first:first').removeClass("oe_msg_first");
            self.$('.oe_msg_last:last').removeClass("oe_msg_last");
            self.$('.oe_msg_comment:first, .oe_msg_comment:first-child').addClass("oe_msg_first");
            self.$('.oe_msg_comment:last, .oe_msg_comment:last-child').addClass("oe_msg_last");

            return message
        },
        
        /*  Send the records to his parent thread */
        switch_new_message: function(records) {
            var self=this;
            _(records).each(function(record){
                self.browse_thread({
                    'id': record.parent_id, 
                    'default_return_top_thread':true
                }).create_message_object( record );
            });
        },
    });

    /** 
     * ------------------------------------------------------------
     * mail : root Widget
     * ------------------------------------------------------------
     *
     * This widget handles the display of messages with thread options. Its main
     * use is to receive a context and a domain, and to delegate the message
     * fetching and displaying to the Thread widget.
     */
    session.web.client_actions.add('mail.Widget', 'session.mail.Widget');
    mail.Widget = session.web.Widget.extend({
        template: 'mail.Widget',

        /**
         * @param {Object} parent parent
         * @param {Array} [domain]
         * @param {Object} [context] context of the thread. It should
         *   contain at least default_model, default_res_id. Please refer to
         *   the ComposeMessage widget for more information about it.
         * ... @param {Select} [typeof_thread=(mail|stared|archives|send|other)]
         *       options for destroy message when the user click on a button
         * @param {Object} [options]
         *...  @param {Number} [truncate_limit=250] number of character to
         *      display before having a "show more" link; note that the text
         *      will not be truncated if it does not have 110% of the parameter
         *...  @param {Boolean} [show_record_name] display the name and link for do action
         *...  @param {int} [show_reply_button] number thread level to display the reply button
         *...  @param {int} [show_read_unread_button] number thread level to display the read/unread button
         *...  @param {int} [display_indented_thread] number thread level to indented threads.
         *      other are on flat mode
         */
        init: function (parent, options) {
            this._super(parent);
            this.options = options || {};
            this.options.domain = options.domain || [];
            this.options.context = options.context || {};
            this.search_results = {'domain': [], 'context': {}, 'groupby': {}};
        },

        start: function (options) {
            this._super.apply(this, arguments);
            this.message_render();
            this.bind_events();
        },

        /**
         * Display the threads
          */
        message_render: function (search) {
            this.thread = new mail.Thread(this, {}, {
                'domain' : this.options.domain,
                'context' : this.options.context,
                'options': {
                    'typeof_thread': this.options.typeof_thread || 'inbox',
                    'display_indented_thread': this.options.display_indented_thread || 1,
                    'show_reply_button': this.options.show_reply_button || 1,
                    'show_read_unread_button': this.options.show_read_unread_button || 1,
                    'truncate_limit': this.options.truncate_limit || 250,
                    'show_record_name': this.options.show_record_name || false,
                },
            });

            this.thread.appendTo( this.$el );
            this.thread.no_message();
            this.thread.message_fetch();
        },

        bind_events: function(){
            if(this.options.context.typeof_thread!='other'){
                $(document).scroll( this.thread.on_scroll );
                $(window).resize( this.thread.on_scroll );
                window.setTimeout( this.thread.on_scroll, 500 );
            }
        }
    });


    /** 
     * ------------------------------------------------------------
     * mail_thread Widget
     * ------------------------------------------------------------
     *
     * This widget handles the display of messages on a document. Its main
     * use is to receive a context and a domain, and to delegate the message
     * fetching and displaying to the Thread widget.
     */
    session.web.form.widgets.add('mail_thread', 'openerp.mail.RecordThread');
    mail.RecordThread = session.web.form.AbstractField.extend({
        template: 'mail.record_thread',

        init: function() {
            this._super.apply(this, arguments);
            this.options.domain = this.options.domain || [];
            this.options.context = {'default_model': 'mail.thread', 'default_res_id': false};
        },

        start: function() {
            this._super.apply(this, arguments);
            // NB: check the actual_mode property on view to know if the view is in create mode anymore
            this.view.on("change:actual_mode", this, this._check_visibility);
            this._check_visibility();
        },

        _check_visibility: function() {
            this.$el.toggle(this.view.get("actual_mode") !== "create");
        },
        render_value: function() {
            if (! this.view.datarecord.id || session.web.BufferedDataSet.virtual_id_regex.test(this.view.datarecord.id)) {
                this.$('oe_mail_thread').hide();
                return;
            }
            // update context
            _.extend(this.options.context, {
                default_res_id: this.view.datarecord.id,
                default_model: this.view.model,
                default_is_private: false });
            // update domain
            var domain = this.options.domain.concat([['model', '=', this.view.model], ['res_id', '=', this.view.datarecord.id]]);
<<<<<<< HEAD
            
=======
            // create and render Thread widget
            // TDE note: replace message_is_follower by a check in message_follower_ids, as message_is_follower is not used in views anymore
            var show_header_compose = this.view.is_action_enabled('edit') ||
                (this.getParent().fields.message_is_follower && this.getParent().fields.message_is_follower.get_value());

>>>>>>> d3b2aff6
            if(this.thread){
                this.thread.destroy();
            }
            this.thread = new mail.Thread(self, {
                    'domain': domain,
                    'context': this.options.context,
                    'typeof_thread': this.options.context.typeof_thread || 'other',
                    'display_indented_thread': false,
                    'show_reply_button': false,
                    'show_read_unread_button': false,
                }
            );

            return this.thread.appendTo( this.$('.oe_mail_wall_threads:first') );
        },
    });


    /** 
     * ------------------------------------------------------------
     * Wall Widget
     * ------------------------------------------------------------
     *
     * This widget handles the display of messages on a Wall. Its main
     * use is to receive a context and a domain, and to delegate the message
     * fetching and displaying to the Thread widget.
     */
    session.web.client_actions.add('mail.wall', 'session.mail.Wall');
    mail.Wall = session.web.Widget.extend({
        template: 'mail.wall',

        /**
         * @param {Object} parent parent
         * @param {Object} [options]
         * @param {Array} [options.domain] domain on the Wall
         * @param {Object} [options.context] context, is an object. It should
         *      contain default_model, default_res_id, to give it to the threads.
         * @param {Number} [options.thread_level] number of thread levels to display
         *      0 being flat.
         */
        init: function (parent, options) {
            this._super(parent);
            this.options = options || {};
            this.options.domain = options.domain || [];
            this.options.context = options.context || {};
            this.search_results = {'domain': [], 'context': {}, 'groupby': {}}
            this.ds_msg = new session.web.DataSetSearch(this, 'mail.message');
        },

        start: function () {
            this._super.apply(this, arguments);
            var searchview_ready = this.load_searchview({}, false);
            var thread_displayed = this.message_render();
            this.options.domain = this.options.domain.concat(this.search_results['domain']);
            this.bind_events();
            return $.when(searchview_ready, thread_displayed);
        },

        /**
         * Load the mail.message search view
         * @param {Object} defaults ??
         * @param {Boolean} hidden some kind of trick we do not care here
         */
        load_searchview: function (defaults, hidden) {
            var self = this;
            this.searchview = new session.web.SearchView(this, this.ds_msg, false, defaults || {}, hidden || false);
            return this.searchview.appendTo(this.$('.oe_view_manager_view_search')).then(function () {
                self.searchview.on('search_data', self, self.do_searchview_search);
            });
        },

        /**
         * Get the domains, contexts and groupbys in parameter from search
         * view, then render the filtered threads.
         * @param {Array} domains
         * @param {Array} contexts
         * @param {Array} groupbys
         */
        do_searchview_search: function(domains, contexts, groupbys) {
            var self = this;
            this.rpc('/web/session/eval_domain_and_context', {
                domains: domains || [],
                contexts: contexts || [],
                group_by_seq: groupbys || []
            }).then(function (results) {
                self.search_results['context'] = results.context;
                self.search_results['domain'] = results.domain;
                self.root.destroy();
                return self.message_render();
            });
        },


        /**
         * Display the threads
          */
        message_render: function (search) {
            var domain = this.options.domain.concat(this.search_results['domain']);
            var context = _.extend(this.options.context, search&&search.search_results['context'] ? search.search_results['context'] : {});
            this.root = new mail.Widget(this, {
                'domain' : domain,
                'context' : context,
                'typeof_thread': context.typeof_thread || 'other',
                'display_indented_thread': 2,
                'show_reply_button': 2,
                'show_read_unread_button': 3,
                }
            );
            return this.root.appendTo( this.$('.oe_mail_wall_threads:first') );
        },

        bind_events: function(){
            var self=this;
            this.$("button.oe_write_full:first").click(function(){ self.root.thread.ComposeMessage.on_compose_fullmail(); });
            this.$("button.oe_write_onwall:first").click(function(){ self.root.thread.on_compose_message(); });
        }
    });


    /**
     * ------------------------------------------------------------
     * UserMenu
     * ------------------------------------------------------------
     * 
     * Add a link on the top user bar for write a full mail
     */
    session.web.ComposeMessageTopButton = session.web.Widget.extend({
        template:'mail.compose_message.button_top_bar',

        init: function (parent, options) {
            this._super.apply(this, options);
            this.options = this.options || {};
            this.options.domain = this.options.domain || [];
            this.options.context = {
                'default_model': false,
                'default_res_id': 0,
                'default_content_subtype': 'html',
            };
        },

        start: function(parent, params) {
            var self = this;
            this.$el.on('click', 'button', self.on_compose_message );
            this._super(parent, params);
        },

        on_compose_message: function(event){
            event.stopPropagation();
            var action = {
                type: 'ir.actions.act_window',
                res_model: 'mail.compose.message',
                view_mode: 'form',
                view_type: 'form',
                action_from: 'mail.ThreadComposeMessage',
                views: [[false, 'form']],
                target: 'new',
                context: this.options.context,
            };
            session.client.action_manager.do_action(action);
        },

    });

    session.web.UserMenu = session.web.UserMenu.extend({
        start: function(parent, params) {
            var render = new session.web.ComposeMessageTopButton();
            render.insertAfter(this.$el);
            this._super(parent, params);
        }
    });

};<|MERGE_RESOLUTION|>--- conflicted
+++ resolved
@@ -341,13 +341,8 @@
                         'mail.mt_comment',
                         this.context.default_parent_id, 
                         attachments,
-<<<<<<< HEAD
-                        _.extend(this.parent_thread.context, {'message_loaded':[this.datasets.id||0].concat( self.parent_thread.options._parents[0].get_child_ids() )})]
-                    ).then(function(records){
-=======
                         this.parent_thread.context
                     ]).then(function(records){
->>>>>>> d3b2aff6
                         self.parent_thread.switch_new_message(records);
                         self.datasets.attachment_ids=[];
                         self.on_cancel();
@@ -831,6 +826,7 @@
                 'display_indented_thread': options.options.display_indented_thread || -1,
                 'show_reply_button': options.options.show_reply_button || -1,
                 'typeof_thread': options.options.typeof_thread || 'inbox',
+                'show_header_compose': options.options.show_header_compose || false,
                 '_parents': (options.options._parents != undefined ? options.options._parents : []).concat( [this] )
             });
 
@@ -848,7 +844,7 @@
                 'partner_ids' : []
             };
 
-            this.datasets.show_composeform = this.options.show_reply_button>this.datasets.thread_level;
+            this.datasets.show_composeform = this.options.show_header_compose && this.options.show_reply_button>this.datasets.thread_level;
 
             for(var i in datasets.partner_ids){
                 if(datasets.partner_ids[i][0]!=(datasets.author_id ? datasets.author_id[0] : -1)){
@@ -871,14 +867,9 @@
             this.bind_events();
         },
 
-<<<<<<< HEAD
         instantiate_ComposeMessage: function(){
+            // add message composition form view
             this.ComposeMessage = new mail.ThreadComposeMessage(this, this.datasets, {
-=======
-        instantiate_ComposeMessage: function() {
-            // add message composition form view
-            this.ComposeMessage = new mail.ThreadComposeMessage(this,{
->>>>>>> d3b2aff6
                 'context': this.context,
                 'options': this.options,
             });
@@ -1032,11 +1023,7 @@
             // domain and context: options + additional
             fetch_domain = replace_domain ? replace_domain : this.domain;
             fetch_context = replace_context ? replace_context : this.context;
-<<<<<<< HEAD
-            fetch_context.message_loaded= [this.datasets.id||0].concat( self.options._parents[0].get_child_ids() );
-=======
-            var message_loaded = [this.datasets.id||0].concat( self.options.thread._parents[0].get_child_ids() );
->>>>>>> d3b2aff6
+            var message_loaded = [this.datasets.id||0].concat( self.options._parents[0].get_child_ids() );
 
             return this.ds_message.call('message_read', [ids, fetch_domain, message_loaded, fetch_context, this.context.default_parent_id || undefined]
                 ).then(this.proxy('switch_new_message'));
@@ -1081,7 +1068,9 @@
         insert_message: function (message) {
             var self=this;
 
-            this.ComposeMessage.$el.show();
+            if(this.datasets.show_composeform){
+                this.ComposeMessage.$el.show();
+            }
 
             this.$('.oe_wall_no_message').remove();
 
@@ -1223,7 +1212,7 @@
         },
 
         bind_events: function(){
-            if(this.options.context.typeof_thread!='other'){
+            if(this.options.context['typeof_thread']!='other'){
                 $(document).scroll( this.thread.on_scroll );
                 $(window).resize( this.thread.on_scroll );
                 window.setTimeout( this.thread.on_scroll, 500 );
@@ -1273,29 +1262,27 @@
                 default_is_private: false });
             // update domain
             var domain = this.options.domain.concat([['model', '=', this.view.model], ['res_id', '=', this.view.datarecord.id]]);
-<<<<<<< HEAD
-            
-=======
-            // create and render Thread widget
+
             // TDE note: replace message_is_follower by a check in message_follower_ids, as message_is_follower is not used in views anymore
             var show_header_compose = this.view.is_action_enabled('edit') ||
                 (this.getParent().fields.message_is_follower && this.getParent().fields.message_is_follower.get_value());
 
->>>>>>> d3b2aff6
-            if(this.thread){
-                this.thread.destroy();
-            }
-            this.thread = new mail.Thread(self, {
-                    'domain': domain,
-                    'context': this.options.context,
-                    'typeof_thread': this.options.context.typeof_thread || 'other',
-                    'display_indented_thread': false,
-                    'show_reply_button': false,
-                    'show_read_unread_button': false,
+            if(this.root){
+                this.root.destroy();
+            }
+            // create and render Thread widget
+            this.root = new mail.Widget(this, {
+                'domain' : domain,
+                'context' : this.options.context,
+                'typeof_thread': this.options.context['typeof_thread'] || 'other',
+                'display_indented_thread': false,
+                'show_reply_button': false,
+                'show_read_unread_button': false,
+                'show_header_compose': show_header_compose
                 }
             );
 
-            return this.thread.appendTo( this.$('.oe_mail_wall_threads:first') );
+            return this.root.appendTo( this.$('.oe_mail_wall_threads:first') );
         },
     });
 
@@ -1384,10 +1371,11 @@
             this.root = new mail.Widget(this, {
                 'domain' : domain,
                 'context' : context,
-                'typeof_thread': context.typeof_thread || 'other',
+                'typeof_thread': context['typeof_thread'] || 'other',
                 'display_indented_thread': 2,
                 'show_reply_button': 2,
                 'show_read_unread_button': 3,
+                'show_header_compose': true
                 }
             );
             return this.root.appendTo( this.$('.oe_mail_wall_threads:first') );
