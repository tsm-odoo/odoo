--- conflicted
+++ resolved
@@ -881,7 +881,6 @@
     messagingMenu.destroy();
 });
 
-<<<<<<< HEAD
 QUnit.test('messaging menu widget: expand on thread preview', async function (assert) {
     assert.expect(4);
 
@@ -906,7 +905,21 @@
                     assert.step('open_document');
                 }
             },
-=======
+        },
+    });
+    await messagingMenu.appendTo($('#qunit-fixture'));
+
+    await testUtils.dom.click(messagingMenu.$('.dropdown-toggle'));
+    var $preview = messagingMenu.$('.o_mail_preview');
+    assert.containsOnce(messagingMenu, '.o_thread_window_expand', "should display one preview");
+    assert.strictEqual($preview.data('document-model'), "some.res.model", "preview should be from some.res.model");
+
+    await testUtils.dom.click($preview.find('.o_thread_window_expand'));
+    assert.verifySteps(['open_document']);
+
+    messagingMenu.destroy();
+});
+
 QUnit.test('messaging menu widget: click twice preview on slow message_fetch should open chat window once', async function (assert) {
     // This test assumes that a condition for opening chat window is to
     // successfully fetch messages beforehand.
@@ -942,20 +955,10 @@
                 messagingMenu.call('bus_service', 'trigger', 'notification', notifications);
             }
             return this._super(...arguments);
->>>>>>> 6f55fd65
-        },
-    });
-    await messagingMenu.appendTo($('#qunit-fixture'));
-
-<<<<<<< HEAD
-    await testUtils.dom.click(messagingMenu.$('.dropdown-toggle'));
-    var $preview = messagingMenu.$('.o_mail_preview');
-    assert.containsOnce(messagingMenu, '.o_thread_window_expand', "should display one preview");
-    assert.strictEqual($preview.data('document-model'), "some.res.model", "preview should be from some.res.model");
-
-    await testUtils.dom.click($preview.find('.o_thread_window_expand'));
-    assert.verifySteps(['open_document']);
-=======
+        },
+    });
+    await messagingMenu.appendTo($('#qunit-fixture'));
+
     // Opening chat window 1st time from messaging menu (pending from `messageFetchDef`)
     await testUtils.dom.click(messagingMenu.$('.dropdown-toggle'));
     lockMessageFetch = true;
@@ -970,7 +973,6 @@
         $,
         '.o_thread_window',
         "should only display a single chat window");
->>>>>>> 6f55fd65
 
     messagingMenu.destroy();
 });
