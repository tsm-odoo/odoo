# -*- coding: utf-8 -*-
##############################################################################
#
#    OpenERP, Open Source Business Applications
#    Copyright (c) 2012-TODAY OpenERP S.A. <http://openerp.com>
#
#    This program is free software: you can redistribute it and/or modify
#    it under the terms of the GNU Affero General Public License as
#    published by the Free Software Foundation, either version 3 of the
#    License, or (at your option) any later version.
#
#    This program is distributed in the hope that it will be useful,
#    but WITHOUT ANY WARRANTY; without even the implied warranty of
#    MERCHANTABILITY or FITNESS FOR A PARTICULAR PURPOSE.  See the
#    GNU Affero General Public License for more details.
#
#    You should have received a copy of the GNU Affero General Public License
#    along with this program.  If not, see <http://www.gnu.org/licenses/>.
#
##############################################################################

from openerp.addons.mail.tests.test_mail_base import TestMailBase
from openerp.tools.mail import html_sanitize


class test_mail(TestMailBase):

<<<<<<< HEAD
    def _mock_send_get_mail_body(self, *args, **kwargs):
        # def _send_get_mail_body(self, cr, uid, mail, partner=None, context=None)
        body = append_content_to_html(args[2].body_html, kwargs.get('partner').name if kwargs.get('partner') else 'No specific partner', plaintext=False)
        return body

    def setUp(self):
        super(test_mail, self).setUp()

        # Mock send_get_mail_body to test its functionality without other addons override
        self._send_get_mail_body = self.registry('mail.mail').send_get_mail_body
        self.registry('mail.mail').send_get_mail_body = self._mock_send_get_mail_body

    def tearDown(self):
        # Remove mocks
        self.registry('mail.mail').send_get_mail_body = self._send_get_mail_body
        super(test_mail, self).tearDown()

    def test_00_message_process(self):
        """ Testing incoming emails processing. """
        cr, uid, user_raoul = self.cr, self.uid, self.user_raoul
        extra_partner_id = self.res_partner.create(cr, uid, {'name': 'Raoul Extra', 'email': 'raoul@raoul.fr'})

        # groups@.. will cause the creation of new mail groups
        self.mail_group_model_id = self.ir_model.search(cr, uid, [('model', '=', 'mail.group')])[0]
        self.mail_alias.create(cr, uid, {'alias_name': 'groups', 'alias_model_id': self.mail_group_model_id})

        # Incoming mail creates a new mail_group "frogs"
        self.assertEqual(self.mail_group.search(cr, uid, [('name', '=', 'frogs')]), [])
        mail_frogs = MAIL_TEMPLATE.format(to='groups@example.com, other@gmail.com', subject='frogs', extra='')
        self.mail_thread.message_process(cr, uid, None, mail_frogs)
        frog_groups = self.mail_group.search(cr, uid, [('name', '=', 'frogs')])
        self.assertTrue(len(frog_groups) == 1)

        # Previously-created group can be emailed now - it should have an implicit alias group+frogs@...
        frog_group = self.mail_group.browse(cr, uid, frog_groups[0])
        group_messages = frog_group.message_ids
        self.assertTrue(len(group_messages) == 2, 'New group should only have the original message + creation log')
        mail_frog_news = MAIL_TEMPLATE.format(to='Friendly Frogs <group+frogs@example.com>', subject='news', extra='')
        self.mail_thread.message_process(cr, uid, None, mail_frog_news)
        frog_group.refresh()
        self.assertTrue(len(frog_group.message_ids) == 3, 'Group should contain 3 messages now')

        # Even with a wrong destination, a reply should end up in the correct thread
        mail_reply = MAIL_TEMPLATE.format(to='erroneous@example.com>', subject='Re: news',
                                          extra='In-Reply-To: <12321321-openerp-%d-mail.group@example.com>\n' % frog_group.id)
        self.mail_thread.message_process(cr, uid, None, mail_reply)
        frog_group.refresh()
        self.assertTrue(len(frog_group.message_ids) == 4, 'Group should contain 4 messages now')

        # No model passed and no matching alias must raise
        mail_spam = MAIL_TEMPLATE.format(to='noone@example.com', subject='spam', extra='')
        self.assertRaises(Exception,
                          self.mail_thread.message_process,
                          cr, uid, None, mail_spam)

        # plain text content should be wrapped and stored as html
        test_msg_id = '<deadcafe.1337@smtp.agrolait.com>'
        mail_text = MAIL_TEMPLATE_PLAINTEXT.format(to='groups@example.com', subject='frogs', extra='', msg_id=test_msg_id)
        self.mail_thread.message_process(cr, uid, None, mail_text)
        new_mail = self.mail_message.browse(cr, uid, self.mail_message.search(cr, uid, [('message_id', '=', test_msg_id)])[0])
        self.assertEqual(new_mail.body, '<pre>\nPlease call me as soon as possible this afternoon!\n\n--\nSylvie\n</pre>',
                         'plaintext mail incorrectly parsed')

        # Do: post a new message, with a known partner -> duplicate emails -> should take the user-one
        test_msg_id = '<deadcafe.1337-2@smtp.agrolait.com>'
        TEMPLATE_MOD = MAIL_TEMPLATE_PLAINTEXT.replace('Sylvie Lelitre <sylvie.lelitre@agrolait.com>', user_raoul.email)
        mail_new = TEMPLATE_MOD.format(to='Friendly Frogs <group+frogs@example.com>', subject='extra news', extra='', msg_id=test_msg_id)
        self.mail_thread.message_process(cr, uid, None, mail_new)
        new_mail = self.mail_message.browse(cr, uid, self.mail_message.search(cr, uid, [('message_id', '=', test_msg_id)])[0])
        # Test: author_id set, not email_from
        self.assertEqual(new_mail.author_id.id, user_raoul.partner_id.id, 'message process wrong author found')
        self.assertEqual(new_mail.email_from, user_raoul.email, 'message process should set the email_from of incoming emails')

        # Do: post a new message, with a unknown partner
        test_msg_id = '<deadcafe.1337-3@smtp.agrolait.com>'
        TEMPLATE_MOD = MAIL_TEMPLATE_PLAINTEXT.replace('Sylvie Lelitre <sylvie.lelitre@agrolait.com>', '_abcd_')
        mail_new = TEMPLATE_MOD.format(to='Friendly Frogs <group+frogs@example.com>', subject='super news', extra='', msg_id=test_msg_id)
        self.mail_thread.message_process(cr, uid, None, mail_new)
        new_mail = self.mail_message.browse(cr, uid, self.mail_message.search(cr, uid, [('message_id', '=', test_msg_id)])[0])
        # Test: author_id set, not email_from
        self.assertFalse(new_mail.author_id, 'message process shnould not have found a partner for _abcd_ email address')
        self.assertIn('_abcd_', new_mail.email_from, 'message process should set en email_from when not finding a partner_id')

        # Do: post a new message, with a known partner -> duplicate emails -> should take the follower-one
        test_msg_id = '<deadcafe.1337-2@smtp.agrolait.com>'
        frog_group.message_subscribe([extra_partner_id])
        TEMPLATE_MOD = MAIL_TEMPLATE_PLAINTEXT.replace('Sylvie Lelitre <sylvie.lelitre@agrolait.com>', user_raoul.email)
        mail_new = TEMPLATE_MOD.format(to='Friendly Frogs <group+frogs@example.com>', subject='extra news', extra='', msg_id=test_msg_id)
        self.mail_thread.message_process(cr, uid, None, mail_new)
        new_mail = self.mail_message.browse(cr, uid, self.mail_message.search(cr, uid, [('message_id', '=', test_msg_id)])[0])
        # Test: author_id set, not email_from
        self.assertEqual(new_mail.author_id.id, extra_partner_id, 'message process wrong author found')
        self.assertEqual(new_mail.email_from, user_raoul.email, 'message process should set the email_from of incoming emails')

    def test_05_thread_parent_resolution(self):
        """Verify parent/child relationships are correctly established when processing incoming mails"""
        cr, uid = self.cr, self.uid
        group_pigs = self.mail_group.browse(cr, uid, self.group_pigs_id)
        msg1 = group_pigs.message_post(body='My Body', subject='1')
        msg2 = group_pigs.message_post(body='My Body', subject='2')
        msg1, msg2 = self.mail_message.browse(cr, uid, [msg1, msg2])
        self.assertTrue(msg1.message_id, "New message should have a proper message_id")

        # Reply to msg1, make sure the reply is properly attached using the various reply identification mechanisms
        # 1. In-Reply-To header
        reply_msg = MAIL_TEMPLATE.format(to='Pretty Pigs <group+pigs@example.com>, other@gmail.com', subject='Re: 1',
                                         extra='In-Reply-To: %s' % msg1.message_id)
        self.mail_group.message_process(cr, uid, None, reply_msg)

        # 2. References header
        reply_msg2 = MAIL_TEMPLATE.format(to='Pretty Pigs <group+pigs@example.com>, other@gmail.com', subject='Re: Re: 1',
                                         extra='References: <2233@a.com>\r\n\t<3edss_dsa@b.com> %s' % msg1.message_id)
        self.mail_group.message_process(cr, uid, None, reply_msg2)

        # 3. Subject contains [<ID>] + model passed to message+process -> only attached to group, not to mail
        reply_msg3 = MAIL_TEMPLATE.format(to='Pretty Pigs <group+pigs@example.com>, other@gmail.com',
                                          extra='', subject='Re: [%s] 1' % self.group_pigs_id)
        self.mail_group.message_process(cr, uid, 'mail.group', reply_msg3)

        group_pigs.refresh()
        msg1.refresh()
        self.assertEqual(5, len(group_pigs.message_ids), 'group should contain 5 messages')
        self.assertEqual(2, len(msg1.child_ids), 'msg1 should have 2 children now')

    def test_10_followers_function_field(self):
=======
    def test_00_followers_function_field(self):
>>>>>>> 1b2579f7
        """ Tests designed for the many2many function field 'follower_ids'.
            We will test to perform writes using the many2many commands 0, 3, 4,
            5 and 6. """
        cr, uid, user_admin, partner_bert_id, group_pigs = self.cr, self.uid, self.user_admin, self.partner_bert_id, self.group_pigs

        # Data: create 'disturbing' values in mail.followers: same res_id, other res_model; same res_model, other res_id
        group_dummy_id = self.mail_group.create(cr, uid,
            {'name': 'Dummy group'}, {'mail_create_nolog': True})
        self.mail_followers.create(cr, uid,
            {'res_model': 'mail.thread', 'res_id': self.group_pigs_id, 'partner_id': partner_bert_id})
        self.mail_followers.create(cr, uid,
            {'res_model': 'mail.group', 'res_id': group_dummy_id, 'partner_id': partner_bert_id})

        # Pigs just created: should be only Admin as follower
        follower_ids = set([follower.id for follower in group_pigs.message_follower_ids])
        self.assertEqual(follower_ids, set([user_admin.partner_id.id]), 'Admin should be the only Pigs fan')

        # Subscribe Bert through a '4' command
        group_pigs.write({'message_follower_ids': [(4, partner_bert_id)]})
        group_pigs.refresh()
        follower_ids = set([follower.id for follower in group_pigs.message_follower_ids])
        self.assertEqual(follower_ids, set([partner_bert_id, user_admin.partner_id.id]), 'Bert and Admin should be the only Pigs fans')

        # Unsubscribe Bert through a '3' command
        group_pigs.write({'message_follower_ids': [(3, partner_bert_id)]})
        group_pigs.refresh()
        follower_ids = set([follower.id for follower in group_pigs.message_follower_ids])
        self.assertEqual(follower_ids, set([user_admin.partner_id.id]), 'Admin should be the only Pigs fan')

        # Set followers through a '6' command
        group_pigs.write({'message_follower_ids': [(6, 0, [partner_bert_id])]})
        group_pigs.refresh()
        follower_ids = set([follower.id for follower in group_pigs.message_follower_ids])
        self.assertEqual(follower_ids, set([partner_bert_id]), 'Bert should be the only Pigs fan')

        # Add a follower created on the fly through a '0' command
        group_pigs.write({'message_follower_ids': [(0, 0, {'name': 'Patrick Fiori'})]})
        partner_patrick_id = self.res_partner.search(cr, uid, [('name', '=', 'Patrick Fiori')])[0]
        group_pigs.refresh()
        follower_ids = set([follower.id for follower in group_pigs.message_follower_ids])
        self.assertEqual(follower_ids, set([partner_bert_id, partner_patrick_id]), 'Bert and Patrick should be the only Pigs fans')

        # Finally, unlink through a '5' command
        group_pigs.write({'message_follower_ids': [(5, 0)]})
        group_pigs.refresh()
        follower_ids = set([follower.id for follower in group_pigs.message_follower_ids])
        self.assertFalse(follower_ids, 'Pigs group should not have fans anymore')

        # Test dummy data has not been altered
        fol_obj_ids = self.mail_followers.search(cr, uid, [('res_model', '=', 'mail.thread'), ('res_id', '=', self.group_pigs_id)])
        follower_ids = set([follower.partner_id.id for follower in self.mail_followers.browse(cr, uid, fol_obj_ids)])
        self.assertEqual(follower_ids, set([partner_bert_id]), 'Bert should be the follower of dummy mail.thread data')
        fol_obj_ids = self.mail_followers.search(cr, uid, [('res_model', '=', 'mail.group'), ('res_id', '=', group_dummy_id)])
        follower_ids = set([follower.partner_id.id for follower in self.mail_followers.browse(cr, uid, fol_obj_ids)])
        self.assertEqual(follower_ids, set([partner_bert_id, user_admin.partner_id.id]), 'Bert and Admin should be the followers of dummy mail.group data')

    def test_05_message_followers_and_subtypes(self):
        """ Tests designed for the subscriber API as well as message subtypes """
        cr, uid, user_admin, user_raoul, group_pigs = self.cr, self.uid, self.user_admin, self.user_raoul, self.group_pigs
        # Data: message subtypes
        self.mail_message_subtype.create(cr, uid, {'name': 'mt_mg_def', 'default': True, 'res_model': 'mail.group'})
        self.mail_message_subtype.create(cr, uid, {'name': 'mt_other_def', 'default': True, 'res_model': 'crm.lead'})
        self.mail_message_subtype.create(cr, uid, {'name': 'mt_all_def', 'default': True, 'res_model': False})
        mt_mg_nodef = self.mail_message_subtype.create(cr, uid, {'name': 'mt_mg_nodef', 'default': False, 'res_model': 'mail.group'})
        mt_all_nodef = self.mail_message_subtype.create(cr, uid, {'name': 'mt_all_nodef', 'default': False, 'res_model': False})
        default_group_subtypes = self.mail_message_subtype.search(cr, uid, [('default', '=', True), '|', ('res_model', '=', 'mail.group'), ('res_model', '=', False)])

        # ----------------------------------------
        # CASE1: test subscriptions with subtypes
        # ----------------------------------------

        # Do: Subscribe Raoul three times (niak niak) through message_subscribe_users
        group_pigs.message_subscribe_users([user_raoul.id, user_raoul.id])
        group_pigs.message_subscribe_users([user_raoul.id])
        group_pigs.refresh()
        # Test: 2 followers (Admin and Raoul)
        follower_ids = [follower.id for follower in group_pigs.message_follower_ids]
        self.assertEqual(set(follower_ids), set([user_raoul.partner_id.id, user_admin.partner_id.id]), 'Admin and Raoul should be the only 2 Pigs fans')
        # Test: Raoul follows default subtypes
        fol_ids = self.mail_followers.search(cr, uid, [('res_model', '=', 'mail.group'), ('res_id', '=', self.group_pigs_id), ('partner_id', '=', user_raoul.partner_id.id)])
        fol_obj = self.mail_followers.browse(cr, uid, fol_ids)[0]
        fol_subtype_ids = set([subtype.id for subtype in fol_obj.subtype_ids])
        self.assertEqual(set(fol_subtype_ids), set(default_group_subtypes), 'subscription subtypes are incorrect')

        # Do: Unsubscribe Raoul twice through message_unsubscribe_users
        group_pigs.message_unsubscribe_users([user_raoul.id, user_raoul.id])
        group_pigs.refresh()
        # Test: 1 follower (Admin)
        follower_ids = [follower.id for follower in group_pigs.message_follower_ids]
        self.assertEqual(follower_ids, [user_admin.partner_id.id], 'Admin must be the only Pigs fan')

        # Do: subscribe Admin with subtype_ids
        group_pigs.message_subscribe_users([uid], [mt_mg_nodef, mt_all_nodef])
        fol_ids = self.mail_followers.search(cr, uid, [('res_model', '=', 'mail.group'), ('res_id', '=', self.group_pigs_id), ('partner_id', '=', user_admin.partner_id.id)])
        fol_obj = self.mail_followers.browse(cr, uid, fol_ids)[0]
        fol_subtype_ids = set([subtype.id for subtype in fol_obj.subtype_ids])
        self.assertEqual(set(fol_subtype_ids), set([mt_mg_nodef, mt_all_nodef]), 'subscription subtypes are incorrect')

        # ----------------------------------------
        # CASE2: test mail_thread fields
        # ----------------------------------------

        subtype_data = group_pigs._get_subscription_data(None, None)[group_pigs.id]['message_subtype_data']
        self.assertEqual(set(subtype_data.keys()), set(['Discussions', 'mt_mg_def', 'mt_all_def', 'mt_mg_nodef', 'mt_all_nodef']), 'mail.group available subtypes incorrect')
        self.assertFalse(subtype_data['Discussions']['followed'], 'Admin should not follow Discussions in pigs')
        self.assertTrue(subtype_data['mt_mg_nodef']['followed'], 'Admin should follow mt_mg_nodef in pigs')
        self.assertTrue(subtype_data['mt_all_nodef']['followed'], 'Admin should follow mt_all_nodef in pigs')

    def test_10_message_quote_context(self):
        """ Tests designed for message_post. """
        cr, uid, user_admin, group_pigs = self.cr, self.uid, self.user_admin, self.group_pigs

        msg1_id = self.mail_message.create(cr, uid, {'body': 'Thread header about Zap Brannigan', 'subject': 'My subject'})
        msg2_id = self.mail_message.create(cr, uid, {'body': 'First answer, should not be displayed', 'subject': 'Re: My subject', 'parent_id': msg1_id})
        msg3_id = self.mail_message.create(cr, uid, {'body': 'Second answer', 'subject': 'Re: My subject', 'parent_id': msg1_id})
        msg4_id = self.mail_message.create(cr, uid, {'body': 'Third answer', 'subject': 'Re: My subject', 'parent_id': msg1_id})
        msg_new_id = self.mail_message.create(cr, uid, {'body': 'My answer I am propagating', 'subject': 'Re: My subject', 'parent_id': msg1_id})

        result = self.mail_message.message_quote_context(cr, uid, msg_new_id, limit=3)
        self.assertIn('Thread header about Zap Brannigan', result, 'Thread header content should be in quote.')
        self.assertIn('Second answer', result, 'Answer should be in quote.')
        self.assertIn('Third answer', result, 'Answer should be in quote.')
        self.assertIn('expandable', result, 'Expandable should be present.')
        self.assertNotIn('First answer, should not be displayed', result, 'Old answer should not be in quote.')
        self.assertNotIn('My answer I am propagating', result, 'Thread header content should be in quote.')

    def test_20_message_post(self):
        """ Tests designed for message_post. """
        cr, uid, user_raoul, group_pigs = self.cr, self.uid, self.user_raoul, self.group_pigs

        # --------------------------------------------------
        # Data creation
        # --------------------------------------------------
        # 0 - Update existing users-partners
        self.res_users.write(cr, uid, [uid], {'email': 'a@a'})
        self.res_users.write(cr, uid, [self.user_raoul_id], {'email': 'r@r'})
        # 1 - Bert Tartopoils, with email, should receive emails for comments and emails
        p_b_id = self.res_partner.create(cr, uid, {'name': 'Bert Tartopoils', 'email': 'b@b'})
        # 2 - Carine Poilvache, with email, should receive emails for emails
        p_c_id = self.res_partner.create(cr, uid, {'name': 'Carine Poilvache', 'email': 'c@c', 'notification_email_send': 'email'})
        # 3 - Dédé Grosbedon, without email, to test email verification; should receive emails for every message
        p_d_id = self.res_partner.create(cr, uid, {'name': 'Dédé Grosbedon', 'email': 'd@d', 'notification_email_send': 'all'})
        # 4 - Attachments
        attach1_id = self.ir_attachment.create(cr, user_raoul.id, {
            'name': 'Attach1', 'datas_fname': 'Attach1',
            'datas': 'bWlncmF0aW9uIHRlc3Q=',
            'res_model': 'mail.compose.message', 'res_id': 0})
        attach2_id = self.ir_attachment.create(cr, user_raoul.id, {
            'name': 'Attach2', 'datas_fname': 'Attach2',
            'datas': 'bWlncmF0aW9uIHRlc3Q=',
            'res_model': 'mail.compose.message', 'res_id': 0})
        attach3_id = self.ir_attachment.create(cr, user_raoul.id, {
            'name': 'Attach3', 'datas_fname': 'Attach3',
            'datas': 'bWlncmF0aW9uIHRlc3Q=',
            'res_model': 'mail.compose.message', 'res_id': 0})
        # 5 - Mail data
        _subject = 'Pigs'
        _mail_subject = 'Re: %s' % (group_pigs.name)
        _body1 = '<p>Pigs rules</p>'
        _body2 = '<html>Pigs rocks</html>'
        _attachments = [
            ('List1', 'My first attachment'),
            ('List2', 'My second attachment')
        ]

        # --------------------------------------------------
        # CASE1: post comment + partners + attachments
        # --------------------------------------------------

        # Data: set alias_domain to see emails with alias
        self.registry('ir.config_parameter').set_param(self.cr, self.uid, 'mail.catchall.domain', 'schlouby.fr')

        # Do: subscribe Raoul
        new_follower_ids = [self.partner_raoul_id]
        group_pigs.message_subscribe(new_follower_ids)
        # Test: group followers = Raoul + uid
        group_fids = [follower.id for follower in group_pigs.message_follower_ids]
        test_fids = new_follower_ids + [self.partner_admin_id]
        self.assertEqual(set(test_fids), set(group_fids),
                        'message_subscribe: incorrect followers after subscribe')

        # Do: Raoul message_post on Pigs
        self._init_mock_build_email()
        msg1_id = self.mail_group.message_post(cr, user_raoul.id, self.group_pigs_id,
                            body=_body1, subject=_subject, partner_ids=[p_b_id, p_c_id],
                            attachment_ids=[attach1_id, attach2_id], attachments=_attachments,
                            type='comment', subtype='mt_comment')
        msg = self.mail_message.browse(cr, uid, msg1_id)
        msg_message_id = msg.message_id
        msg_pids = [partner.id for partner in msg.notified_partner_ids]
        msg_aids = [attach.id for attach in msg.attachment_ids]
        sent_emails = self._build_email_kwargs_list

        # Test: mail_message: subject and body not modified
        self.assertEqual(_subject, msg.subject, 'message_post: mail.message subject incorrect')
        self.assertEqual(_body1, msg.body, 'message_post: mail.message body incorrect')
        # Test: mail_message: notified_partner_ids = group followers + partner_ids - author
        test_pids = set([self.partner_admin_id, p_b_id, p_c_id])
        self.assertEqual(test_pids, set(msg_pids), 'message_post: mail.message notified partners incorrect')
        # Test: mail_message: attachments (4, attachment_ids + attachments)
        test_aids = set([attach1_id, attach2_id])
        msg_attach_names = set([attach.name for attach in msg.attachment_ids])
        test_attach_names = set(['Attach1', 'Attach2', 'List1', 'List2'])
        self.assertEqual(len(msg_aids), 4,
                        'message_post: mail.message wrong number of attachments')
        self.assertEqual(msg_attach_names, test_attach_names,
                        'message_post: mail.message attachments incorrectly added')
        self.assertTrue(test_aids.issubset(set(msg_aids)),
                        'message_post: mail.message attachments duplicated')
        for attach in msg.attachment_ids:
            self.assertEqual(attach.res_model, 'mail.group',
                            'message_post: mail.message attachments were not linked to the document')
            self.assertEqual(attach.res_id, group_pigs.id,
                            'message_post: mail.message attachments were not linked to the document')
            if 'List' in attach.name:
                self.assertIn((attach.name, attach.datas.decode('base64')), _attachments,
                                'message_post: mail.message attachment name / data incorrect')
                dl_attach = self.mail_message.download_attachment(cr, user_raoul.id, id_message=msg.id, attachment_id=attach.id)
                self.assertIn((dl_attach['filename'], dl_attach['base64'].decode('base64')), _attachments,
                                'message_post: mail.message download_attachment is incorrect')

        # Test: followers: same as before (author was already subscribed)
        group_pigs.refresh()
        group_fids = [follower.id for follower in group_pigs.message_follower_ids]
        test_fids = new_follower_ids + [self.partner_admin_id]
        self.assertEqual(set(test_fids), set(group_fids),
                        'message_post: wrong followers after posting')

        # Test: mail_mail: notifications have been deleted
        self.assertFalse(self.mail_mail.search(cr, uid, [('mail_message_id', '=', msg1_id)]),
                        'message_post: mail.mail notifications should have been auto-deleted!')

        # Test: notifications emails: to a and b, c is email only, r is author
        test_emailto = ['Administrator <a@a>', 'Bert Tartopoils <b@b>']
        self.assertEqual(len(sent_emails), 2,
                        'message_post: notification emails wrong number of send emails')
        self.assertEqual(set([m['email_to'][0] for m in sent_emails]), set(test_emailto),
                        'message_post: notification emails wrong recipients (email_to)')
        for sent_email in sent_emails:
            self.assertEqual(sent_email['email_from'], 'Raoul Grosbedon <raoul@schlouby.fr>',
                            'message_post: notification email wrong email_from: should use alias of sender')
            self.assertEqual(len(sent_email['email_to']), 1,
                            'message_post: notification email sent to more than one email address instead of a precise partner')
            self.assertIn(sent_email['email_to'][0], test_emailto,
                            'message_post: notification email email_to incorrect')
            self.assertEqual(sent_email['reply_to'], 'Followers of Pigs <group+pigs@schlouby.fr>',
                            'message_post: notification email reply_to incorrect')
            self.assertEqual(_subject, sent_email['subject'],
                            'message_post: notification email subject incorrect')
            self.assertIn(_body1, sent_email['body'],
                            'message_post: notification email body incorrect')
            self.assertIn(user_raoul.signature, sent_email['body'],
                            'message_post: notification email body should contain the sender signature')
            self.assertIn('Pigs rules', sent_email['body_alternative'],
                            'message_post: notification email body alternative should contain the body')
            self.assertNotIn('<p>', sent_email['body_alternative'],
                            'message_post: notification email body alternative still contains html')
            self.assertIn(user_raoul.signature, sent_email['body_alternative'],
                            'message_post: notification email body alternative should contain the sender signature')
            self.assertFalse(sent_email['references'],
                            'message_post: references should be False when sending a message that is not a reply')

        # Test: notification linked to this message = group followers = notified_partner_ids
        notif_ids = self.mail_notification.search(cr, uid, [('message_id', '=', msg1_id)])
        notif_pids = set([notif.partner_id.id for notif in self.mail_notification.browse(cr, uid, notif_ids)])
        self.assertEqual(notif_pids, test_pids,
                        'message_post: mail.message created mail.notification incorrect')

        # --------------------------------------------------
        # CASE2: reply + parent_id + parent notification
        # --------------------------------------------------

        # Data: remove alias_domain to see emails with alias
        param_ids = self.registry('ir.config_parameter').search(cr, uid, [('key', '=', 'mail.catchall.domain')])
        self.registry('ir.config_parameter').unlink(cr, uid, param_ids)

        # Do: Raoul message_post on Pigs
        self._init_mock_build_email()
        msg2_id = self.mail_group.message_post(cr, user_raoul.id, self.group_pigs_id,
                        body=_body2, type='email', subtype='mt_comment',
                        partner_ids=[p_d_id], parent_id=msg1_id, attachment_ids=[attach3_id],
                        context={'mail_post_autofollow': True})
        msg = self.mail_message.browse(cr, uid, msg2_id)
        msg_pids = [partner.id for partner in msg.notified_partner_ids]
        msg_aids = [attach.id for attach in msg.attachment_ids]
        sent_emails = self._build_email_kwargs_list

        # Test: mail_message: subject is False, body, parent_id is msg_id
        self.assertEqual(msg.subject, False, 'message_post: mail.message subject incorrect')
        self.assertEqual(msg.body, html_sanitize(_body2), 'message_post: mail.message body incorrect')
        self.assertEqual(msg.parent_id.id, msg1_id, 'message_post: mail.message parent_id incorrect')
        # Test: mail_message: notified_partner_ids = group followers
        test_pids = [self.partner_admin_id, p_d_id]
        self.assertEqual(set(test_pids), set(msg_pids), 'message_post: mail.message partners incorrect')
        # Test: mail_message: notifications linked to this message = group followers = notified_partner_ids
        notif_ids = self.mail_notification.search(cr, uid, [('message_id', '=', msg2_id)])
        notif_pids = [notif.partner_id.id for notif in self.mail_notification.browse(cr, uid, notif_ids)]
        self.assertEqual(set(test_pids), set(notif_pids), 'message_post: mail.message notification partners incorrect')

        # Test: mail_mail: notifications deleted
        self.assertFalse(self.mail_mail.search(cr, uid, [('mail_message_id', '=', msg2_id)]), 'mail.mail notifications should have been auto-deleted!')

        # Test: emails send by server (to a, b, c, d)
        test_emailto = [u'Administrator <a@a>', u'Bert Tartopoils <b@b>', u'Carine Poilvache <c@c>', u'D\xe9d\xe9 Grosbedon <d@d>']
        # self.assertEqual(len(sent_emails), 3, 'sent_email number of sent emails incorrect')
        for sent_email in sent_emails:
            self.assertEqual(sent_email['email_from'], 'Raoul Grosbedon <r@r>',
                            'message_post: notification email wrong email_from: should use email of sender when no alias domain set')
            self.assertEqual(len(sent_email['email_to']), 1,
                            'message_post: notification email sent to more than one email address instead of a precise partner')
            self.assertIn(sent_email['email_to'][0], test_emailto,
                            'message_post: notification email email_to incorrect')
            self.assertEqual(sent_email['reply_to'], 'Followers of Pigs <r@r>',
                            'message_post: notification email reply_to incorrect: should name Followers of Pigs, and have raoul email')
            self.assertEqual(_mail_subject, sent_email['subject'],
                            'message_post: notification email subject incorrect')
            self.assertIn(html_sanitize(_body2), sent_email['body'],
                            'message_post: notification email does not contain the body')
            self.assertIn(user_raoul.signature, sent_email['body'],
                            'message_post: notification email body should contain the sender signature')
            self.assertIn('Pigs rocks', sent_email['body_alternative'],
                            'message_post: notification email body alternative should contain the body')
            self.assertNotIn('<p>', sent_email['body_alternative'],
                            'message_post: notification email body alternative still contains html')
            self.assertIn(user_raoul.signature, sent_email['body_alternative'],
                            'message_post: notification email body alternative should contain the sender signature')
            self.assertIn(msg_message_id, sent_email['references'],
                            'message_post: notification email references lacks parent message message_id')
        # Test: attachments + download
        for attach in msg.attachment_ids:
            self.assertEqual(attach.res_model, 'mail.group',
                            'message_post: mail.message attachment res_model incorrect')
            self.assertEqual(attach.res_id, self.group_pigs_id,
                            'message_post: mail.message attachment res_id incorrect')

        # Test: Dédé has been notified -> should also have been notified of the parent message
        msg = self.mail_message.browse(cr, uid, msg1_id)
        msg_pids = set([partner.id for partner in msg.notified_partner_ids])
        test_pids = set([self.partner_admin_id, p_b_id, p_c_id, p_d_id])
        self.assertEqual(test_pids, msg_pids, 'message_post: mail.message parent notification not created')

         # Do: reply to last message
        msg3_id = self.mail_group.message_post(cr, user_raoul.id, self.group_pigs_id, body='Test', parent_id=msg2_id)
        msg = self.mail_message.browse(cr, uid, msg3_id)
        # Test: check that its parent will be the first message
        self.assertEqual(msg.parent_id.id, msg1_id, 'message_post did not flatten the thread structure')

    def test_25_message_compose_wizard(self):
        """ Tests designed for the mail.compose.message wizard. """
        cr, uid, user_raoul, group_pigs = self.cr, self.uid, self.user_raoul, self.group_pigs
        mail_compose = self.registry('mail.compose.message')

        # --------------------------------------------------
        # Data creation
        # --------------------------------------------------
        # 0 - Update existing users-partners
        self.res_users.write(cr, uid, [uid], {'email': 'a@a'})
        self.res_users.write(cr, uid, [self.user_raoul_id], {'email': 'r@r'})
        # 1 - Bert Tartopoils, with email, should receive emails for comments and emails
        p_b_id = self.res_partner.create(cr, uid, {'name': 'Bert Tartopoils', 'email': 'b@b'})
        # 2 - Carine Poilvache, with email, should receive emails for emails
        p_c_id = self.res_partner.create(cr, uid, {'name': 'Carine Poilvache', 'email': 'c@c', 'notification_email_send': 'email'})
        # 3 - Dédé Grosbedon, without email, to test email verification; should receive emails for every message
        p_d_id = self.res_partner.create(cr, uid, {'name': 'Dédé Grosbedon', 'email': 'd@d', 'notification_email_send': 'all'})
        # 4 - Create a Bird mail.group, that will be used to test mass mailing
        group_bird_id = self.mail_group.create(cr, uid,
            {
                'name': 'Bird',
                'description': 'Bird resistance',
            }, context={'mail_create_nolog': True})
        group_bird = self.mail_group.browse(cr, uid, group_bird_id)
        # 5 - Mail data
        _subject = 'Pigs'
        _body = 'Pigs <b>rule</b>'
        _reply_subject = 'Re: %s' % _subject
        _attachments = [
            {'name': 'First', 'datas_fname': 'first.txt', 'datas': 'My first attachment'.encode('base64')},
            {'name': 'Second', 'datas_fname': 'second.txt', 'datas': 'My second attachment'.encode('base64')}
            ]
        _attachments_test = [('first.txt', 'My first attachment'), ('second.txt', 'My second attachment')]
        # 6 - Subscribe Bert to Pigs
        group_pigs.message_subscribe([p_b_id])

        # --------------------------------------------------
        # CASE1: wizard + partners + context keys
        # --------------------------------------------------

        # Do: Raoul wizard-composes on Pigs with auto-follow for partners, not for author
        compose_id = mail_compose.create(cr, user_raoul.id,
            {
                'subject': _subject,
                'body': _body,
                'partner_ids': [(4, p_c_id), (4, p_d_id)],
            }, context={
                'default_composition_mode': 'comment',
                'default_model': 'mail.group',
                'default_res_id': self.group_pigs_id,
            })
        compose = mail_compose.browse(cr, uid, compose_id)

        # Test: mail.compose.message: composition_mode, model, res_id
        self.assertEqual(compose.composition_mode,  'comment', 'compose wizard: mail.compose.message incorrect composition_mode')
        self.assertEqual(compose.model,  'mail.group', 'compose wizard: mail.compose.message incorrect model')
        self.assertEqual(compose.res_id, self.group_pigs_id, 'compose wizard: mail.compose.message incorrect res_id')

        # Do: Post the comment
        mail_compose.send_mail(cr, user_raoul.id, [compose_id], {'mail_post_autofollow': True, 'mail_create_nosubscribe': True})
        group_pigs.refresh()
        message = group_pigs.message_ids[0]

        # Test: mail.group: followers (c and d added by auto follow key; raoul not added by nosubscribe key)
        pigs_pids = [p.id for p in group_pigs.message_follower_ids]
        test_pids = [self.partner_admin_id, p_b_id, p_c_id, p_d_id]
        self.assertEqual(set(pigs_pids), set(test_pids),
                        'compose wizard: mail_post_autofollow and mail_create_nosubscribe context keys not correctly taken into account')

        # Test: mail.message: subject, body inside p
        self.assertEqual(message.subject, _subject, 'compose wizard: mail.message incorrect subject')
        self.assertEqual(message.body, '<p>%s</p>' % _body, 'compose wizard: mail.message incorrect body')
        # Test: mail.message: notified_partner_ids = admin + bert (followers) + c + d (recipients)
        msg_pids = [partner.id for partner in message.notified_partner_ids]
        test_pids = [self.partner_admin_id, p_b_id, p_c_id, p_d_id]
        self.assertEqual(set(msg_pids), set(test_pids),
                        'compose wizard: mail.message notified_partner_ids incorrect')

        # --------------------------------------------------
        # CASE2: reply + attachments
        # --------------------------------------------------

        # Do: Reply with attachments
        compose_id = mail_compose.create(cr, user_raoul.id,
            {
                'attachment_ids': [(0, 0, _attachments[0]), (0, 0, _attachments[1])]
            }, context={
                'default_composition_mode': 'reply',
                'default_model': 'mail.thread',
                'default_res_id': self.group_pigs_id,
                'default_parent_id': message.id
            })
        compose = mail_compose.browse(cr, uid, compose_id)

        # Test: mail.compose.message: model, res_id, parent_id
        self.assertEqual(compose.model, 'mail.group', 'compose wizard: mail.compose.message incorrect model')
        self.assertEqual(compose.res_id, self.group_pigs_id, 'compose wizard: mail.compose.message incorrect res_id')
        self.assertEqual(compose.parent_id.id, message.id, 'compose wizard: mail.compose.message incorrect parent_id')

        # Test: mail.compose.message: subject as Re:.., body, parent_id
        self.assertEqual(compose.subject, _reply_subject, 'compose wizard: mail.compose.message incorrect subject')
        self.assertFalse(compose.body, 'compose wizard: mail.compose.message body should not contain parent message body')
        self.assertEqual(compose.parent_id and compose.parent_id.id, message.id, 'compose wizard: mail.compose.message parent_id incorrect')
        # Test: mail.compose.message: attachments
        for attach in compose.attachment_ids:
            self.assertIn((attach.datas_fname, attach.datas.decode('base64')), _attachments_test,
                            'compose wizard: mail.message attachment name / data incorrect')

        # --------------------------------------------------
        # CASE3: mass_mail on Pigs and Bird
        # --------------------------------------------------

        # Do: Compose in mass_mail_mode on pigs and bird
        compose_id = mail_compose.create(cr, user_raoul.id,
            {
                'subject': _subject,
                'body': '${object.description}',
                'partner_ids': [(4, p_c_id), (4, p_d_id)],
            }, context={
                'default_composition_mode': 'mass_mail',
                'default_model': 'mail.group',
                'default_res_id': False,
                'active_ids': [self.group_pigs_id, group_bird_id],
            })
        compose = mail_compose.browse(cr, uid, compose_id)

        # D: Post the comment, get created message for each group
        mail_compose.send_mail(cr, user_raoul.id, [compose_id], context={
                        'default_res_id': -1,
                        'active_ids': [self.group_pigs_id, group_bird_id]
                    })
        group_pigs.refresh()
        group_bird.refresh()
        message1 = group_pigs.message_ids[0]
        message2 = group_bird.message_ids[0]

        # Test: Pigs and Bird did receive their message
        test_msg_ids = self.mail_message.search(cr, uid, [], limit=2)
        self.assertIn(message1.id, test_msg_ids, 'compose wizard: Pigs did not receive its mass mailing message')
        self.assertIn(message2.id, test_msg_ids, 'compose wizard: Bird did not receive its mass mailing message')

        # Test: mail.message: subject, body, subtype, notified partners (nobody + specific recipients)
        self.assertEqual(message1.subject, _subject,
                        'compose wizard: message_post: mail.message in mass mail subject incorrect')
        self.assertEqual(message1.body, '<p>%s</p>' % group_pigs.description,
                        'compose wizard: message_post: mail.message in mass mail body incorrect')
        self.assertEqual(set([p.id for p in message1.notified_partner_ids]), set([p_c_id, p_d_id]),
                        'compose wizard: message_post: mail.message in mass mail incorrect notified partners')
        self.assertEqual(message2.subject, _subject,
                        'compose wizard: message_post: mail.message in mass mail subject incorrect')
        self.assertEqual(message2.body, '<p>%s</p>' % group_bird.description,
                        'compose wizard: message_post: mail.message in mass mail body incorrect')
        self.assertEqual(set([p.id for p in message2.notified_partner_ids]), set([p_c_id, p_d_id]),
                        'compose wizard: message_post: mail.message in mass mail incorrect notified partners')

        # Test: mail.group followers: author not added as follower in mass mail mode
        pigs_pids = [p.id for p in group_pigs.message_follower_ids]
        test_pids = [self.partner_admin_id, p_b_id, p_c_id, p_d_id]
        self.assertEqual(set(pigs_pids), set(test_pids),
                        'compose wizard: mail_post_autofollow and mail_create_nosubscribe context keys not correctly taken into account')
        bird_pids = [p.id for p in group_bird.message_follower_ids]
        test_pids = [self.partner_admin_id]
        self.assertEqual(set(bird_pids), set(test_pids),
                        'compose wizard: mail_post_autofollow and mail_create_nosubscribe context keys not correctly taken into account')

    def test_30_needaction(self):
        """ Tests for mail.message needaction. """
        cr, uid, user_admin, user_raoul, group_pigs = self.cr, self.uid, self.user_admin, self.user_raoul, self.group_pigs
        group_pigs_demo = self.mail_group.browse(cr, self.user_raoul_id, self.group_pigs_id)
        na_admin_base = self.mail_message._needaction_count(cr, uid, domain=[])
        na_demo_base = self.mail_message._needaction_count(cr, user_raoul.id, domain=[])

        # Test: number of unread notification = needaction on mail.message
        notif_ids = self.mail_notification.search(cr, uid, [
            ('partner_id', '=', user_admin.partner_id.id),
            ('read', '=', False)
            ])
        na_count = self.mail_message._needaction_count(cr, uid, domain=[])
        self.assertEqual(len(notif_ids), na_count, 'unread notifications count does not match needaction count')

        # Do: post 2 message on group_pigs as admin, 3 messages as demo user
        for dummy in range(2):
            group_pigs.message_post(body='My Body', subtype='mt_comment')
        for dummy in range(3):
            group_pigs_demo.message_post(body='My Demo Body', subtype='mt_comment')

        # Test: admin has 3 new notifications (from demo), and 3 new needaction
        notif_ids = self.mail_notification.search(cr, uid, [
            ('partner_id', '=', user_admin.partner_id.id),
            ('read', '=', False)
            ])
        self.assertEqual(len(notif_ids), na_admin_base + 3, 'Admin should have 3 new unread notifications')
        na_admin = self.mail_message._needaction_count(cr, uid, domain=[])
        na_admin_group = self.mail_message._needaction_count(cr, uid, domain=[('model', '=', 'mail.group'), ('res_id', '=', self.group_pigs_id)])
        self.assertEqual(na_admin, na_admin_base + 3, 'Admin should have 3 new needaction')
        self.assertEqual(na_admin_group, 3, 'Admin should have 3 needaction related to Pigs')
        # Test: demo has 0 new notifications (not a follower, not receiving its own messages), and 0 new needaction
        notif_ids = self.mail_notification.search(cr, uid, [
            ('partner_id', '=', user_raoul.partner_id.id),
            ('read', '=', False)
            ])
        self.assertEqual(len(notif_ids), na_demo_base + 0, 'Demo should have 0 new unread notifications')
        na_demo = self.mail_message._needaction_count(cr, user_raoul.id, domain=[])
        na_demo_group = self.mail_message._needaction_count(cr, user_raoul.id, domain=[('model', '=', 'mail.group'), ('res_id', '=', self.group_pigs_id)])
        self.assertEqual(na_demo, na_demo_base + 0, 'Demo should have 0 new needaction')
        self.assertEqual(na_demo_group, 0, 'Demo should have 0 needaction related to Pigs')

    def test_40_track_field(self):
        """ Testing auto tracking of fields. """
        def _strip_string_spaces(body):
            return body.replace(' ', '').replace('\n', '')

        # Data: subscribe Raoul to Pigs, because he will change the public attribute and may loose access to the record
        cr, uid = self.cr, self.uid
        self.mail_group.message_subscribe_users(cr, uid, [self.group_pigs_id], [self.user_raoul_id])

        # Data: res.users.group, to test group_public_id automatic logging
        group_system_ref = self.registry('ir.model.data').get_object_reference(cr, uid, 'base', 'group_system')
        group_system_id = group_system_ref and group_system_ref[1] or False

        # Data: custom subtypes
        mt_private_id = self.mail_message_subtype.create(cr, uid, {'name': 'private', 'description': 'Private public'})
        self.ir_model_data.create(cr, uid, {'name': 'mt_private', 'model': 'mail.message.subtype', 'module': 'mail', 'res_id': mt_private_id})
        mt_name_supername_id = self.mail_message_subtype.create(cr, uid, {'name': 'name_supername', 'description': 'Supername name'})
        self.ir_model_data.create(cr, uid, {'name': 'mt_name_supername', 'model': 'mail.message.subtype', 'module': 'mail', 'res_id': mt_name_supername_id})
        mt_group_public_id = self.mail_message_subtype.create(cr, uid, {'name': 'group_public', 'description': 'Group changed'})
        self.ir_model_data.create(cr, uid, {'name': 'mt_group_public', 'model': 'mail.message.subtype', 'module': 'mail', 'res_id': mt_group_public_id})

        # Data: alter mail_group model for testing purposes (test on classic, selection and many2one fields)
        self.mail_group._track = {
            'public': {
                'mail.mt_private': lambda self, cr, uid, obj, ctx=None: obj['public'] == 'private',
            },
            'name': {
                'mail.mt_name_supername': lambda self, cr, uid, obj, ctx=None: obj['name'] == 'supername',
            },
            'group_public_id': {
                'mail.mt_group_public': lambda self, cr, uid, obj, ctx=None: True,
            },
        }
        public_col = self.mail_group._columns.get('public')
        name_col = self.mail_group._columns.get('name')
        group_public_col = self.mail_group._columns.get('group_public_id')
        public_col.track_visibility = 'onchange'
        name_col.track_visibility = 'always'
        group_public_col.track_visibility = 'onchange'

        # Test: change name -> always tracked, not related to a subtype
        self.mail_group.write(cr, self.user_raoul_id, [self.group_pigs_id], {'public': 'public'})
        self.group_pigs.refresh()
        self.assertEqual(len(self.group_pigs.message_ids), 1, 'tracked: a message should have been produced')
        # Test: first produced message: no subtype, name change tracked
        last_msg = self.group_pigs.message_ids[-1]
        self.assertFalse(last_msg.subtype_id, 'tracked: message should not have been linked to a subtype')
        self.assertIn(u'SelectedGroupOnly\u2192Public', _strip_string_spaces(last_msg.body), 'tracked: message body incorrect')
        self.assertIn('Pigs', _strip_string_spaces(last_msg.body), 'tracked: message body does not hold always tracked field')

        # Test: change name as supername, public as private -> 2 subtypes
        self.mail_group.write(cr, self.user_raoul_id, [self.group_pigs_id], {'name': 'supername', 'public': 'private'})
        self.group_pigs.refresh()
        self.assertEqual(len(self.group_pigs.message_ids), 3, 'tracked: two messages should have been produced')
        # Test: first produced message: mt_name_supername
        last_msg = self.group_pigs.message_ids[-2]
        self.assertEqual(last_msg.subtype_id.id, mt_private_id, 'tracked: message should be linked to mt_private subtype')
        self.assertIn('Private public', last_msg.body, 'tracked: message body does not hold the subtype description')
        self.assertIn(u'Pigs\u2192supername', _strip_string_spaces(last_msg.body), 'tracked: message body incorrect')
        # Test: second produced message: mt_name_supername
        last_msg = self.group_pigs.message_ids[-3]
        self.assertEqual(last_msg.subtype_id.id, mt_name_supername_id, 'tracked: message should be linked to mt_name_supername subtype')
        self.assertIn('Supername name', last_msg.body, 'tracked: message body does not hold the subtype description')
        self.assertIn(u'Public\u2192Private', _strip_string_spaces(last_msg.body), 'tracked: message body incorrect')
        self.assertIn(u'Pigs\u2192supername', _strip_string_spaces(last_msg.body), 'tracked feature: message body does not hold always tracked field')

        # Test: change public as public, group_public_id -> 1 subtype, name always tracked
        self.mail_group.write(cr, self.user_raoul_id, [self.group_pigs_id], {'public': 'public', 'group_public_id': group_system_id})
        self.group_pigs.refresh()
        self.assertEqual(len(self.group_pigs.message_ids), 4, 'tracked: one message should have been produced')
        # Test: first produced message: mt_group_public_id, with name always tracked, public tracked on change
        last_msg = self.group_pigs.message_ids[-4]
        self.assertEqual(last_msg.subtype_id.id, mt_group_public_id, 'tracked: message should not be linked to any subtype')
        self.assertIn('Group changed', last_msg.body, 'tracked: message body does not hold the subtype description')
        self.assertIn(u'Private\u2192Public', _strip_string_spaces(last_msg.body), 'tracked: message body does not hold changed tracked field')
        self.assertIn(u'HumanResources/Employee\u2192Administration/Settings', _strip_string_spaces(last_msg.body), 'tracked: message body does not hold always tracked field')

        # Test: change not tracked field, no tracking message
        self.mail_group.write(cr, self.user_raoul_id, [self.group_pigs_id], {'description': 'Dummy'})
        self.group_pigs.refresh()
        self.assertEqual(len(self.group_pigs.message_ids), 4, 'tracked: No message should have been produced')

        # Data: removed changes
        public_col.track_visibility = None
        name_col.track_visibility = None
        group_public_col.track_visibility = None
        self.mail_group._track = {}<|MERGE_RESOLUTION|>--- conflicted
+++ resolved
@@ -25,135 +25,7 @@
 
 class test_mail(TestMailBase):
 
-<<<<<<< HEAD
-    def _mock_send_get_mail_body(self, *args, **kwargs):
-        # def _send_get_mail_body(self, cr, uid, mail, partner=None, context=None)
-        body = append_content_to_html(args[2].body_html, kwargs.get('partner').name if kwargs.get('partner') else 'No specific partner', plaintext=False)
-        return body
-
-    def setUp(self):
-        super(test_mail, self).setUp()
-
-        # Mock send_get_mail_body to test its functionality without other addons override
-        self._send_get_mail_body = self.registry('mail.mail').send_get_mail_body
-        self.registry('mail.mail').send_get_mail_body = self._mock_send_get_mail_body
-
-    def tearDown(self):
-        # Remove mocks
-        self.registry('mail.mail').send_get_mail_body = self._send_get_mail_body
-        super(test_mail, self).tearDown()
-
-    def test_00_message_process(self):
-        """ Testing incoming emails processing. """
-        cr, uid, user_raoul = self.cr, self.uid, self.user_raoul
-        extra_partner_id = self.res_partner.create(cr, uid, {'name': 'Raoul Extra', 'email': 'raoul@raoul.fr'})
-
-        # groups@.. will cause the creation of new mail groups
-        self.mail_group_model_id = self.ir_model.search(cr, uid, [('model', '=', 'mail.group')])[0]
-        self.mail_alias.create(cr, uid, {'alias_name': 'groups', 'alias_model_id': self.mail_group_model_id})
-
-        # Incoming mail creates a new mail_group "frogs"
-        self.assertEqual(self.mail_group.search(cr, uid, [('name', '=', 'frogs')]), [])
-        mail_frogs = MAIL_TEMPLATE.format(to='groups@example.com, other@gmail.com', subject='frogs', extra='')
-        self.mail_thread.message_process(cr, uid, None, mail_frogs)
-        frog_groups = self.mail_group.search(cr, uid, [('name', '=', 'frogs')])
-        self.assertTrue(len(frog_groups) == 1)
-
-        # Previously-created group can be emailed now - it should have an implicit alias group+frogs@...
-        frog_group = self.mail_group.browse(cr, uid, frog_groups[0])
-        group_messages = frog_group.message_ids
-        self.assertTrue(len(group_messages) == 2, 'New group should only have the original message + creation log')
-        mail_frog_news = MAIL_TEMPLATE.format(to='Friendly Frogs <group+frogs@example.com>', subject='news', extra='')
-        self.mail_thread.message_process(cr, uid, None, mail_frog_news)
-        frog_group.refresh()
-        self.assertTrue(len(frog_group.message_ids) == 3, 'Group should contain 3 messages now')
-
-        # Even with a wrong destination, a reply should end up in the correct thread
-        mail_reply = MAIL_TEMPLATE.format(to='erroneous@example.com>', subject='Re: news',
-                                          extra='In-Reply-To: <12321321-openerp-%d-mail.group@example.com>\n' % frog_group.id)
-        self.mail_thread.message_process(cr, uid, None, mail_reply)
-        frog_group.refresh()
-        self.assertTrue(len(frog_group.message_ids) == 4, 'Group should contain 4 messages now')
-
-        # No model passed and no matching alias must raise
-        mail_spam = MAIL_TEMPLATE.format(to='noone@example.com', subject='spam', extra='')
-        self.assertRaises(Exception,
-                          self.mail_thread.message_process,
-                          cr, uid, None, mail_spam)
-
-        # plain text content should be wrapped and stored as html
-        test_msg_id = '<deadcafe.1337@smtp.agrolait.com>'
-        mail_text = MAIL_TEMPLATE_PLAINTEXT.format(to='groups@example.com', subject='frogs', extra='', msg_id=test_msg_id)
-        self.mail_thread.message_process(cr, uid, None, mail_text)
-        new_mail = self.mail_message.browse(cr, uid, self.mail_message.search(cr, uid, [('message_id', '=', test_msg_id)])[0])
-        self.assertEqual(new_mail.body, '<pre>\nPlease call me as soon as possible this afternoon!\n\n--\nSylvie\n</pre>',
-                         'plaintext mail incorrectly parsed')
-
-        # Do: post a new message, with a known partner -> duplicate emails -> should take the user-one
-        test_msg_id = '<deadcafe.1337-2@smtp.agrolait.com>'
-        TEMPLATE_MOD = MAIL_TEMPLATE_PLAINTEXT.replace('Sylvie Lelitre <sylvie.lelitre@agrolait.com>', user_raoul.email)
-        mail_new = TEMPLATE_MOD.format(to='Friendly Frogs <group+frogs@example.com>', subject='extra news', extra='', msg_id=test_msg_id)
-        self.mail_thread.message_process(cr, uid, None, mail_new)
-        new_mail = self.mail_message.browse(cr, uid, self.mail_message.search(cr, uid, [('message_id', '=', test_msg_id)])[0])
-        # Test: author_id set, not email_from
-        self.assertEqual(new_mail.author_id.id, user_raoul.partner_id.id, 'message process wrong author found')
-        self.assertEqual(new_mail.email_from, user_raoul.email, 'message process should set the email_from of incoming emails')
-
-        # Do: post a new message, with a unknown partner
-        test_msg_id = '<deadcafe.1337-3@smtp.agrolait.com>'
-        TEMPLATE_MOD = MAIL_TEMPLATE_PLAINTEXT.replace('Sylvie Lelitre <sylvie.lelitre@agrolait.com>', '_abcd_')
-        mail_new = TEMPLATE_MOD.format(to='Friendly Frogs <group+frogs@example.com>', subject='super news', extra='', msg_id=test_msg_id)
-        self.mail_thread.message_process(cr, uid, None, mail_new)
-        new_mail = self.mail_message.browse(cr, uid, self.mail_message.search(cr, uid, [('message_id', '=', test_msg_id)])[0])
-        # Test: author_id set, not email_from
-        self.assertFalse(new_mail.author_id, 'message process shnould not have found a partner for _abcd_ email address')
-        self.assertIn('_abcd_', new_mail.email_from, 'message process should set en email_from when not finding a partner_id')
-
-        # Do: post a new message, with a known partner -> duplicate emails -> should take the follower-one
-        test_msg_id = '<deadcafe.1337-2@smtp.agrolait.com>'
-        frog_group.message_subscribe([extra_partner_id])
-        TEMPLATE_MOD = MAIL_TEMPLATE_PLAINTEXT.replace('Sylvie Lelitre <sylvie.lelitre@agrolait.com>', user_raoul.email)
-        mail_new = TEMPLATE_MOD.format(to='Friendly Frogs <group+frogs@example.com>', subject='extra news', extra='', msg_id=test_msg_id)
-        self.mail_thread.message_process(cr, uid, None, mail_new)
-        new_mail = self.mail_message.browse(cr, uid, self.mail_message.search(cr, uid, [('message_id', '=', test_msg_id)])[0])
-        # Test: author_id set, not email_from
-        self.assertEqual(new_mail.author_id.id, extra_partner_id, 'message process wrong author found')
-        self.assertEqual(new_mail.email_from, user_raoul.email, 'message process should set the email_from of incoming emails')
-
-    def test_05_thread_parent_resolution(self):
-        """Verify parent/child relationships are correctly established when processing incoming mails"""
-        cr, uid = self.cr, self.uid
-        group_pigs = self.mail_group.browse(cr, uid, self.group_pigs_id)
-        msg1 = group_pigs.message_post(body='My Body', subject='1')
-        msg2 = group_pigs.message_post(body='My Body', subject='2')
-        msg1, msg2 = self.mail_message.browse(cr, uid, [msg1, msg2])
-        self.assertTrue(msg1.message_id, "New message should have a proper message_id")
-
-        # Reply to msg1, make sure the reply is properly attached using the various reply identification mechanisms
-        # 1. In-Reply-To header
-        reply_msg = MAIL_TEMPLATE.format(to='Pretty Pigs <group+pigs@example.com>, other@gmail.com', subject='Re: 1',
-                                         extra='In-Reply-To: %s' % msg1.message_id)
-        self.mail_group.message_process(cr, uid, None, reply_msg)
-
-        # 2. References header
-        reply_msg2 = MAIL_TEMPLATE.format(to='Pretty Pigs <group+pigs@example.com>, other@gmail.com', subject='Re: Re: 1',
-                                         extra='References: <2233@a.com>\r\n\t<3edss_dsa@b.com> %s' % msg1.message_id)
-        self.mail_group.message_process(cr, uid, None, reply_msg2)
-
-        # 3. Subject contains [<ID>] + model passed to message+process -> only attached to group, not to mail
-        reply_msg3 = MAIL_TEMPLATE.format(to='Pretty Pigs <group+pigs@example.com>, other@gmail.com',
-                                          extra='', subject='Re: [%s] 1' % self.group_pigs_id)
-        self.mail_group.message_process(cr, uid, 'mail.group', reply_msg3)
-
-        group_pigs.refresh()
-        msg1.refresh()
-        self.assertEqual(5, len(group_pigs.message_ids), 'group should contain 5 messages')
-        self.assertEqual(2, len(msg1.child_ids), 'msg1 should have 2 children now')
-
-    def test_10_followers_function_field(self):
-=======
     def test_00_followers_function_field(self):
->>>>>>> 1b2579f7
         """ Tests designed for the many2many function field 'follower_ids'.
             We will test to perform writes using the many2many commands 0, 3, 4,
             5 and 6. """
