# -*- coding: utf-8 -*-
##############################################################################
#
#    OpenERP, Open Source Management Solution
#    Copyright (C) 2010-today OpenERP SA (<http://www.openerp.com>)
#
#    This program is free software: you can redistribute it and/or modify
#    it under the terms of the GNU Affero General Public License as
#    published by the Free Software Foundation, either version 3 of the
#    License, or (at your option) any later version
#
#    This program is distributed in the hope that it will be useful,
#    but WITHOUT ANY WARRANTY; without even the implied warranty of
#    MERCHANTABILITY or FITNESS FOR A PARTICULAR PURPOSE.  See the
#    GNU Affero General Public License for more details
#
#    You should have received a copy of the GNU Affero General Public License
#    along with this program.  If not, see <http://www.gnu.org/licenses/>
#
##############################################################################

import openerp
import openerp.tools as tools
from openerp.osv import osv
from openerp.osv import fields
from openerp.tools.safe_eval import safe_eval as eval
from openerp import SUPERUSER_ID
from openerp.tools.translate import _

class mail_group(osv.Model):
    """ A mail_group is a collection of users sharing messages in a discussion
        group. The group mechanics are based on the followers. """
    _description = 'Discussion group'
    _name = 'mail.group'
    _mail_flat_thread = False
    _inherit = ['mail.thread']
    _inherits = {'mail.alias': 'alias_id'}

    def _get_image(self, cr, uid, ids, name, args, context=None):
        result = {}
        for obj in self.browse(cr, uid, ids, context=context):
            result[obj.id] = tools.image_get_resized_images(obj.image)
        return result

    def _set_image(self, cr, uid, id, name, value, args, context=None):
        return self.write(cr, uid, [id], {'image': tools.image_resize_image_big(value)}, context=context)

    _columns = {
        'name': fields.char('Name', required=True, translate=True),
        'description': fields.text('Description'),
        'menu_id': fields.many2one('ir.ui.menu', string='Related Menu', required=True, ondelete="cascade"),
        'public': fields.selection([('public', 'Public'), ('private', 'Private'), ('groups', 'Selected Group Only')], 'Privacy', required=True,
            help='This group is visible by non members. \
            Invisible groups can add members through the invite button.'),
        'group_public_id': fields.many2one('res.groups', string='Authorized Group'),
        'group_ids': fields.many2many('res.groups', rel='mail_group_res_group_rel',
            id1='mail_group_id', id2='groups_id', string='Auto Subscription',
            help="Members of those groups will automatically added as followers. "\
                 "Note that they will be able to manage their subscription manually "\
                 "if necessary."),
        # image: all image fields are base64 encoded and PIL-supported
        'image': fields.binary("Photo",
            help="This field holds the image used as photo for the group, limited to 1024x1024px."),
        'image_medium': fields.function(_get_image, fnct_inv=_set_image,
            string="Medium-sized photo", type="binary", multi="_get_image",
            store={
                'mail.group': (lambda self, cr, uid, ids, c={}: ids, ['image'], 10),
            },
            help="Medium-sized photo of the group. It is automatically "\
                 "resized as a 128x128px image, with aspect ratio preserved. "\
                 "Use this field in form views or some kanban views."),
        'image_small': fields.function(_get_image, fnct_inv=_set_image,
            string="Small-sized photo", type="binary", multi="_get_image",
            store={
                'mail.group': (lambda self, cr, uid, ids, c={}: ids, ['image'], 10),
            },
            help="Small-sized photo of the group. It is automatically "\
                 "resized as a 64x64px image, with aspect ratio preserved. "\
                 "Use this field anywhere a small image is required."),
        'alias_id': fields.many2one('mail.alias', 'Alias', ondelete="restrict", required=True,
            help="The email address associated with this group. New emails received will automatically "
                 "create new topics."),
    }

    def _get_default_employee_group(self, cr, uid, context=None):
        ref = self.pool.get('ir.model.data').get_object_reference(cr, uid, 'base', 'group_user')
        return ref and ref[1] or False

    def _get_default_image(self, cr, uid, context=None):
        image_path = openerp.modules.get_module_resource('mail', 'static/src/img', 'groupdefault.png')
        return tools.image_resize_image_big(open(image_path, 'rb').read().encode('base64'))

    _defaults = {
        'public': 'groups',
        'group_public_id': _get_default_employee_group,
        'image': _get_default_image,
    }

    def _generate_header_description(self, cr, uid, group, context=None):
        header = ''
        if group.description:
            header = '%s' % group.description
        if group.alias_id and group.alias_name and group.alias_domain:
            if header:
                header = '%s<br/>' % header
            return '%sGroup email gateway: %s@%s' % (header, group.alias_name, group.alias_domain)
        return header

    def _subscribe_users(self, cr, uid, ids, context=None):
        for mail_group in self.browse(cr, uid, ids, context=context):
            partner_ids = []
            for group in mail_group.group_ids:
                partner_ids += [user.partner_id.id for user in group.users]
            self.message_subscribe(cr, uid, ids, partner_ids, context=context)

    def create(self, cr, uid, vals, context=None):
        if context is None:
            context = {}

        # get parent menu
        menu_parent = self.pool.get('ir.model.data').get_object_reference(cr, uid, 'mail', 'mail_group_root')
        menu_parent = menu_parent and menu_parent[1] or False

        # Create menu id
        mobj = self.pool.get('ir.ui.menu')
        menu_id = mobj.create(cr, SUPERUSER_ID, {'name': vals['name'], 'parent_id': menu_parent}, context=context)
        vals['menu_id'] = menu_id

        # Create group and alias
        create_context = dict(context, alias_model_name=self._name, alias_parent_model_name=self._name, mail_create_nolog=True)
        mail_group_id = super(mail_group, self).create(cr, uid, vals, context=create_context)
        group = self.browse(cr, uid, mail_group_id, context=context)
        self.pool.get('mail.alias').write(cr, uid, [group.alias_id.id], {"alias_force_thread_id": mail_group_id, 'alias_parent_thread_id': mail_group_id}, context)
        group = self.browse(cr, uid, mail_group_id, context=context)

        # Create client action for this group and link the menu to it
        ref = self.pool.get('ir.model.data').get_object_reference(cr, uid, 'mail', 'action_mail_group_feeds')
        if ref:
            search_ref = self.pool.get('ir.model.data').get_object_reference(cr, uid, 'mail', 'view_message_search')
            params = {
                'search_view_id': search_ref and search_ref[1] or False,
                'domain': [
                    ('model', '=', 'mail.group'),
                    ('res_id', '=', mail_group_id),
                ],
                'context': {
                    'default_model': 'mail.group',
                    'default_res_id': mail_group_id,
                },
                'res_model': 'mail.message',
                'thread_level': 1,
                'header_description': self._generate_header_description(cr, uid, group, context=context),
                'view_mailbox': True,
                'compose_placeholder': 'Send a message to the group',
            }
            cobj = self.pool.get('ir.actions.client')
            newref = cobj.copy(cr, SUPERUSER_ID, ref[1], default={'params': str(params), 'name': vals['name']}, context=context)
            mobj.write(cr, SUPERUSER_ID, menu_id, {'action': 'ir.actions.client,' + str(newref), 'mail_group_id': mail_group_id}, context=context)

        if vals.get('group_ids'):
            self._subscribe_users(cr, uid, [mail_group_id], context=context)
        return mail_group_id

    def unlink(self, cr, uid, ids, context=None):
        groups = self.browse(cr, uid, ids, context=context)
        alias_ids = [group.alias_id.id for group in groups if group.alias_id]
        menu_ids = [group.menu_id.id for group in groups if group.menu_id]
        # Delete mail_group
        try:
            all_emp_group = self.pool['ir.model.data'].get_object_reference(cr, uid, 'mail', 'group_all_employees')[1]
        except ValueError:
            all_emp_group = None
        if all_emp_group and all_emp_group in ids:
            raise osv.except_osv(_('Warning!'), _('You cannot delete those groups, as the Whole Company group is required by other modules.'))
        res = super(mail_group, self).unlink(cr, uid, ids, context=context)
        # Cascade-delete mail aliases as well, as they should not exist without the mail group.
        self.pool.get('mail.alias').unlink(cr, SUPERUSER_ID, alias_ids, context=context)
        # Cascade-delete menu entries as well
        self.pool.get('ir.ui.menu').unlink(cr, SUPERUSER_ID, menu_ids, context=context)
        return res

    def write(self, cr, uid, ids, vals, context=None):
        result = super(mail_group, self).write(cr, uid, ids, vals, context=context)
        if vals.get('group_ids'):
            self._subscribe_users(cr, uid, ids, context=context)
        # if description, name or alias is changed: update client action
        if vals.get('description') or vals.get('name') or vals.get('alias_id') or vals.get('alias_name'):
            cobj = self.pool.get('ir.actions.client')
            for action in [group.menu_id.action for group in self.browse(cr, uid, ids, context=context)]:
                new_params = action.params
                new_params['header_description'] = self._generate_header_description(cr, uid, group, context=context)
                cobj.write(cr, SUPERUSER_ID, [action.id], {'params': str(new_params)}, context=context)
        # if name is changed: update menu
        if vals.get('name'):
            mobj = self.pool.get('ir.ui.menu')
            mobj.write(cr, SUPERUSER_ID,
                [group.menu_id.id for group in self.browse(cr, uid, ids, context=context)],
                {'name': vals.get('name')}, context=context)

        return result

    def action_follow(self, cr, uid, ids, context=None):
        """ Wrapper because message_subscribe_users take a user_ids=None
            that receive the context without the wrapper. """
        return self.message_subscribe_users(cr, uid, ids, context=context)

    def action_unfollow(self, cr, uid, ids, context=None):
        """ Wrapper because message_unsubscribe_users take a user_ids=None
            that receive the context without the wrapper. """
        return self.message_unsubscribe_users(cr, uid, ids, context=context)

    def get_suggested_thread(self, cr, uid, removed_suggested_threads=None, context=None):
        """Show the suggestion of groups if display_groups_suggestions if the
        user perference allows it."""
        user = self.pool.get('res.users').browse(cr, uid, uid, context)
        if not user.display_groups_suggestions:
            return []
        else:
            return super(mail_group, self).get_suggested_thread(cr, uid, removed_suggested_threads, context)

    def message_get_email_values(self, cr, uid, id, notif_mail=None, context=None):
        res = super(mail_group, self).message_get_email_values(cr, uid, id, notif_mail=notif_mail, context=context)
        group = self.browse(cr, uid, id, context=context)
<<<<<<< HEAD
        try:
            headers = eval(res.get('headers', '{}'))
        except Exception:
            headers = {}
        headers['Precedence'] = 'list'
        if group.alias_domain and group.alias_name:
            headers['List-Id'] = '%s.%s' % (group.alias_name, group.alias_domain)
            headers['List-Post'] = '<mailto:%s@%s>' % (group.alias_name, group.alias_domain)
        res['headers'] = '%s' % headers
=======
        headers = res.setdefault('headers', {})
        headers['Precedence'] = 'list'
        # avoid out-of-office replies from MS Exchange
        # http://blogs.technet.com/b/exchange/archive/2006/10/06/3395024.aspx
        headers['X-Auto-Response-Suppress'] = 'OOF'
        if group.alias_domain:
            headers['List-Id'] = '%s.%s' % (group.alias_name, group.alias_domain)
            headers['List-Post'] = '<mailto:%s@%s>' % (group.alias_name, group.alias_domain)
            # Avoid users thinking it was a personal message
            # X-Forge-To: will replace To: after SMTP envelope is determined by ir.mail.server
            list_to = '"%s" <%s@%s>' % (group.name, group.alias_name, group.alias_domain)
            headers['X-Forge-To'] = list_to
>>>>>>> a5f7891b
        return res<|MERGE_RESOLUTION|>--- conflicted
+++ resolved
@@ -221,28 +221,20 @@
     def message_get_email_values(self, cr, uid, id, notif_mail=None, context=None):
         res = super(mail_group, self).message_get_email_values(cr, uid, id, notif_mail=notif_mail, context=context)
         group = self.browse(cr, uid, id, context=context)
-<<<<<<< HEAD
         try:
             headers = eval(res.get('headers', '{}'))
         except Exception:
             headers = {}
         headers['Precedence'] = 'list'
-        if group.alias_domain and group.alias_name:
-            headers['List-Id'] = '%s.%s' % (group.alias_name, group.alias_domain)
-            headers['List-Post'] = '<mailto:%s@%s>' % (group.alias_name, group.alias_domain)
-        res['headers'] = '%s' % headers
-=======
-        headers = res.setdefault('headers', {})
-        headers['Precedence'] = 'list'
         # avoid out-of-office replies from MS Exchange
         # http://blogs.technet.com/b/exchange/archive/2006/10/06/3395024.aspx
         headers['X-Auto-Response-Suppress'] = 'OOF'
-        if group.alias_domain:
+        if group.alias_domain and group.alias_name:
             headers['List-Id'] = '%s.%s' % (group.alias_name, group.alias_domain)
             headers['List-Post'] = '<mailto:%s@%s>' % (group.alias_name, group.alias_domain)
             # Avoid users thinking it was a personal message
             # X-Forge-To: will replace To: after SMTP envelope is determined by ir.mail.server
             list_to = '"%s" <%s@%s>' % (group.name, group.alias_name, group.alias_domain)
             headers['X-Forge-To'] = list_to
->>>>>>> a5f7891b
+        res['headers'] = '%s' % headers
         return res