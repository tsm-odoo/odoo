--- conflicted
+++ resolved
@@ -20,16 +20,8 @@
 
 
 def format_date(env, date, pattern=False):
-<<<<<<< HEAD
-=======
     if not date:
         return ''
-    date = datetime.datetime.strptime(date[:10], tools.DEFAULT_SERVER_DATE_FORMAT)
-    lang_code = env.context.get('lang') or 'en_US'
-    if not pattern:
-        lang = env['res.lang']._lang_get(lang_code)
-        pattern = lang.date_format
->>>>>>> 777a87cd
     try:
         return tools.format_date(env, date, date_format=pattern)
     except babel.core.UnknownLocaleError:
