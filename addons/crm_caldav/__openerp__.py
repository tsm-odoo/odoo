
# -*- coding: utf-8 -*-
##############################################################################
#
#    OpenERP, Open Source Management Solution
#    Copyright (C) 2004-2010 Tiny SPRL (<http://tiny.be>).
#
#    This program is free software: you can redistribute it and/or modify
#    it under the terms of the GNU Affero General Public License as
#    published by the Free Software Foundation, either version 3 of the
#    License, or (at your option) any later version.
#
#    This program is distributed in the hope that it will be useful,
#    but WITHOUT ANY WARRANTY; without even the implied warranty of
#    MERCHANTABILITY or FITNESS FOR A PARTICULAR PURPOSE.  See the
#    GNU Affero General Public License for more details.
#
#    You should have received a copy of the GNU Affero General Public License
#    along with this program.  If not, see <http://www.gnu.org/licenses/>.
#
##############################################################################


{
    'name': 'Extended Module to Add CalDav feature on Meeting',
    'version': '1.1',
<<<<<<< HEAD
    'category': 'Sales',
    'description': """Easily Share your Meetings with your mobile device or calendar client
    New Features in Meeting:
=======
    'category': 'Generic Modules/CRM & SRM',
    'description': """
    Caldav features in Meeting.
    ===========================

>>>>>>> a00f7aa9
        *  Share meeting with other calendar clients like sunbird
""",
    'author': 'OpenERP SA',
    'website': 'http://www.openerp.com',
    'depends': ['caldav', 'crm' ],
    'init_xml': [
                'crm_caldav_data.xml',
                'crm_caldav_setup.xml',
                ],

    'update_xml': ['crm_caldav_view.xml'],
    'demo_xml': [],
    'installable': True,
    'active': False,
    'certificate' : '001088048737252670109',
    'images': ['images/caldav_browse_step1.jpeg','images/caldav_browse_step2.jpeg'],
}

# vim:expandtab:smartindent:tabstop=4:softtabstop=4:shiftwidth=4:<|MERGE_RESOLUTION|>--- conflicted
+++ resolved
@@ -24,17 +24,12 @@
 {
     'name': 'Extended Module to Add CalDav feature on Meeting',
     'version': '1.1',
-<<<<<<< HEAD
     'category': 'Sales',
-    'description': """Easily Share your Meetings with your mobile device or calendar client
-    New Features in Meeting:
-=======
     'category': 'Generic Modules/CRM & SRM',
     'description': """
     Caldav features in Meeting.
     ===========================
 
->>>>>>> a00f7aa9
         *  Share meeting with other calendar clients like sunbird
 """,
     'author': 'OpenERP SA',
