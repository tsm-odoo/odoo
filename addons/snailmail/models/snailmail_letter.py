--- conflicted
+++ resolved
@@ -345,72 +345,6 @@
         self.write({'state': 'canceled', 'error_code': False})
         self.send_snailmail_update()
 
-<<<<<<< HEAD
-    @api.multi
-    def _snailmail_estimate(self):
-        """
-        Send a request to estimate the cost of sending all the documents with
-        the differents options.
-
-        The JSON object sent is the one generated from self._snailmail_create()
-
-        arguments sent:
-        {
-            "documents":[{
-                pages: int,
-                res_id: int (client_side, optional),
-                res_model: int (client_side, optional),
-                address: {
-                    country_code: char (country name)
-                }
-            }],
-            'color': # color on the letter,
-            'duplex': # one/two side printing,
-        }
-
-        The answer of the server is the same JSON object with some additionnal fields:
-        {
-            "total_cost": integer,      //The cost of sending ALL the documents
-            body: JSON object (same as body param except new param 'cost' in each documents)
-        }
-        """
-        endpoint = self.env['ir.config_parameter'].sudo().get_param('snailmail.endpoint', DEFAULT_ENDPOINT)
-        params = self._snailmail_create('estimate')
-        req = jsonrpc(endpoint + '/iap/snailmail/1/estimate', params=params)
-
-        return req['total_cost']
-
-    @api.model
-    def _snailmail_estimate_from_documents(self, res_model, res_ids, partner_field=None):
-        endpoint = self.env['ir.config_parameter'].sudo().get_param('snailmail.endpoint', DEFAULT_ENDPOINT)
-        docs = self.env[res_model].browse(res_ids)
-        doc_list = []
-        for doc in docs:
-            if partner_field:
-                country_code = doc[partner_field].country_id.code
-            else:
-                country_code = doc.country_id.code
-            val = {
-            'pages': 1,
-            'address': {
-                'country_code': country_code,
-                },
-            }
-            doc_list.append(val)
-        params = {
-            'account_token': "",
-            'documents': doc_list,
-            'options': {
-                'color': self.env.company.snailmail_color,
-                'duplex': self.env.company.snailmail_duplex,
-                'currency_name': 'EUR',
-            },
-        }
-        req = jsonrpc(endpoint + '/iap/snailmail/1/estimate', params=params)
-        return req['total_cost']
-
-=======
->>>>>>> 40967986
     @api.model
     def _snailmail_cron(self):
         letters_send = self.search([
