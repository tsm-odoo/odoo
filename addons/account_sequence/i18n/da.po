# Danish translation for openobject-addons
# Copyright (c) 2014 Rosetta Contributors and Canonical Ltd 2014
# This file is distributed under the same license as the openobject-addons package.
# FIRST AUTHOR <EMAIL@ADDRESS>, 2014.
#
msgid ""
msgstr ""
<<<<<<< HEAD
"Project-Id-Version: openobject-addons\n"
"Report-Msgid-Bugs-To: FULL NAME <EMAIL@ADDRESS>\n"
"POT-Creation-Date: 2014-08-14 13:08+0000\n"
"PO-Revision-Date: 2014-08-14 16:10+0000\n"
"Last-Translator: FULL NAME <EMAIL@ADDRESS>\n"
"Language-Team: Danish <da@li.org>\n"
=======
"Project-Id-Version: Odoo 8.0\n"
"Report-Msgid-Bugs-To: \n"
"POT-Creation-Date: 2015-01-21 14:07+0000\n"
"PO-Revision-Date: 2016-04-11 12:48+0000\n"
"Last-Translator: Martin Trigaux\n"
"Language-Team: Danish (http://www.transifex.com/odoo/odoo-8/language/da/)\n"
>>>>>>> 0410d118
"MIME-Version: 1.0\n"
"Content-Type: text/plain; charset=UTF-8\n"
"Content-Transfer-Encoding: 8bit\n"
"X-Launchpad-Export-Date: 2014-08-15 06:52+0000\n"
"X-Generator: Launchpad (build 17156)\n"

#. module: account_sequence
#: model:ir.model,name:account_sequence.model_account_move
msgid "Account Entry"
msgstr ""

#. module: account_sequence
#: view:account.sequence.installer:account_sequence.view_account_sequence_installer
#: model:ir.actions.act_window,name:account_sequence.action_account_seq_installer
msgid "Account Sequence Application Configuration"
msgstr ""

#. module: account_sequence
#: field:account.sequence.installer,company_id:0
msgid "Company"
msgstr "Firma"

#. module: account_sequence
#: view:account.sequence.installer:account_sequence.view_account_sequence_installer
msgid "Configure"
msgstr "Konfigurer"

#. module: account_sequence
#: view:account.sequence.installer:account_sequence.view_account_sequence_installer
msgid "Configure Your Account Sequence Application"
msgstr ""

#. module: account_sequence
#: field:account.sequence.installer,create_uid:0
msgid "Created by"
msgstr ""

#. module: account_sequence
#: field:account.sequence.installer,create_date:0
msgid "Created on"
msgstr ""

#. module: account_sequence
#: field:account.sequence.installer,id:0
msgid "ID"
msgstr ""

#. module: account_sequence
#: field:account.sequence.installer,number_increment:0
msgid "Increment Number"
msgstr ""

#. module: account_sequence
#: field:account.move,internal_sequence_number:0
#: field:account.move.line,internal_sequence_number:0
msgid "Internal Number"
msgstr ""

#. module: account_sequence
#: field:account.journal,internal_sequence_id:0
msgid "Internal Sequence"
msgstr ""

#. module: account_sequence
#: help:account.move,internal_sequence_number:0
#: help:account.move.line,internal_sequence_number:0
msgid "Internal Sequence Number"
msgstr ""

#. module: account_sequence
#: model:ir.model,name:account_sequence.model_account_journal
msgid "Journal"
msgstr "Journal"

#. module: account_sequence
#: model:ir.model,name:account_sequence.model_account_move_line
msgid "Journal Items"
msgstr ""

#. module: account_sequence
#: field:account.sequence.installer,write_uid:0
msgid "Last Updated by"
msgstr ""

#. module: account_sequence
#: field:account.sequence.installer,write_date:0
msgid "Last Updated on"
msgstr ""

#. module: account_sequence
#: field:account.sequence.installer,name:0
msgid "Name"
msgstr "Navn"

#. module: account_sequence
#: field:account.sequence.installer,number_next:0
msgid "Next Number"
msgstr "Næste nummer"

#. module: account_sequence
#: help:account.sequence.installer,number_next:0
msgid "Next number of this sequence"
msgstr ""

#. module: account_sequence
#: field:account.sequence.installer,padding:0
msgid "Number padding"
msgstr ""

#. module: account_sequence
#: help:account.sequence.installer,padding:0
msgid ""
"Odoo will automatically adds some '0' on the left of the 'Next Number' to "
"get the required padding size."
msgstr ""

#. module: account_sequence
#: field:account.sequence.installer,prefix:0
msgid "Prefix"
msgstr ""

#. module: account_sequence
#: help:account.sequence.installer,prefix:0
msgid "Prefix value of the record for the sequence"
msgstr ""

#. module: account_sequence
#: field:account.sequence.installer,suffix:0
msgid "Suffix"
msgstr "Suffiks"

#. module: account_sequence
#: help:account.sequence.installer,suffix:0
msgid "Suffix value of the record for the sequence"
msgstr ""

#. module: account_sequence
#: help:account.sequence.installer,number_increment:0
msgid "The next number of the sequence will be incremented by this number"
msgstr ""

#. module: account_sequence
#: help:account.journal,internal_sequence_id:0
msgid ""
"This sequence will be used to maintain the internal number for the journal "
"entries related to this journal."
msgstr ""

#. module: account_sequence
#: view:account.sequence.installer:account_sequence.view_account_sequence_installer
msgid "You can enhance the Account Sequence Application by installing ."
msgstr ""

#. module: account_sequence
#: view:account.sequence.installer:account_sequence.view_account_sequence_installer
msgid "title"
msgstr "titel"<|MERGE_RESOLUTION|>--- conflicted
+++ resolved
@@ -1,41 +1,33 @@
-# Danish translation for openobject-addons
-# Copyright (c) 2014 Rosetta Contributors and Canonical Ltd 2014
-# This file is distributed under the same license as the openobject-addons package.
-# FIRST AUTHOR <EMAIL@ADDRESS>, 2014.
-#
+# Translation of Odoo Server.
+# This file contains the translation of the following modules:
+# * account_sequence
+# 
+# Translators:
+# FIRST AUTHOR <EMAIL@ADDRESS>, 2014
 msgid ""
 msgstr ""
-<<<<<<< HEAD
-"Project-Id-Version: openobject-addons\n"
-"Report-Msgid-Bugs-To: FULL NAME <EMAIL@ADDRESS>\n"
-"POT-Creation-Date: 2014-08-14 13:08+0000\n"
-"PO-Revision-Date: 2014-08-14 16:10+0000\n"
-"Last-Translator: FULL NAME <EMAIL@ADDRESS>\n"
-"Language-Team: Danish <da@li.org>\n"
-=======
 "Project-Id-Version: Odoo 8.0\n"
 "Report-Msgid-Bugs-To: \n"
 "POT-Creation-Date: 2015-01-21 14:07+0000\n"
 "PO-Revision-Date: 2016-04-11 12:48+0000\n"
 "Last-Translator: Martin Trigaux\n"
 "Language-Team: Danish (http://www.transifex.com/odoo/odoo-8/language/da/)\n"
->>>>>>> 0410d118
 "MIME-Version: 1.0\n"
 "Content-Type: text/plain; charset=UTF-8\n"
-"Content-Transfer-Encoding: 8bit\n"
-"X-Launchpad-Export-Date: 2014-08-15 06:52+0000\n"
-"X-Generator: Launchpad (build 17156)\n"
+"Content-Transfer-Encoding: \n"
+"Language: da\n"
+"Plural-Forms: nplurals=2; plural=(n != 1);\n"
 
 #. module: account_sequence
 #: model:ir.model,name:account_sequence.model_account_move
 msgid "Account Entry"
-msgstr ""
+msgstr "Konto indtastning"
 
 #. module: account_sequence
 #: view:account.sequence.installer:account_sequence.view_account_sequence_installer
 #: model:ir.actions.act_window,name:account_sequence.action_account_seq_installer
 msgid "Account Sequence Application Configuration"
-msgstr ""
+msgstr "Nummerserie konfiguration"
 
 #. module: account_sequence
 #: field:account.sequence.installer,company_id:0
@@ -45,49 +37,49 @@
 #. module: account_sequence
 #: view:account.sequence.installer:account_sequence.view_account_sequence_installer
 msgid "Configure"
-msgstr "Konfigurer"
+msgstr "Konfigurér"
 
 #. module: account_sequence
 #: view:account.sequence.installer:account_sequence.view_account_sequence_installer
 msgid "Configure Your Account Sequence Application"
-msgstr ""
+msgstr "Konfigurér din nummerserie opsætning"
 
 #. module: account_sequence
 #: field:account.sequence.installer,create_uid:0
 msgid "Created by"
-msgstr ""
+msgstr "Oprettet af"
 
 #. module: account_sequence
 #: field:account.sequence.installer,create_date:0
 msgid "Created on"
-msgstr ""
+msgstr "Oprettet den"
 
 #. module: account_sequence
 #: field:account.sequence.installer,id:0
 msgid "ID"
-msgstr ""
+msgstr "ID"
 
 #. module: account_sequence
 #: field:account.sequence.installer,number_increment:0
 msgid "Increment Number"
-msgstr ""
+msgstr "Nr. stiger med"
 
 #. module: account_sequence
 #: field:account.move,internal_sequence_number:0
 #: field:account.move.line,internal_sequence_number:0
 msgid "Internal Number"
-msgstr ""
+msgstr "Internt nummer"
 
 #. module: account_sequence
 #: field:account.journal,internal_sequence_id:0
 msgid "Internal Sequence"
-msgstr ""
+msgstr "Intern nummerserie"
 
 #. module: account_sequence
 #: help:account.move,internal_sequence_number:0
 #: help:account.move.line,internal_sequence_number:0
 msgid "Internal Sequence Number"
-msgstr ""
+msgstr "Intern nummerserie nummer"
 
 #. module: account_sequence
 #: model:ir.model,name:account_sequence.model_account_journal
@@ -97,17 +89,17 @@
 #. module: account_sequence
 #: model:ir.model,name:account_sequence.model_account_move_line
 msgid "Journal Items"
-msgstr ""
+msgstr "Journal poster"
 
 #. module: account_sequence
 #: field:account.sequence.installer,write_uid:0
 msgid "Last Updated by"
-msgstr ""
+msgstr "Sidst opdateret af"
 
 #. module: account_sequence
 #: field:account.sequence.installer,write_date:0
 msgid "Last Updated on"
-msgstr ""
+msgstr "Sidst opdateret den"
 
 #. module: account_sequence
 #: field:account.sequence.installer,name:0
@@ -122,29 +114,29 @@
 #. module: account_sequence
 #: help:account.sequence.installer,number_next:0
 msgid "Next number of this sequence"
-msgstr ""
+msgstr "Næste nummer i denne nummerserie"
 
 #. module: account_sequence
 #: field:account.sequence.installer,padding:0
 msgid "Number padding"
-msgstr ""
+msgstr "Nummer margin/bredde"
 
 #. module: account_sequence
 #: help:account.sequence.installer,padding:0
 msgid ""
 "Odoo will automatically adds some '0' on the left of the 'Next Number' to "
 "get the required padding size."
-msgstr ""
+msgstr "odoo vil automatisk tilføje nogle \"nuller\" til venstre for \"næste nummer\" for at opnå den nødvendige længde."
 
 #. module: account_sequence
 #: field:account.sequence.installer,prefix:0
 msgid "Prefix"
-msgstr ""
+msgstr "Præfix"
 
 #. module: account_sequence
 #: help:account.sequence.installer,prefix:0
 msgid "Prefix value of the record for the sequence"
-msgstr ""
+msgstr "Præfiks værdi på posten for nummerserien"
 
 #. module: account_sequence
 #: field:account.sequence.installer,suffix:0
@@ -154,24 +146,24 @@
 #. module: account_sequence
 #: help:account.sequence.installer,suffix:0
 msgid "Suffix value of the record for the sequence"
-msgstr ""
+msgstr "Suffix værdi for posten på nummerserien"
 
 #. module: account_sequence
 #: help:account.sequence.installer,number_increment:0
 msgid "The next number of the sequence will be incremented by this number"
-msgstr ""
+msgstr "Næste nummer i nummerserien vil øges med dette tal"
 
 #. module: account_sequence
 #: help:account.journal,internal_sequence_id:0
 msgid ""
 "This sequence will be used to maintain the internal number for the journal "
 "entries related to this journal."
-msgstr ""
+msgstr "Nummerserien bruges til at danne det interne nummer i journal posteringer relateret til denne journal."
 
 #. module: account_sequence
 #: view:account.sequence.installer:account_sequence.view_account_sequence_installer
 msgid "You can enhance the Account Sequence Application by installing ."
-msgstr ""
+msgstr "Du kan forbedre konto nummerserie modulet ved at installere."
 
 #. module: account_sequence
 #: view:account.sequence.installer:account_sequence.view_account_sequence_installer
