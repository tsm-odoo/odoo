# Bulgarian translation for openobject-addons
# Copyright (c) 2014 Rosetta Contributors and Canonical Ltd 2014
# This file is distributed under the same license as the openobject-addons package.
# FIRST AUTHOR <EMAIL@ADDRESS>, 2014.
#
msgid ""
msgstr ""
<<<<<<< HEAD
"Project-Id-Version: openobject-addons\n"
"Report-Msgid-Bugs-To: FULL NAME <EMAIL@ADDRESS>\n"
"POT-Creation-Date: 2014-09-23 16:27+0000\n"
"PO-Revision-Date: 2014-08-14 16:10+0000\n"
"Last-Translator: FULL NAME <EMAIL@ADDRESS>\n"
"Language-Team: Bulgarian <bg@li.org>\n"
=======
"Project-Id-Version: Odoo 8.0\n"
"Report-Msgid-Bugs-To: \n"
"POT-Creation-Date: 2015-01-21 14:07+0000\n"
"PO-Revision-Date: 2016-07-17 04:10+0000\n"
"Last-Translator: Martin Trigaux\n"
"Language-Team: Bulgarian (http://www.transifex.com/odoo/odoo-8/language/bg/)\n"
>>>>>>> 84f9cdd1
"MIME-Version: 1.0\n"
"Content-Type: text/plain; charset=UTF-8\n"
"Content-Transfer-Encoding: 8bit\n"
"X-Launchpad-Export-Date: 2014-09-24 09:40+0000\n"
"X-Generator: Launchpad (build 17196)\n"

#. module: survey
#: model:email.template,body_html:survey.email_template_survey
msgid ""
"\n"
"                \n"
"                <div style=\"font-family: 'Lucida Grande', Ubuntu, Arial, "
"Verdana, sans-serif; font-size: 12px; color: rgb(34, 34, 34); \">\n"
"                    <p>Hello,</p>\n"
"                    <p>We are conducting a survey, and your response would "
"be appreciated.</p>\n"
"                    <p><a href=\"__URL__\">Please, click here to start "
"survey</a></p>\n"
"                    <p>Thanks for your participation!</p>\n"
"                </div>\n"
"                \n"
"            "
msgstr ""

#. module: survey
#: view:survey.page:survey.survey_page_tree
msgid "#Questions"
msgstr "#Въпроси"

#. module: survey
#: code:addons/survey/survey.py:246
#: code:addons/survey/survey.py:543
#: code:addons/survey/survey.py:662
#, python-format
msgid "%s (copy)"
msgstr ""

#. module: survey
#: view:website:survey.page
msgid "&times;"
msgstr ""

#. module: survey
#: model:ir.actions.act_window,help:survey.action_survey_form
msgid ""
"<p class=\"oe_view_nocontent_create\">Click to add a survey.</p>\n"
"                <p>You can create surveys for different purposes: customer "
"opinion, services feedback, recruitment interviews, employee's periodical "
"evaluations, marketing campaigns, etc.</p>\n"
"                <p>Design easily your survey, send invitations to answer by "
"email and analyse answers.</p>\n"
"            "
msgstr ""

#. module: survey
#: model:survey.page,description:survey.feedback_1
#: model:survey.page,description:survey.feedback_3
#: model:survey.survey,thank_you_message:survey.feedback_form
msgid "<p></p>"
msgstr ""

#. module: survey
#: model:survey.page,description:survey.feedback_4
msgid "<p>If you do not contribute or develop in Odoo, skip this page.</p>"
msgstr ""

#. module: survey
#: model:ir.actions.act_window,help:survey.action_selected_survey_user_input
msgid ""
"<p>Nobody has replied to your survey yet.</p>\n"
"            "
msgstr ""

#. module: survey
#: model:ir.actions.act_window,help:survey.action_survey_user_input
msgid ""
"<p>Nobody has replied to your surveys yet.</p>\n"
"            "
msgstr ""

#. module: survey
#: model:survey.page,description:survey.feedback_2
msgid ""
"<p>These questions relate to the ergonomy and ease of use of Odoo. Try to "
"remind your firsts days on Odoo and\n"
"what have been your difficulties.</p>"
msgstr ""

#. module: survey
#: model:survey.survey,description:survey.feedback_form
msgid "<p>This survey should take less than five minutes.</p>"
msgstr ""

#. module: survey
#: constraint:survey.label:0
msgid "A label must be attached to one and only one question"
msgstr ""

#. module: survey
#: sql_constraint:survey.question:0
msgid "A length must be positive!"
msgstr ""

#. module: survey
#: help:survey.survey,description:0
msgid "A long description of the purpose of the survey"
msgstr ""

#. module: survey
#: help:survey.label,quizz_mark:0
msgid ""
"A positive score indicates a correct answer; a negative or null score "
"indicates a wrong answer"
msgstr ""

#. module: survey
#: view:website:survey.page
msgid "A problem has occured"
msgstr ""

#. module: survey
#: model:survey.label,value:survey.frow_2_2_4
msgid "A process is defined for all enterprise flows"
msgstr ""

#. module: survey
#: constraint:survey.user_input_line:0
msgid "A question cannot be unanswered and skipped"
msgstr ""

#. module: survey
#: sql_constraint:survey.user_input:0
msgid "A token must be unique!"
msgstr ""

#. module: survey
#: model:survey.page,title:survey.feedback_1
msgid "About your Odoo usage"
msgstr ""

#. module: survey
#: field:survey.mail.compose.message,active_domain:0
msgid "Active domain"
msgstr ""

#. module: survey
#: view:survey.mail.compose.message:survey.survey_email_compose_message
msgid ""
"Add list of email of recipients (will not converted in partner), separated "
"by commas, semicolons or newline..."
msgstr ""

#. module: survey
#: view:survey.mail.compose.message:survey.survey_email_compose_message
msgid "Add list of existing contacts..."
msgstr ""

#. module: survey
#: model:survey.label,value:survey.fcol_2_1_3
#: model:survey.label,value:survey.fcol_2_2_3
#: model:survey.label,value:survey.fcol_2_5_3
#: model:survey.label,value:survey.fcol_2_7_3
msgid "Agree"
msgstr ""

#. module: survey
#: view:website:survey.result_number
msgid "All Data"
msgstr ""

#. module: survey
#: view:website:survey.result
msgid "All surveys"
msgstr ""

#. module: survey
#: view:survey.question:survey.survey_question_form
msgid "Allow Comments"
msgstr ""

#. module: survey
#: help:survey.page,description:0
msgid "An introductory text to your page"
msgstr ""

#. module: survey
#: view:survey.survey:survey.survey_kanban
msgid "Analyze Answers"
msgstr ""

#. module: survey
#: view:website:survey.result_choice
msgid "Answer Choices"
msgstr ""

#. module: survey
#: field:survey.user_input,type:0
#: field:survey.user_input_line,answer_type:0
msgid "Answer Type"
msgstr "Тип на отговор"

#. module: survey
#: view:website:survey.result
msgid "Answered"
msgstr "Отговорено"

#. module: survey
#: model:ir.actions.act_window,name:survey.action_survey_user_input
#: model:ir.ui.menu,name:survey.menu_survey_type_form1
#: view:survey.question:survey.survey_question_form
#: field:survey.question,user_input_line_ids:0
#: field:survey.user_input,user_input_line_ids:0
msgid "Answers"
msgstr "Отговори"

#. module: survey
#: help:survey.mail.compose.message,no_auto_thread:0
msgid ""
"Answers do not go in the original document' discussion thread. This has an "
"impact on the generated message-id."
msgstr ""

#. module: survey
#: model:survey.question,question:survey.feedback_1_1
msgid "Are you using Odoo on a daily basis?"
msgstr ""

#. module: survey
#: field:survey.mail.compose.message,attachment_ids:0
msgid "Attachments"
msgstr ""

#. module: survey
#: field:survey.mail.compose.message,author_id:0
msgid "Author"
msgstr ""

#. module: survey
#: help:survey.mail.compose.message,author_id:0
msgid ""
"Author of the message. If not set, email_from may hold an email address that "
"did not match any partner."
msgstr ""

#. module: survey
#: field:survey.mail.compose.message,author_avatar:0
msgid "Author's Avatar"
msgstr ""

#. module: survey
#: help:survey.mail.compose.message,body:0
msgid "Automatically sanitized HTML contents"
msgstr ""

#. module: survey
#: view:website:survey.result_number
msgid "Average"
msgstr ""

#. module: survey
#: model:survey.label,value:survey.choice_1_2_4
msgid "CRM"
msgstr ""

#. module: survey
#: view:survey.mail.compose.message:survey.survey_email_compose_message
msgid "Cancel"
msgstr "Отказ"

#. module: survey
#: field:survey.survey,res_model:0
msgid "Category"
msgstr ""

#. module: survey
#: field:survey.mail.compose.message,child_ids:0
msgid "Child Messages"
msgstr ""

#. module: survey
#: view:website:survey.simple_choice
msgid "Choose..."
msgstr ""

#. module: survey
#: view:website:survey.result
msgid "Clear All Filters"
msgstr ""

#. module: survey
#: code:addons/survey/survey.py:141
#: code:addons/survey/wizard/survey_email_compose_message.py:51
#, python-format
msgid "Click here to start survey"
msgstr ""

#. module: survey
#: code:addons/survey/wizard/survey_email_compose_message.py:109
#, python-format
msgid "Click here to take survey"
msgstr ""

#. module: survey
#: view:survey.mail.compose.message:survey.survey_email_compose_message
#: view:website:survey.page
msgid "Close"
msgstr "Затвори"

#. module: survey
#: field:survey.stage,closed:0
#: model:survey.stage,name:survey.stage_closed
msgid "Closed"
msgstr "Затворено"

#. module: survey
#: field:survey.survey,color:0
msgid "Color Index"
msgstr ""

#. module: survey
#: selection:survey.mail.compose.message,type:0
#: view:website:survey.result_comments
msgid "Comment"
msgstr "Бележка"

#. module: survey
#: field:survey.question,comment_count_as_answer:0
msgid "Comment Field is an Answer Choice"
msgstr ""

#. module: survey
#: field:survey.question,comments_message:0
msgid "Comment Message"
msgstr ""

#. module: survey
#: model:survey.page,title:survey.feedback_3
msgid "Community and contributors"
msgstr ""

#. module: survey
#: view:survey.survey:survey.survey_tree
#: view:survey.user_input:survey.survey_user_input_search
#: selection:survey.user_input,state:0
msgid "Completed"
msgstr "Завършен"

#. module: survey
#: view:survey.mail.compose.message:survey.survey_email_compose_message
msgid "Compose Email"
msgstr ""

#. module: survey
#: field:survey.mail.compose.message,composition_mode:0
msgid "Composition mode"
msgstr ""

#. module: survey
#: model:survey.label,value:survey.frow_2_7_2
msgid "Configuration wizard exists for each important setting"
msgstr ""

#. module: survey
#: view:survey.question:survey.survey_question_form
msgid "Constraints"
msgstr ""

#. module: survey
#: field:survey.mail.compose.message,body:0
msgid "Contents"
msgstr ""

#. module: survey
#: view:survey.mail.compose.message:survey.survey_email_compose_message
msgid ""
"Copy and paste the HTML code below to add this web link to any webpage."
msgstr ""

#. module: survey
#: view:survey.mail.compose.message:survey.survey_email_compose_message
msgid "Copy, paste and share the web link below to your audience."
msgstr ""

#. module: survey
#: field:survey.user_input_line,date_create:0
msgid "Create Date"
msgstr "Дата на създаване"

#. module: survey
#: field:survey.label,create_uid:0
#: field:survey.mail.compose.message,create_uid:0
#: field:survey.page,create_uid:0
#: field:survey.question,create_uid:0
#: field:survey.stage,create_uid:0
#: field:survey.survey,create_uid:0
#: field:survey.user_input,create_uid:0
#: field:survey.user_input_line,create_uid:0
msgid "Created by"
msgstr ""

#. module: survey
#: field:survey.label,create_date:0
#: field:survey.mail.compose.message,create_date:0
#: field:survey.page,create_date:0
#: field:survey.question,create_date:0
#: field:survey.stage,create_date:0
#: field:survey.survey,create_date:0
#: field:survey.user_input,create_date:0
#: field:survey.user_input_line,create_date:0
msgid "Created on"
msgstr ""

#. module: survey
#: field:survey.user_input,date_create:0
msgid "Creation Date"
msgstr ""

#. module: survey
#: help:survey.mail.compose.message,starred:0
msgid "Current user has a starred notification linked to this message"
msgstr ""

#. module: survey
#: help:survey.mail.compose.message,to_read:0
msgid "Current user has an unread notification linked to this message"
msgstr ""

#. module: survey
#: view:website:survey.result_choice
#: view:website:survey.result_matrix
msgid "Data"
msgstr ""

#. module: survey
#: field:survey.mail.compose.message,date:0
#: selection:survey.user_input_line,answer_type:0
msgid "Date"
msgstr "Дата"

#. module: survey
#: selection:survey.question,type:0
msgid "Date and Time"
msgstr "Дата и време"

#. module: survey
#: field:survey.user_input_line,value_date:0
msgid "Date answer"
msgstr ""

#. module: survey
#: help:survey.user_input,deadline:0
msgid "Date by which the person can open the survey and submit answers"
msgstr ""

#. module: survey
#: help:survey.survey,message_last_post:0
msgid "Date of the last message posted on the record."
msgstr "Дата на последното съобщение, публикувано на записа."

#. module: survey
#: field:survey.user_input,deadline:0
msgid "Deadline"
msgstr ""

#. module: survey
#: help:survey.mail.compose.message,date_deadline:0
msgid ""
"Deadline to which the invitation to respond for this survey is valid. If the "
"field is empty, the invitation is still valid."
msgstr ""

#. module: survey
#: field:survey.mail.compose.message,date_deadline:0
msgid "Deadline to which the invitation to respond is valid"
msgstr ""

#. module: survey
#: view:survey.survey:survey.survey_kanban
msgid "Delete!"
msgstr ""

#. module: survey
#: field:survey.page,description:0
#: field:survey.question,description:0
#: field:survey.survey,description:0
msgid "Description"
msgstr "Описание"

#. module: survey
#: model:survey.label,value:survey.frow_2_7_1
msgid "Descriptions and help tooltips are clear enough"
msgstr ""

#. module: survey
#: view:survey.survey:survey.survey_kanban
msgid "Design"
msgstr ""

#. module: survey
#: model:survey.label,value:survey.fcol_2_1_2
#: model:survey.label,value:survey.fcol_2_2_2
#: model:survey.label,value:survey.fcol_2_5_2
#: model:survey.label,value:survey.fcol_2_7_2
msgid "Disagree"
msgstr ""

#. module: survey
#: view:survey.question:survey.survey_question_form
#: field:survey.question,display_mode:0
msgid "Display mode"
msgstr ""

#. module: survey
#: model:survey.question,question:survey.feedback_3_3
msgid "Do you have a proposition to attract new contributors?"
msgstr ""

#. module: survey
#: model:survey.question,question:survey.feedback_3_2
msgid "Do you have a proposition to help people to contribute?"
msgstr ""

#. module: survey
#: model:survey.question,question:survey.feedback_2_3
msgid "Do you have suggestions on how to improve the process view ?"
msgstr ""

#. module: survey
#: model:survey.stage,name:survey.stage_draft
msgid "Draft"
msgstr "Чернова"

#. module: survey
#: field:survey.user_input,email:0
msgid "E-mail"
msgstr "Имейл"

#. module: survey
#: view:survey.survey:survey.survey_form
msgid "Edit Pages and Questions"
msgstr ""

#. module: survey
#: selection:survey.mail.compose.message,type:0
#: view:survey.user_input:survey.survey_user_input_search
msgid "Email"
msgstr "Имейл"

#. module: survey
#: field:survey.survey,email_template_id:0
msgid "Email Template"
msgstr ""

#. module: survey
#: help:survey.mail.compose.message,email_from:0
msgid ""
"Email address of the sender. This field is set when no matching partner is "
"found for incoming emails."
msgstr ""

#. module: survey
#: model:ir.model,name:survey.model_survey_mail_compose_message
msgid "Email composition wizard for Survey"
msgstr ""

#. module: survey
#: model:survey.page,title:survey.feedback_2
msgid "Ergonomy and ease of use"
msgstr ""

#. module: survey
#: field:survey.question,constr_error_msg:0
#: field:survey.question,validation_error_msg:0
msgid "Error message"
msgstr "Съобщение за грешка"

#. module: survey
#: code:addons/survey/survey.py:439
#, python-format
msgid "Error!"
msgstr "Грешка!"

#. module: survey
#: field:survey.mail.compose.message,partner_ids:0
msgid "Existing contacts"
msgstr ""

#. module: survey
#: model:survey.label,value:survey.frow_2_7_3
msgid "Extra modules proposed are relevant"
msgstr ""

#. module: survey
#: view:website:survey.result
msgid "Filters"
msgstr ""

#. module: survey
#: model:survey.label,value:survey.choice_1_2_3
msgid "Financial Management"
msgstr ""

#. module: survey
#: view:website:survey.result
msgid "Finished surveys"
msgstr ""

#. module: survey
#: field:survey.stage,fold:0
msgid "Folded in kanban view"
msgstr ""

#. module: survey
#: field:survey.survey,message_follower_ids:0
msgid "Followers"
msgstr ""

#. module: survey
#: view:survey.question:survey.survey_question_form
msgid "Format"
msgstr ""

#. module: survey
#: selection:survey.user_input_line,answer_type:0
msgid "Free Text"
msgstr ""

#. module: survey
#: field:survey.user_input_line,value_free_text:0
msgid "Free Text answer"
msgstr ""

#. module: survey
#: field:survey.mail.compose.message,email_from:0
msgid "From"
msgstr "От"

#. module: survey
#: view:website:survey.survey
#: view:website:survey.survey_init
msgid "Go back to surveys"
msgstr ""

#. module: survey
#: view:website:survey.result_choice
#: view:website:survey.result_matrix
msgid "Graph"
msgstr ""

#. module: survey
#: view:survey.page:survey.survey_page_search
#: view:survey.question:survey.survey_question_search
#: view:survey.user_input:survey.survey_user_input_search
#: view:survey.user_input_line:survey.survey_response_line_search
msgid "Group By"
msgstr ""

#. module: survey
#: help:survey.survey,message_summary:0
msgid ""
"Holds the Chatter summary (number of messages, ...). This summary is "
"directly in html format in order to be inserted in kanban views."
msgstr ""

#. module: survey
#: model:survey.question,question:survey.feedback_3_1
msgid "How do you contribute or plan to contribute to Odoo?"
msgstr ""

#. module: survey
#: model:survey.label,value:survey.choice_1_2_6
msgid "Human Ressources"
msgstr ""

#. module: survey
#: model:survey.label,value:survey.choice_3_1_3
msgid "I develop new features"
msgstr ""

#. module: survey
#: model:survey.label,value:survey.choice_4_1_4
msgid "I do not publish my developments"
msgstr ""

#. module: survey
#: model:survey.label,value:survey.choice_3_1_4
msgid "I help to translate"
msgstr ""

#. module: survey
#: model:survey.label,value:survey.choice_4_1_3
msgid "I host them on my own website"
msgstr ""

#. module: survey
#: model:survey.label,value:survey.choice_3_1_1
msgid "I participate to discussion and forums"
msgstr ""

#. module: survey
#: model:survey.label,value:survey.choice_4_1_1
msgid "I use Launchpad, like all official Odoo projects"
msgstr ""

#. module: survey
#: model:survey.label,value:survey.choice_4_1_2
msgid "I use another repository system (SourceForge...)"
msgstr ""

#. module: survey
#: model:survey.label,value:survey.frow_2_1_3
msgid "I use the contextual help in Odoo"
msgstr ""

#. module: survey
#: model:survey.label,value:survey.choice_3_1_5
msgid "I write documentations"
msgstr ""

#. module: survey
#: model:survey.label,value:survey.choice_3_1_2
msgid "I'd like to contribute but I don't know how?"
msgstr ""

#. module: survey
#: field:survey.label,id:0
#: field:survey.mail.compose.message,id:0
#: field:survey.page,id:0
#: field:survey.question,id:0
#: field:survey.stage,id:0
#: field:survey.survey,id:0
#: field:survey.user_input,id:0
#: field:survey.user_input_line,id:0
msgid "ID"
msgstr ""

#. module: survey
#: field:survey.user_input,token:0
msgid "Identification token"
msgstr ""

#. module: survey
#: help:survey.survey,message_unread:0
msgid "If checked new messages require your attention."
msgstr ""

#. module: survey
#: help:survey.survey,users_can_go_back:0
msgid "If checked, users can go back to previous pages."
msgstr ""

#. module: survey
#: help:survey.stage,closed:0
msgid "If closed, people won't be able to answer to surveys in this column."
msgstr ""

#. module: survey
#: code:addons/survey/survey.py:649
#: model:survey.question,comments_message:survey.feedback_1_1
#: model:survey.question,comments_message:survey.feedback_1_2
#: model:survey.question,comments_message:survey.feedback_2_1
#: model:survey.question,comments_message:survey.feedback_2_2
#: model:survey.question,comments_message:survey.feedback_2_3
#: model:survey.question,comments_message:survey.feedback_2_4
#: model:survey.question,comments_message:survey.feedback_2_5
#: model:survey.question,comments_message:survey.feedback_2_6
#: model:survey.question,comments_message:survey.feedback_2_7
#: model:survey.question,comments_message:survey.feedback_3_1
#: model:survey.question,comments_message:survey.feedback_3_2
#: model:survey.question,comments_message:survey.feedback_3_3
#: model:survey.question,comments_message:survey.feedback_4_1
#, python-format
msgid "If other, precise:"
msgstr ""

#. module: survey
#: view:website:survey.sfinished
msgid "If you wish, you can"
msgstr ""

#. module: survey
#: model:survey.stage,name:survey.stage_in_progress
msgid "In progress"
msgstr ""

#. module: survey
#: help:survey.mail.compose.message,parent_id:0
msgid "Initial thread message."
msgstr ""

#. module: survey
#: field:survey.question,validation_email:0
msgid "Input must be an email"
msgstr ""

#. module: survey
#: view:survey.survey:survey.survey_tree
msgid "Invitations sent"
msgstr ""

#. module: survey
#: field:survey.survey,message_is_follower:0
msgid "Is a Follower"
msgstr ""

#. module: survey
#: field:survey.survey,designed:0
msgid "Is designed?"
msgstr ""

#. module: survey
#: model:survey.label,value:survey.choice_2_4_2
msgid "It can be improved"
msgstr ""

#. module: survey
#: model:survey.label,value:survey.frow_2_1_2
msgid "It helps in the beginning"
msgstr ""

#. module: survey
#: model:survey.label,value:survey.frow_2_1_5
msgid "It is clear"
msgstr ""

#. module: survey
#: model:survey.label,value:survey.frow_2_1_4
msgid "It is complete"
msgstr ""

#. module: survey
#: model:survey.label,value:survey.frow_2_1_1
msgid "It is up-to-date"
msgstr ""

#. module: survey
#: model:survey.label,value:survey.frow_2_2_5
msgid "It's easy to find the process you need"
msgstr ""

#. module: survey
#: field:survey.label,sequence:0
msgid "Label Sequence order"
msgstr ""

#. module: survey
#: model:ir.actions.act_window,name:survey.action_survey_label_form
#: model:ir.ui.menu,name:survey.menu_survey_label_form1
msgid "Labels"
msgstr ""

#. module: survey
#: field:survey.survey,message_last_post:0
msgid "Last Message Date"
msgstr ""

#. module: survey
#: field:survey.label,write_uid:0
#: field:survey.mail.compose.message,write_uid:0
#: field:survey.page,write_uid:0
#: field:survey.question,write_uid:0
#: field:survey.stage,write_uid:0
#: field:survey.survey,write_uid:0
#: field:survey.user_input,write_uid:0
#: field:survey.user_input_line,write_uid:0
msgid "Last Updated by"
msgstr ""

#. module: survey
#: field:survey.label,write_date:0
#: field:survey.mail.compose.message,write_date:0
#: field:survey.page,write_date:0
#: field:survey.question,write_date:0
#: field:survey.stage,write_date:0
#: field:survey.survey,write_date:0
#: field:survey.user_input,write_date:0
#: field:survey.user_input_line,write_date:0
msgid "Last Updated on"
msgstr ""

#. module: survey
#: field:survey.user_input,last_displayed_page_id:0
msgid "Last displayed page"
msgstr ""

#. module: survey
#: selection:survey.user_input,type:0
msgid "Link"
msgstr "Връзка"

#. module: survey
#: field:survey.mail.compose.message,multi_email:0
msgid "List of emails"
msgstr ""

#. module: survey
#: field:survey.mail.compose.message,is_log:0
msgid "Log an Internal Note"
msgstr ""

#. module: survey
#: field:survey.survey,auth_required:0
#: view:website:survey.auth_required
msgid "Login required"
msgstr ""

#. module: survey
#: selection:survey.question,type:0
msgid "Long Text Zone"
msgstr ""

#. module: survey
#: view:survey.question:survey.survey_question_form
#: field:survey.question,constr_mandatory:0
msgid "Mandatory Answer"
msgstr ""

#. module: survey
#: selection:survey.user_input,type:0
msgid "Manually"
msgstr "Ръчно"

#. module: survey
#: selection:survey.question,type:0
msgid "Matrix"
msgstr ""

#. module: survey
#: field:survey.question,matrix_subtype:0
msgid "Matrix Type"
msgstr ""

#. module: survey
#: view:website:survey.result
msgid "Matrix:"
msgstr ""

#. module: survey
#: sql_constraint:survey.question:0
msgid "Max date cannot be smaller than min date!"
msgstr ""

#. module: survey
#: sql_constraint:survey.question:0
msgid "Max length cannot be smaller than min length!"
msgstr ""

#. module: survey
#: sql_constraint:survey.question:0
msgid "Max value cannot be smaller than min value!"
msgstr ""

#. module: survey
#: view:website:survey.result_number
msgid "Maximum"
msgstr ""

#. module: survey
#: field:survey.question,validation_max_date:0
msgid "Maximum Date"
msgstr ""

#. module: survey
#: field:survey.question,validation_length_max:0
msgid "Maximum Text Length"
msgstr ""

#. module: survey
#: field:survey.question,validation_max_float_value:0
msgid "Maximum value"
msgstr ""

#. module: survey
#: field:survey.mail.compose.message,record_name:0
msgid "Message Record Name"
msgstr ""

#. module: survey
#: help:survey.mail.compose.message,type:0
msgid ""
"Message type: email for email message, notification for system message, "
"comment for other messages such as user replies"
msgstr ""

#. module: survey
#: help:survey.mail.compose.message,message_id:0
msgid "Message unique identifier"
msgstr ""

#. module: survey
#: field:survey.mail.compose.message,message_id:0
msgid "Message-Id"
msgstr ""

#. module: survey
#: field:survey.survey,message_ids:0
msgid "Messages"
msgstr ""

#. module: survey
#: help:survey.survey,message_ids:0
msgid "Messages and communication history"
msgstr "История на събщенията и комуникациите"

#. module: survey
#: view:website:survey.result_number
msgid "Minimum"
msgstr ""

#. module: survey
#: field:survey.question,validation_min_date:0
msgid "Minimum Date"
msgstr ""

#. module: survey
#: field:survey.question,validation_length_min:0
msgid "Minimum Text Length"
msgstr ""

#. module: survey
#: field:survey.question,validation_min_float_value:0
msgid "Minimum value"
msgstr ""

#. module: survey
#: view:website:survey.result_number
msgid "Most Common"
msgstr ""

#. module: survey
#: selection:survey.question,type:0
msgid "Multiple choice: multiple answers allowed"
msgstr ""

#. module: survey
#: selection:survey.question,type:0
msgid "Multiple choice: only one answer"
msgstr ""

#. module: survey
#: selection:survey.question,matrix_subtype:0
msgid "Multiple choices per row"
msgstr ""

#. module: survey
#: field:survey.stage,name:0
msgid "Name"
msgstr "Име"

#. module: survey
#: help:survey.mail.compose.message,record_name:0
msgid "Name get of the related document."
msgstr ""

#. module: survey
#: view:survey.user_input:survey.survey_user_input_search
msgid "New"
msgstr ""

#. module: survey
#: view:website:survey.page
msgid "Next page"
msgstr ""

#. module: survey
#: field:survey.mail.compose.message,no_auto_thread:0
msgid "No threading for answers"
msgstr ""

#. module: survey
#: model:survey.label,value:survey.choice_1_1_4
msgid "No, I just tested it"
msgstr ""

#. module: survey
#: view:website:survey.notopen
msgid "Not open"
msgstr ""

#. module: survey
#: view:website:survey.nopages
msgid "Not ready"
msgstr ""

#. module: survey
#: selection:survey.user_input,state:0
msgid "Not started yet"
msgstr ""

#. module: survey
#: field:survey.mail.compose.message,notification_ids:0
msgid "Notifications"
msgstr ""

#. module: survey
#: field:survey.mail.compose.message,notified_partner_ids:0
msgid "Notified partners"
msgstr ""

#. module: survey
#: field:survey.mail.compose.message,notify:0
msgid "Notify followers"
msgstr ""

#. module: survey
#: help:survey.mail.compose.message,notify:0
msgid "Notify followers of the document (mass post only)"
msgstr ""

#. module: survey
#: selection:survey.user_input_line,answer_type:0
msgid "Number"
msgstr "Брой"

#. module: survey
#: view:survey.question:survey.survey_question_form
#: field:survey.question,column_nb:0
msgid "Number of columns"
msgstr ""

#. module: survey
#: field:survey.survey,tot_comp_survey:0
msgid "Number of completed surveys"
msgstr ""

#. module: survey
#: field:survey.survey,tot_sent_survey:0
msgid "Number of sent surveys"
msgstr ""

#. module: survey
#: field:survey.survey,tot_start_survey:0
msgid "Number of started surveys"
msgstr ""

#. module: survey
#: selection:survey.question,type:0
msgid "Numerical Value"
msgstr ""

#. module: survey
#: field:survey.user_input_line,value_number:0
msgid "Numerical answer"
msgstr ""

#. module: survey
#: view:website:survey.result_number
msgid "Occurence"
msgstr ""

#. module: survey
#: selection:survey.question,matrix_subtype:0
msgid "One choice per row"
msgstr ""

#. module: survey
#: code:addons/survey/wizard/survey_email_compose_message.py:95
#, python-format
msgid "One email at least is incorrect: %s"
msgstr ""

#. module: survey
#: view:survey.question:survey.survey_question_form
msgid "Options"
msgstr "Опции"

#. module: survey
#: field:survey.mail.compose.message,mail_server_id:0
msgid "Outgoing mail server"
msgstr ""

#. module: survey
#: view:survey.page:survey.survey_page_search
#: view:survey.question:survey.survey_question_search
#: field:survey.user_input_line,page_id:0
#: view:website:survey.page
msgid "Page"
msgstr "Страница"

#. module: survey
#: field:survey.page,title:0
msgid "Page Title"
msgstr "Заглавие на страницата"

#. module: survey
#: field:survey.page,sequence:0
msgid "Page number"
msgstr ""

#. module: survey
#: model:ir.actions.act_window,name:survey.act_survey_pages
#: model:ir.actions.act_window,name:survey.action_survey_page_form
#: model:ir.ui.menu,name:survey.menu_survey_page_form1
#: field:survey.survey,page_ids:0
msgid "Pages"
msgstr "Страници"

#. module: survey
#: field:survey.mail.compose.message,parent_id:0
msgid "Parent Message"
msgstr ""

#. module: survey
#: view:survey.user_input:survey.survey_user_input_search
#: selection:survey.user_input,state:0
msgid "Partially completed"
msgstr ""

#. module: survey
#: view:survey.user_input:survey.survey_user_input_search
#: field:survey.user_input,partner_id:0
msgid "Partner"
msgstr "Партньор"

#. module: survey
#: model:ir.actions.act_window,name:survey.action_partner_survey_mail
#: model:ir.actions.act_window,name:survey.action_partner_survey_mail_crm
msgid "Partner Survey Mailing"
msgstr ""

#. module: survey
#: help:survey.mail.compose.message,notified_partner_ids:0
msgid ""
"Partners that have a notification pushing this message in their mailboxes"
msgstr ""

#. module: survey
#: model:survey.stage,name:survey.stage_permanent
msgid "Permanent"
msgstr ""

#. module: survey
#: view:website:survey.result_choice
msgid "Pie Chart"
msgstr ""

#. module: survey
#: code:addons/survey/wizard/survey_email_compose_message.py:213
#, python-format
msgid "Please enter at least one valid recipient."
msgstr ""

#. module: survey
#: code:addons/survey/wizard/survey_email_compose_message.py:112
#, python-format
msgid "Please select a survey"
msgstr ""

#. module: survey
#: view:website:survey.page
msgid "Previous page"
msgstr ""

#. module: survey
#: view:survey.survey:survey.survey_form
msgid "Print Survey"
msgstr "Печат на проучване"

#. module: survey
#: view:survey.user_input:survey.survey_user_input_form
msgid "Print These Answers"
msgstr ""

#. module: survey
#: field:survey.survey,print_url:0
msgid "Print link"
msgstr ""

#. module: survey
#: model:survey.label,value:survey.choice_1_2_5
msgid "Project Management"
msgstr ""

#. module: survey
#: field:survey.mail.compose.message,public_url_html:0
msgid "Public HTML web link"
msgstr ""

#. module: survey
#: field:survey.survey,public_url:0
msgid "Public link"
msgstr ""

#. module: survey
#: field:survey.survey,public_url_html:0
msgid "Public link (html version)"
msgstr ""

#. module: survey
#: field:survey.user_input,print_url:0
msgid "Public link to the empty survey"
msgstr ""

#. module: survey
#: field:survey.user_input,result_url:0
msgid "Public link to the survey results"
msgstr ""

#. module: survey
#: field:survey.mail.compose.message,public_url:0
msgid "Public url"
msgstr ""

#. module: survey
#: model:survey.label,value:survey.choice_1_2_2
msgid "Purchases Management"
msgstr ""

#. module: survey
#: view:survey.label:survey.survey_label_search
#: field:survey.label,question_id:0
#: field:survey.label,question_id_2:0
#: view:survey.question:survey.survey_question_search
#: field:survey.user_input_line,question_id:0
#: view:website:survey.result
msgid "Question"
msgstr "Въпрос"

#. module: survey
#: field:survey.question,question:0
msgid "Question Name"
msgstr ""

#. module: survey
#: view:survey.question:survey.survey_question_form
msgid "Question name"
msgstr ""

#. module: survey
#: model:ir.actions.act_window,name:survey.act_survey_page_question
#: model:ir.actions.act_window,name:survey.act_survey_question
#: model:ir.actions.act_window,name:survey.action_survey_question_form
#: model:ir.ui.menu,name:survey.menu_survey_question_form1
#: field:survey.page,question_ids:0
msgid "Questions"
msgstr "Въпроси"

#. module: survey
#: model:survey.page,title:survey.feedback_4
msgid "Questions for developers"
msgstr ""

#. module: survey
#: field:survey.survey,quizz_mode:0
msgid "Quizz mode"
msgstr ""

#. module: survey
#: selection:survey.question,display_mode:0
msgid "Radio Buttons/Checkboxes"
msgstr ""

#. module: survey
#: field:survey.mail.compose.message,res_id:0
msgid "Related Document ID"
msgstr ""

#. module: survey
#: field:survey.mail.compose.message,model:0
msgid "Related Document Model"
msgstr ""

#. module: survey
#: help:survey.mail.compose.message,reply_to:0
msgid ""
"Reply email address. Setting the reply_to bypasses the automatic thread "
"creation."
msgstr ""

#. module: survey
#: field:survey.mail.compose.message,reply_to:0
msgid "Reply-To"
msgstr ""

#. module: survey
#: field:survey.survey,result_url:0
msgid "Results link"
msgstr ""

#. module: survey
#: field:survey.user_input_line,value_suggested_row:0
msgid "Row answer"
msgstr ""

#. module: survey
#: field:survey.question,labels_ids_2:0
msgid "Rows of the Matrix"
msgstr ""

#. module: survey
#: model:survey.label,value:survey.frow_2_7_4
msgid "Running the configuration wizards is a good way to spare time"
msgstr ""

#. module: survey
#: model:survey.label,value:survey.choice_1_2_1
msgid "Sales Management"
msgstr ""

#. module: survey
#: view:survey.mail.compose.message:survey.survey_email_compose_message
msgid "Save as a new template"
msgstr ""

#. module: survey
#: view:survey.mail.compose.message:survey.survey_email_compose_message
msgid "Save as new template"
msgstr ""

#. module: survey
#: field:survey.user_input,quizz_score:0
msgid "Score for the quiz"
msgstr ""

#. module: survey
#: field:survey.label,quizz_mark:0
msgid "Score for this answer"
msgstr ""

#. module: survey
#: field:survey.user_input_line,quizz_mark:0
msgid "Score given for this answer"
msgstr ""

#. module: survey
#: view:survey.label:survey.survey_label_search
msgid "Search Label"
msgstr ""

#. module: survey
#: view:survey.page:survey.survey_page_search
msgid "Search Page"
msgstr ""

#. module: survey
#: view:survey.question:survey.survey_question_search
msgid "Search Question"
msgstr ""

#. module: survey
#: view:survey.user_input:survey.survey_user_input_search
msgid "Search Survey"
msgstr ""

#. module: survey
#: view:survey.user_input_line:survey.survey_response_line_search
msgid "Search User input lines"
msgstr ""

#. module: survey
#: view:survey.survey:survey.survey_form
msgid "Select Options"
msgstr ""

#. module: survey
#: selection:survey.question,display_mode:0
msgid "Selection Box"
msgstr ""

#. module: survey
#: view:survey.mail.compose.message:survey.survey_email_compose_message
msgid "Send"
msgstr "Изпрати"

#. module: survey
#: selection:survey.mail.compose.message,public:0
msgid "Send by email the public web link to your audience."
msgstr ""

#. module: survey
#: selection:survey.mail.compose.message,public:0
msgid ""
"Send private invitation to your audience (only one response per recipient "
"and per invitation)."
msgstr ""

#. module: survey
#: view:survey.user_input:survey.survey_user_input_form
msgid "Sent Invitation Again"
msgstr ""

#. module: survey
#: field:survey.question,sequence:0
#: field:survey.stage,sequence:0
msgid "Sequence"
msgstr "Последователност"

#. module: survey
#: sql_constraint:survey.stage:0
msgid "Sequence number MUST be a natural"
msgstr ""

#. module: survey
#: view:survey.survey:survey.survey_kanban
msgid "Share &amp; Invite"
msgstr ""

#. module: survey
#: view:survey.survey:survey.survey_form
msgid "Share and invite by email"
msgstr ""

#. module: survey
#: field:survey.mail.compose.message,public:0
msgid "Share options"
msgstr ""

#. module: survey
#: selection:survey.mail.compose.message,public:0
msgid "Share the public web link to your audience."
msgstr ""

#. module: survey
#: field:survey.question,comments_allowed:0
msgid "Show Comments Field"
msgstr ""

#. module: survey
#: field:survey.user_input_line,skipped:0
#: view:website:survey.result
msgid "Skipped"
msgstr ""

#. module: survey
#: view:website:survey.page
msgid "Something went wrong while contacting survey server."
msgstr ""

#. module: survey
#: view:website:survey.result
msgid "Sorry, No one answered this question."
msgstr ""

#. module: survey
#: view:website:survey.no_result
msgid "Sorry, No one answered this survey yet"
msgstr ""

#. module: survey
#: view:survey.stage:survey.survey_stage_form
#: field:survey.survey,stage_id:0
msgid "Stage"
msgstr ""

#. module: survey
#: field:survey.mail.compose.message,starred:0
msgid "Starred"
msgstr ""

#. module: survey
#: view:website:survey.survey_init
msgid "Start Survey"
msgstr ""

#. module: survey
#: view:survey.survey:survey.survey_tree
msgid "Started"
msgstr "Стартирана"

#. module: survey
#: field:survey.user_input,state:0
msgid "Status"
msgstr "Състояние"

#. module: survey
#: field:survey.mail.compose.message,subject:0
msgid "Subject"
msgstr "Относно"

#. module: survey
#: view:survey.mail.compose.message:survey.survey_email_compose_message
msgid "Subject..."
msgstr ""

#. module: survey
#: view:website:survey.page
msgid "Submit survey"
msgstr ""

#. module: survey
#: field:survey.mail.compose.message,subtype_id:0
msgid "Subtype"
msgstr ""

#. module: survey
#: field:survey.user_input_line,value_suggested:0
msgid "Suggested answer"
msgstr ""

#. module: survey
#: field:survey.label,value:0
msgid "Suggested value"
msgstr ""

#. module: survey
#: selection:survey.user_input_line,answer_type:0
msgid "Suggestion"
msgstr ""

#. module: survey
#: view:website:survey.result_number
msgid "Sum"
msgstr ""

#. module: survey
#: field:survey.survey,message_summary:0
msgid "Summary"
msgstr ""

#. module: survey
#: model:ir.model,name:survey.model_survey_survey
#: field:survey.mail.compose.message,survey_id:0
#: view:survey.page:survey.survey_page_search
#: field:survey.page,survey_id:0
#: view:survey.question:survey.survey_question_search
#: field:survey.question,survey_id:0
#: view:survey.survey:survey.survey_form
#: view:survey.survey:survey.survey_tree
#: view:survey.user_input:survey.survey_user_input_search
#: field:survey.user_input,survey_id:0
#: view:survey.user_input_line:survey.survey_response_line_search
#: field:survey.user_input_line,survey_id:0
msgid "Survey"
msgstr "Анкета"

#. module: survey
#: view:survey.user_input_line:survey.survey_response_line_tree
msgid "Survey Answer Line"
msgstr ""

#. module: survey
#: model:ir.model,name:survey.model_survey_label
#: view:survey.label:survey.survey_label_tree
msgid "Survey Label"
msgstr ""

#. module: survey
#: view:survey.survey:survey.survey_kanban
msgid "Survey Options"
msgstr ""

#. module: survey
#: model:ir.model,name:survey.model_survey_page
#: view:survey.page:survey.survey_page_form
#: view:survey.page:survey.survey_page_tree
msgid "Survey Page"
msgstr "Анкетна страница"

#. module: survey
#: model:ir.model,name:survey.model_survey_question
#: view:survey.question:survey.survey_question_form
#: view:survey.question:survey.survey_question_tree
msgid "Survey Question"
msgstr "Въпрос от анкета"

#. module: survey
#: model:ir.model,name:survey.model_survey_stage
msgid "Survey Stage"
msgstr ""

#. module: survey
#: model:ir.model,name:survey.model_survey_user_input
msgid "Survey User Input"
msgstr ""

#. module: survey
#: model:ir.model,name:survey.model_survey_user_input_line
msgid "Survey User Input Line"
msgstr ""

#. module: survey
#: model:ir.actions.act_window,name:survey.action_survey_user_input_line
msgid "Survey User Input lines"
msgstr ""

#. module: survey
#: model:ir.actions.act_window,name:survey.action_selected_survey_user_input
msgid "Survey User input"
msgstr ""

#. module: survey
#: view:survey.user_input:survey.survey_user_input_form
#: view:survey.user_input:survey.survey_user_input_tree
msgid "Survey User inputs"
msgstr ""

#. module: survey
#: field:survey.question,page_id:0
msgid "Survey page"
msgstr ""

#. module: survey
#: model:ir.actions.act_window,name:survey.action_survey_form
#: model:ir.ui.menu,name:survey.menu_survey_form
#: model:ir.ui.menu,name:survey.menu_surveys
#: model:ir.ui.menu,name:survey.menu_surveys_configuration
msgid "Surveys"
msgstr "Анкети"

#. module: survey
#: selection:survey.mail.compose.message,type:0
msgid "System notification"
msgstr ""

#. module: survey
#: help:survey.mail.compose.message,notification_ids:0
msgid ""
"Technical field holding the message notifications. Use notified_partner_ids "
"to access notified partners."
msgstr ""

#. module: survey
#: view:survey.survey:survey.survey_kanban
#: view:survey.user_input:survey.survey_user_input_search
msgid "Test"
msgstr ""

#. module: survey
#: view:survey.survey:survey.survey_form
msgid "Test Survey"
msgstr ""

#. module: survey
#: field:survey.user_input,test_entry:0
msgid "Test entry"
msgstr ""

#. module: survey
#: selection:survey.user_input_line,answer_type:0
msgid "Text"
msgstr "Текст"

#. module: survey
#: selection:survey.question,type:0
msgid "Text Input"
msgstr ""

#. module: survey
#: field:survey.user_input_line,value_text:0
msgid "Text answer"
msgstr ""

#. module: survey
#: field:survey.survey,thank_you_message:0
msgid "Thank you message"
msgstr ""

#. module: survey
#: view:website:survey.sfinished
msgid "Thank you!"
msgstr ""

#. module: survey
#: model:survey.label,value:survey.frow_2_5_3
msgid "The 'Usability/Extended View' group helps in daily work"
msgstr ""

#. module: survey
#: model:survey.label,value:survey.frow_2_5_4
msgid "The 'Usability/Extended View' group hides only optional fields"
msgstr ""

#. module: survey
#: constraint:survey.user_input_line:0
msgid "The answer must be in the right type"
msgstr ""

#. module: survey
#: code:addons/survey/survey.py:647
#: model:survey.question,validation_error_msg:survey.feedback_1_1
#: model:survey.question,validation_error_msg:survey.feedback_1_2
#: model:survey.question,validation_error_msg:survey.feedback_2_1
#: model:survey.question,validation_error_msg:survey.feedback_2_2
#: model:survey.question,validation_error_msg:survey.feedback_2_3
#: model:survey.question,validation_error_msg:survey.feedback_2_4
#: model:survey.question,validation_error_msg:survey.feedback_2_5
#: model:survey.question,validation_error_msg:survey.feedback_2_6
#: model:survey.question,validation_error_msg:survey.feedback_2_7
#: model:survey.question,validation_error_msg:survey.feedback_3_1
#: model:survey.question,validation_error_msg:survey.feedback_3_2
#: model:survey.question,validation_error_msg:survey.feedback_3_3
#: model:survey.question,validation_error_msg:survey.feedback_4_1
#, python-format
msgid "The answer you entered has an invalid format."
msgstr ""

#. module: survey
#: code:addons/survey/wizard/survey_email_compose_message.py:188
#, python-format
msgid ""
"The content of the text don't contain '__URL__'.                     __URL__ "
"is automaticaly converted into the special url of the survey."
msgstr ""

#. module: survey
#: model:survey.label,value:survey.choice_2_4_1
msgid "The current menu structure is good"
msgstr ""

#. module: survey
#: sql_constraint:survey.user_input:0
msgid "The deadline cannot be in the past"
msgstr ""

#. module: survey
#: model:survey.label,value:survey.frow_2_5_5
msgid "The groups set on menu items are relevant"
msgstr ""

#. module: survey
#: model:survey.label,value:survey.choice_2_6_3
msgid "The number of groups is good"
msgstr ""

#. module: survey
#: model:survey.label,value:survey.frow_2_5_1
msgid "The security rules defined on groups are useful"
msgstr ""

#. module: survey
#: model:survey.label,value:survey.choice_2_6_2
msgid "There are too few groups defined, security isn't accurate enough"
msgstr ""

#. module: survey
#: model:survey.label,value:survey.choice_2_6_1
msgid "There are too many groups defined, security is too complex to set"
msgstr ""

#. module: survey
#: model:survey.label,value:survey.choice_2_4_3
msgid "There are too much menus, it's complex to understand"
msgstr ""

#. module: survey
#: model:survey.label,value:survey.frow_2_2_2
msgid "They are clean and correct"
msgstr ""

#. module: survey
#: model:survey.label,value:survey.frow_2_2_3
msgid "They are useful on a daily usage"
msgstr ""

#. module: survey
#: model:survey.label,value:survey.frow_2_2_1
msgid "They help new users to understand Odoo"
msgstr ""

#. module: survey
#: code:addons/survey/survey.py:700
#, python-format
msgid "This answer must be an email address"
msgstr ""

#. module: survey
#: code:addons/survey/survey.py:742
#, python-format
msgid "This is not a date/time"
msgstr ""

#. module: survey
#: code:addons/survey/survey.py:719
#, python-format
msgid "This is not a number"
msgstr ""

#. module: survey
#: help:survey.mail.compose.message,multi_email:0
msgid ""
"This list of emails of recipients will not converted in contacts. Emails "
"separated by commas, semicolons or newline."
msgstr ""

#. module: survey
#: help:survey.survey,thank_you_message:0
msgid "This message will be displayed when survey is completed"
msgstr ""

#. module: survey
#: code:addons/survey/survey.py:646
#: model:survey.question,constr_error_msg:survey.feedback_1_1
#: model:survey.question,constr_error_msg:survey.feedback_1_2
#: model:survey.question,constr_error_msg:survey.feedback_2_1
#: model:survey.question,constr_error_msg:survey.feedback_2_2
#: model:survey.question,constr_error_msg:survey.feedback_2_3
#: model:survey.question,constr_error_msg:survey.feedback_2_4
#: model:survey.question,constr_error_msg:survey.feedback_2_5
#: model:survey.question,constr_error_msg:survey.feedback_2_6
#: model:survey.question,constr_error_msg:survey.feedback_2_7
#: model:survey.question,constr_error_msg:survey.feedback_3_1
#: model:survey.question,constr_error_msg:survey.feedback_3_2
#: model:survey.question,constr_error_msg:survey.feedback_3_3
#: model:survey.question,constr_error_msg:survey.feedback_4_1
#, python-format
msgid "This question requires an answer."
msgstr ""

#. module: survey
#: view:website:survey.nopages
msgid "This survey has no pages by now!"
msgstr ""

#. module: survey
#: view:website:survey.notopen
msgid "This survey is not open. Thank you for your interest!"
msgstr ""

#. module: survey
#: view:website:survey.auth_required
msgid "This survey is open only to registered people. Please"
msgstr ""

#. module: survey
#: model:survey.label,value:survey.frow_2_5_2
msgid ""
"Those security rules are standard and can be used out-of-the-box in most "
"cases"
msgstr ""

#. module: survey
#: field:survey.survey,title:0
msgid "Title"
msgstr ""

#. module: survey
#: field:survey.mail.compose.message,to_read:0
msgid "To read"
msgstr ""

#. module: survey
#: model:survey.label,value:survey.fcol_2_1_4
#: model:survey.label,value:survey.fcol_2_2_4
#: model:survey.label,value:survey.fcol_2_5_4
#: model:survey.label,value:survey.fcol_2_7_4
msgid "Totally agree"
msgstr ""

#. module: survey
#: model:survey.label,value:survey.fcol_2_1_1
#: model:survey.label,value:survey.fcol_2_2_1
#: model:survey.label,value:survey.fcol_2_5_1
#: model:survey.label,value:survey.fcol_2_7_1
msgid "Totally disagree"
msgstr ""

#. module: survey
#: view:website:survey.page
msgid "Try refreshing."
msgstr ""

#. module: survey
#: field:survey.mail.compose.message,type:0
#: view:survey.question:survey.survey_question_search
msgid "Type"
msgstr "Тип"

#. module: survey
#: field:survey.question,type:0
msgid "Type of Question"
msgstr ""

#. module: survey
#: view:survey.question:survey.survey_question_form
msgid "Type of answers"
msgstr ""

#. module: survey
#: field:survey.question,labels_ids:0
msgid "Types of answers"
msgstr ""

#. module: survey
#: field:survey.survey,message_unread:0
msgid "Unread Messages"
msgstr ""

#. module: survey
#: field:survey.mail.compose.message,use_active_domain:0
msgid "Use active domain"
msgstr ""

#. module: survey
#: view:survey.mail.compose.message:survey.survey_email_compose_message
#: field:survey.mail.compose.message,template_id:0
msgid "Use template"
msgstr "Използвай шаблон"

#. module: survey
#: help:survey.question,description:0
msgid ""
"Use this field to add             additional explanations about your question"
msgstr ""

#. module: survey
#: model:survey.survey,title:survey.feedback_form
msgid "User Feedback Form"
msgstr ""

#. module: survey
#: view:survey.user_input_line:survey.survey_response_line_search
#: field:survey.user_input_line,user_input_id:0
msgid "User Input"
msgstr ""

#. module: survey
#: model:ir.ui.menu,name:survey.menu_survey_response_line_form
msgid "User Input Lines"
msgstr ""

#. module: survey
#: view:website:survey.result_choice
#: view:website:survey.result_number
#: view:website:survey.result_text
msgid "User Responses"
msgstr ""

#. module: survey
#: view:survey.survey:survey.survey_form
msgid "User can come back in the previous page"
msgstr ""

#. module: survey
#: view:survey.user_input_line:survey.survey_user_input_line_form
msgid "User input line details"
msgstr ""

#. module: survey
#: field:survey.survey,user_input_ids:0
msgid "User responses"
msgstr ""

#. module: survey
#: field:survey.survey,users_can_go_back:0
msgid "Users can go back"
msgstr ""

#. module: survey
#: help:survey.mail.compose.message,vote_user_ids:0
msgid "Users that voted for this message"
msgstr ""

#. module: survey
#: help:survey.survey,auth_required:0
msgid ""
"Users with a public link will be requested to login before taking part to "
"the survey"
msgstr ""

#. module: survey
#: field:survey.question,validation_required:0
msgid "Validate entry"
msgstr ""

#. module: survey
#: view:survey.user_input:survey.survey_user_input_form
msgid "View Results"
msgstr ""

#. module: survey
#: view:survey.survey:survey.survey_form
msgid "View results"
msgstr ""

#. module: survey
#: view:website:survey.result_choice
msgid "Vote"
msgstr ""

#. module: survey
#: field:survey.mail.compose.message,vote_user_ids:0
msgid "Votes"
msgstr ""

#. module: survey
#: code:addons/survey/survey.py:444
#: code:addons/survey/survey.py:898
#: code:addons/survey/survey.py:1030
#: code:addons/survey/wizard/survey_email_compose_message.py:95
#: code:addons/survey/wizard/survey_email_compose_message.py:188
#: code:addons/survey/wizard/survey_email_compose_message.py:213
#, python-format
msgid "Warning!"
msgstr ""

#. module: survey
#: model:survey.question,question:survey.feedback_2_7
msgid "What do you think about configuration wizards?"
msgstr ""

#. module: survey
#: model:survey.question,question:survey.feedback_2_1
msgid ""
"What do you think about the documentation available on doc.openerp.com?"
msgstr ""

#. module: survey
#: model:survey.question,question:survey.feedback_2_5
msgid "What do you think about the groups of users?"
msgstr ""

#. module: survey
#: model:survey.question,question:survey.feedback_2_2
msgid ""
"What do you think about the process views of Odoo, available in the web "
"client ?"
msgstr ""

#. module: survey
#: model:survey.question,question:survey.feedback_2_4
#: model:survey.question,question:survey.feedback_2_6
msgid "What do you think about the structure of the menus?"
msgstr ""

#. module: survey
#: model:survey.question,question:survey.feedback_4_1
msgid "Where do you develop your new features?"
msgstr ""

#. module: survey
#: help:survey.mail.compose.message,is_log:0
msgid "Whether the message is an internal note (comment mode only)"
msgstr ""

#. module: survey
#: model:survey.question,question:survey.feedback_1_2
msgid "Which modules are you using/testing?"
msgstr ""

#. module: survey
#: model:survey.label,value:survey.choice_1_1_1
msgid "Yes, I use a version < 7.0"
msgstr ""

#. module: survey
#: model:survey.label,value:survey.choice_1_1_2
msgid "Yes, I use the 7.0 version, installed locally"
msgstr ""

#. module: survey
#: model:survey.label,value:survey.choice_1_1_3
msgid "Yes, I use the online version of Odoo"
msgstr ""

#. module: survey
#: view:survey.mail.compose.message:survey.survey_email_compose_message
msgid ""
"You can share your survey web public link and/or send private invitations to "
"your audience. People can answer once per invitation, and whenever they want "
"with the public web link (in this case, the \"Public in website\" setting "
"must be enabled)."
msgstr ""

#. module: survey
#: code:addons/survey/survey.py:898
#: code:addons/survey/survey.py:1030
#, python-format
msgid "You cannot duplicate this             element!"
msgstr ""

#. module: survey
#: code:addons/survey/survey.py:439
#, python-format
msgid "You cannot send an invitation for a survey that has no questions."
msgstr ""

#. module: survey
#: code:addons/survey/survey.py:445
#, python-format
msgid "You cannot send invitations for closed surveys."
msgstr ""

#. module: survey
#: view:website:survey.sfinished
msgid "You scored"
msgstr ""

#. module: survey
#: view:website:survey.page
msgid "Your answers have probably not been recorded."
msgstr ""

#. module: survey
#: view:website:survey.auth_required
msgid "log in"
msgstr ""

#. module: survey
#: view:website:survey.sfinished
msgid "points."
msgstr ""

#. module: survey
#: view:website:survey.sfinished
msgid "review your answers"
msgstr ""

#. module: survey
#: view:website:survey.datetime
msgid "yyyy-mm-dd hh:mm:ss"
msgstr ""<|MERGE_RESOLUTION|>--- conflicted
+++ resolved
@@ -1,43 +1,32 @@
-# Bulgarian translation for openobject-addons
-# Copyright (c) 2014 Rosetta Contributors and Canonical Ltd 2014
-# This file is distributed under the same license as the openobject-addons package.
-# FIRST AUTHOR <EMAIL@ADDRESS>, 2014.
-#
-msgid ""
-msgstr ""
-<<<<<<< HEAD
-"Project-Id-Version: openobject-addons\n"
-"Report-Msgid-Bugs-To: FULL NAME <EMAIL@ADDRESS>\n"
-"POT-Creation-Date: 2014-09-23 16:27+0000\n"
-"PO-Revision-Date: 2014-08-14 16:10+0000\n"
-"Last-Translator: FULL NAME <EMAIL@ADDRESS>\n"
-"Language-Team: Bulgarian <bg@li.org>\n"
-=======
+# Translation of Odoo Server.
+# This file contains the translation of the following modules:
+# * survey
+# 
+# Translators:
+# FIRST AUTHOR <EMAIL@ADDRESS>, 2014
+msgid ""
+msgstr ""
 "Project-Id-Version: Odoo 8.0\n"
 "Report-Msgid-Bugs-To: \n"
 "POT-Creation-Date: 2015-01-21 14:07+0000\n"
 "PO-Revision-Date: 2016-07-17 04:10+0000\n"
 "Last-Translator: Martin Trigaux\n"
 "Language-Team: Bulgarian (http://www.transifex.com/odoo/odoo-8/language/bg/)\n"
->>>>>>> 84f9cdd1
 "MIME-Version: 1.0\n"
 "Content-Type: text/plain; charset=UTF-8\n"
-"Content-Transfer-Encoding: 8bit\n"
-"X-Launchpad-Export-Date: 2014-09-24 09:40+0000\n"
-"X-Generator: Launchpad (build 17196)\n"
+"Content-Transfer-Encoding: \n"
+"Language: bg\n"
+"Plural-Forms: nplurals=2; plural=(n != 1);\n"
 
 #. module: survey
 #: model:email.template,body_html:survey.email_template_survey
 msgid ""
 "\n"
 "                \n"
-"                <div style=\"font-family: 'Lucida Grande', Ubuntu, Arial, "
-"Verdana, sans-serif; font-size: 12px; color: rgb(34, 34, 34); \">\n"
+"                <div style=\"font-family: 'Lucida Grande', Ubuntu, Arial, Verdana, sans-serif; font-size: 12px; color: rgb(34, 34, 34); \">\n"
 "                    <p>Hello,</p>\n"
-"                    <p>We are conducting a survey, and your response would "
-"be appreciated.</p>\n"
-"                    <p><a href=\"__URL__\">Please, click here to start "
-"survey</a></p>\n"
+"                    <p>We are conducting a survey, and your response would be appreciated.</p>\n"
+"                    <p><a href=\"__URL__\">Please, click here to start survey</a></p>\n"
 "                    <p>Thanks for your participation!</p>\n"
 "                </div>\n"
 "                \n"
@@ -50,12 +39,11 @@
 msgstr "#Въпроси"
 
 #. module: survey
-#: code:addons/survey/survey.py:246
-#: code:addons/survey/survey.py:543
+#: code:addons/survey/survey.py:246 code:addons/survey/survey.py:543
 #: code:addons/survey/survey.py:662
 #, python-format
 msgid "%s (copy)"
-msgstr ""
+msgstr "%s (копие)"
 
 #. module: survey
 #: view:website:survey.page
@@ -66,11 +54,8 @@
 #: model:ir.actions.act_window,help:survey.action_survey_form
 msgid ""
 "<p class=\"oe_view_nocontent_create\">Click to add a survey.</p>\n"
-"                <p>You can create surveys for different purposes: customer "
-"opinion, services feedback, recruitment interviews, employee's periodical "
-"evaluations, marketing campaigns, etc.</p>\n"
-"                <p>Design easily your survey, send invitations to answer by "
-"email and analyse answers.</p>\n"
+"                <p>You can create surveys for different purposes: customer opinion, services feedback, recruitment interviews, employee's periodical evaluations, marketing campaigns, etc.</p>\n"
+"                <p>Design easily your survey, send invitations to answer by email and analyse answers.</p>\n"
 "            "
 msgstr ""
 
@@ -103,8 +88,7 @@
 #. module: survey
 #: model:survey.page,description:survey.feedback_2
 msgid ""
-"<p>These questions relate to the ergonomy and ease of use of Odoo. Try to "
-"remind your firsts days on Odoo and\n"
+"<p>These questions relate to the ergonomy and ease of use of Odoo. Try to remind your firsts days on Odoo and\n"
 "what have been your difficulties.</p>"
 msgstr ""
 
@@ -216,8 +200,7 @@
 msgstr ""
 
 #. module: survey
-#: field:survey.user_input,type:0
-#: field:survey.user_input_line,answer_type:0
+#: field:survey.user_input,type:0 field:survey.user_input_line,answer_type:0
 msgid "Answer Type"
 msgstr "Тип на отговор"
 
@@ -250,18 +233,18 @@
 #. module: survey
 #: field:survey.mail.compose.message,attachment_ids:0
 msgid "Attachments"
-msgstr ""
+msgstr "Прикачени файлове"
 
 #. module: survey
 #: field:survey.mail.compose.message,author_id:0
 msgid "Author"
-msgstr ""
+msgstr "Автор"
 
 #. module: survey
 #: help:survey.mail.compose.message,author_id:0
 msgid ""
-"Author of the message. If not set, email_from may hold an email address that "
-"did not match any partner."
+"Author of the message. If not set, email_from may hold an email address that"
+" did not match any partner."
 msgstr ""
 
 #. module: survey
@@ -292,7 +275,7 @@
 #. module: survey
 #: field:survey.survey,res_model:0
 msgid "Category"
-msgstr ""
+msgstr "Категория"
 
 #. module: survey
 #: field:survey.mail.compose.message,child_ids:0
@@ -329,8 +312,7 @@
 msgstr "Затвори"
 
 #. module: survey
-#: field:survey.stage,closed:0
-#: model:survey.stage,name:survey.stage_closed
+#: field:survey.stage,closed:0 model:survey.stage,name:survey.stage_closed
 msgid "Closed"
 msgstr "Затворено"
 
@@ -370,7 +352,7 @@
 #. module: survey
 #: view:survey.mail.compose.message:survey.survey_email_compose_message
 msgid "Compose Email"
-msgstr ""
+msgstr "Съставяне на имейл"
 
 #. module: survey
 #: field:survey.mail.compose.message,composition_mode:0
@@ -390,7 +372,7 @@
 #. module: survey
 #: field:survey.mail.compose.message,body:0
 msgid "Contents"
-msgstr ""
+msgstr "Съдържание"
 
 #. module: survey
 #: view:survey.mail.compose.message:survey.survey_email_compose_message
@@ -411,31 +393,27 @@
 #. module: survey
 #: field:survey.label,create_uid:0
 #: field:survey.mail.compose.message,create_uid:0
-#: field:survey.page,create_uid:0
-#: field:survey.question,create_uid:0
-#: field:survey.stage,create_uid:0
-#: field:survey.survey,create_uid:0
+#: field:survey.page,create_uid:0 field:survey.question,create_uid:0
+#: field:survey.stage,create_uid:0 field:survey.survey,create_uid:0
 #: field:survey.user_input,create_uid:0
 #: field:survey.user_input_line,create_uid:0
 msgid "Created by"
-msgstr ""
+msgstr "Създадено от"
 
 #. module: survey
 #: field:survey.label,create_date:0
 #: field:survey.mail.compose.message,create_date:0
-#: field:survey.page,create_date:0
-#: field:survey.question,create_date:0
-#: field:survey.stage,create_date:0
-#: field:survey.survey,create_date:0
+#: field:survey.page,create_date:0 field:survey.question,create_date:0
+#: field:survey.stage,create_date:0 field:survey.survey,create_date:0
 #: field:survey.user_input,create_date:0
 #: field:survey.user_input_line,create_date:0
 msgid "Created on"
-msgstr ""
+msgstr "Създадено на"
 
 #. module: survey
 #: field:survey.user_input,date_create:0
 msgid "Creation Date"
-msgstr ""
+msgstr "Дата на създаване"
 
 #. module: survey
 #: help:survey.mail.compose.message,starred:0
@@ -448,10 +426,9 @@
 msgstr ""
 
 #. module: survey
-#: view:website:survey.result_choice
-#: view:website:survey.result_matrix
+#: view:website:survey.result_choice view:website:survey.result_matrix
 msgid "Data"
-msgstr ""
+msgstr "Данни"
 
 #. module: survey
 #: field:survey.mail.compose.message,date:0
@@ -482,13 +459,13 @@
 #. module: survey
 #: field:survey.user_input,deadline:0
 msgid "Deadline"
-msgstr ""
+msgstr "Краен срок"
 
 #. module: survey
 #: help:survey.mail.compose.message,date_deadline:0
 msgid ""
-"Deadline to which the invitation to respond for this survey is valid. If the "
-"field is empty, the invitation is still valid."
+"Deadline to which the invitation to respond for this survey is valid. If the"
+" field is empty, the invitation is still valid."
 msgstr ""
 
 #. module: survey
@@ -502,8 +479,7 @@
 msgstr ""
 
 #. module: survey
-#: field:survey.page,description:0
-#: field:survey.question,description:0
+#: field:survey.page,description:0 field:survey.question,description:0
 #: field:survey.survey,description:0
 msgid "Description"
 msgstr "Описание"
@@ -571,7 +547,7 @@
 #. module: survey
 #: field:survey.survey,email_template_id:0
 msgid "Email Template"
-msgstr ""
+msgstr "Шаблон за имейл"
 
 #. module: survey
 #: help:survey.mail.compose.message,email_from:0
@@ -615,7 +591,7 @@
 #. module: survey
 #: view:website:survey.result
 msgid "Filters"
-msgstr ""
+msgstr "Филтри"
 
 #. module: survey
 #: model:survey.label,value:survey.choice_1_2_3
@@ -635,7 +611,7 @@
 #. module: survey
 #: field:survey.survey,message_follower_ids:0
 msgid "Followers"
-msgstr ""
+msgstr "Последователи"
 
 #. module: survey
 #: view:survey.question:survey.survey_question_form
@@ -658,16 +634,14 @@
 msgstr "От"
 
 #. module: survey
-#: view:website:survey.survey
-#: view:website:survey.survey_init
+#: view:website:survey.survey view:website:survey.survey_init
 msgid "Go back to surveys"
 msgstr ""
 
 #. module: survey
-#: view:website:survey.result_choice
-#: view:website:survey.result_matrix
+#: view:website:survey.result_choice view:website:survey.result_matrix
 msgid "Graph"
-msgstr ""
+msgstr "Графика"
 
 #. module: survey
 #: view:survey.page:survey.survey_page_search
@@ -675,14 +649,14 @@
 #: view:survey.user_input:survey.survey_user_input_search
 #: view:survey.user_input_line:survey.survey_response_line_search
 msgid "Group By"
-msgstr ""
+msgstr "Групиране по"
 
 #. module: survey
 #: help:survey.survey,message_summary:0
 msgid ""
 "Holds the Chatter summary (number of messages, ...). This summary is "
 "directly in html format in order to be inserted in kanban views."
-msgstr ""
+msgstr "Съдържа обобщена информация за Chatter - чат (брой съобщения и т.н).Това резшме е директно във формат HTML с цел да бъде вмъквано в изгледи kanban."
 
 #. module: survey
 #: model:survey.question,question:survey.feedback_3_1
@@ -745,16 +719,12 @@
 msgstr ""
 
 #. module: survey
-#: field:survey.label,id:0
-#: field:survey.mail.compose.message,id:0
-#: field:survey.page,id:0
-#: field:survey.question,id:0
-#: field:survey.stage,id:0
-#: field:survey.survey,id:0
-#: field:survey.user_input,id:0
+#: field:survey.label,id:0 field:survey.mail.compose.message,id:0
+#: field:survey.page,id:0 field:survey.question,id:0 field:survey.stage,id:0
+#: field:survey.survey,id:0 field:survey.user_input,id:0
 #: field:survey.user_input_line,id:0
 msgid "ID"
-msgstr ""
+msgstr "ID"
 
 #. module: survey
 #: field:survey.user_input,token:0
@@ -803,7 +773,7 @@
 #. module: survey
 #: model:survey.stage,name:survey.stage_in_progress
 msgid "In progress"
-msgstr ""
+msgstr "В развитие"
 
 #. module: survey
 #: help:survey.mail.compose.message,parent_id:0
@@ -823,7 +793,7 @@
 #. module: survey
 #: field:survey.survey,message_is_follower:0
 msgid "Is a Follower"
-msgstr ""
+msgstr "Е последовател"
 
 #. module: survey
 #: field:survey.survey,designed:0
@@ -869,36 +839,31 @@
 #: model:ir.actions.act_window,name:survey.action_survey_label_form
 #: model:ir.ui.menu,name:survey.menu_survey_label_form1
 msgid "Labels"
-msgstr ""
+msgstr "Етикети"
 
 #. module: survey
 #: field:survey.survey,message_last_post:0
 msgid "Last Message Date"
-msgstr ""
+msgstr "Дата на последното съобщение"
 
 #. module: survey
 #: field:survey.label,write_uid:0
-#: field:survey.mail.compose.message,write_uid:0
-#: field:survey.page,write_uid:0
-#: field:survey.question,write_uid:0
-#: field:survey.stage,write_uid:0
-#: field:survey.survey,write_uid:0
-#: field:survey.user_input,write_uid:0
+#: field:survey.mail.compose.message,write_uid:0 field:survey.page,write_uid:0
+#: field:survey.question,write_uid:0 field:survey.stage,write_uid:0
+#: field:survey.survey,write_uid:0 field:survey.user_input,write_uid:0
 #: field:survey.user_input_line,write_uid:0
 msgid "Last Updated by"
-msgstr ""
+msgstr "Последно обновено от"
 
 #. module: survey
 #: field:survey.label,write_date:0
 #: field:survey.mail.compose.message,write_date:0
-#: field:survey.page,write_date:0
-#: field:survey.question,write_date:0
-#: field:survey.stage,write_date:0
-#: field:survey.survey,write_date:0
+#: field:survey.page,write_date:0 field:survey.question,write_date:0
+#: field:survey.stage,write_date:0 field:survey.survey,write_date:0
 #: field:survey.user_input,write_date:0
 #: field:survey.user_input_line,write_date:0
 msgid "Last Updated on"
-msgstr ""
+msgstr "Последно обновено на"
 
 #. module: survey
 #: field:survey.user_input,last_displayed_page_id:0
@@ -921,8 +886,7 @@
 msgstr ""
 
 #. module: survey
-#: field:survey.survey,auth_required:0
-#: view:website:survey.auth_required
+#: field:survey.survey,auth_required:0 view:website:survey.auth_required
 msgid "Login required"
 msgstr ""
 
@@ -1017,7 +981,7 @@
 #. module: survey
 #: field:survey.survey,message_ids:0
 msgid "Messages"
-msgstr ""
+msgstr "Съобщения"
 
 #. module: survey
 #: help:survey.survey,message_ids:0
@@ -1077,7 +1041,7 @@
 #. module: survey
 #: view:survey.user_input:survey.survey_user_input_search
 msgid "New"
-msgstr ""
+msgstr "Nieuw"
 
 #. module: survey
 #: view:website:survey.page
@@ -1194,8 +1158,7 @@
 #. module: survey
 #: view:survey.page:survey.survey_page_search
 #: view:survey.question:survey.survey_question_search
-#: field:survey.user_input_line,page_id:0
-#: view:website:survey.page
+#: field:survey.user_input_line,page_id:0 view:website:survey.page
 msgid "Page"
 msgstr "Страница"
 
@@ -1291,7 +1254,7 @@
 #. module: survey
 #: model:survey.label,value:survey.choice_1_2_5
 msgid "Project Management"
-msgstr ""
+msgstr "Управление на проекти"
 
 #. module: survey
 #: field:survey.mail.compose.message,public_url_html:0
@@ -1330,11 +1293,9 @@
 
 #. module: survey
 #: view:survey.label:survey.survey_label_search
-#: field:survey.label,question_id:0
-#: field:survey.label,question_id_2:0
+#: field:survey.label,question_id:0 field:survey.label,question_id_2:0
 #: view:survey.question:survey.survey_question_search
-#: field:survey.user_input_line,question_id:0
-#: view:website:survey.result
+#: field:survey.user_input_line,question_id:0 view:website:survey.result
 msgid "Question"
 msgstr "Въпрос"
 
@@ -1364,7 +1325,7 @@
 
 #. module: survey
 #: field:survey.survey,quizz_mode:0
-msgid "Quizz mode"
+msgid "Quiz mode"
 msgstr ""
 
 #. module: survey
@@ -1392,7 +1353,7 @@
 #. module: survey
 #: field:survey.mail.compose.message,reply_to:0
 msgid "Reply-To"
-msgstr ""
+msgstr "Отговор до"
 
 #. module: survey
 #: field:survey.survey,result_url:0
@@ -1417,7 +1378,7 @@
 #. module: survey
 #: model:survey.label,value:survey.choice_1_2_1
 msgid "Sales Management"
-msgstr ""
+msgstr "Управление на продажби"
 
 #. module: survey
 #: view:survey.mail.compose.message:survey.survey_email_compose_message
@@ -1502,8 +1463,7 @@
 msgstr ""
 
 #. module: survey
-#: field:survey.question,sequence:0
-#: field:survey.stage,sequence:0
+#: field:survey.question,sequence:0 field:survey.stage,sequence:0
 msgid "Sequence"
 msgstr "Последователност"
 
@@ -1538,8 +1498,7 @@
 msgstr ""
 
 #. module: survey
-#: field:survey.user_input_line,skipped:0
-#: view:website:survey.result
+#: field:survey.user_input_line,skipped:0 view:website:survey.result
 msgid "Skipped"
 msgstr ""
 
@@ -1559,10 +1518,9 @@
 msgstr ""
 
 #. module: survey
-#: view:survey.stage:survey.survey_stage_form
-#: field:survey.survey,stage_id:0
+#: view:survey.stage:survey.survey_stage_form field:survey.survey,stage_id:0
 msgid "Stage"
-msgstr ""
+msgstr "Етап"
 
 #. module: survey
 #: field:survey.mail.compose.message,starred:0
@@ -1627,16 +1585,14 @@
 #. module: survey
 #: field:survey.survey,message_summary:0
 msgid "Summary"
-msgstr ""
+msgstr "Обобщение"
 
 #. module: survey
 #: model:ir.model,name:survey.model_survey_survey
 #: field:survey.mail.compose.message,survey_id:0
-#: view:survey.page:survey.survey_page_search
-#: field:survey.page,survey_id:0
+#: view:survey.page:survey.survey_page_search field:survey.page,survey_id:0
 #: view:survey.question:survey.survey_question_search
-#: field:survey.question,survey_id:0
-#: view:survey.survey:survey.survey_form
+#: field:survey.question,survey_id:0 view:survey.survey:survey.survey_form
 #: view:survey.survey:survey.survey_tree
 #: view:survey.user_input:survey.survey_user_input_search
 #: field:survey.user_input,survey_id:0
@@ -1735,7 +1691,7 @@
 #: view:survey.survey:survey.survey_kanban
 #: view:survey.user_input:survey.survey_user_input_search
 msgid "Test"
-msgstr ""
+msgstr "Тест"
 
 #. module: survey
 #: view:survey.survey:survey.survey_form
@@ -1810,8 +1766,8 @@
 #: code:addons/survey/wizard/survey_email_compose_message.py:188
 #, python-format
 msgid ""
-"The content of the text don't contain '__URL__'.                     __URL__ "
-"is automaticaly converted into the special url of the survey."
+"The content of the text don't contain '__URL__'.                     __URL__"
+" is automaticaly converted into the special url of the survey."
 msgstr ""
 
 #. module: survey
@@ -1943,7 +1899,7 @@
 #. module: survey
 #: field:survey.survey,title:0
 msgid "Title"
-msgstr ""
+msgstr "Заглавие"
 
 #. module: survey
 #: field:survey.mail.compose.message,to_read:0
@@ -1995,7 +1951,7 @@
 #. module: survey
 #: field:survey.survey,message_unread:0
 msgid "Unread Messages"
-msgstr ""
+msgstr "Непрочетени съобщения"
 
 #. module: survey
 #: field:survey.mail.compose.message,use_active_domain:0
@@ -2011,7 +1967,8 @@
 #. module: survey
 #: help:survey.question,description:0
 msgid ""
-"Use this field to add             additional explanations about your question"
+"Use this field to add             additional explanations about your "
+"question"
 msgstr ""
 
 #. module: survey
@@ -2031,8 +1988,7 @@
 msgstr ""
 
 #. module: survey
-#: view:website:survey.result_choice
-#: view:website:survey.result_number
+#: view:website:survey.result_choice view:website:survey.result_number
 #: view:website:survey.result_text
 msgid "User Responses"
 msgstr ""
@@ -2095,15 +2051,14 @@
 msgstr ""
 
 #. module: survey
-#: code:addons/survey/survey.py:444
-#: code:addons/survey/survey.py:898
+#: code:addons/survey/survey.py:444 code:addons/survey/survey.py:898
 #: code:addons/survey/survey.py:1030
 #: code:addons/survey/wizard/survey_email_compose_message.py:95
 #: code:addons/survey/wizard/survey_email_compose_message.py:188
 #: code:addons/survey/wizard/survey_email_compose_message.py:213
 #, python-format
 msgid "Warning!"
-msgstr ""
+msgstr "Предупреждение!"
 
 #. module: survey
 #: model:survey.question,question:survey.feedback_2_7
@@ -2167,15 +2122,14 @@
 #. module: survey
 #: view:survey.mail.compose.message:survey.survey_email_compose_message
 msgid ""
-"You can share your survey web public link and/or send private invitations to "
-"your audience. People can answer once per invitation, and whenever they want "
-"with the public web link (in this case, the \"Public in website\" setting "
-"must be enabled)."
-msgstr ""
-
-#. module: survey
-#: code:addons/survey/survey.py:898
-#: code:addons/survey/survey.py:1030
+"You can share your survey web public link and/or send private invitations to"
+" your audience. People can answer once per invitation, and whenever they "
+"want with the public web link (in this case, the \"Public in website\" "
+"setting must be enabled)."
+msgstr ""
+
+#. module: survey
+#: code:addons/survey/survey.py:898 code:addons/survey/survey.py:1030
 #, python-format
 msgid "You cannot duplicate this             element!"
 msgstr ""
@@ -2208,6 +2162,16 @@
 msgstr ""
 
 #. module: survey
+#: view:website:survey.page
+msgid "on"
+msgstr ""
+
+#. module: survey
+#: view:survey.mail.compose.message:survey.survey_email_compose_message
+msgid "or"
+msgstr "или"
+
+#. module: survey
 #: view:website:survey.sfinished
 msgid "points."
 msgstr ""
