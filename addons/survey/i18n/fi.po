# Translation of Odoo Server.
# This file contains the translation of the following modules:
# * survey
# 
# Translators:
# FIRST AUTHOR <EMAIL@ADDRESS>, 2014
# Jarmo Kortetjärvi <jarmo.kortetjarvi@gmail.com>, 2015-2016
# Kari Lindgren <kari.lindgren@emsystems.fi>, 2015
# Kari Lindgren <kari.lindgren@emsystems.fi>, 2015
# Miku Laitinen <miku.laitinen@gmail.com>, 2015
# Sanna Edelman <direct@generare.com>, 2015
msgid ""
msgstr ""
"Project-Id-Version: Odoo 8.0\n"
"Report-Msgid-Bugs-To: \n"
"POT-Creation-Date: 2015-01-21 14:07+0000\n"
<<<<<<< HEAD
"PO-Revision-Date: 2016-02-24 22:44+0000\n"
=======
"PO-Revision-Date: 2016-06-02 08:11+0000\n"
>>>>>>> b9a006c1
"Last-Translator: Jarmo Kortetjärvi <jarmo.kortetjarvi@gmail.com>\n"
"Language-Team: Finnish (http://www.transifex.com/odoo/odoo-8/language/fi/)\n"
"MIME-Version: 1.0\n"
"Content-Type: text/plain; charset=UTF-8\n"
"Content-Transfer-Encoding: \n"
"Language: fi\n"
"Plural-Forms: nplurals=2; plural=(n != 1);\n"

#. module: survey
#: model:email.template,body_html:survey.email_template_survey
msgid ""
"\n"
"                \n"
"                <div style=\"font-family: 'Lucida Grande', Ubuntu, Arial, Verdana, sans-serif; font-size: 12px; color: rgb(34, 34, 34); \">\n"
"                    <p>Hello,</p>\n"
"                    <p>We are conducting a survey, and your response would be appreciated.</p>\n"
"                    <p><a href=\"__URL__\">Please, click here to start survey</a></p>\n"
"                    <p>Thanks for your participation!</p>\n"
"                </div>\n"
"                \n"
"            "
msgstr "\n\n<div style=\"font-family: 'Lucida Grande', Ubuntu, Arial, Verdana, sans-serif; font-size: 12px; color: rgb(34, 34, 34); \">\n<p>Hei,</p>\n<p>Teemme kyselytutkimusta, ja olisi mukavaa, jos ehdit vastata siihen.</p>\n<p><a href=\"__URL__\">Ole hyvä ja klikkaa linkkiä aloittaaksesi kyselyn.</a></p>\n<p>Kiitos osallistumisestasi!</p>\n</div>"

#. module: survey
#: view:survey.page:survey.survey_page_tree
msgid "#Questions"
msgstr "#Kysymykset"

#. module: survey
#: code:addons/survey/survey.py:246 code:addons/survey/survey.py:543
#: code:addons/survey/survey.py:662
#, python-format
msgid "%s (copy)"
msgstr "%s (kopio)"

#. module: survey
#: view:website:survey.page
msgid "&times;"
msgstr "&times;"

#. module: survey
#: model:ir.actions.act_window,help:survey.action_survey_form
msgid ""
"<p class=\"oe_view_nocontent_create\">Click to add a survey.</p>\n"
"                <p>You can create surveys for different purposes: customer opinion, services feedback, recruitment interviews, employee's periodical evaluations, marketing campaigns, etc.</p>\n"
"                <p>Design easily your survey, send invitations to answer by email and analyse answers.</p>\n"
"            "
msgstr ""

#. module: survey
#: model:survey.page,description:survey.feedback_1
#: model:survey.page,description:survey.feedback_3
#: model:survey.survey,thank_you_message:survey.feedback_form
msgid "<p></p>"
msgstr "<p></p>"

#. module: survey
#: model:survey.page,description:survey.feedback_4
msgid "<p>If you do not contribute or develop in Odoo, skip this page.</p>"
msgstr ""

#. module: survey
#: model:ir.actions.act_window,help:survey.action_selected_survey_user_input
msgid ""
"<p>Nobody has replied to your survey yet.</p>\n"
"            "
msgstr "<p>Kukaan ei ole vielä vastannut kyselytutkimukseesi.</p>\n            "

#. module: survey
#: model:ir.actions.act_window,help:survey.action_survey_user_input
msgid ""
"<p>Nobody has replied to your surveys yet.</p>\n"
"            "
msgstr "<p>Kukaan ei ole vielä vastannut kyselytutkimukseesi.</p>\n            "

#. module: survey
#: model:survey.page,description:survey.feedback_2
msgid ""
"<p>These questions relate to the ergonomy and ease of use of Odoo. Try to remind your firsts days on Odoo and\n"
"what have been your difficulties.</p>"
msgstr ""

#. module: survey
#: model:survey.survey,description:survey.feedback_form
msgid "<p>This survey should take less than five minutes.</p>"
msgstr "<p>Tämän kyselyn pitäisi kestää vähemmän kuin viisi minuuttia.</p>"

#. module: survey
#: constraint:survey.label:0
msgid "A label must be attached to one and only one question"
msgstr ""

#. module: survey
#: sql_constraint:survey.question:0
msgid "A length must be positive!"
msgstr "Pituuden tulee olla positiivinen!"

#. module: survey
#: help:survey.survey,description:0
msgid "A long description of the purpose of the survey"
msgstr "Tarkempi kuvaus kyselytutkimuksen tarkoituksesta"

#. module: survey
#: help:survey.label,quizz_mark:0
msgid ""
"A positive score indicates a correct answer; a negative or null score "
"indicates a wrong answer"
msgstr ""

#. module: survey
#: view:website:survey.page
msgid "A problem has occured"
msgstr "Ongelmatilanne"

#. module: survey
#: model:survey.label,value:survey.frow_2_2_4
msgid "A process is defined for all enterprise flows"
msgstr ""

#. module: survey
#: constraint:survey.user_input_line:0
msgid "A question cannot be unanswered and skipped"
msgstr "Kysymykseen on pakko vastata"

#. module: survey
#: sql_constraint:survey.user_input:0
msgid "A token must be unique!"
msgstr ""

#. module: survey
#: model:survey.page,title:survey.feedback_1
msgid "About your Odoo usage"
msgstr ""

#. module: survey
#: field:survey.mail.compose.message,active_domain:0
msgid "Active domain"
msgstr "Aktiivinen verkkotunnus"

#. module: survey
#: view:survey.mail.compose.message:survey.survey_email_compose_message
msgid ""
"Add list of email of recipients (will not converted in partner), separated "
"by commas, semicolons or newline..."
msgstr ""

#. module: survey
#: view:survey.mail.compose.message:survey.survey_email_compose_message
msgid "Add list of existing contacts..."
msgstr "Lisää lista olemassaolevista yhteystiedoista..."

#. module: survey
#: model:survey.label,value:survey.fcol_2_1_3
#: model:survey.label,value:survey.fcol_2_2_3
#: model:survey.label,value:survey.fcol_2_5_3
#: model:survey.label,value:survey.fcol_2_7_3
msgid "Agree"
msgstr ""

#. module: survey
#: view:website:survey.result_number
msgid "All Data"
msgstr ""

#. module: survey
#: view:website:survey.result
msgid "All surveys"
msgstr "Kaikki kyselytutkimukset"

#. module: survey
#: view:survey.question:survey.survey_question_form
msgid "Allow Comments"
msgstr "Salli kommentit"

#. module: survey
#: help:survey.page,description:0
msgid "An introductory text to your page"
msgstr "Sivusi johdantoteksti"

#. module: survey
#: view:survey.survey:survey.survey_kanban
msgid "Analyze Answers"
msgstr "Analysoi vastaukset"

#. module: survey
#: view:website:survey.result_choice
msgid "Answer Choices"
msgstr "Vastausvaihtoehdot"

#. module: survey
#: field:survey.user_input,type:0 field:survey.user_input_line,answer_type:0
msgid "Answer Type"
msgstr ""

#. module: survey
#: view:website:survey.result
msgid "Answered"
msgstr "Vastattu"

#. module: survey
#: model:ir.actions.act_window,name:survey.action_survey_user_input
#: model:ir.ui.menu,name:survey.menu_survey_type_form1
#: view:survey.question:survey.survey_question_form
#: field:survey.question,user_input_line_ids:0
#: field:survey.user_input,user_input_line_ids:0
msgid "Answers"
msgstr "Vastaukset"

#. module: survey
#: help:survey.mail.compose.message,no_auto_thread:0
msgid ""
"Answers do not go in the original document' discussion thread. This has an "
"impact on the generated message-id."
msgstr "Vastaukset eivät mene alkuperäisen dokumentin keskusteluketjuun. Tämä vaikuttaa luodun viestin id-numeroon."

#. module: survey
#: model:survey.question,question:survey.feedback_1_1
msgid "Are you using Odoo on a daily basis?"
msgstr "Käytätkö Odoo'ta päivittäin?"

#. module: survey
#: field:survey.mail.compose.message,attachment_ids:0
msgid "Attachments"
msgstr "Liitteet"

#. module: survey
#: field:survey.mail.compose.message,author_id:0
msgid "Author"
msgstr "Laatija"

#. module: survey
#: help:survey.mail.compose.message,author_id:0
msgid ""
"Author of the message. If not set, email_from may hold an email address that"
" did not match any partner."
msgstr "Viestin luoja. Jos tätä ei ole asetettu, viestin lähettäjä (email_from) voi olla osoite, joka ei täsmännyt mihinkään kumppaniin."

#. module: survey
#: field:survey.mail.compose.message,author_avatar:0
msgid "Author's Avatar"
msgstr "Laatijan kuva"

#. module: survey
#: help:survey.mail.compose.message,body:0
msgid "Automatically sanitized HTML contents"
msgstr "Automaattisesti puhdistetut HTML-sisällöt"

#. module: survey
#: view:website:survey.result_number
msgid "Average"
msgstr "Keskimääräinen"

#. module: survey
#: model:survey.label,value:survey.choice_1_2_4
msgid "CRM"
msgstr "CRM"

#. module: survey
#: view:survey.mail.compose.message:survey.survey_email_compose_message
msgid "Cancel"
msgstr "Peruuta"

#. module: survey
#: field:survey.survey,res_model:0
msgid "Category"
msgstr "Ryhmä"

#. module: survey
#: field:survey.mail.compose.message,child_ids:0
msgid "Child Messages"
msgstr "Aliviestit"

#. module: survey
#: view:website:survey.simple_choice
msgid "Choose..."
msgstr "Valitse..."

#. module: survey
#: view:website:survey.result
msgid "Clear All Filters"
msgstr "Poista kaikki suotimet"

#. module: survey
#: code:addons/survey/survey.py:141
#: code:addons/survey/wizard/survey_email_compose_message.py:51
#, python-format
msgid "Click here to start survey"
msgstr "Klikkaa tästä aloittaaksesi kyselyn"

#. module: survey
#: code:addons/survey/wizard/survey_email_compose_message.py:109
#, python-format
msgid "Click here to take survey"
msgstr "Klikkaa tästä suorittaaksesi kyselyn"

#. module: survey
#: view:survey.mail.compose.message:survey.survey_email_compose_message
#: view:website:survey.page
msgid "Close"
msgstr "Sulje"

#. module: survey
#: field:survey.stage,closed:0 model:survey.stage,name:survey.stage_closed
msgid "Closed"
msgstr "Suljettu"

#. module: survey
#: field:survey.survey,color:0
msgid "Color Index"
msgstr "Väri-indeksi"

#. module: survey
#: selection:survey.mail.compose.message,type:0
#: view:website:survey.result_comments
msgid "Comment"
msgstr "Kommentti"

#. module: survey
#: field:survey.question,comment_count_as_answer:0
msgid "Comment Field is an Answer Choice"
msgstr "Palautekenttä on vastausvalinta"

#. module: survey
#: field:survey.question,comments_message:0
msgid "Comment Message"
msgstr "Palauteviesti"

#. module: survey
#: model:survey.page,title:survey.feedback_3
msgid "Community and contributors"
msgstr ""

#. module: survey
#: view:survey.survey:survey.survey_tree
#: view:survey.user_input:survey.survey_user_input_search
#: selection:survey.user_input,state:0
msgid "Completed"
msgstr "Valmis"

#. module: survey
#: view:survey.mail.compose.message:survey.survey_email_compose_message
msgid "Compose Email"
msgstr "Luo sähköposti"

#. module: survey
#: field:survey.mail.compose.message,composition_mode:0
msgid "Composition mode"
msgstr "Kirjoitustila"

#. module: survey
#: model:survey.label,value:survey.frow_2_7_2
msgid "Configuration wizard exists for each important setting"
msgstr ""

#. module: survey
#: view:survey.question:survey.survey_question_form
msgid "Constraints"
msgstr "Rajoitukset"

#. module: survey
#: field:survey.mail.compose.message,body:0
msgid "Contents"
msgstr "Sisältö"

#. module: survey
#: view:survey.mail.compose.message:survey.survey_email_compose_message
msgid ""
"Copy and paste the HTML code below to add this web link to any webpage."
msgstr "Kopioi ja liitä seuraava HTML-koodi lisätäksesi tämän verkkolinkin mihin tahansa sivuun."

#. module: survey
#: view:survey.mail.compose.message:survey.survey_email_compose_message
msgid "Copy, paste and share the web link below to your audience."
msgstr "Kopioi, liitä ja jaa seuraava verkkolinkki kohdeyleisöllesi."

#. module: survey
#: field:survey.user_input_line,date_create:0
msgid "Create Date"
msgstr "Luontipäivä"

#. module: survey
#: field:survey.label,create_uid:0
#: field:survey.mail.compose.message,create_uid:0
#: field:survey.page,create_uid:0 field:survey.question,create_uid:0
#: field:survey.stage,create_uid:0 field:survey.survey,create_uid:0
#: field:survey.user_input,create_uid:0
#: field:survey.user_input_line,create_uid:0
msgid "Created by"
msgstr "Luonut"

#. module: survey
#: field:survey.label,create_date:0
#: field:survey.mail.compose.message,create_date:0
#: field:survey.page,create_date:0 field:survey.question,create_date:0
#: field:survey.stage,create_date:0 field:survey.survey,create_date:0
#: field:survey.user_input,create_date:0
#: field:survey.user_input_line,create_date:0
msgid "Created on"
msgstr "Luotu"

#. module: survey
#: field:survey.user_input,date_create:0
msgid "Creation Date"
msgstr "Luontipäivä"

#. module: survey
#: help:survey.mail.compose.message,starred:0
msgid "Current user has a starred notification linked to this message"
msgstr "Nykyinen käyttäjä on merkannut tähän viestiin linkitetyn huomautuksen tärkeäksi"

#. module: survey
#: help:survey.mail.compose.message,to_read:0
msgid "Current user has an unread notification linked to this message"
msgstr "Nykyisellä käyttäjällä on lukematon ilmoitus kytkettynä tähän viestiin"

#. module: survey
#: view:website:survey.result_choice view:website:survey.result_matrix
msgid "Data"
msgstr "Data"

#. module: survey
#: field:survey.mail.compose.message,date:0
#: selection:survey.user_input_line,answer_type:0
msgid "Date"
msgstr "Päivämäärä"

#. module: survey
#: selection:survey.question,type:0
msgid "Date and Time"
msgstr "Päiväys ja aika"

#. module: survey
#: field:survey.user_input_line,value_date:0
msgid "Date answer"
msgstr ""

#. module: survey
#: help:survey.user_input,deadline:0
msgid "Date by which the person can open the survey and submit answers"
msgstr ""

#. module: survey
#: help:survey.survey,message_last_post:0
msgid "Date of the last message posted on the record."
msgstr "Viimeisen viestin päivämäärä"

#. module: survey
#: field:survey.user_input,deadline:0
msgid "Deadline"
msgstr "Määräaika"

#. module: survey
#: help:survey.mail.compose.message,date_deadline:0
msgid ""
"Deadline to which the invitation to respond for this survey is valid. If the"
" field is empty, the invitation is still valid."
msgstr "Määräaika, johon vastauspyyntö tähän kyselyyn on voimassa. Jos kenttä on tyhjä, pyyntö on vielä voimassa."

#. module: survey
#: field:survey.mail.compose.message,date_deadline:0
msgid "Deadline to which the invitation to respond is valid"
msgstr "Määräaika, johon vastauspyyntö on voimassa "

#. module: survey
#: view:survey.survey:survey.survey_kanban
msgid "Delete!"
msgstr "Poista!"

#. module: survey
#: field:survey.page,description:0 field:survey.question,description:0
#: field:survey.survey,description:0
msgid "Description"
msgstr "Kuvaus"

#. module: survey
#: model:survey.label,value:survey.frow_2_7_1
msgid "Descriptions and help tooltips are clear enough"
msgstr ""

#. module: survey
#: view:survey.survey:survey.survey_kanban
msgid "Design"
msgstr "Suunnittele"

#. module: survey
#: model:survey.label,value:survey.fcol_2_1_2
#: model:survey.label,value:survey.fcol_2_2_2
#: model:survey.label,value:survey.fcol_2_5_2
#: model:survey.label,value:survey.fcol_2_7_2
msgid "Disagree"
msgstr "Eri mieltä"

#. module: survey
#: view:survey.question:survey.survey_question_form
#: field:survey.question,display_mode:0
msgid "Display mode"
msgstr ""

#. module: survey
#: model:survey.question,question:survey.feedback_3_3
msgid "Do you have a proposition to attract new contributors?"
msgstr ""

#. module: survey
#: model:survey.question,question:survey.feedback_3_2
msgid "Do you have a proposition to help people to contribute?"
msgstr ""

#. module: survey
#: model:survey.question,question:survey.feedback_2_3
msgid "Do you have suggestions on how to improve the process view ?"
msgstr ""

#. module: survey
#: model:survey.stage,name:survey.stage_draft
msgid "Draft"
msgstr "Luonnos"

#. module: survey
#: field:survey.user_input,email:0
msgid "E-mail"
msgstr "Sähköposti"

#. module: survey
#: view:survey.survey:survey.survey_form
msgid "Edit Pages and Questions"
msgstr ""

#. module: survey
#: selection:survey.mail.compose.message,type:0
#: view:survey.user_input:survey.survey_user_input_search
msgid "Email"
msgstr "Sähköposti"

#. module: survey
#: field:survey.survey,email_template_id:0
msgid "Email Template"
msgstr "Sähköpostin mallipohja"

#. module: survey
#: help:survey.mail.compose.message,email_from:0
msgid ""
"Email address of the sender. This field is set when no matching partner is "
"found for incoming emails."
msgstr "Lähettäjän sähköpostiosoite. Tämä kenttä asetetaan kun tuleville viesteille ei löydy vastaavaa kumppania."

#. module: survey
#: model:ir.model,name:survey.model_survey_mail_compose_message
msgid "Email composition wizard for Survey"
msgstr "Sähköpostin ohjattu koostaminen kyselytutkimukselle"

#. module: survey
#: model:survey.page,title:survey.feedback_2
msgid "Ergonomy and ease of use"
msgstr "Ergonomia ja helppokäyttöisyys"

#. module: survey
#: field:survey.question,constr_error_msg:0
#: field:survey.question,validation_error_msg:0
msgid "Error message"
msgstr "Virheilmoitus"

#. module: survey
#: code:addons/survey/survey.py:439
#, python-format
msgid "Error!"
msgstr "Virhe!"

#. module: survey
#: field:survey.mail.compose.message,partner_ids:0
msgid "Existing contacts"
msgstr "Olemassaolevat yhteyshenkilöt"

#. module: survey
#: model:survey.label,value:survey.frow_2_7_3
msgid "Extra modules proposed are relevant"
msgstr ""

#. module: survey
#: view:website:survey.result
msgid "Filters"
msgstr "Suotimet"

#. module: survey
#: model:survey.label,value:survey.choice_1_2_3
msgid "Financial Management"
msgstr ""

#. module: survey
#: view:website:survey.result
msgid "Finished surveys"
msgstr "Valmiit kyselytutkimukset"

#. module: survey
#: field:survey.stage,fold:0
msgid "Folded in kanban view"
msgstr "Laskostettu Kanban näkymässä"

#. module: survey
#: field:survey.survey,message_follower_ids:0
msgid "Followers"
msgstr "Seuraajat"

#. module: survey
#: view:survey.question:survey.survey_question_form
msgid "Format"
msgstr "Muotoilu"

#. module: survey
#: selection:survey.user_input_line,answer_type:0
msgid "Free Text"
msgstr "Vapaamuotoinen teksti"

#. module: survey
#: field:survey.user_input_line,value_free_text:0
msgid "Free Text answer"
msgstr ""

#. module: survey
#: field:survey.mail.compose.message,email_from:0
msgid "From"
msgstr "Mistä"

#. module: survey
#: view:website:survey.survey view:website:survey.survey_init
msgid "Go back to surveys"
msgstr "Palaa kyselyihin"

#. module: survey
#: view:website:survey.result_choice view:website:survey.result_matrix
msgid "Graph"
msgstr "Kaavio"

#. module: survey
#: view:survey.page:survey.survey_page_search
#: view:survey.question:survey.survey_question_search
#: view:survey.user_input:survey.survey_user_input_search
#: view:survey.user_input_line:survey.survey_response_line_search
msgid "Group By"
msgstr "Ryhmittele"

#. module: survey
#: help:survey.survey,message_summary:0
msgid ""
"Holds the Chatter summary (number of messages, ...). This summary is "
"directly in html format in order to be inserted in kanban views."
msgstr "Sisältää viestien yhteenvedon (viestien määrän,...). Tämä yhteenveto on valmiiksi  html-muodossa, jotta se voidaan viedä kanban näkymään."

#. module: survey
#: model:survey.question,question:survey.feedback_3_1
msgid "How do you contribute or plan to contribute to Odoo?"
msgstr ""

#. module: survey
#: model:survey.label,value:survey.choice_1_2_6
msgid "Human Ressources"
msgstr "Henkilöstöhallinto"

#. module: survey
#: model:survey.label,value:survey.choice_3_1_3
msgid "I develop new features"
msgstr "Kehitän uusia ominaisuuksia"

#. module: survey
#: model:survey.label,value:survey.choice_4_1_4
msgid "I do not publish my developments"
msgstr ""

#. module: survey
#: model:survey.label,value:survey.choice_3_1_4
msgid "I help to translate"
msgstr "Autan kääntämisessä"

#. module: survey
#: model:survey.label,value:survey.choice_4_1_3
msgid "I host them on my own website"
msgstr ""

#. module: survey
#: model:survey.label,value:survey.choice_3_1_1
msgid "I participate to discussion and forums"
msgstr ""

#. module: survey
#: model:survey.label,value:survey.choice_4_1_1
msgid "I use Launchpad, like all official Odoo projects"
msgstr "Käytän Launchpad'ia, kuten kaikki viralliset Odoo projektit"

#. module: survey
#: model:survey.label,value:survey.choice_4_1_2
msgid "I use another repository system (SourceForge...)"
msgstr ""

#. module: survey
#: model:survey.label,value:survey.frow_2_1_3
msgid "I use the contextual help in Odoo"
msgstr ""

#. module: survey
#: model:survey.label,value:survey.choice_3_1_5
msgid "I write documentations"
msgstr "Kirjoitan dokumentaatiota"

#. module: survey
#: model:survey.label,value:survey.choice_3_1_2
msgid "I'd like to contribute but I don't know how?"
msgstr ""

#. module: survey
#: field:survey.label,id:0 field:survey.mail.compose.message,id:0
#: field:survey.page,id:0 field:survey.question,id:0 field:survey.stage,id:0
#: field:survey.survey,id:0 field:survey.user_input,id:0
#: field:survey.user_input_line,id:0
msgid "ID"
msgstr "ID"

#. module: survey
#: field:survey.user_input,token:0
msgid "Identification token"
msgstr ""

#. module: survey
#: help:survey.survey,message_unread:0
msgid "If checked new messages require your attention."
msgstr "Jos valittu, uudet viestit vaativat huomiosi."

#. module: survey
#: help:survey.survey,users_can_go_back:0
msgid "If checked, users can go back to previous pages."
msgstr ""

#. module: survey
#: help:survey.stage,closed:0
msgid "If closed, people won't be able to answer to surveys in this column."
msgstr ""

#. module: survey
#: code:addons/survey/survey.py:649
#: model:survey.question,comments_message:survey.feedback_1_1
#: model:survey.question,comments_message:survey.feedback_1_2
#: model:survey.question,comments_message:survey.feedback_2_1
#: model:survey.question,comments_message:survey.feedback_2_2
#: model:survey.question,comments_message:survey.feedback_2_3
#: model:survey.question,comments_message:survey.feedback_2_4
#: model:survey.question,comments_message:survey.feedback_2_5
#: model:survey.question,comments_message:survey.feedback_2_6
#: model:survey.question,comments_message:survey.feedback_2_7
#: model:survey.question,comments_message:survey.feedback_3_1
#: model:survey.question,comments_message:survey.feedback_3_2
#: model:survey.question,comments_message:survey.feedback_3_3
#: model:survey.question,comments_message:survey.feedback_4_1
#, python-format
msgid "If other, precise:"
msgstr "Jos muu, tarkenna:"

#. module: survey
#: view:website:survey.sfinished
msgid "If you wish, you can"
msgstr "Jos haluat, voit "

#. module: survey
#: model:survey.stage,name:survey.stage_in_progress
msgid "In progress"
msgstr "Kesken"

#. module: survey
#: help:survey.mail.compose.message,parent_id:0
msgid "Initial thread message."
msgstr "Viestiketjun alkuperäinen viesti"

#. module: survey
#: field:survey.question,validation_email:0
msgid "Input must be an email"
msgstr "Syöttötiedon pitää olla sähköpostiosoite"

#. module: survey
#: view:survey.survey:survey.survey_tree
msgid "Invitations sent"
msgstr "Kutsut lähetetty"

#. module: survey
#: field:survey.survey,message_is_follower:0
msgid "Is a Follower"
msgstr "on seuraaja"

#. module: survey
#: field:survey.survey,designed:0
msgid "Is designed?"
msgstr ""

#. module: survey
#: model:survey.label,value:survey.choice_2_4_2
msgid "It can be improved"
msgstr ""

#. module: survey
#: model:survey.label,value:survey.frow_2_1_2
msgid "It helps in the beginning"
msgstr "Se auttaa alussa"

#. module: survey
#: model:survey.label,value:survey.frow_2_1_5
msgid "It is clear"
msgstr ""

#. module: survey
#: model:survey.label,value:survey.frow_2_1_4
msgid "It is complete"
msgstr ""

#. module: survey
#: model:survey.label,value:survey.frow_2_1_1
msgid "It is up-to-date"
msgstr "Se on ajan tasalla"

#. module: survey
#: model:survey.label,value:survey.frow_2_2_5
msgid "It's easy to find the process you need"
msgstr ""

#. module: survey
#: field:survey.label,sequence:0
msgid "Label Sequence order"
msgstr ""

#. module: survey
#: model:ir.actions.act_window,name:survey.action_survey_label_form
#: model:ir.ui.menu,name:survey.menu_survey_label_form1
msgid "Labels"
msgstr "Osoitetarrat"

#. module: survey
#: field:survey.survey,message_last_post:0
msgid "Last Message Date"
msgstr "Viimeinen viestipvm"

#. module: survey
#: field:survey.label,write_uid:0
#: field:survey.mail.compose.message,write_uid:0 field:survey.page,write_uid:0
#: field:survey.question,write_uid:0 field:survey.stage,write_uid:0
#: field:survey.survey,write_uid:0 field:survey.user_input,write_uid:0
#: field:survey.user_input_line,write_uid:0
msgid "Last Updated by"
msgstr "Viimeksi päivittänyt"

#. module: survey
#: field:survey.label,write_date:0
#: field:survey.mail.compose.message,write_date:0
#: field:survey.page,write_date:0 field:survey.question,write_date:0
#: field:survey.stage,write_date:0 field:survey.survey,write_date:0
#: field:survey.user_input,write_date:0
#: field:survey.user_input_line,write_date:0
msgid "Last Updated on"
msgstr "Viimeksi päivitetty"

#. module: survey
#: field:survey.user_input,last_displayed_page_id:0
msgid "Last displayed page"
msgstr "Viimeksi näytetty sivu"

#. module: survey
#: selection:survey.user_input,type:0
msgid "Link"
msgstr "Linkki"

#. module: survey
#: field:survey.mail.compose.message,multi_email:0
msgid "List of emails"
msgstr "Sähköpostilista"

#. module: survey
#: field:survey.mail.compose.message,is_log:0
msgid "Log an Internal Note"
msgstr "Kirjaa sisäinen muistiinpano"

#. module: survey
#: field:survey.survey,auth_required:0 view:website:survey.auth_required
msgid "Login required"
msgstr "Sisäänkirjautuminen vaaditaan"

#. module: survey
#: selection:survey.question,type:0
msgid "Long Text Zone"
msgstr "Pitkä tekstialue"

#. module: survey
#: view:survey.question:survey.survey_question_form
#: field:survey.question,constr_mandatory:0
msgid "Mandatory Answer"
msgstr "Pakollinen vastaus"

#. module: survey
#: selection:survey.user_input,type:0
msgid "Manually"
msgstr "Manuaalisesti"

#. module: survey
#: selection:survey.question,type:0
msgid "Matrix"
msgstr "Taulukko"

#. module: survey
#: field:survey.question,matrix_subtype:0
msgid "Matrix Type"
msgstr "Taulukon tyyppi"

#. module: survey
#: view:website:survey.result
msgid "Matrix:"
msgstr "Taulukko:"

#. module: survey
#: sql_constraint:survey.question:0
msgid "Max date cannot be smaller than min date!"
msgstr "Maksimipäivämäärä ei voi olla pienempi kuin minimipäivämäärä!"

#. module: survey
#: sql_constraint:survey.question:0
msgid "Max length cannot be smaller than min length!"
msgstr "Suurin pituus ei voi olla pienempi kuin pienin pituus!"

#. module: survey
#: sql_constraint:survey.question:0
msgid "Max value cannot be smaller than min value!"
msgstr "Maksimiarvo ei voi olla pienempi kuin minimiarvo!"

#. module: survey
#: view:website:survey.result_number
msgid "Maximum"
msgstr "Maksimi"

#. module: survey
#: field:survey.question,validation_max_date:0
msgid "Maximum Date"
msgstr ""

#. module: survey
#: field:survey.question,validation_length_max:0
msgid "Maximum Text Length"
msgstr "Tekstin maksimipituus"

#. module: survey
#: field:survey.question,validation_max_float_value:0
msgid "Maximum value"
msgstr "Maksimiarvo"

#. module: survey
#: field:survey.mail.compose.message,record_name:0
msgid "Message Record Name"
msgstr "Viestin tietuenimi"

#. module: survey
#: help:survey.mail.compose.message,type:0
msgid ""
"Message type: email for email message, notification for system message, "
"comment for other messages such as user replies"
msgstr "Viestityyppi: Sähköposti  sähköposteille, Ilmoitus järjestelmän viesteille, ja Kommentti muille viesteille, kuten käyttäjien vastauksille."

#. module: survey
#: help:survey.mail.compose.message,message_id:0
msgid "Message unique identifier"
msgstr "Viestin yksilöivä tunniste"

#. module: survey
#: field:survey.mail.compose.message,message_id:0
msgid "Message-Id"
msgstr "Viestin ID"

#. module: survey
#: field:survey.survey,message_ids:0
msgid "Messages"
msgstr "Viestit"

#. module: survey
#: help:survey.survey,message_ids:0
msgid "Messages and communication history"
msgstr "Viesti- ja kommunikointihistoria"

#. module: survey
#: view:website:survey.result_number
msgid "Minimum"
msgstr "Minimi"

#. module: survey
#: field:survey.question,validation_min_date:0
msgid "Minimum Date"
msgstr ""

#. module: survey
#: field:survey.question,validation_length_min:0
msgid "Minimum Text Length"
msgstr ""

#. module: survey
#: field:survey.question,validation_min_float_value:0
msgid "Minimum value"
msgstr "Minimiarvo"

#. module: survey
#: view:website:survey.result_number
msgid "Most Common"
msgstr "Yleisin"

#. module: survey
#: selection:survey.question,type:0
msgid "Multiple choice: multiple answers allowed"
msgstr ""

#. module: survey
#: selection:survey.question,type:0
msgid "Multiple choice: only one answer"
msgstr ""

#. module: survey
#: selection:survey.question,matrix_subtype:0
msgid "Multiple choices per row"
msgstr ""

#. module: survey
#: field:survey.stage,name:0
msgid "Name"
msgstr "Nimi"

#. module: survey
#: help:survey.mail.compose.message,record_name:0
msgid "Name get of the related document."
msgstr ""

#. module: survey
#: view:survey.user_input:survey.survey_user_input_search
msgid "New"
msgstr "Uusi"

#. module: survey
#: view:website:survey.page
msgid "Next page"
msgstr "Seuraava sivu"

#. module: survey
#: field:survey.mail.compose.message,no_auto_thread:0
msgid "No threading for answers"
msgstr ""

#. module: survey
#: model:survey.label,value:survey.choice_1_1_4
msgid "No, I just tested it"
msgstr ""

#. module: survey
#: view:website:survey.notopen
msgid "Not open"
msgstr "Ei avoinna"

#. module: survey
#: view:website:survey.nopages
msgid "Not ready"
msgstr "Ei valmis"

#. module: survey
#: selection:survey.user_input,state:0
msgid "Not started yet"
msgstr "Ei vielä aloitettu"

#. module: survey
#: field:survey.mail.compose.message,notification_ids:0
msgid "Notifications"
msgstr "Ilmoitukset"

#. module: survey
#: field:survey.mail.compose.message,notified_partner_ids:0
msgid "Notified partners"
msgstr "Kumppanit joille ilmoitettu"

#. module: survey
#: field:survey.mail.compose.message,notify:0
msgid "Notify followers"
msgstr "Ilmoita seuraajille"

#. module: survey
#: help:survey.mail.compose.message,notify:0
msgid "Notify followers of the document (mass post only)"
msgstr "Ilmoita tämän dokumentin seuraajille (vain massapostitus)"

#. module: survey
#: selection:survey.user_input_line,answer_type:0
msgid "Number"
msgstr "Lukumäärä"

#. module: survey
#: view:survey.question:survey.survey_question_form
#: field:survey.question,column_nb:0
msgid "Number of columns"
msgstr "Sarakkeiden lukumäärä"

#. module: survey
#: field:survey.survey,tot_comp_survey:0
msgid "Number of completed surveys"
msgstr ""

#. module: survey
#: field:survey.survey,tot_sent_survey:0
msgid "Number of sent surveys"
msgstr ""

#. module: survey
#: field:survey.survey,tot_start_survey:0
msgid "Number of started surveys"
msgstr ""

#. module: survey
#: selection:survey.question,type:0
msgid "Numerical Value"
msgstr "Numeroarvo"

#. module: survey
#: field:survey.user_input_line,value_number:0
msgid "Numerical answer"
msgstr ""

#. module: survey
#: view:website:survey.result_number
msgid "Occurence"
msgstr ""

#. module: survey
#: selection:survey.question,matrix_subtype:0
msgid "One choice per row"
msgstr "Yksi valinta riviä kohti"

#. module: survey
#: code:addons/survey/wizard/survey_email_compose_message.py:95
#, python-format
msgid "One email at least is incorrect: %s"
msgstr ""

#. module: survey
#: view:survey.question:survey.survey_question_form
msgid "Options"
msgstr "Asetukset"

#. module: survey
#: field:survey.mail.compose.message,mail_server_id:0
msgid "Outgoing mail server"
msgstr "Lähtevän postin palvelin"

#. module: survey
#: view:survey.page:survey.survey_page_search
#: view:survey.question:survey.survey_question_search
#: field:survey.user_input_line,page_id:0 view:website:survey.page
msgid "Page"
msgstr "Sivu"

#. module: survey
#: field:survey.page,title:0
msgid "Page Title"
msgstr "Sivun otsikko"

#. module: survey
#: field:survey.page,sequence:0
msgid "Page number"
msgstr "Sivun numero"

#. module: survey
#: model:ir.actions.act_window,name:survey.act_survey_pages
#: model:ir.actions.act_window,name:survey.action_survey_page_form
#: model:ir.ui.menu,name:survey.menu_survey_page_form1
#: field:survey.survey,page_ids:0
msgid "Pages"
msgstr "Sivut"

#. module: survey
#: field:survey.mail.compose.message,parent_id:0
msgid "Parent Message"
msgstr "Edeltävä viesti"

#. module: survey
#: view:survey.user_input:survey.survey_user_input_search
#: selection:survey.user_input,state:0
msgid "Partially completed"
msgstr "Osittain täytetty"

#. module: survey
#: view:survey.user_input:survey.survey_user_input_search
#: field:survey.user_input,partner_id:0
msgid "Partner"
msgstr "Kumppani"

#. module: survey
#: model:ir.actions.act_window,name:survey.action_partner_survey_mail
#: model:ir.actions.act_window,name:survey.action_partner_survey_mail_crm
msgid "Partner Survey Mailing"
msgstr ""

#. module: survey
#: help:survey.mail.compose.message,notified_partner_ids:0
msgid ""
"Partners that have a notification pushing this message in their mailboxes"
msgstr ""

#. module: survey
#: model:survey.stage,name:survey.stage_permanent
msgid "Permanent"
msgstr ""

#. module: survey
#: view:website:survey.result_choice
msgid "Pie Chart"
msgstr "Sektoridiagrammi"

#. module: survey
#: code:addons/survey/wizard/survey_email_compose_message.py:213
#, python-format
msgid "Please enter at least one valid recipient."
msgstr ""

#. module: survey
#: code:addons/survey/wizard/survey_email_compose_message.py:112
#, python-format
msgid "Please select a survey"
msgstr ""

#. module: survey
#: view:website:survey.page
msgid "Previous page"
msgstr "Edellinen sivu"

#. module: survey
#: view:survey.survey:survey.survey_form
msgid "Print Survey"
msgstr "Tulosta kysely"

#. module: survey
#: view:survey.user_input:survey.survey_user_input_form
msgid "Print These Answers"
msgstr ""

#. module: survey
#: field:survey.survey,print_url:0
msgid "Print link"
msgstr ""

#. module: survey
#: model:survey.label,value:survey.choice_1_2_5
msgid "Project Management"
msgstr "Projektinhallinta"

#. module: survey
#: field:survey.mail.compose.message,public_url_html:0
msgid "Public HTML web link"
msgstr ""

#. module: survey
#: field:survey.survey,public_url:0
msgid "Public link"
msgstr ""

#. module: survey
#: field:survey.survey,public_url_html:0
msgid "Public link (html version)"
msgstr ""

#. module: survey
#: field:survey.user_input,print_url:0
msgid "Public link to the empty survey"
msgstr ""

#. module: survey
#: field:survey.user_input,result_url:0
msgid "Public link to the survey results"
msgstr ""

#. module: survey
#: field:survey.mail.compose.message,public_url:0
msgid "Public url"
msgstr ""

#. module: survey
#: model:survey.label,value:survey.choice_1_2_2
msgid "Purchases Management"
msgstr ""

#. module: survey
#: view:survey.label:survey.survey_label_search
#: field:survey.label,question_id:0 field:survey.label,question_id_2:0
#: view:survey.question:survey.survey_question_search
#: field:survey.user_input_line,question_id:0 view:website:survey.result
msgid "Question"
msgstr "Kysymys"

#. module: survey
#: field:survey.question,question:0
msgid "Question Name"
msgstr ""

#. module: survey
#: view:survey.question:survey.survey_question_form
msgid "Question name"
msgstr ""

#. module: survey
#: model:ir.actions.act_window,name:survey.act_survey_page_question
#: model:ir.actions.act_window,name:survey.act_survey_question
#: model:ir.actions.act_window,name:survey.action_survey_question_form
#: model:ir.ui.menu,name:survey.menu_survey_question_form1
#: field:survey.page,question_ids:0
msgid "Questions"
msgstr "Kysymykset"

#. module: survey
#: model:survey.page,title:survey.feedback_4
msgid "Questions for developers"
msgstr ""

#. module: survey
#: field:survey.survey,quizz_mode:0
msgid "Quiz mode"
msgstr ""

#. module: survey
#: selection:survey.question,display_mode:0
msgid "Radio Buttons/Checkboxes"
msgstr ""

#. module: survey
#: field:survey.mail.compose.message,res_id:0
msgid "Related Document ID"
msgstr "Liittyvä dokumentti ID"

#. module: survey
#: field:survey.mail.compose.message,model:0
msgid "Related Document Model"
msgstr "Liittyvä dokumenttimalli"

#. module: survey
#: help:survey.mail.compose.message,reply_to:0
msgid ""
"Reply email address. Setting the reply_to bypasses the automatic thread "
"creation."
msgstr ""

#. module: survey
#: field:survey.mail.compose.message,reply_to:0
msgid "Reply-To"
msgstr "Vastausosoite"

#. module: survey
#: field:survey.survey,result_url:0
msgid "Results link"
msgstr ""

#. module: survey
#: field:survey.user_input_line,value_suggested_row:0
msgid "Row answer"
msgstr ""

#. module: survey
#: field:survey.question,labels_ids_2:0
msgid "Rows of the Matrix"
msgstr ""

#. module: survey
#: model:survey.label,value:survey.frow_2_7_4
msgid "Running the configuration wizards is a good way to spare time"
msgstr ""

#. module: survey
#: model:survey.label,value:survey.choice_1_2_1
msgid "Sales Management"
msgstr "Myynti"

#. module: survey
#: view:survey.mail.compose.message:survey.survey_email_compose_message
msgid "Save as a new template"
msgstr "Tallenna uutena malli"

#. module: survey
#: view:survey.mail.compose.message:survey.survey_email_compose_message
msgid "Save as new template"
msgstr "Tallenna uudeksi malliksi"

#. module: survey
#: field:survey.user_input,quizz_score:0
msgid "Score for the quiz"
msgstr ""

#. module: survey
#: field:survey.label,quizz_mark:0
msgid "Score for this answer"
msgstr ""

#. module: survey
#: field:survey.user_input_line,quizz_mark:0
msgid "Score given for this answer"
msgstr ""

#. module: survey
#: view:survey.label:survey.survey_label_search
msgid "Search Label"
msgstr ""

#. module: survey
#: view:survey.page:survey.survey_page_search
msgid "Search Page"
msgstr ""

#. module: survey
#: view:survey.question:survey.survey_question_search
msgid "Search Question"
msgstr "Etsi kysymys"

#. module: survey
#: view:survey.user_input:survey.survey_user_input_search
msgid "Search Survey"
msgstr "Hae kysely"

#. module: survey
#: view:survey.user_input_line:survey.survey_response_line_search
msgid "Search User input lines"
msgstr ""

#. module: survey
#: view:survey.survey:survey.survey_form
msgid "Select Options"
msgstr ""

#. module: survey
#: selection:survey.question,display_mode:0
msgid "Selection Box"
msgstr ""

#. module: survey
#: view:survey.mail.compose.message:survey.survey_email_compose_message
msgid "Send"
msgstr "Lähetä"

#. module: survey
#: selection:survey.mail.compose.message,public:0
msgid "Send by email the public web link to your audience."
msgstr ""

#. module: survey
#: selection:survey.mail.compose.message,public:0
msgid ""
"Send private invitation to your audience (only one response per recipient "
"and per invitation)."
msgstr ""

#. module: survey
#: view:survey.user_input:survey.survey_user_input_form
msgid "Sent Invitation Again"
msgstr ""

#. module: survey
#: field:survey.question,sequence:0 field:survey.stage,sequence:0
msgid "Sequence"
msgstr "Järjestysluku"

#. module: survey
#: sql_constraint:survey.stage:0
msgid "Sequence number MUST be a natural"
msgstr ""

#. module: survey
#: view:survey.survey:survey.survey_kanban
msgid "Share &amp; Invite"
msgstr ""

#. module: survey
#: view:survey.survey:survey.survey_form
msgid "Share and invite by email"
msgstr ""

#. module: survey
#: field:survey.mail.compose.message,public:0
msgid "Share options"
msgstr ""

#. module: survey
#: selection:survey.mail.compose.message,public:0
msgid "Share the public web link to your audience."
msgstr ""

#. module: survey
#: field:survey.question,comments_allowed:0
msgid "Show Comments Field"
msgstr ""

#. module: survey
#: field:survey.user_input_line,skipped:0 view:website:survey.result
msgid "Skipped"
msgstr ""

#. module: survey
#: view:website:survey.page
msgid "Something went wrong while contacting survey server."
msgstr ""

#. module: survey
#: view:website:survey.result
msgid "Sorry, No one answered this question."
msgstr ""

#. module: survey
#: view:website:survey.no_result
msgid "Sorry, No one answered this survey yet"
msgstr ""

#. module: survey
#: view:survey.stage:survey.survey_stage_form field:survey.survey,stage_id:0
msgid "Stage"
msgstr "Vaihe"

#. module: survey
#: field:survey.mail.compose.message,starred:0
msgid "Starred"
msgstr "Tähdellä varustetut"

#. module: survey
#: view:website:survey.survey_init
msgid "Start Survey"
msgstr "Aloita kysely"

#. module: survey
#: view:survey.survey:survey.survey_tree
msgid "Started"
msgstr "Käynnistetty"

#. module: survey
#: field:survey.user_input,state:0
msgid "Status"
msgstr "Tila"

#. module: survey
#: field:survey.mail.compose.message,subject:0
msgid "Subject"
msgstr "Aihe"

#. module: survey
#: view:survey.mail.compose.message:survey.survey_email_compose_message
msgid "Subject..."
msgstr "Aihe..."

#. module: survey
#: view:website:survey.page
msgid "Submit survey"
msgstr "Lähetä kysely"

#. module: survey
#: field:survey.mail.compose.message,subtype_id:0
msgid "Subtype"
msgstr "Alityyppi"

#. module: survey
#: field:survey.user_input_line,value_suggested:0
msgid "Suggested answer"
msgstr "Ehdotettu vastaus"

#. module: survey
#: field:survey.label,value:0
msgid "Suggested value"
msgstr "Ehdotettu arvo"

#. module: survey
#: selection:survey.user_input_line,answer_type:0
msgid "Suggestion"
msgstr ""

#. module: survey
#: view:website:survey.result_number
msgid "Sum"
msgstr "Yhteensä"

#. module: survey
#: field:survey.survey,message_summary:0
msgid "Summary"
msgstr "Yhteenveto"

#. module: survey
#: model:ir.model,name:survey.model_survey_survey
#: field:survey.mail.compose.message,survey_id:0
#: view:survey.page:survey.survey_page_search field:survey.page,survey_id:0
#: view:survey.question:survey.survey_question_search
#: field:survey.question,survey_id:0 view:survey.survey:survey.survey_form
#: view:survey.survey:survey.survey_tree
#: view:survey.user_input:survey.survey_user_input_search
#: field:survey.user_input,survey_id:0
#: view:survey.user_input_line:survey.survey_response_line_search
#: field:survey.user_input_line,survey_id:0
msgid "Survey"
msgstr "Kysely"

#. module: survey
#: view:survey.user_input_line:survey.survey_response_line_tree
msgid "Survey Answer Line"
msgstr "Kyselyn vastausrivi"

#. module: survey
#: model:ir.model,name:survey.model_survey_label
#: view:survey.label:survey.survey_label_tree
msgid "Survey Label"
msgstr ""

#. module: survey
#: view:survey.survey:survey.survey_kanban
msgid "Survey Options"
msgstr ""

#. module: survey
#: model:ir.model,name:survey.model_survey_page
#: view:survey.page:survey.survey_page_form
#: view:survey.page:survey.survey_page_tree
msgid "Survey Page"
msgstr "Kyselysivu"

#. module: survey
#: model:ir.model,name:survey.model_survey_question
#: view:survey.question:survey.survey_question_form
#: view:survey.question:survey.survey_question_tree
msgid "Survey Question"
msgstr "Kyselyn kysymykset"

#. module: survey
#: model:ir.model,name:survey.model_survey_stage
msgid "Survey Stage"
msgstr ""

#. module: survey
#: model:ir.model,name:survey.model_survey_user_input
msgid "Survey User Input"
msgstr ""

#. module: survey
#: model:ir.model,name:survey.model_survey_user_input_line
msgid "Survey User Input Line"
msgstr ""

#. module: survey
#: model:ir.actions.act_window,name:survey.action_survey_user_input_line
msgid "Survey User Input lines"
msgstr ""

#. module: survey
#: model:ir.actions.act_window,name:survey.action_selected_survey_user_input
msgid "Survey User input"
msgstr ""

#. module: survey
#: view:survey.user_input:survey.survey_user_input_form
#: view:survey.user_input:survey.survey_user_input_tree
msgid "Survey User inputs"
msgstr ""

#. module: survey
#: field:survey.question,page_id:0
msgid "Survey page"
msgstr "Kyselysivu"

#. module: survey
#: model:ir.actions.act_window,name:survey.action_survey_form
#: model:ir.ui.menu,name:survey.menu_survey_form
#: model:ir.ui.menu,name:survey.menu_surveys
#: model:ir.ui.menu,name:survey.menu_surveys_configuration
msgid "Surveys"
msgstr "Kyselyt"

#. module: survey
#: selection:survey.mail.compose.message,type:0
msgid "System notification"
msgstr "Järjestelmän ilmoitus"

#. module: survey
#: help:survey.mail.compose.message,notification_ids:0
msgid ""
"Technical field holding the message notifications. Use notified_partner_ids "
"to access notified partners."
msgstr ""

#. module: survey
#: view:survey.survey:survey.survey_kanban
#: view:survey.user_input:survey.survey_user_input_search
msgid "Test"
msgstr ""

#. module: survey
#: view:survey.survey:survey.survey_form
msgid "Test Survey"
msgstr "Testikysely"

#. module: survey
#: field:survey.user_input,test_entry:0
msgid "Test entry"
msgstr ""

#. module: survey
#: selection:survey.user_input_line,answer_type:0
msgid "Text"
msgstr "Teksti"

#. module: survey
#: selection:survey.question,type:0
msgid "Text Input"
<<<<<<< HEAD
msgstr ""
=======
msgstr "Tekstisyöte"
>>>>>>> b9a006c1

#. module: survey
#: field:survey.user_input_line,value_text:0
msgid "Text answer"
msgstr ""

#. module: survey
#: field:survey.survey,thank_you_message:0
msgid "Thank you message"
msgstr "Kiitosviesti"

#. module: survey
#: view:website:survey.sfinished
msgid "Thank you!"
msgstr "Kiitoksia!"

#. module: survey
#: model:survey.label,value:survey.frow_2_5_3
msgid "The 'Usability/Extended View' group helps in daily work"
msgstr ""

#. module: survey
#: model:survey.label,value:survey.frow_2_5_4
msgid "The 'Usability/Extended View' group hides only optional fields"
msgstr ""

#. module: survey
#: constraint:survey.user_input_line:0
msgid "The answer must be in the right type"
msgstr ""

#. module: survey
#: code:addons/survey/survey.py:647
#: model:survey.question,validation_error_msg:survey.feedback_1_1
#: model:survey.question,validation_error_msg:survey.feedback_1_2
#: model:survey.question,validation_error_msg:survey.feedback_2_1
#: model:survey.question,validation_error_msg:survey.feedback_2_2
#: model:survey.question,validation_error_msg:survey.feedback_2_3
#: model:survey.question,validation_error_msg:survey.feedback_2_4
#: model:survey.question,validation_error_msg:survey.feedback_2_5
#: model:survey.question,validation_error_msg:survey.feedback_2_6
#: model:survey.question,validation_error_msg:survey.feedback_2_7
#: model:survey.question,validation_error_msg:survey.feedback_3_1
#: model:survey.question,validation_error_msg:survey.feedback_3_2
#: model:survey.question,validation_error_msg:survey.feedback_3_3
#: model:survey.question,validation_error_msg:survey.feedback_4_1
#, python-format
msgid "The answer you entered has an invalid format."
msgstr "Tarkista vastauksen sisältö"

#. module: survey
#: code:addons/survey/wizard/survey_email_compose_message.py:188
#, python-format
msgid ""
"The content of the text don't contain '__URL__'.                     __URL__"
" is automaticaly converted into the special url of the survey."
msgstr ""

#. module: survey
#: model:survey.label,value:survey.choice_2_4_1
msgid "The current menu structure is good"
msgstr ""

#. module: survey
#: sql_constraint:survey.user_input:0
msgid "The deadline cannot be in the past"
msgstr ""

#. module: survey
#: model:survey.label,value:survey.frow_2_5_5
msgid "The groups set on menu items are relevant"
msgstr ""

#. module: survey
#: model:survey.label,value:survey.choice_2_6_3
msgid "The number of groups is good"
msgstr ""

#. module: survey
#: model:survey.label,value:survey.frow_2_5_1
msgid "The security rules defined on groups are useful"
msgstr ""

#. module: survey
#: model:survey.label,value:survey.choice_2_6_2
msgid "There are too few groups defined, security isn't accurate enough"
msgstr ""

#. module: survey
#: model:survey.label,value:survey.choice_2_6_1
msgid "There are too many groups defined, security is too complex to set"
msgstr ""

#. module: survey
#: model:survey.label,value:survey.choice_2_4_3
msgid "There are too much menus, it's complex to understand"
msgstr ""

#. module: survey
#: model:survey.label,value:survey.frow_2_2_2
msgid "They are clean and correct"
msgstr ""

#. module: survey
#: model:survey.label,value:survey.frow_2_2_3
msgid "They are useful on a daily usage"
msgstr ""

#. module: survey
#: model:survey.label,value:survey.frow_2_2_1
msgid "They help new users to understand Odoo"
msgstr ""

#. module: survey
#: code:addons/survey/survey.py:700
#, python-format
msgid "This answer must be an email address"
msgstr ""

#. module: survey
#: code:addons/survey/survey.py:742
#, python-format
msgid "This is not a date/time"
msgstr ""

#. module: survey
#: code:addons/survey/survey.py:719
#, python-format
msgid "This is not a number"
msgstr ""

#. module: survey
#: help:survey.mail.compose.message,multi_email:0
msgid ""
"This list of emails of recipients will not converted in contacts. Emails "
"separated by commas, semicolons or newline."
msgstr ""

#. module: survey
#: help:survey.survey,thank_you_message:0
msgid "This message will be displayed when survey is completed"
msgstr ""

#. module: survey
#: code:addons/survey/survey.py:646
#: model:survey.question,constr_error_msg:survey.feedback_1_1
#: model:survey.question,constr_error_msg:survey.feedback_1_2
#: model:survey.question,constr_error_msg:survey.feedback_2_1
#: model:survey.question,constr_error_msg:survey.feedback_2_2
#: model:survey.question,constr_error_msg:survey.feedback_2_3
#: model:survey.question,constr_error_msg:survey.feedback_2_4
#: model:survey.question,constr_error_msg:survey.feedback_2_5
#: model:survey.question,constr_error_msg:survey.feedback_2_6
#: model:survey.question,constr_error_msg:survey.feedback_2_7
#: model:survey.question,constr_error_msg:survey.feedback_3_1
#: model:survey.question,constr_error_msg:survey.feedback_3_2
#: model:survey.question,constr_error_msg:survey.feedback_3_3
#: model:survey.question,constr_error_msg:survey.feedback_4_1
#, python-format
msgid "This question requires an answer."
msgstr "Kysymykseen ei voi jättää vastaamatta."

#. module: survey
#: view:website:survey.nopages
msgid "This survey has no pages by now!"
msgstr ""

#. module: survey
#: view:website:survey.notopen
msgid "This survey is not open. Thank you for your interest!"
msgstr ""

#. module: survey
#: view:website:survey.auth_required
msgid "This survey is open only to registered people. Please"
msgstr ""

#. module: survey
#: model:survey.label,value:survey.frow_2_5_2
msgid ""
"Those security rules are standard and can be used out-of-the-box in most "
"cases"
msgstr ""

#. module: survey
#: field:survey.survey,title:0
msgid "Title"
msgstr "Titteli"

#. module: survey
#: field:survey.mail.compose.message,to_read:0
msgid "To read"
msgstr "Lue"

#. module: survey
#: model:survey.label,value:survey.fcol_2_1_4
#: model:survey.label,value:survey.fcol_2_2_4
#: model:survey.label,value:survey.fcol_2_5_4
#: model:survey.label,value:survey.fcol_2_7_4
msgid "Totally agree"
msgstr ""

#. module: survey
#: model:survey.label,value:survey.fcol_2_1_1
#: model:survey.label,value:survey.fcol_2_2_1
#: model:survey.label,value:survey.fcol_2_5_1
#: model:survey.label,value:survey.fcol_2_7_1
msgid "Totally disagree"
msgstr ""

#. module: survey
#: view:website:survey.page
msgid "Try refreshing."
msgstr ""

#. module: survey
#: field:survey.mail.compose.message,type:0
#: view:survey.question:survey.survey_question_search
msgid "Type"
msgstr "Tyyppi"

#. module: survey
#: field:survey.question,type:0
msgid "Type of Question"
msgstr ""

#. module: survey
#: view:survey.question:survey.survey_question_form
msgid "Type of answers"
msgstr ""

#. module: survey
#: field:survey.question,labels_ids:0
msgid "Types of answers"
msgstr ""

#. module: survey
#: field:survey.survey,message_unread:0
msgid "Unread Messages"
msgstr "Lukemattomia viestejä"

#. module: survey
#: field:survey.mail.compose.message,use_active_domain:0
msgid "Use active domain"
msgstr "Käytä aktiivista domainia"

#. module: survey
#: view:survey.mail.compose.message:survey.survey_email_compose_message
#: field:survey.mail.compose.message,template_id:0
msgid "Use template"
msgstr "Käytä mallia"

#. module: survey
#: help:survey.question,description:0
msgid ""
"Use this field to add             additional explanations about your "
"question"
msgstr ""

#. module: survey
#: model:survey.survey,title:survey.feedback_form
msgid "User Feedback Form"
msgstr ""

#. module: survey
#: view:survey.user_input_line:survey.survey_response_line_search
#: field:survey.user_input_line,user_input_id:0
msgid "User Input"
msgstr ""

#. module: survey
#: model:ir.ui.menu,name:survey.menu_survey_response_line_form
msgid "User Input Lines"
msgstr ""

#. module: survey
#: view:website:survey.result_choice view:website:survey.result_number
#: view:website:survey.result_text
msgid "User Responses"
msgstr ""

#. module: survey
#: view:survey.survey:survey.survey_form
msgid "User can come back in the previous page"
msgstr ""

#. module: survey
#: view:survey.user_input_line:survey.survey_user_input_line_form
msgid "User input line details"
msgstr ""

#. module: survey
#: field:survey.survey,user_input_ids:0
msgid "User responses"
msgstr ""

#. module: survey
#: field:survey.survey,users_can_go_back:0
msgid "Users can go back"
msgstr ""

#. module: survey
#: help:survey.mail.compose.message,vote_user_ids:0
msgid "Users that voted for this message"
msgstr ""

#. module: survey
#: help:survey.survey,auth_required:0
msgid ""
"Users with a public link will be requested to login before taking part to "
"the survey"
msgstr ""

#. module: survey
#: field:survey.question,validation_required:0
msgid "Validate entry"
msgstr ""

#. module: survey
#: view:survey.user_input:survey.survey_user_input_form
msgid "View Results"
msgstr ""

#. module: survey
#: view:survey.survey:survey.survey_form
msgid "View results"
msgstr ""

#. module: survey
#: view:website:survey.result_choice
msgid "Vote"
msgstr ""

#. module: survey
#: field:survey.mail.compose.message,vote_user_ids:0
msgid "Votes"
msgstr "Ääniä"

#. module: survey
#: code:addons/survey/survey.py:444 code:addons/survey/survey.py:898
#: code:addons/survey/survey.py:1030
#: code:addons/survey/wizard/survey_email_compose_message.py:95
#: code:addons/survey/wizard/survey_email_compose_message.py:188
#: code:addons/survey/wizard/survey_email_compose_message.py:213
#, python-format
msgid "Warning!"
msgstr "Varoitus!"

#. module: survey
#: model:survey.question,question:survey.feedback_2_7
msgid "What do you think about configuration wizards?"
msgstr ""

#. module: survey
#: model:survey.question,question:survey.feedback_2_1
msgid ""
"What do you think about the documentation available on doc.openerp.com?"
msgstr ""

#. module: survey
#: model:survey.question,question:survey.feedback_2_5
msgid "What do you think about the groups of users?"
msgstr ""

#. module: survey
#: model:survey.question,question:survey.feedback_2_2
msgid ""
"What do you think about the process views of Odoo, available in the web "
"client ?"
msgstr ""

#. module: survey
#: model:survey.question,question:survey.feedback_2_4
#: model:survey.question,question:survey.feedback_2_6
msgid "What do you think about the structure of the menus?"
msgstr ""

#. module: survey
#: model:survey.question,question:survey.feedback_4_1
msgid "Where do you develop your new features?"
msgstr ""

#. module: survey
#: help:survey.mail.compose.message,is_log:0
msgid "Whether the message is an internal note (comment mode only)"
msgstr ""

#. module: survey
#: model:survey.question,question:survey.feedback_1_2
msgid "Which modules are you using/testing?"
msgstr ""

#. module: survey
#: model:survey.label,value:survey.choice_1_1_1
msgid "Yes, I use a version < 7.0"
msgstr ""

#. module: survey
#: model:survey.label,value:survey.choice_1_1_2
msgid "Yes, I use the 7.0 version, installed locally"
msgstr ""

#. module: survey
#: model:survey.label,value:survey.choice_1_1_3
msgid "Yes, I use the online version of Odoo"
msgstr ""

#. module: survey
#: view:survey.mail.compose.message:survey.survey_email_compose_message
msgid ""
"You can share your survey web public link and/or send private invitations to"
" your audience. People can answer once per invitation, and whenever they "
"want with the public web link (in this case, the \"Public in website\" "
"setting must be enabled)."
msgstr ""

#. module: survey
#: code:addons/survey/survey.py:898 code:addons/survey/survey.py:1030
#, python-format
msgid "You cannot duplicate this             element!"
msgstr ""

#. module: survey
#: code:addons/survey/survey.py:439
#, python-format
msgid "You cannot send an invitation for a survey that has no questions."
msgstr ""

#. module: survey
#: code:addons/survey/survey.py:445
#, python-format
msgid "You cannot send invitations for closed surveys."
msgstr ""

#. module: survey
#: view:website:survey.sfinished
msgid "You scored"
msgstr ""

#. module: survey
#: view:website:survey.page
msgid "Your answers have probably not been recorded."
msgstr ""

#. module: survey
#: view:website:survey.auth_required
msgid "log in"
msgstr ""

#. module: survey
#: view:website:survey.page
msgid "on"
msgstr "käytössä"

#. module: survey
#: view:survey.mail.compose.message:survey.survey_email_compose_message
msgid "or"
msgstr "tai"

#. module: survey
#: view:website:survey.sfinished
msgid "points."
msgstr ""

#. module: survey
#: view:website:survey.sfinished
msgid "review your answers"
msgstr ""

#. module: survey
#: view:website:survey.datetime
msgid "yyyy-mm-dd hh:mm:ss"
msgstr ""<|MERGE_RESOLUTION|>--- conflicted
+++ resolved
@@ -14,11 +14,7 @@
 "Project-Id-Version: Odoo 8.0\n"
 "Report-Msgid-Bugs-To: \n"
 "POT-Creation-Date: 2015-01-21 14:07+0000\n"
-<<<<<<< HEAD
-"PO-Revision-Date: 2016-02-24 22:44+0000\n"
-=======
 "PO-Revision-Date: 2016-06-02 08:11+0000\n"
->>>>>>> b9a006c1
 "Last-Translator: Jarmo Kortetjärvi <jarmo.kortetjarvi@gmail.com>\n"
 "Language-Team: Finnish (http://www.transifex.com/odoo/odoo-8/language/fi/)\n"
 "MIME-Version: 1.0\n"
@@ -66,7 +62,7 @@
 "                <p>You can create surveys for different purposes: customer opinion, services feedback, recruitment interviews, employee's periodical evaluations, marketing campaigns, etc.</p>\n"
 "                <p>Design easily your survey, send invitations to answer by email and analyse answers.</p>\n"
 "            "
-msgstr ""
+msgstr "<p class=\"oe_view_nocontent_create\">Klikkaa lisätäksesi kyselyn</p>\n<p>Kyselyitä voi luda eri tarpeisiin: asiakastyytyväisyys, palautekysely, rekrytointihaastattelu, työntekijöiden säännöllinen arvointi, markkinointikampanjat, yms..</p>\n<p>Laadi kysely helposti, lähetä kutsut vastaajille sähköpostitse ja analysoi vastauksia.</p>"
 
 #. module: survey
 #: model:survey.page,description:survey.feedback_1
@@ -78,7 +74,7 @@
 #. module: survey
 #: model:survey.page,description:survey.feedback_4
 msgid "<p>If you do not contribute or develop in Odoo, skip this page.</p>"
-msgstr ""
+msgstr "<p>Jos et osallistu Odoon kehitykseen, ohita tämä sivu.</p>"
 
 #. module: survey
 #: model:ir.actions.act_window,help:survey.action_selected_survey_user_input
@@ -99,7 +95,7 @@
 msgid ""
 "<p>These questions relate to the ergonomy and ease of use of Odoo. Try to remind your firsts days on Odoo and\n"
 "what have been your difficulties.</p>"
-msgstr ""
+msgstr "<p>Nämä kysymykset liittyvät Odoon ergonomiaan ja käyttömukavuuteen. Koita muistaa ensimmäiset päiväsi Odoon kanssa: mitkä olivat vaikeita asioita?</p>"
 
 #. module: survey
 #: model:survey.survey,description:survey.feedback_form
@@ -109,7 +105,7 @@
 #. module: survey
 #: constraint:survey.label:0
 msgid "A label must be attached to one and only one question"
-msgstr ""
+msgstr "Otsikko liittyy aina yhteen, ja vain yhteen, kysymykseen"
 
 #. module: survey
 #: sql_constraint:survey.question:0
@@ -126,7 +122,7 @@
 msgid ""
 "A positive score indicates a correct answer; a negative or null score "
 "indicates a wrong answer"
-msgstr ""
+msgstr "Positiivinen pistemäärä kertoo oikeasta vastauksesta, negatiivinen tai nolla kertoo väärästä vastauksesta"
 
 #. module: survey
 #: view:website:survey.page
@@ -151,7 +147,7 @@
 #. module: survey
 #: model:survey.page,title:survey.feedback_1
 msgid "About your Odoo usage"
-msgstr ""
+msgstr "Odoon käytöstäsi"
 
 #. module: survey
 #: field:survey.mail.compose.message,active_domain:0
@@ -163,7 +159,7 @@
 msgid ""
 "Add list of email of recipients (will not converted in partner), separated "
 "by commas, semicolons or newline..."
-msgstr ""
+msgstr "Lisää lista sähköpostin vastaanottajista (ei luoda partnereiksi), eroteltuna pilkulla, puolipilkulla tai rivinvaihdolla..."
 
 #. module: survey
 #: view:survey.mail.compose.message:survey.survey_email_compose_message
@@ -176,12 +172,12 @@
 #: model:survey.label,value:survey.fcol_2_5_3
 #: model:survey.label,value:survey.fcol_2_7_3
 msgid "Agree"
-msgstr ""
+msgstr "Samaa mieltä"
 
 #. module: survey
 #: view:website:survey.result_number
 msgid "All Data"
-msgstr ""
+msgstr "Kaikki data"
 
 #. module: survey
 #: view:website:survey.result
@@ -211,7 +207,7 @@
 #. module: survey
 #: field:survey.user_input,type:0 field:survey.user_input_line,answer_type:0
 msgid "Answer Type"
-msgstr ""
+msgstr "Vastauksen tyyppi"
 
 #. module: survey
 #: view:website:survey.result
@@ -349,7 +345,7 @@
 #. module: survey
 #: model:survey.page,title:survey.feedback_3
 msgid "Community and contributors"
-msgstr ""
+msgstr "Yhteisö ja kehittäjät"
 
 #. module: survey
 #: view:survey.survey:survey.survey_tree
@@ -515,17 +511,17 @@
 #: view:survey.question:survey.survey_question_form
 #: field:survey.question,display_mode:0
 msgid "Display mode"
-msgstr ""
+msgstr "Näyttötapa"
 
 #. module: survey
 #: model:survey.question,question:survey.feedback_3_3
 msgid "Do you have a proposition to attract new contributors?"
-msgstr ""
+msgstr "Onko sinulla ehdotus uusien kehittäjien houkuttelemiseksi?"
 
 #. module: survey
 #: model:survey.question,question:survey.feedback_3_2
 msgid "Do you have a proposition to help people to contribute?"
-msgstr ""
+msgstr "Onko sinulla ehdotus kehittäjien helpottamiseksi?"
 
 #. module: survey
 #: model:survey.question,question:survey.feedback_2_3
@@ -545,7 +541,7 @@
 #. module: survey
 #: view:survey.survey:survey.survey_form
 msgid "Edit Pages and Questions"
-msgstr ""
+msgstr "Muokkaa sivuja ja kysymyksiä"
 
 #. module: survey
 #: selection:survey.mail.compose.message,type:0
@@ -635,7 +631,7 @@
 #. module: survey
 #: field:survey.user_input_line,value_free_text:0
 msgid "Free Text answer"
-msgstr ""
+msgstr "Vapaamuotoinen vastaus"
 
 #. module: survey
 #: field:survey.mail.compose.message,email_from:0
@@ -670,7 +666,7 @@
 #. module: survey
 #: model:survey.question,question:survey.feedback_3_1
 msgid "How do you contribute or plan to contribute to Odoo?"
-msgstr ""
+msgstr "Kuinka osallistut, tai aiot osallistua, Odoon kehitykseen?"
 
 #. module: survey
 #: model:survey.label,value:survey.choice_1_2_6
@@ -685,7 +681,7 @@
 #. module: survey
 #: model:survey.label,value:survey.choice_4_1_4
 msgid "I do not publish my developments"
-msgstr ""
+msgstr "En julkaise kehitystyötäni"
 
 #. module: survey
 #: model:survey.label,value:survey.choice_3_1_4
@@ -700,7 +696,7 @@
 #. module: survey
 #: model:survey.label,value:survey.choice_3_1_1
 msgid "I participate to discussion and forums"
-msgstr ""
+msgstr "Osallistun keskusteluun ja foorumeihin"
 
 #. module: survey
 #: model:survey.label,value:survey.choice_4_1_1
@@ -710,7 +706,7 @@
 #. module: survey
 #: model:survey.label,value:survey.choice_4_1_2
 msgid "I use another repository system (SourceForge...)"
-msgstr ""
+msgstr "Käytän toista repositoryn allintaa (SourceForge...)"
 
 #. module: survey
 #: model:survey.label,value:survey.frow_2_1_3
@@ -827,7 +823,7 @@
 #. module: survey
 #: model:survey.label,value:survey.frow_2_1_4
 msgid "It is complete"
-msgstr ""
+msgstr "Se on valmis"
 
 #. module: survey
 #: model:survey.label,value:survey.frow_2_1_1
@@ -953,7 +949,7 @@
 #. module: survey
 #: field:survey.question,validation_max_date:0
 msgid "Maximum Date"
-msgstr ""
+msgstr "Maksimipäivä"
 
 #. module: survey
 #: field:survey.question,validation_length_max:0
@@ -1005,12 +1001,12 @@
 #. module: survey
 #: field:survey.question,validation_min_date:0
 msgid "Minimum Date"
-msgstr ""
+msgstr "Minimipäivä"
 
 #. module: survey
 #: field:survey.question,validation_length_min:0
 msgid "Minimum Text Length"
-msgstr ""
+msgstr "Tekstin minimipituus"
 
 #. module: survey
 #: field:survey.question,validation_min_float_value:0
@@ -1025,17 +1021,17 @@
 #. module: survey
 #: selection:survey.question,type:0
 msgid "Multiple choice: multiple answers allowed"
-msgstr ""
+msgstr "Monivalinta: monta vastausta sallittu"
 
 #. module: survey
 #: selection:survey.question,type:0
 msgid "Multiple choice: only one answer"
-msgstr ""
+msgstr "Monivalinta: vain yksi vastaus sallittu"
 
 #. module: survey
 #: selection:survey.question,matrix_subtype:0
 msgid "Multiple choices per row"
-msgstr ""
+msgstr "Useita valintoja riviä kohden"
 
 #. module: survey
 #: field:survey.stage,name:0
@@ -1065,7 +1061,7 @@
 #. module: survey
 #: model:survey.label,value:survey.choice_1_1_4
 msgid "No, I just tested it"
-msgstr ""
+msgstr "Ei, kokeilin vain sitä"
 
 #. module: survey
 #: view:website:survey.notopen
@@ -1116,17 +1112,17 @@
 #. module: survey
 #: field:survey.survey,tot_comp_survey:0
 msgid "Number of completed surveys"
-msgstr ""
+msgstr "Suoritettuja kyselyitä yhteensä"
 
 #. module: survey
 #: field:survey.survey,tot_sent_survey:0
 msgid "Number of sent surveys"
-msgstr ""
+msgstr "Lähetettyjen kyselyiden määrä"
 
 #. module: survey
 #: field:survey.survey,tot_start_survey:0
 msgid "Number of started surveys"
-msgstr ""
+msgstr "Aloitettujen kyselyiden määrä"
 
 #. module: survey
 #: selection:survey.question,type:0
@@ -1136,12 +1132,12 @@
 #. module: survey
 #: field:survey.user_input_line,value_number:0
 msgid "Numerical answer"
-msgstr ""
+msgstr "Numeerinen vastaus"
 
 #. module: survey
 #: view:website:survey.result_number
 msgid "Occurence"
-msgstr ""
+msgstr "Esiintyminen"
 
 #. module: survey
 #: selection:survey.question,matrix_subtype:0
@@ -1152,7 +1148,7 @@
 #: code:addons/survey/wizard/survey_email_compose_message.py:95
 #, python-format
 msgid "One email at least is incorrect: %s"
-msgstr ""
+msgstr "Ainakin yksi sähköpostiosoite on virheellinen: %s"
 
 #. module: survey
 #: view:survey.question:survey.survey_question_form
@@ -1221,7 +1217,7 @@
 #. module: survey
 #: model:survey.stage,name:survey.stage_permanent
 msgid "Permanent"
-msgstr ""
+msgstr "Pysyvä"
 
 #. module: survey
 #: view:website:survey.result_choice
@@ -1238,7 +1234,7 @@
 #: code:addons/survey/wizard/survey_email_compose_message.py:112
 #, python-format
 msgid "Please select a survey"
-msgstr ""
+msgstr "Ole hyvä ja valitse kysely"
 
 #. module: survey
 #: view:website:survey.page
@@ -1253,12 +1249,12 @@
 #. module: survey
 #: view:survey.user_input:survey.survey_user_input_form
 msgid "Print These Answers"
-msgstr ""
+msgstr "Tulosta nämä vastaukset"
 
 #. module: survey
 #: field:survey.survey,print_url:0
 msgid "Print link"
-msgstr ""
+msgstr "Tulosta linkki"
 
 #. module: survey
 #: model:survey.label,value:survey.choice_1_2_5
@@ -1268,37 +1264,37 @@
 #. module: survey
 #: field:survey.mail.compose.message,public_url_html:0
 msgid "Public HTML web link"
-msgstr ""
+msgstr "Julkinen HTML verkkolinkki"
 
 #. module: survey
 #: field:survey.survey,public_url:0
 msgid "Public link"
-msgstr ""
+msgstr "Julkinen linkki"
 
 #. module: survey
 #: field:survey.survey,public_url_html:0
 msgid "Public link (html version)"
-msgstr ""
+msgstr "Julkinen linkki (html-versio)"
 
 #. module: survey
 #: field:survey.user_input,print_url:0
 msgid "Public link to the empty survey"
-msgstr ""
+msgstr "Julkinen linkki tyhjään kyselyyn"
 
 #. module: survey
 #: field:survey.user_input,result_url:0
 msgid "Public link to the survey results"
-msgstr ""
+msgstr "Julkinen linkki kyselyn vastauksiin"
 
 #. module: survey
 #: field:survey.mail.compose.message,public_url:0
 msgid "Public url"
-msgstr ""
+msgstr "Julkinen url"
 
 #. module: survey
 #: model:survey.label,value:survey.choice_1_2_2
 msgid "Purchases Management"
-msgstr ""
+msgstr "Ostojen hallinta"
 
 #. module: survey
 #: view:survey.label:survey.survey_label_search
@@ -1311,12 +1307,12 @@
 #. module: survey
 #: field:survey.question,question:0
 msgid "Question Name"
-msgstr ""
+msgstr "Kysymyksen nimi"
 
 #. module: survey
 #: view:survey.question:survey.survey_question_form
 msgid "Question name"
-msgstr ""
+msgstr "Kysymyksen nimi"
 
 #. module: survey
 #: model:ir.actions.act_window,name:survey.act_survey_page_question
@@ -1330,17 +1326,17 @@
 #. module: survey
 #: model:survey.page,title:survey.feedback_4
 msgid "Questions for developers"
-msgstr ""
+msgstr "Kysymys kehittäjille"
 
 #. module: survey
 #: field:survey.survey,quizz_mode:0
 msgid "Quiz mode"
-msgstr ""
+msgstr "Tietokilpailumoodi"
 
 #. module: survey
 #: selection:survey.question,display_mode:0
 msgid "Radio Buttons/Checkboxes"
-msgstr ""
+msgstr "Radiobuttonit/valintalaatikot"
 
 #. module: survey
 #: field:survey.mail.compose.message,res_id:0
@@ -1367,7 +1363,7 @@
 #. module: survey
 #: field:survey.survey,result_url:0
 msgid "Results link"
-msgstr ""
+msgstr "Vastausten linkki"
 
 #. module: survey
 #: field:survey.user_input_line,value_suggested_row:0
@@ -1377,7 +1373,7 @@
 #. module: survey
 #: field:survey.question,labels_ids_2:0
 msgid "Rows of the Matrix"
-msgstr ""
+msgstr "Matriisin rivit"
 
 #. module: survey
 #: model:survey.label,value:survey.frow_2_7_4
@@ -1402,27 +1398,27 @@
 #. module: survey
 #: field:survey.user_input,quizz_score:0
 msgid "Score for the quiz"
-msgstr ""
+msgstr "Kyselyn tulos"
 
 #. module: survey
 #: field:survey.label,quizz_mark:0
 msgid "Score for this answer"
-msgstr ""
+msgstr "Pisteet tälle vastaukselle"
 
 #. module: survey
 #: field:survey.user_input_line,quizz_mark:0
 msgid "Score given for this answer"
-msgstr ""
+msgstr "Tälle vastaukselle annetut pisteet"
 
 #. module: survey
 #: view:survey.label:survey.survey_label_search
 msgid "Search Label"
-msgstr ""
+msgstr "Hae otsikkoa"
 
 #. module: survey
 #: view:survey.page:survey.survey_page_search
 msgid "Search Page"
-msgstr ""
+msgstr "Hae sivua"
 
 #. module: survey
 #: view:survey.question:survey.survey_question_search
@@ -1509,7 +1505,7 @@
 #. module: survey
 #: field:survey.user_input_line,skipped:0 view:website:survey.result
 msgid "Skipped"
-msgstr ""
+msgstr "Ohitettu"
 
 #. module: survey
 #: view:website:survey.page
@@ -1584,7 +1580,7 @@
 #. module: survey
 #: selection:survey.user_input_line,answer_type:0
 msgid "Suggestion"
-msgstr ""
+msgstr "Ehdotus"
 
 #. module: survey
 #: view:website:survey.result_number
@@ -1619,12 +1615,12 @@
 #: model:ir.model,name:survey.model_survey_label
 #: view:survey.label:survey.survey_label_tree
 msgid "Survey Label"
-msgstr ""
+msgstr "Kyselyn otsikko"
 
 #. module: survey
 #: view:survey.survey:survey.survey_kanban
 msgid "Survey Options"
-msgstr ""
+msgstr "Kyselyn vaihtoehdot"
 
 #. module: survey
 #: model:ir.model,name:survey.model_survey_page
@@ -1643,7 +1639,7 @@
 #. module: survey
 #: model:ir.model,name:survey.model_survey_stage
 msgid "Survey Stage"
-msgstr ""
+msgstr "Kyselyn tila"
 
 #. module: survey
 #: model:ir.model,name:survey.model_survey_user_input
@@ -1700,7 +1696,7 @@
 #: view:survey.survey:survey.survey_kanban
 #: view:survey.user_input:survey.survey_user_input_search
 msgid "Test"
-msgstr ""
+msgstr "Test"
 
 #. module: survey
 #: view:survey.survey:survey.survey_form
@@ -1710,7 +1706,7 @@
 #. module: survey
 #: field:survey.user_input,test_entry:0
 msgid "Test entry"
-msgstr ""
+msgstr "Testimerkintä"
 
 #. module: survey
 #: selection:survey.user_input_line,answer_type:0
@@ -1720,16 +1716,12 @@
 #. module: survey
 #: selection:survey.question,type:0
 msgid "Text Input"
-<<<<<<< HEAD
-msgstr ""
-=======
 msgstr "Tekstisyöte"
->>>>>>> b9a006c1
 
 #. module: survey
 #: field:survey.user_input_line,value_text:0
 msgid "Text answer"
-msgstr ""
+msgstr "Tekstimuotoinen vastaus"
 
 #. module: survey
 #: field:survey.survey,thank_you_message:0
@@ -1925,7 +1917,7 @@
 #: model:survey.label,value:survey.fcol_2_5_4
 #: model:survey.label,value:survey.fcol_2_7_4
 msgid "Totally agree"
-msgstr ""
+msgstr "Täysin samaa mieltä"
 
 #. module: survey
 #: model:survey.label,value:survey.fcol_2_1_1
@@ -1933,12 +1925,12 @@
 #: model:survey.label,value:survey.fcol_2_5_1
 #: model:survey.label,value:survey.fcol_2_7_1
 msgid "Totally disagree"
-msgstr ""
+msgstr "Täysin eri mieltä"
 
 #. module: survey
 #: view:website:survey.page
 msgid "Try refreshing."
-msgstr ""
+msgstr "Koita päivittämistä."
 
 #. module: survey
 #: field:survey.mail.compose.message,type:0
@@ -1949,17 +1941,17 @@
 #. module: survey
 #: field:survey.question,type:0
 msgid "Type of Question"
-msgstr ""
+msgstr "Kysymyksen tyyppi"
 
 #. module: survey
 #: view:survey.question:survey.survey_question_form
 msgid "Type of answers"
-msgstr ""
+msgstr "Vastausten tyyppi"
 
 #. module: survey
 #: field:survey.question,labels_ids:0
 msgid "Types of answers"
-msgstr ""
+msgstr "Vastausten tyypit"
 
 #. module: survey
 #: field:survey.survey,message_unread:0
@@ -2046,17 +2038,17 @@
 #. module: survey
 #: view:survey.user_input:survey.survey_user_input_form
 msgid "View Results"
-msgstr ""
+msgstr "Katso tulokset"
 
 #. module: survey
 #: view:survey.survey:survey.survey_form
 msgid "View results"
-msgstr ""
+msgstr "Katso tulokset"
 
 #. module: survey
 #: view:website:survey.result_choice
 msgid "Vote"
-msgstr ""
+msgstr "Äänestä"
 
 #. module: survey
 #: field:survey.mail.compose.message,vote_user_ids:0
@@ -2115,22 +2107,22 @@
 #. module: survey
 #: model:survey.question,question:survey.feedback_1_2
 msgid "Which modules are you using/testing?"
-msgstr ""
+msgstr "Mitä moduuleita käytät/testaat?"
 
 #. module: survey
 #: model:survey.label,value:survey.choice_1_1_1
 msgid "Yes, I use a version < 7.0"
-msgstr ""
+msgstr "Kyllä, käytän versiota < 7.0"
 
 #. module: survey
 #: model:survey.label,value:survey.choice_1_1_2
 msgid "Yes, I use the 7.0 version, installed locally"
-msgstr ""
+msgstr "Kyllä, käytän versiota 7.0, asennettuna paikallisesti"
 
 #. module: survey
 #: model:survey.label,value:survey.choice_1_1_3
 msgid "Yes, I use the online version of Odoo"
-msgstr ""
+msgstr "Kyllä, käytän Odoon verkkoversiota"
 
 #. module: survey
 #: view:survey.mail.compose.message:survey.survey_email_compose_message
@@ -2145,24 +2137,24 @@
 #: code:addons/survey/survey.py:898 code:addons/survey/survey.py:1030
 #, python-format
 msgid "You cannot duplicate this             element!"
-msgstr ""
+msgstr "Et voi kahdentaa tätä elementtiä!"
 
 #. module: survey
 #: code:addons/survey/survey.py:439
 #, python-format
 msgid "You cannot send an invitation for a survey that has no questions."
-msgstr ""
+msgstr "Et voi lähettää kutsua kyselyyn jossa ei ole kysymyksiä."
 
 #. module: survey
 #: code:addons/survey/survey.py:445
 #, python-format
 msgid "You cannot send invitations for closed surveys."
-msgstr ""
+msgstr "Et voi lähettää kutsuja suljettuihin kyselyihin."
 
 #. module: survey
 #: view:website:survey.sfinished
 msgid "You scored"
-msgstr ""
+msgstr "Tuloksesi oli"
 
 #. module: survey
 #: view:website:survey.page
@@ -2172,7 +2164,7 @@
 #. module: survey
 #: view:website:survey.auth_required
 msgid "log in"
-msgstr ""
+msgstr "kirjaudu sisään"
 
 #. module: survey
 #: view:website:survey.page
@@ -2187,14 +2179,14 @@
 #. module: survey
 #: view:website:survey.sfinished
 msgid "points."
-msgstr ""
+msgstr "pistettä."
 
 #. module: survey
 #: view:website:survey.sfinished
 msgid "review your answers"
-msgstr ""
+msgstr "tarkastele vastauksiasi"
 
 #. module: survey
 #: view:website:survey.datetime
 msgid "yyyy-mm-dd hh:mm:ss"
-msgstr ""+msgstr "vvvv-kk-pp tt:mm:ss"