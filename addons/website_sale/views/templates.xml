--- conflicted
+++ resolved
@@ -483,15 +483,12 @@
         </t>
     </template>
 
-<<<<<<< HEAD
-=======
     <template inherit_id='website_sale.product' id="product_picture_magnify" customize_show="True" name="Activate Magnify">
         <xpath expr='//div[contains(@class, "js_sale")]' position='attributes'>
             <attribute name="class" separator=" " add="ecom-zoomable zoomodoo-next" />
         </xpath>
     </template>
 
->>>>>>> 856476d4
     <template id="recommended_products" inherit_id="website_sale.product" customize_show="True" name="Alternative Products">
         <xpath expr="//div[@id='product_full_description']" position="after">
             <div class="container mt32" t-if="product.alternative_product_ids">
