--- conflicted
+++ resolved
@@ -896,13 +896,8 @@
                       </select>
                   </div>
                   <div t-attf-class="form-group #{error.get('shipping_state_id') and 'has-error' or ''} col-lg-6">
-<<<<<<< HEAD
                       <label class="control-label label-optional" for="shipping_state_id">State / Province</label>
-                      <select name="shipping_state_id" class="form-control" t-att-readonly="  'readonly' if shipping_id &gt;= 0 else ''">
-=======
-                      <label class="control-label" for="shipping_state_id" style="font-weight: normal">State / Province</label>
                       <select name="shipping_state_id" class="form-control" t-att-disabled="  'disabled' if shipping_id &gt;= 0 else ''">
->>>>>>> 2779d463
                           <option value="">State / Province...</option>
                           <t t-foreach="states or []" t-as="state">
                               <option t-att-value="state.id" style="display:none;" t-att-data-country_id="state.country_id.id" t-att-selected="state.id == checkout.get('shipping_state_id')"><t t-esc="state.name"/></option>
