--- conflicted
+++ resolved
@@ -614,11 +614,7 @@
 
     <template id="product_variants" inherit_id="website_sale.product" active="False" customize_show="True" name="List View of Variants">
       <xpath expr="//t[@t-placeholder='select']" position="replace">
-<<<<<<< HEAD
         <input type="hidden" t-if="len(product.product_variant_ids) == 1" class="product_id" name="product_id" t-att-value="product.product_variant_id.id"/>
-=======
-        <input type="hidden" t-if="len(product.product_variant_ids) == 1" name="product_id" t-att-value="product.product_variant_id.id"/>
->>>>>>> 8c692aac
         <t t-if="len(product.product_variant_ids) &gt; 1">
           <label label-default="label-default" class="radio" t-foreach="product.product_variant_ids" t-as="variant_id">
             <input type="radio" name="product_id" class="js_product_change" t-att-checked="'checked' if variant_id_index == 0 else ''" t-att-value="variant_id.id" t-att-data-lst_price="compute_currency(variant_id.lst_price)" t-att-data-price="variant_id.price"/>
