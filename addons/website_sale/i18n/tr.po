--- conflicted
+++ resolved
@@ -1,18 +1,3 @@
-<<<<<<< HEAD
-# Turkish translation for openobject-addons
-# Copyright (c) 2014 Rosetta Contributors and Canonical Ltd 2014
-# This file is distributed under the same license as the openobject-addons package.
-# FIRST AUTHOR <EMAIL@ADDRESS>, 2014.
-#
-msgid ""
-msgstr ""
-"Project-Id-Version: openobject-addons\n"
-"Report-Msgid-Bugs-To: FULL NAME <EMAIL@ADDRESS>\n"
-"POT-Creation-Date: 2014-09-23 16:28+0000\n"
-"PO-Revision-Date: 2014-10-09 14:19+0000\n"
-"Last-Translator: Ediz Duman <neps1192@gmail.com>\n"
-"Language-Team: Turkish <tr@li.org>\n"
-=======
 # Translation of Odoo Server.
 # This file contains the translation of the following modules:
 # * website_sale
@@ -29,16 +14,14 @@
 "PO-Revision-Date: 2015-12-31 02:07+0000\n"
 "Last-Translator: Murat Kaplan <muratk@projetgrup.com>\n"
 "Language-Team: Turkish (http://www.transifex.com/odoo/odoo-8/language/tr/)\n"
->>>>>>> a4e48d4c
 "MIME-Version: 1.0\n"
 "Content-Type: text/plain; charset=UTF-8\n"
-"Content-Transfer-Encoding: 8bit\n"
-"X-Launchpad-Export-Date: 2014-10-10 05:52+0000\n"
-"X-Generator: Launchpad (build 17196)\n"
-
-#. module: website_sale
-#: view:website:website_sale.cart
-#: view:website:website_sale.products_item
+"Content-Transfer-Encoding: \n"
+"Language: tr\n"
+"Plural-Forms: nplurals=2; plural=(n > 1);\n"
+
+#. module: website_sale
+#: view:website:website_sale.cart view:website:website_sale.products_item
 msgid "&nbsp;"
 msgstr "&nbsp;"
 
@@ -71,7 +54,7 @@
 "            a photo on categories for small (1024x768) screens.\n"
 "          </p>\n"
 "        "
-msgstr ""
+msgstr "<p class=\"oe_view_nocontent_create\">\nYeni bir kategori tanımlamak için tıklayınız.\n</p><p>\nKategoriler dokunmatik ara yüz aracılığıyla\n ürünlerinize göz atmak için kullanılır.\n</p><p>\nEğer kategoriye bir fotoğraf koyarsanız, dokunmatik yüzeyin ekranı\notomatik olarak değişecektir. Küçük ekranlar için (1024x768) kategori\nfotoğrafı konulmasını önermiyoruz.\n</p>"
 
 #. module: website_sale
 #: field:product.template,accessory_product_ids:0
@@ -79,15 +62,14 @@
 msgstr "Ürün Aksesuar"
 
 #. module: website_sale
-#: view:website:website_sale.cart
-#: view:website:website_sale.product
+#: view:website:website_sale.cart view:website:website_sale.product
 msgid "Add to Cart"
 msgstr "Sepete Ekle"
 
 #. module: website_sale
 #: view:website:website_sale.products
 msgid "All Products"
-msgstr ""
+msgstr "Tüm Ürünler"
 
 #. module: website_sale
 #: field:product.template,alternative_product_ids:0
@@ -102,327 +84,321 @@
 #. module: website_sale
 #: help:product.template,accessory_product_ids:0
 msgid "Appear on the shopping cart"
-msgstr ""
+msgstr "Alışveriş sepetinde görünür"
 
 #. module: website_sale
 #: view:website:website_sale.cart
 msgid "Apply"
-msgstr ""
+msgstr "Uygula"
 
 #. module: website_sale
 #: field:product.template,website_published:0
 msgid "Available in the website"
-msgstr ""
-
-#. module: website_sale
-#: view:website:website_sale.confirmation
-#: view:website:website_sale.payment
+msgstr "Websitesinde mevcuttur"
+
+#. module: website_sale
+#: view:website:website_sale.confirmation view:website:website_sale.payment
 msgid "Bill To:"
-msgstr ""
+msgstr "Fatura Adresi:"
 
 #. module: website_sale
 #: view:website:website_sale.checkout
 msgid "Billing Information"
-msgstr ""
+msgstr "Fatura Bilgileri"
 
 #. module: website_sale
 #: view:website:website_sale.product
 msgid "Buy now, get in 2 days"
-msgstr ""
+msgstr "Şimdi alırsanız 2 gün içinde teslim"
 
 #. module: website_sale
 #: field:sale.order,cart_quantity:0
 msgid "Cart Quantity"
-msgstr ""
+msgstr "Sepet Miktarı"
 
 #. module: website_sale
 #: view:website:website_sale.payment
 msgid "Change Address"
-msgstr ""
+msgstr "Adresi Değiştir"
 
 #. module: website_sale
 #. openerp-web
 #: code:addons/website_sale/static/src/js/website_sale_tour_shop.js:53
 #, python-format
 msgid "Change the price"
-msgstr ""
+msgstr "Fiyatı Değiştir"
 
 #. module: website_sale
 #: field:product.public.category,child_id:0
 msgid "Children Categories"
-msgstr ""
+msgstr "Alt Kategoriler"
 
 #. module: website_sale
 #. openerp-web
 #: code:addons/website_sale/static/src/js/website_sale_tour_shop.js:33
 #, python-format
 msgid "Choose name"
-msgstr ""
+msgstr "İsim Seçin"
 
 #. module: website_sale
 #: view:website:website_sale.checkout
 msgid "City"
-msgstr ""
+msgstr "İl"
 
 #. module: website_sale
 #. openerp-web
 #: code:addons/website_sale/static/src/js/website_sale_tour_shop.js:41
 #, python-format
 msgid "Click <em>Continue</em> to create the product."
-msgstr ""
+msgstr "Yeni bir ürün oluşturmak için : <em>Devam</em>"
 
 #. module: website_sale
 #. openerp-web
 #: code:addons/website_sale/static/src/js/website_sale_tour_shop.js:19
 #, python-format
 msgid "Click here to add a new product."
-msgstr ""
+msgstr "Yeni bir ürün eklemek için buraya tıklayın."
 
 #. module: website_sale
 #. openerp-web
 #: code:addons/website_sale/static/src/js/website_sale_tour_shop.js:62
 #, python-format
 msgid "Click here to set an image describing your product."
-msgstr ""
+msgstr "Ürüne bir resim eklemek için buraya tıklayın."
 
 #. module: website_sale
 #. openerp-web
 #: code:addons/website_sale/static/src/js/website_sale_tour_shop.js:75
 #, python-format
 msgid "Click on save to add the image to the product decsription."
-msgstr ""
+msgstr "Ürün açıklama sayfasına resim eklemek için kaydet tuşuna basın."
 
 #. module: website_sale
 #. openerp-web
 #: code:addons/website_sale/static/src/js/website_sale_tour_shop.js:104
 #, python-format
 msgid "Click to publish your product so your customers can see it."
-msgstr ""
+msgstr "Ürünlerinizi müşterilerinizin görebileceği şekilde web'de yayınlamak için tıklayın."
 
 #. module: website_sale
 #. openerp-web
 #: code:addons/website_sale/static/src/js/website_sale_tour_shop.js:110
 #, python-format
 msgid "Close Tutorial"
-msgstr ""
+msgstr "Yardımı Kapat"
 
 #. module: website_sale
 #: selection:product.attribute,type:0
 msgid "Color"
-msgstr ""
+msgstr "Renk"
 
 #. module: website_sale
 #: view:website:website_sale.checkout
 msgid "Company Name"
-msgstr ""
+msgstr "Firma Adı"
 
 #. module: website_sale
 #: view:website:website_sale.checkout
 msgid "Confirm"
-msgstr ""
-
-#. module: website_sale
-#: view:website:website_sale.cart
-#: view:website:website_sale.checkout
-#: view:website:website_sale.confirmation
-#: view:website:website_sale.payment
+msgstr "Doğrula"
+
+#. module: website_sale
+#: view:website:website_sale.cart view:website:website_sale.checkout
+#: view:website:website_sale.confirmation view:website:website_sale.payment
 msgid "Confirmation"
-msgstr ""
+msgstr "Doğrulama"
 
 #. module: website_sale
 #: view:website:website_sale.confirmation
 msgid "Confirmed"
-msgstr ""
+msgstr "Onaylanan"
 
 #. module: website_sale
 #. openerp-web
 #: code:addons/website_sale/static/src/js/website_sale_tour_shop.js:108
 #, python-format
 msgid "Congratulations"
-msgstr ""
+msgstr "Tebrikler"
 
 #. module: website_sale
 #. openerp-web
 #: code:addons/website_sale/static/src/js/website_sale_tour_shop.js:109
 #, python-format
 msgid "Congratulations! You just created and published your first product."
-msgstr ""
+msgstr "Tebrikler! İlk ürünü oluşturup yayınladınız."
 
 #. module: website_sale
 #. openerp-web
 #: code:addons/website_sale/static/src/js/website_sale_tour_shop.js:47
 #, python-format
 msgid "Continue"
-msgstr ""
+msgstr "Devam Et"
 
 #. module: website_sale
 #: view:website:website_sale.cart
 msgid "Continue Shopping"
-msgstr ""
+msgstr "Alışverişe Devam"
 
 #. module: website_sale
 #: view:website:website_sale.checkout
 msgid "Country"
-msgstr ""
+msgstr "Ülke"
 
 #. module: website_sale
 #: view:website:website_sale.checkout
 msgid "Country..."
-msgstr ""
+msgstr "Ülke"
 
 #. module: website_sale
 #: view:website:website_sale.cart
 msgid "Coupon Code"
-msgstr ""
+msgstr "Kupon Kodu"
 
 #. module: website_sale
 #. openerp-web
 #: code:addons/website_sale/static/src/js/website_sale_tour_shop.js:40
 #, python-format
 msgid "Create Product"
-msgstr ""
+msgstr "Ürün Oluştur"
 
 #. module: website_sale
 #. openerp-web
 #: code:addons/website_sale/static/src/js/website_sale_tour_shop.js:25
 #, python-format
 msgid "Create a new product"
-msgstr ""
+msgstr "Yeni bir ürün oluştur"
 
 #. module: website_sale
 #. openerp-web
 #: code:addons/website_sale/static/src/js/website_sale_tour_shop.js:8
 #, python-format
 msgid "Create a product"
-msgstr ""
+msgstr "Bir ürün oluştur"
 
 #. module: website_sale
 #. openerp-web
 #: code:addons/website_sale/static/src/js/website_sale_tour_shop.js:18
 #, python-format
 msgid "Create your first product"
-msgstr ""
-
-#. module: website_sale
-#: field:product.public.category,create_uid:0
-#: field:product.style,create_uid:0
+msgstr "İlk ürünü tanımlayın"
+
+#. module: website_sale
+#: field:product.public.category,create_uid:0 field:product.style,create_uid:0
 msgid "Created by"
-msgstr ""
+msgstr "Oluşturan"
 
 #. module: website_sale
 #: field:product.public.category,create_date:0
 #: field:product.style,create_date:0
 msgid "Created on"
-msgstr ""
+msgstr "Oluşturuldu"
 
 #. module: website_sale
 #: field:website,currency_id:0
 msgid "Default Currency"
-msgstr ""
+msgstr "Varsayılan Döviz"
 
 #. module: website_sale
 #: field:website,pricelist_id:0
 msgid "Default Pricelist"
-msgstr ""
+msgstr "Varsayılan Fiyat Listesi"
 
 #. module: website_sale
 #. openerp-web
 #: code:addons/website_sale/static/src/js/website_sale_tour_shop.js:81
 #, python-format
 msgid "Describe the Product"
-msgstr ""
+msgstr "Ürünü tanımlayın"
 
 #. module: website_sale
 #: help:product.template,website_sequence:0
 msgid "Determine the display order in the Website E-commerce"
-msgstr ""
+msgstr "E-Ticaret sitesindeki görünüm sırasını belirleyin."
 
 #. module: website_sale
 #. openerp-web
 #: code:addons/website_sale/static/src/js/website_sale_tour_shop.js:88
 #, python-format
 msgid "Drag & Drop a block"
-msgstr ""
+msgstr "Bir nesneyi sürükleyip bırakın"
 
 #. module: website_sale
 #. openerp-web
 #: code:addons/website_sale/static/src/js/website_sale_tour_shop.js:89
 #, python-format
 msgid "Drag the 'Big Picture' block and drop it in your page."
-msgstr ""
+msgstr "Büyük resim nesnesini sayfanıza koyun"
 
 #. module: website_sale
 #. openerp-web
 #: code:addons/website_sale/static/src/js/website_sale_tour_shop.js:54
 #, python-format
 msgid "Edit the price of this product by clicking on the amount."
-msgstr ""
+msgstr "Tutara tıklayarak bu ürünün fiyatını değiştirin"
 
 #. module: website_sale
 #: view:website:website_sale.checkout
 msgid "Email"
-msgstr ""
+msgstr "E-posta"
 
 #. module: website_sale
 #. openerp-web
 #: code:addons/website_sale/static/src/js/website_sale_tour_shop.js:34
 #, python-format
 msgid "Enter a name for your new product then click 'Continue'."
-msgstr ""
+msgstr "Yeni ürün için bir isim yazıp Devam tuşuna basın."
 
 #. module: website_sale
 #: constraint:product.public.category:0
 msgid "Error ! You cannot create recursive categories."
-msgstr ""
+msgstr "Hata! Özyinelenen kategoriler oluşturamazsınız."
 
 #. module: website_sale
 #: view:website:website_sale.product
 msgid "Free Shipping in U.S."
-msgstr ""
+msgstr "Amerika içine kargo ücretsiz"
 
 #. module: website_sale
 #: help:product.public.category,sequence:0
-msgid ""
-"Gives the sequence order when displaying a list of product categories."
-msgstr ""
+msgid "Gives the sequence order when displaying a list of product categories."
+msgstr "Ürün kategorilerini gösterirken sıra numarası verir"
 
 #. module: website_sale
 #: field:product.style,html_class:0
 msgid "HTML Classes"
-msgstr ""
+msgstr "HMTL Klasları"
 
 #. module: website_sale
 #: field:product.attribute.value,color:0
 msgid "HTML Color Index"
-msgstr ""
+msgstr "HTML Renk İndeksi"
 
 #. module: website_sale
 #: view:website:website_sale.cart
 msgid "Have a coupon code? Fill in this field and apply."
-msgstr ""
+msgstr "Bir kupon kodunuz mu var? Buraya yazın."
 
 #. module: website_sale
 #: help:product.attribute.value,color:0
 msgid ""
 "Here you can set a specific HTML color index (e.g. #ff0000) to display the "
 "color on the website if the attibute type is 'Color'."
-msgstr ""
+msgstr "Burada, attibute bir tür 'Renk' ise renk Web sitesinde görüntülemek için bir belirli HTML renk dizini (örneğin #ff0000) ayarlayabilirsiniz."
 
 #. module: website_sale
 #: selection:product.attribute,type:0
 msgid "Hidden"
-msgstr ""
-
-#. module: website_sale
-#: field:product.public.category,id:0
-#: field:product.style,id:0
+msgstr "Gizli"
+
+#. module: website_sale
+#: field:product.public.category,id:0 field:product.style,id:0
 msgid "ID"
-msgstr ""
+msgstr "ID"
 
 #. module: website_sale
 #: field:product.public.category,image:0
 msgid "Image"
-msgstr ""
+msgstr "Resim"
 
 #. module: website_sale
 #. openerp-web
@@ -430,31 +406,29 @@
 #, python-format
 msgid ""
 "Insert blocks like text-image, or gallery to fully describe the product."
-msgstr ""
-
-#. module: website_sale
-#: field:product.public.category,write_uid:0
-#: field:product.style,write_uid:0
+msgstr "Blokları metin resim veya ürünü tam olarak açıklamak için Galeri gibi yerleştirin."
+
+#. module: website_sale
+#: field:product.public.category,write_uid:0 field:product.style,write_uid:0
 msgid "Last Updated by"
-msgstr ""
-
-#. module: website_sale
-#: field:product.public.category,write_date:0
-#: field:product.style,write_date:0
+msgstr "Son Güncelleyen"
+
+#. module: website_sale
+#: field:product.public.category,write_date:0 field:product.style,write_date:0
 msgid "Last Updated on"
-msgstr ""
+msgstr "Son Güncellenen"
 
 #. module: website_sale
 #. openerp-web
 #: code:addons/website_sale/static/src/js/website_sale_tour_shop.js:68
 #, python-format
 msgid "Let's select an ipad image."
-msgstr ""
+msgstr "Şimdi bir ipad resmi seçelim"
 
 #. module: website_sale
 #: field:product.public.category,image_medium:0
 msgid "Medium-sized image"
-msgstr ""
+msgstr "Orta ölçekli resim"
 
 #. module: website_sale
 #: help:product.public.category,image_medium:0
@@ -462,318 +436,306 @@
 "Medium-sized image of the category. It is automatically resized as a "
 "128x128px image, with aspect ratio preserved. Use this field in form views "
 "or some kanban views."
-msgstr ""
+msgstr "Kategorinin orta boyutlu görüntü. Otomatik olarak korunmuş en boy oranına sahip, bir 128x128px görüntü olarak yeniden boyutlandırılır. Form görünümleri ya da kanban görünümlerinde bu alanı kullanın."
 
 #. module: website_sale
 #: view:website:website.layout
 msgid "My cart"
-msgstr ""
+msgstr "Sepetim"
 
 #. module: website_sale
 #: field:product.public.category,complete_name:0
 #: field:product.public.category,name:0
 msgid "Name"
-msgstr ""
+msgstr "Ad"
 
 #. module: website_sale
 #: view:website:website_sale.checkout
 msgid "Name (Shipping)"
-msgstr ""
-
-#. module: website_sale
-#. openerp-web
-#: code:addons/website_sale/controllers/main.py:812
+msgstr "Adı (nakliye)"
+
+#. module: website_sale
+#. openerp-web
+#: code:addons/website_sale/controllers/main.py:845
 #: code:addons/website_sale/static/src/js/website_sale.editor.js:11
 #: view:website:website.layout
 #, python-format
 msgid "New Product"
-msgstr ""
+msgstr "Yeni Ürün"
 
 #. module: website_sale
 #. openerp-web
 #: code:addons/website_sale/static/src/js/website_sale_tour_shop.js:45
 #, python-format
 msgid "New product created"
-msgstr ""
+msgstr "Yeni ürün oluşturuldu"
 
 #. module: website_sale
 #: view:website:website_sale.products
 msgid "No product defined."
-msgstr ""
+msgstr "Ürün tanımlanmadı"
 
 #. module: website_sale
 #. openerp-web
 #: code:addons/website_sale/static/src/js/website_sale_tour_shop.js:96
 #, python-format
 msgid "Once you click on save, your product is updated."
-msgstr ""
+msgstr "Kaydet'e tıkladığınızda etkinlik güncellenmiş olacak."
 
 #. module: website_sale
 #: view:website:website_sale.products
 msgid "Options"
-<<<<<<< HEAD
-msgstr ""
-=======
 msgstr "Seçenekler"
->>>>>>> a4e48d4c
 
 #. module: website_sale
 #: view:website:website_sale.confirmation
 msgid "Order"
-msgstr ""
+msgstr "Sipariş"
 
 #. module: website_sale
 #: field:sale.order,website_order_line:0
 msgid "Order Lines displayed on Website"
-msgstr ""
+msgstr "Web sitesinde görüntülenen sipariş satırları"
 
 #. module: website_sale
 #: help:sale.order,website_order_line:0
 msgid ""
 "Order Lines to be displayed on the website. They should not be used for "
 "computation purpose."
-msgstr ""
+msgstr "Sipariş satırları web sitesinde görüntülenecek. Bunlar hesaplama amacıyla kullanılmamalıdır."
 
 #. module: website_sale
 #: model:product.public.category,name:website_sale.categ_others
 msgid "Others"
-msgstr ""
+msgstr "Diğerleri"
 
 #. module: website_sale
 #: field:product.public.category,parent_id:0
 msgid "Parent Category"
-msgstr ""
-
-#. module: website_sale
-#: code:addons/website_sale/controllers/main.py:622
+msgstr "Üst Kategori"
+
+#. module: website_sale
+#: code:addons/website_sale/controllers/main.py:654
 #: view:website:website_sale.payment
 #, python-format
 msgid "Pay Now"
-msgstr ""
-
-#. module: website_sale
-#: view:website:website_sale.cart
-#: view:website:website_sale.checkout
-#: view:website:website_sale.confirmation
-#: view:website:website_sale.payment
+msgstr "Şimdi Öde"
+
+#. module: website_sale
+#: view:website:website_sale.cart view:website:website_sale.checkout
+#: view:website:website_sale.confirmation view:website:website_sale.payment
 msgid "Payment"
-msgstr ""
+msgstr "Ödeme"
 
 #. module: website_sale
 #: field:sale.order,payment_acquirer_id:0
 msgid "Payment Acquirer"
-msgstr ""
+msgstr "Ödeme Alıcı"
 
 #. module: website_sale
 #: view:website:website_sale.payment
 msgid "Payment Method:"
-msgstr ""
+msgstr "Ödeme Metodu:"
 
 #. module: website_sale
 #: model:ir.model,name:website_sale.model_payment_transaction
 msgid "Payment Transaction"
-msgstr ""
+msgstr "Ödeme İşlemi"
 
 #. module: website_sale
 #: view:website:website_sale.checkout
 msgid "Phone"
-msgstr ""
+msgstr "Telefon"
 
 #. module: website_sale
 #: view:website:website_sale.cart
 msgid "Policies"
-msgstr ""
+msgstr "Kurallar"
 
 #. module: website_sale
 #: view:website:website_sale.product
 msgid "Post"
-msgstr ""
-
-#. module: website_sale
-#: view:website:website_sale.cart
-#: view:website:website_sale.payment
+msgstr "İşle"
+
+#. module: website_sale
+#: view:website:website_sale.cart view:website:website_sale.payment
 msgid "Price"
-msgstr ""
+msgstr "Fiyat"
 
 #. module: website_sale
 #: model:ir.model,name:website_sale.model_product_pricelist
 msgid "Pricelist"
-msgstr ""
+msgstr "Fiyat Listesi"
 
 #. module: website_sale
 #: view:website:website_sale.cart
 msgid "Process Checkout"
-msgstr ""
+msgstr "Checkout"
 
 #. module: website_sale
 #: model:ir.model,name:website_sale.model_product_product
-#: view:website:website_sale.cart
-#: view:website:website_sale.payment
+#: view:website:website_sale.cart view:website:website_sale.payment
 msgid "Product"
-msgstr ""
+msgstr "Ürün"
 
 #. module: website_sale
 #: model:ir.model,name:website_sale.model_product_attribute
 msgid "Product Attribute"
-msgstr ""
+msgstr "Ürün Özniteliği"
 
 #. module: website_sale
 #: view:website:website_sale.product
 msgid "Product Name"
-msgstr ""
+msgstr "Ürün Adı"
 
 #. module: website_sale
 #: view:product.public.category:website_sale.product_public_category_tree_view
 msgid "Product Product Categories"
-msgstr ""
+msgstr "Ürün Ürün Kategorileri"
 
 #. module: website_sale
 #: model:ir.model,name:website_sale.model_product_template
 msgid "Product Template"
-msgstr ""
-
-#. module: website_sale
-#: view:website:website_sale.product
-#: view:website:website_sale.product_price
+msgstr "Ürün Şablonu"
+
+#. module: website_sale
+#: view:website:website_sale.product view:website:website_sale.product_price
 msgid "Product not available"
-msgstr ""
+msgstr "Ürün mevcut değil"
 
 #. module: website_sale
 #: view:website:website_sale.404
 msgid "Product not found!"
-msgstr ""
+msgstr "Ürün bulunamadı!"
 
 #. module: website_sale
 #: view:website:website_sale.product
 msgid "Products"
-msgstr ""
+msgstr "Ürünler"
 
 #. module: website_sale
 #: view:website:website_sale.products
 msgid "Promote"
-msgstr ""
+msgstr "Promote"
 
 #. module: website_sale
 #: field:product.pricelist,code:0
 msgid "Promotional Code"
-msgstr ""
+msgstr "Promosyon Kodu"
 
 #. module: website_sale
 #: view:product.public.category:website_sale.product_public_category_form_view
 msgid "Public Categories"
-msgstr ""
+msgstr "Genel kategoriler"
 
 #. module: website_sale
 #: model:ir.model,name:website_sale.model_product_public_category
 #: field:product.template,public_categ_ids:0
 msgid "Public Category"
-msgstr ""
+msgstr "Genel kategori"
 
 #. module: website_sale
 #: model:ir.actions.act_window,name:website_sale.product_public_category_action
 #: model:ir.ui.menu,name:website_sale.menu_product_public_category
 msgid "Public Product Categories"
-msgstr ""
+msgstr "Genel ürün kategorileri"
 
 #. module: website_sale
 #. openerp-web
 #: code:addons/website_sale/static/src/js/website_sale_tour_shop.js:103
 #, python-format
 msgid "Publish your product"
-msgstr ""
+msgstr "Ürün yayınlama"
 
 #. module: website_sale
 #: view:website:website_sale.products
 msgid "Push down"
-msgstr ""
+msgstr "Aşağı"
 
 #. module: website_sale
 #: view:website:website_sale.products
 msgid "Push to bottom"
-msgstr ""
+msgstr "Yukarıdan aşağıya doğru itin"
 
 #. module: website_sale
 #: view:website:website_sale.products
 msgid "Push to top"
-msgstr ""
+msgstr "Yukarıya Çık"
 
 #. module: website_sale
 #: view:website:website_sale.products
 msgid "Push up"
-msgstr ""
-
-#. module: website_sale
-#: view:website:website_sale.cart
-#: view:website:website_sale.payment
+msgstr "Yukarı doğru it"
+
+#. module: website_sale
+#: view:website:website_sale.cart view:website:website_sale.payment
 msgid "Quantity"
-msgstr ""
+msgstr "Miktar"
 
 #. module: website_sale
 #: selection:product.attribute,type:0
 msgid "Radio"
-msgstr ""
+msgstr "Radyo"
 
 #. module: website_sale
 #: view:website:website_sale.checkout
 msgid "Return to Cart"
-msgstr ""
+msgstr "Sepete Geri Dön"
 
 #. module: website_sale
 #: view:website:website_sale.404
 msgid "Return to the product list."
-msgstr ""
-
-#. module: website_sale
-#: view:website:website_sale.cart
-#: view:website:website_sale.checkout
-#: view:website:website_sale.confirmation
-#: view:website:website_sale.payment
+msgstr "Ürün listesine dön."
+
+#. module: website_sale
+#: view:website:website_sale.cart view:website:website_sale.checkout
+#: view:website:website_sale.confirmation view:website:website_sale.payment
 msgid "Review Order"
-msgstr ""
+msgstr "Siparişi İncele"
 
 #. module: website_sale
 #: view:website:website_sale.products_item
 msgid "Sale"
-msgstr ""
+msgstr "Satış"
 
 #. module: website_sale
 #: field:payment.transaction,sale_order_id:0
 msgid "Sale Order"
-msgstr ""
+msgstr "Satış Siparişi"
 
 #. module: website_sale
 #: model:ir.model,name:website_sale.model_sale_order
 msgid "Sales Order"
-msgstr ""
+msgstr "Satış Siparişi"
 
 #. module: website_sale
 #. openerp-web
 #: code:addons/website_sale/static/src/js/website_sale_tour_shop.js:74
 #, python-format
 msgid "Save this Image"
-msgstr ""
+msgstr "Resmi kaydet"
 
 #. module: website_sale
 #. openerp-web
 #: code:addons/website_sale/static/src/js/website_sale_tour_shop.js:95
 #, python-format
 msgid "Save your modifications"
-msgstr ""
+msgstr "Değişikliklerinizi kaydedin"
 
 #. module: website_sale
 #: view:website:website_sale.search
 msgid "Search..."
-msgstr ""
+msgstr "Arama..."
 
 #. module: website_sale
 #: view:website:website_sale.cart
 msgid "Secure Payment"
-msgstr ""
+msgstr "Güvenli Ödeme"
 
 #. module: website_sale
 #: selection:product.attribute,type:0
 msgid "Select"
-msgstr ""
+msgstr "Seçin"
 
 #. module: website_sale
 #. openerp-web
@@ -782,313 +744,303 @@
 msgid ""
 "Select 'New Product' to create it and manage its properties to boost your "
 "sales."
-msgstr ""
+msgstr "'Yeni ürün' oluşturun ve özelliklerini satış artırmak için yönetmek için seçin."
 
 #. module: website_sale
 #. openerp-web
 #: code:addons/website_sale/static/src/js/website_sale_tour_shop.js:67
 #, python-format
 msgid "Select an Image"
-msgstr ""
+msgstr "Resim seç"
 
 #. module: website_sale
 #: field:product.public.category,sequence:0
 #: field:product.template,website_sequence:0
 msgid "Sequence"
-msgstr ""
-
-#. module: website_sale
-#: view:website:website_sale.confirmation
-#: view:website:website_sale.payment
+msgstr "Sıralama"
+
+#. module: website_sale
+#: view:website:website_sale.confirmation view:website:website_sale.payment
 msgid "Ship To:"
-msgstr ""
-
-#. module: website_sale
-#: view:website:website_sale.checkout
-#: view:website:website_sale.confirmation
+msgstr "Sevk Et:"
+
+#. module: website_sale
+#: view:website:website_sale.checkout view:website:website_sale.confirmation
 #: view:website:website_sale.payment
 msgid "Ship to the same address"
-msgstr ""
+msgstr "Aynı adrese sevk et"
 
 #. module: website_sale
 #: view:website:website_sale.checkout
 msgid "Shipping"
-msgstr ""
-
-#. module: website_sale
-#: view:website:website_sale.cart
-#: view:website:website_sale.checkout
-#: view:website:website_sale.confirmation
-#: view:website:website_sale.payment
+msgstr "Sevkiyat"
+
+#. module: website_sale
+#: view:website:website_sale.cart view:website:website_sale.checkout
+#: view:website:website_sale.confirmation view:website:website_sale.payment
 msgid "Shipping & Billing"
-msgstr ""
+msgstr "Nakliye & Faturalandırma"
 
 #. module: website_sale
 #: view:website:website_sale.checkout
 msgid "Shipping Information"
-msgstr ""
+msgstr "Teslimat Bilgileri"
 
 #. module: website_sale
 #: view:website:website_sale.products
 #: model:website.menu,name:website_sale.menu_shop
 msgid "Shop"
-msgstr ""
+msgstr "Mağaza"
 
 #. module: website_sale
 #: view:website:website_sale.checkout
 msgid "Shop - Checkout"
-msgstr ""
+msgstr "Mağaza - çıkış"
 
 #. module: website_sale
 #: view:website:website_sale.confirmation
 msgid "Shop - Confirmed"
-msgstr ""
+msgstr "Mağaza - Onaylandı"
 
 #. module: website_sale
 #: view:website:website_sale.payment
 msgid "Shop - Select Payment Mode"
-msgstr ""
+msgstr "Mağaza - Ödeme Şeklini Seç"
 
 #. module: website_sale
 #: view:website:website_sale.cart
 msgid "Shopping Cart"
-msgstr ""
+msgstr "Sepete Ekle"
 
 #. module: website_sale
 #: view:website:website_sale.checkout
 msgid "Sign in"
-msgstr ""
+msgstr "Oturum aç"
 
 #. module: website_sale
 #: view:website:website_sale.products
 msgid "Size"
-msgstr ""
+msgstr "Ebat"
 
 #. module: website_sale
 #: field:product.template,website_size_x:0
 msgid "Size X"
-msgstr ""
+msgstr "X Boyutu"
 
 #. module: website_sale
 #: field:product.template,website_size_y:0
 msgid "Size Y"
-msgstr ""
+msgstr "Y Boyutu"
 
 #. module: website_sale
 #. openerp-web
 #: code:addons/website_sale/static/src/js/website_sale_tour_shop.js:13
 #, python-format
 msgid "Skip It"
-msgstr ""
+msgstr "Atla"
 
 #. module: website_sale
 #: field:product.public.category,image_small:0
 msgid "Smal-sized image"
-msgstr ""
+msgstr "Küçük boy resim"
 
 #. module: website_sale
 #: help:product.public.category,image_small:0
 msgid ""
 "Small-sized image of the category. It is automatically resized as a 64x64px "
-"image, with aspect ratio preserved. Use this field anywhere a small image is "
-"required."
-msgstr ""
+"image, with aspect ratio preserved. Use this field anywhere a small image is"
+" required."
+msgstr "Kategorinin küçük boyutlu görüntü. Otomatik olarak bir 64x64px olarak yeniden boyutlandırılır korunmuş boy oranı ile görüntü,. Her yerde küçük bir görüntüdür bu alanı kullanın gereklidir."
 
 #. module: website_sale
 #: view:website:website_sale.404
 msgid "Sorry, this product is not available anymore."
-msgstr ""
+msgstr "Üzgünüz, bu ürün artık kullanılabilir değil."
 
 #. module: website_sale
 #. openerp-web
 #: code:addons/website_sale/static/src/js/website_sale_tour_shop.js:13
 #, python-format
 msgid "Start Tutorial"
-msgstr ""
+msgstr "Öğretici başlatın"
 
 #. module: website_sale
 #: view:website:website_sale.checkout
 msgid "State / Province"
-msgstr ""
+msgstr "İl / Eyalet"
 
 #. module: website_sale
 #: view:website:website_sale.checkout
 msgid "State / Province..."
-msgstr ""
+msgstr "İl / Eyalet..."
 
 #. module: website_sale
 #: view:website:website_sale.checkout
 msgid "Street"
-msgstr ""
+msgstr "Cadde"
 
 #. module: website_sale
 #: field:product.style,name:0
 msgid "Style Name"
-msgstr ""
+msgstr "Stil adı"
 
 #. module: website_sale
 #: field:product.template,website_style_ids:0
 #: view:website:website_sale.products
 msgid "Styles"
-msgstr ""
+msgstr "Stiller"
 
 #. module: website_sale
 #: view:website:website_sale.checkout
 msgid "Subtotal:"
-msgstr ""
+msgstr "Ara Toplam:"
 
 #. module: website_sale
 #: view:website:website_sale.product
 msgid "Suggested alternatives:"
-msgstr ""
+msgstr "Önerilen alternatifler:"
 
 #. module: website_sale
 #: view:website:website_sale.cart
 msgid "Suggested products:"
-msgstr ""
+msgstr "Önerilen ürün:"
 
 #. module: website_sale
 #: view:website:website_sale.total
 msgid "Taxes may be updated after providing shipping address"
-msgstr ""
-
-#. module: website_sale
-#: view:website:website_sale.checkout
-#: view:website:website_sale.total
+msgstr "Vergiler sevkıyat adresi sağladıktan sonra güncellenmiş olabilir"
+
+#. module: website_sale
+#: view:website:website_sale.checkout view:website:website_sale.total
 msgid "Taxes:"
-msgstr ""
+msgstr "Vergiler:"
 
 #. module: website_sale
 #: view:website:website_sale.confirmation
 msgid "Thank you for your order."
-msgstr ""
-
-#. module: website_sale
-#: code:addons/website_sale/controllers/main.py:723
+msgstr "Siparişiniz için teşekkür ederiz"
+
+#. module: website_sale
+#: code:addons/website_sale/controllers/main.py:752
 #, python-format
 msgid "The payment seems to have been canceled."
-msgstr ""
-
-#. module: website_sale
-#: code:addons/website_sale/controllers/main.py:699
-#: code:addons/website_sale/controllers/main.py:711
+msgstr "Ödeme iptal edildi görünüyor."
+
+#. module: website_sale
+#: code:addons/website_sale/controllers/main.py:728
+#: code:addons/website_sale/controllers/main.py:740
 #, python-format
 msgid "There seems to be an error with your request."
-msgstr ""
+msgstr "Gönderiminizde bir hata oluştu"
 
 #. module: website_sale
 #: help:product.public.category,image:0
 msgid ""
-"This field holds the image used as image for the cateogry, limited to "
+"This field holds the image used as image for the category, limited to "
 "1024x1024px."
-msgstr ""
+msgstr "Bu alan 1024x1024px sınırlı kategori için görüntü olarak kullanılan bir görüntü tutar."
 
 #. module: website_sale
 #. openerp-web
 #: code:addons/website_sale/static/src/js/website_sale_tour_shop.js:46
 #, python-format
 msgid "This page contains all the information related to the new product."
-msgstr ""
+msgstr "Bu sayfa, yeni ürün ile ilgili tüm bilgileri içermektedir."
 
 #. module: website_sale
 #: help:product.template,public_categ_ids:0
 msgid "Those categories are used to group similar products for e-commerce."
-msgstr ""
+msgstr "Bu kategoriler, e-ticaret için benzer ürünler gruplandırmak için kullanılır."
 
 #. module: website_sale
 #: view:website:website_sale.checkout
 msgid "Total To Pay:"
-msgstr ""
+msgstr "Toplam ödeme:"
 
 #. module: website_sale
 #: view:website:website_sale.total
 msgid "Total:"
-msgstr ""
+msgstr "Toplam:"
 
 #. module: website_sale
 #: field:sale.order,payment_tx_id:0
 msgid "Transaction"
-msgstr ""
+msgstr "Transaction"
 
 #. module: website_sale
 #: field:product.attribute,type:0
 msgid "Type"
-msgstr ""
+msgstr "Türü"
 
 #. module: website_sale
 #. openerp-web
 #: code:addons/website_sale/static/src/js/website_sale_tour_shop.js:61
 #, python-format
 msgid "Update image"
-msgstr ""
+msgstr "Reim güncelle"
 
 #. module: website_sale
 #: view:website:website_sale.products
 msgid "Use the"
-msgstr ""
+msgstr "Model Kullan"
 
 #. module: website_sale
 #: view:website:website_sale.checkout
 msgid "VAT Number"
-msgstr ""
+msgstr "KDV Numarası"
 
 #. module: website_sale
 #: view:website:website_sale.payment
 msgid "Validate Order"
-msgstr ""
+msgstr "Teklif Doğrula"
 
 #. module: website_sale
 #: model:ir.model,name:website_sale.model_website
 #: view:product.template:website_sale.product_template_form_view
 msgid "Website"
-msgstr ""
+msgstr "Websitesi"
 
 #. module: website_sale
 #: field:product.template,website_message_ids:0
 msgid "Website Comments"
-msgstr ""
+msgstr "Yorumlar"
 
 #. module: website_sale
 #: model:ir.actions.act_url,name:website_sale.action_open_website
 msgid "Website Shop"
-msgstr ""
+msgstr "Web Sitesi Mağazası"
 
 #. module: website_sale
 #: field:product.template,website_meta_description:0
 msgid "Website meta description"
-msgstr ""
+msgstr "Websitesi meta açıklaması"
 
 #. module: website_sale
 #: field:product.template,website_meta_keywords:0
 msgid "Website meta keywords"
-msgstr ""
+msgstr "Web Sitesi meta anahtar kelimeleri"
 
 #. module: website_sale
 #: field:product.template,website_meta_title:0
 msgid "Website meta title"
-msgstr ""
-
-#. module: website_sale
-#: field:product.product,website_url:0
-#: field:product.template,website_url:0
+msgstr "Websitesi meta başlık"
+
+#. module: website_sale
+#: field:product.product,website_url:0 field:product.template,website_url:0
 msgid "Website url"
-msgstr ""
+msgstr "Website URL"
 
 #. module: website_sale
 #. openerp-web
 #: code:addons/website_sale/static/src/js/website_sale_tour_shop.js:11
 #, python-format
 msgid "Welcome to your shop"
-<<<<<<< HEAD
-msgstr ""
-=======
 msgstr "Mağazanıza hoş geldiniz"
->>>>>>> a4e48d4c
 
 #. module: website_sale
 #: view:website:website_sale.product
 msgid "Write a comment..."
-msgstr ""
+msgstr "Yorum Yazın..."
 
 #. module: website_sale
 #. openerp-web
@@ -1097,112 +1049,102 @@
 msgid ""
 "You successfully installed the e-commerce. This guide will help you to "
 "create your product and promote your sales."
-msgstr ""
+msgstr "E-ticaret başarıyla yüklendi. Bu kılavuz, ürün oluşturma ve satış teşvik yardımcı olacaktır."
 
 #. module: website_sale
 #: view:website:website_sale.checkout
 msgid "Your Address"
-msgstr ""
+msgstr "Adresiniz"
 
 #. module: website_sale
 #: view:website:website_sale.checkout
 msgid "Your Name"
-msgstr ""
+msgstr "Adı"
 
 #. module: website_sale
 #: view:website:website_sale.checkout
 msgid "Your Order"
-msgstr ""
+msgstr "Siparişiniz"
 
 #. module: website_sale
 #: view:website:website_sale.cart
 msgid "Your cart is empty!"
-msgstr ""
-
-#. module: website_sale
-#: code:addons/website_sale/controllers/main.py:721
+msgstr "Sepetiniz boş!"
+
+#. module: website_sale
+#: code:addons/website_sale/controllers/main.py:750
 #, python-format
 msgid "Your payment has been received."
-msgstr ""
-
-#. module: website_sale
-#: code:addons/website_sale/controllers/main.py:725
-#: code:addons/website_sale/controllers/main.py:729
+msgstr "Ödeme başarıyla alındı"
+
+#. module: website_sale
+#: code:addons/website_sale/controllers/main.py:754
+#: code:addons/website_sale/controllers/main.py:758
 #, python-format
 msgid "Your transaction is waiting confirmation."
-msgstr ""
+msgstr "Onay için bekliyor"
 
 #. module: website_sale
 #: view:website:website_sale.checkout
 msgid "Zip / Postal Code"
-msgstr ""
+msgstr "Posta Kodu"
 
 #. module: website_sale
 #: view:website:website_sale.checkout
 msgid "change"
-msgstr ""
+msgstr "değişim"
 
 #. module: website_sale
 #: view:website:website_sale.cart
 msgid "code..."
-msgstr ""
-
-#. module: website_sale
-#: view:website:website_sale.products
-msgid "col-md-3 hidden-xs"
-msgstr ""
-
-#. module: website_sale
-#: view:website:website_sale.products
-msgid "col-md-9"
-msgstr ""
+msgstr "Kod"
 
 #. module: website_sale
 #: view:website:website_sale.product
 msgid "comment"
-msgstr ""
+msgstr "Yorum"
 
 #. module: website_sale
 #: view:website:website_sale.product
 msgid "comments"
-msgstr ""
-
-#. module: website_sale
-#: view:website:website_sale.products
-msgid "pagination form-inline col-md-3"
-msgstr ""
+msgstr "Yorumlar"
 
 #. module: website_sale
 #: view:website:website_sale.product
-msgid "pull-right"
-msgstr ""
+msgid "on"
+msgstr "bunda"
+
+#. module: website_sale
+#: view:website:website_sale.checkout
+msgid "or"
+msgstr "veya"
 
 #. module: website_sale
 #: view:website:website_sale.checkout
 msgid "select..."
-msgstr ""
+msgstr "Seçin ..."
 
 #. module: website_sale
 #: view:website:website_sale.products
 msgid "top menu to create a new product."
-msgstr ""
+msgstr "üst menüden yeni bir ürün yaratmak için."
 
 #. module: website_sale
 #: view:website:website_sale.cart
 msgid "☑ 256 bit encryption"
-msgstr ""
+msgstr "☑ 256 bit şifreleme"
 
 #. module: website_sale
 #: view:website:website_sale.cart
 msgid "☑ 30-days money-back guarantee"
-msgstr ""
+msgstr "☑ 30 gün para iade garantisi"
 
 #. module: website_sale
 #: view:website:website_sale.cart
 msgid "☑ Invoice sent by e-Mail"
-msgstr ""
+msgstr "☑ Fatura e-posta ile gönderildi."
 
 #. module: website_sale
 #: view:website:website_sale.cart
 msgid "☑ Processed by Ogone"
-msgstr ""+msgstr "Ogone Ödeme Alıcısı"