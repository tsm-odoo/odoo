--- conflicted
+++ resolved
@@ -1,30 +1,22 @@
-# Croatian translation for openobject-addons
-# Copyright (c) 2014 Rosetta Contributors and Canonical Ltd 2014
-# This file is distributed under the same license as the openobject-addons package.
-# FIRST AUTHOR <EMAIL@ADDRESS>, 2014.
-#
+# Translation of Odoo Server.
+# This file contains the translation of the following modules:
+# * website_certification
+# 
+# Translators:
+# FIRST AUTHOR <EMAIL@ADDRESS>, 2014
 msgid ""
 msgstr ""
-<<<<<<< HEAD
-"Project-Id-Version: openobject-addons\n"
-"Report-Msgid-Bugs-To: FULL NAME <EMAIL@ADDRESS>\n"
-"POT-Creation-Date: 2014-08-14 13:09+0000\n"
-"PO-Revision-Date: 2014-09-01 11:04+0000\n"
-"Last-Translator: Goran Kliska <gkliska@gmail.com>\n"
-"Language-Team: Croatian <hr@li.org>\n"
-=======
 "Project-Id-Version: Odoo 8.0\n"
 "Report-Msgid-Bugs-To: \n"
 "POT-Creation-Date: 2015-01-21 14:08+0000\n"
 "PO-Revision-Date: 2016-05-16 13:45+0000\n"
 "Last-Translator: Martin Trigaux\n"
 "Language-Team: Croatian (http://www.transifex.com/odoo/odoo-8/language/hr/)\n"
->>>>>>> 0af32f3f
 "MIME-Version: 1.0\n"
 "Content-Type: text/plain; charset=UTF-8\n"
-"Content-Transfer-Encoding: 8bit\n"
-"X-Launchpad-Export-Date: 2014-09-02 07:34+0000\n"
-"X-Generator: Launchpad (build 17192)\n"
+"Content-Transfer-Encoding: \n"
+"Language: hr\n"
+"Plural-Forms: nplurals=3; plural=n%10==1 && n%100!=11 ? 0 : n%10>=2 && n%10<=4 && (n%100<10 || n%100>=20) ? 1 : 2;\n"
 
 #. module: website_certification
 #: view:website:website_certification.certified_partners
@@ -105,7 +97,7 @@
 #. module: website_certification
 #: view:certification.certification:website_certification.certification_certification_search
 msgid "Group By"
-msgstr ""
+msgstr "Grupiraj po"
 
 #. module: website_certification
 #: field:certification.certification,certification_hidden_score:0
@@ -113,27 +105,26 @@
 msgstr ""
 
 #. module: website_certification
-#: field:certification.certification,id:0
-#: field:certification.type,id:0
+#: field:certification.certification,id:0 field:certification.type,id:0
 msgid "ID"
-msgstr ""
+msgstr "ID"
 
 #. module: website_certification
 #: field:certification.certification,write_uid:0
 #: field:certification.type,write_uid:0
 msgid "Last Updated by"
-msgstr ""
+msgstr "Promijenio"
 
 #. module: website_certification
 #: field:certification.certification,write_date:0
 #: field:certification.type,write_date:0
 msgid "Last Updated on"
-msgstr ""
+msgstr "Vrijeme promjene"
 
 #. module: website_certification
 #: view:website:website_certification.certified_partners
 msgid "Name"
-msgstr ""
+msgstr "Naziv"
 
 #. module: website_certification
 #: view:website:website_certification.certified_partners
@@ -149,7 +140,7 @@
 #: view:certification.certification:website_certification.certification_certification_search
 #: field:certification.certification,partner_id:0
 msgid "Partner"
-msgstr ""
+msgstr "Partner"
 
 #. module: website_certification
 #: view:website:website_certification.certified_partners
@@ -170,10 +161,8 @@
 #: view:website:website_certification.certified_partners
 msgid ""
 "The Odoo certification program allows companies\n"
-"                                    to identify certified professionals and "
-"get\n"
-"                                    the guarantee that their contractors "
-"are\n"
+"                                    to identify certified professionals and get\n"
+"                                    the guarantee that their contractors are\n"
 "                                    qualified to offer Odoo services."
 msgstr ""
 
@@ -186,4 +175,4 @@
 #: view:certification.certification:website_certification.certification_certification_search
 #: view:website:website_certification.certified_partners
 msgid "Type"
-msgstr ""+msgstr "Tip"