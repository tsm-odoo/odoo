<?xml version="1.0" encoding="utf-8"?>
<openerp>
    <data>

    	<menuitem
	        id="menu_finance_belgian_statement"
	        name="Belgium Statements"
	        parent="account.menu_finance_legal_statement"/>

    	<record id="view_vat_declaration" model="ir.ui.view">
            <field name="name">Select Period</field>
            <field name="model">l1on_be.vat.declaration</field>
            <field name="type">form</field>
            <field name="arch" type="xml">
			<form string="Select Period">
               	<group colspan="4" >
					<field name="period_id" select="1" default_focus="1"/>
<<<<<<< HEAD
=======
            <field name="ask_resitution"/>
            <field name="ask_payment"/>
            <field name="client_nihil"/>
>>>>>>> 4fcdc405
              		<button colspan="1" name="create_xml" string="Create XML" type="object" icon="gtk-execute"/>
              	 </group>
              	 <separator string="XML Flie has been Created." colspan="4"/>
              	 <group colspan="4" >
					<field name="msg" nolabel="1" colspan="4"/>
			    	<field name="file_save" readonly="True"/>
			     </group>
              		<button special="cancel" string="Cancel" icon="gtk-cancel"/>
			</form>
            </field>
		</record>

		<record id="action_vat_declaration" model="ir.actions.act_window">
            <field name="name">Vat Declaraion</field>
            <field name="type">ir.actions.act_window</field>
            <field name="res_model">l1on_be.vat.declaration</field>
            <field name="view_type">form</field>
            <field name="view_mode">form</field>
            <field name="view_id" ref="view_vat_declaration"/>
            <field name="target">new</field>
    	</record>

	    <menuitem
	        name="Periodical VAT Declaration"
	        parent="menu_finance_belgian_statement"
	        action="action_vat_declaration"
	        id="l10_be_vat_declaration"/>

    </data>
</openerp><|MERGE_RESOLUTION|>--- conflicted
+++ resolved
@@ -15,12 +15,9 @@
 			<form string="Select Period">
                	<group colspan="4" >
 					<field name="period_id" select="1" default_focus="1"/>
-<<<<<<< HEAD
-=======
             <field name="ask_resitution"/>
             <field name="ask_payment"/>
             <field name="client_nihil"/>
->>>>>>> 4fcdc405
               		<button colspan="1" name="create_xml" string="Create XML" type="object" icon="gtk-execute"/>
               	 </group>
               	 <separator string="XML Flie has been Created." colspan="4"/>
