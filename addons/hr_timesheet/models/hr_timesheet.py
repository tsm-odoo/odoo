# -*- coding: utf-8 -*-
# Part of Odoo. See LICENSE file for full copyright and licensing details.

from odoo import api, fields, models, _
from odoo.exceptions import UserError


class AccountAnalyticLine(models.Model):
    _inherit = 'account.analytic.line'

    @api.model
    def default_get(self, field_list):
        result = super(AccountAnalyticLine, self).default_get(field_list)
        if 'employee_id' in field_list and result.get('user_id'):
            result['employee_id'] = self.env['hr.employee'].search([('user_id', '=', result['user_id'])], limit=1).id
        return result

    task_id = fields.Many2one('project.task', 'Task', index=True)
    project_id = fields.Many2one('project.project', 'Project', domain=[('allow_timesheets', '=', True)])

    employee_id = fields.Many2one('hr.employee', "Employee")
    department_id = fields.Many2one('hr.department', "Department", compute='_compute_department_id', store=True, compute_sudo=True)

    @api.onchange('project_id')
    def onchange_project_id(self):
        # reset task when changing project
        self.task_id = False
        # force domain on task when project is set
        if self.project_id:
            return {'domain': {
                'task_id': [('project_id', '=', self.project_id.id)]
            }}

    @api.onchange('employee_id')
    def _onchange_employee_id(self):
        self.user_id = self.employee_id.user_id

    @api.depends('employee_id')
    def _compute_department_id(self):
        for line in self:
            line.department_id = line.employee_id.department_id

    @api.model
<<<<<<< HEAD
    def create(self, values):
        values = self._timesheet_preprocess(values)
        result = super(AccountAnalyticLine, self).create(values)
        if result.project_id:  # applied only for timesheet
            result._timesheet_postprocess(values)
        return result
=======
    def create(self, vals):
        # compute employee only for timesheet lines, makes no sense for other lines
        if not vals.get('employee_id') and vals.get('project_id'):
            if vals.get('user_id'):
                ts_user_id = vals['user_id']
            else:
                ts_user_id = self._default_user()
            vals['employee_id'] = self.env['hr.employee'].search([('user_id', '=', ts_user_id)], limit=1).id
        vals = self._timesheet_preprocess(vals)
        return super(AccountAnalyticLine, self).create(vals)
>>>>>>> 90f8f17f

    @api.multi
    def write(self, values):
        values = self._timesheet_preprocess(values)
        result = super(AccountAnalyticLine, self).write(values)
        # applied only for timesheet
        self.filtered(lambda t: t.project_id)._timesheet_postprocess(values)
        return result

    def _timesheet_preprocess(self, vals):
        """ Deduce other field values from the one given.
            Overrride this to compute on the fly some field that can not be computed fields.
            :param values: dict values for `create`or `write`.
        """
        # project implies analytic account
        if vals.get('project_id') and not vals.get('account_id'):
            project = self.env['project.project'].browse(vals.get('project_id'))
            vals['account_id'] = project.analytic_account_id.id
            if not project.analytic_account_id.active:
                raise UserError(_('The project you are timesheeting on is not linked to a active analytic account. Please the project configuration.'))
        # employee implies user
        if vals.get('employee_id') and not vals.get('user_id'):
            employee = self.env['hr.employee'].browse(vals['employee_id'])
            vals['user_id'] = employee.user_id.id
        # force customer partner, from the task or the project
        if (vals.get('project_id') or vals.get('task_id')) and not vals.get('partner_id'):
            partner_id = False
            if vals.get('task_id'):
                partner_id = self.env['project.task'].browse(vals['task_id']).partner_id.id
            else:
                partner_id = self.env['project.project'].browse(vals['project_id']).partner_id.id
            if partner_id:
                vals['partner_id'] = partner_id
        return vals

    @api.multi
    def _timesheet_postprocess(self, values):
        """ Hook to update record one by one according to the values of a `write` or a `create`. """
        sudo_self = self.sudo()  # this creates only one env for all operation that required sudo() in `_timesheet_postprocess_values`override
        values_to_write = self._timesheet_postprocess_values(values)
        for timesheet in sudo_self:
            if values_to_write[timesheet.id]:
                timesheet.write(values_to_write[timesheet.id])
        return values

    @api.multi
    def _timesheet_postprocess_values(self, values):
        """ Get the addionnal values to write on record
            :param dict values: values for the model's fields, as a dictionary::
                {'field_name': field_value, ...}
            :return: a dictionary mapping each record id to its corresponding
                dictionnary values to write (may be empty).
        """
        result = dict.fromkeys(self.ids, dict())
        sudo_self = self.sudo()  # this creates only one env for all operation that required sudo()
        # (re)compute the amount (depending on unit_amount, employee_id for the cost, and account_id for currency)
        if any([field_name in values for field_name in ['unit_amount', 'employee_id', 'account_id']]):
            for timesheet in sudo_self:
                cost = timesheet.employee_id.timesheet_cost or 0.0
                amount = -timesheet.unit_amount * cost
                amount_converted = timesheet.employee_id.currency_id.compute(amount, timesheet.account_id.currency_id)
                result[timesheet.id].update({
                    'amount': amount_converted,
                })
        return result<|MERGE_RESOLUTION|>--- conflicted
+++ resolved
@@ -41,25 +41,20 @@
             line.department_id = line.employee_id.department_id
 
     @api.model
-<<<<<<< HEAD
     def create(self, values):
+        # compute employee only for timesheet lines, makes no sense for other lines
+        if not values.get('employee_id') and values.get('project_id'):
+            if values.get('user_id'):
+                ts_user_id = values['user_id']
+            else:
+                ts_user_id = self._default_user()
+            values['employee_id'] = self.env['hr.employee'].search([('user_id', '=', ts_user_id)], limit=1).id
+
         values = self._timesheet_preprocess(values)
         result = super(AccountAnalyticLine, self).create(values)
         if result.project_id:  # applied only for timesheet
             result._timesheet_postprocess(values)
         return result
-=======
-    def create(self, vals):
-        # compute employee only for timesheet lines, makes no sense for other lines
-        if not vals.get('employee_id') and vals.get('project_id'):
-            if vals.get('user_id'):
-                ts_user_id = vals['user_id']
-            else:
-                ts_user_id = self._default_user()
-            vals['employee_id'] = self.env['hr.employee'].search([('user_id', '=', ts_user_id)], limit=1).id
-        vals = self._timesheet_preprocess(vals)
-        return super(AccountAnalyticLine, self).create(vals)
->>>>>>> 90f8f17f
 
     @api.multi
     def write(self, values):
