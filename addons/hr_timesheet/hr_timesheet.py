--- conflicted
+++ resolved
@@ -157,24 +157,14 @@
     use_timesheets = fields.Boolean('Timesheets', help="Check this field if this project manages timesheets", deprecated=True)
     invoice_on_timesheets = fields.Boolean('Timesheets', help="Check this field if this project manages timesheets")
 
-<<<<<<< HEAD
     @api.onchange('invoice_on_timesheets')
     def onchange_invoice_on_timesheets(self):
-        result = {}
+        result = {'value': {}}
         if not self.invoice_on_timesheets:
             return {'value': {'to_invoice': False}}
         try:
             to_invoice = self.env['ir.model.data'].xmlid_to_res_id('hr_timesheet_invoice.timesheet_invoice_factor1')
-            result['to_invoice'] = to_invoice
-=======
-    def onchange_invoice_on_timesheets(self, cr, uid, ids, invoice_on_timesheets, context=None):
-        result = {'value': {}}
-        if not invoice_on_timesheets:
-            return {'value': {'to_invoice': False}}
-        try:
-            to_invoice = self.pool.get('ir.model.data').xmlid_to_res_id(cr, uid, 'hr_timesheet_invoice.timesheet_invoice_factor1')
             result['value']['to_invoice'] = to_invoice
->>>>>>> bf1e9996
         except ValueError:
             pass
         return result
