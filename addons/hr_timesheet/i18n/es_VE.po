--- conflicted
+++ resolved
@@ -1,75 +1,83 @@
-# Translation of OpenERP Server.
+# Translation of Odoo Server.
 # This file contains the translation of the following modules:
-#	* hr_timesheet
-#
-msgid ""
-msgstr ""
-<<<<<<< HEAD
-"Project-Id-Version: OpenERP Server 6.0dev_rc3\n"
-"Report-Msgid-Bugs-To: support@openerp.com\n"
-"POT-Creation-Date: 2011-01-11 11:15+0000\n"
-"PO-Revision-Date: 2011-01-18 09:14+0000\n"
-"Last-Translator: Borja López Soilán (NeoPolus) <borjalopezsoilan@gmail.com>\n"
-"Language-Team: \n"
-=======
+# * hr_timesheet
+# 
+# Translators:
+msgid ""
+msgstr ""
 "Project-Id-Version: Odoo 8.0\n"
 "Report-Msgid-Bugs-To: \n"
 "POT-Creation-Date: 2015-01-21 14:07+0000\n"
 "PO-Revision-Date: 2016-05-15 18:49+0000\n"
 "Last-Translator: Martin Trigaux\n"
 "Language-Team: Spanish (Venezuela) (http://www.transifex.com/odoo/odoo-8/language/es_VE/)\n"
->>>>>>> 0af32f3f
 "MIME-Version: 1.0\n"
 "Content-Type: text/plain; charset=UTF-8\n"
-"Content-Transfer-Encoding: 8bit\n"
-"X-Launchpad-Export-Date: 2011-09-05 05:24+0000\n"
-"X-Generator: Launchpad (build 13830)\n"
-
-#. module: hr_timesheet
-#: model:product.template,name:hr_timesheet.product_consultant_product_template
-msgid "Service on Timesheet"
-msgstr "Servicio en parte de horas"
-
-#. module: hr_timesheet
-#: code:addons/hr_timesheet/report/user_timesheet.py:43
-#: code:addons/hr_timesheet/report/users_timesheet.py:77
-#, python-format
-msgid "Wed"
-msgstr "Mié"
-
-#. module: hr_timesheet
-#: view:hr.sign.out.project:0
-msgid "(Keep empty for current_time)"
-msgstr "(Vacío para fecha actual)"
-
-#. module: hr_timesheet
-#: code:addons/hr_timesheet/wizard/hr_timesheet_sign_in_out.py:132
-#, python-format
-msgid "No employee defined for your user !"
-msgstr "¡No se ha definido un empleado para su usuario!"
-
-#. module: hr_timesheet
-#: view:hr.analytic.timesheet:0
-msgid "Group By..."
-msgstr "Agrupar por..."
-
-#. module: hr_timesheet
-#: model:ir.actions.act_window,help:hr_timesheet.action_hr_timesheet_sign_in
-msgid ""
-"Employees can encode their time spent on the different projects. A project "
-"is an analytic account and the time spent on a project generate costs on the "
-"analytic account. This feature allows to record at the same time the "
-"attendance and the timesheet."
-msgstr ""
-"Los empleados pueden imputar el tiempo que han invertido en los diferentes "
-"proyectos. Un proyecto es una cuenta analítica y el tiempo repercutido en un "
-"proyecto imputa costes en esa cuenta analítica. Esta característica permite "
-"registrar al mismo tiempo la asistencia y la hoja de tiempos."
-
-#. module: hr_timesheet
-#: view:hr.analytic.timesheet:0
-msgid "Today"
-msgstr "Hoy"
+"Content-Transfer-Encoding: \n"
+"Language: es_VE\n"
+"Plural-Forms: nplurals=2; plural=(n != 1);\n"
+
+#. module: hr_timesheet
+#: view:hr.sign.in.project:hr_timesheet.view_hr_timesheet_sign_in
+#: view:hr.sign.out.project:hr_timesheet.view_hr_timesheet_sign_out
+msgid "(Keep empty for current time)"
+msgstr "(dejarlo vacío para hora actual)"
+
+#. module: hr_timesheet
+#: view:hr.sign.in.project:hr_timesheet.view_hr_timesheet_sign_in
+msgid "(local time on the server side)"
+msgstr "(hora local en el servidor)"
+
+#. module: hr_timesheet
+#: model:ir.actions.act_window,help:hr_timesheet.act_hr_timesheet_line_evry1_all_form
+msgid ""
+"<p class=\"oe_view_nocontent_create\">\n"
+"                Click to record activities.\n"
+"              </p><p>\n"
+"                You can register and track your workings hours by project every\n"
+"                day. Every time spent on a project will become a cost in the\n"
+"                analytic accounting/contract and can be re-invoiced to\n"
+"                customers if required.\n"
+"              </p>\n"
+"            "
+msgstr ""
+
+#. module: hr_timesheet
+#: model:ir.actions.act_window,help:hr_timesheet.act_analytic_cost_revenue
+msgid ""
+"<p>\n"
+"                No activity yet on this contract.\n"
+"              </p><p>\n"
+"                In Odoo, contracts and projects are implemented using\n"
+"                analytic account. So, you can track costs and revenues to analyse\n"
+"                your margins easily.\n"
+"              </p><p>\n"
+"                Costs will be created automatically when you register supplier\n"
+"                invoices, expenses or timesheets.\n"
+"              </p><p>\n"
+"                Revenues will be created automatically when you create customer\n"
+"                invoices. Customer invoices can be created based on sale orders\n"
+"                (fixed price invoices), on timesheets (based on the work done) or\n"
+"                on expenses (e.g. reinvoicing of travel costs).\n"
+"              </p>\n"
+"            "
+msgstr ""
+
+#. module: hr_timesheet
+#: selection:hr.sign.in.project,state:0 selection:hr.sign.out.project,state:0
+msgid "Absent"
+msgstr "Ausente"
+
+#. module: hr_timesheet
+#: view:hr.analytic.timesheet:hr_timesheet.hr_timesheet_line_form
+msgid "Accounting"
+msgstr "Contabilidad"
+
+#. module: hr_timesheet
+#: field:hr.timesheet.report,account_id:0
+#: model:ir.model,name:hr_timesheet.model_account_analytic_account
+msgid "Analytic Account"
+msgstr "Cuenta analítica"
 
 #. module: hr_timesheet
 #: field:hr.employee,journal_id:0
@@ -77,291 +85,209 @@
 msgstr "Diario analítico"
 
 #. module: hr_timesheet
-#: view:hr.sign.out.project:0
-msgid "Stop Working"
-msgstr "Parar de trabajar"
-
-#. module: hr_timesheet
-#: model:ir.actions.act_window,name:hr_timesheet.action_hr_timesheet_employee
-#: model:ir.ui.menu,name:hr_timesheet.menu_hr_timesheet_employee
-msgid "Employee Timesheet"
-msgstr "Horario del empleado"
-
-#. module: hr_timesheet
-#: view:account.analytic.account:0
-msgid "Work done stats"
-msgstr "Estadísticas trabajo realizado"
-
-#. module: hr_timesheet
-#: view:hr.analytic.timesheet:0
-#: model:ir.ui.menu,name:hr_timesheet.menu_hr_reporting_timesheet
-msgid "Timesheet"
-msgstr "Hoja de asistencia"
-
-#. module: hr_timesheet
-#: selection:hr.analytical.timesheet.employee,month:0
-#: selection:hr.analytical.timesheet.users,month:0
-msgid "janvier"
-msgstr "enero"
-
-#. module: hr_timesheet
-#: code:addons/hr_timesheet/report/user_timesheet.py:43
-#: code:addons/hr_timesheet/report/users_timesheet.py:77
-#, python-format
-msgid "Mon"
-msgstr "Lun"
-
-#. module: hr_timesheet
-#: view:hr.sign.in.project:0
-msgid "Sign in"
-msgstr "Registrar entrada"
-
-#. module: hr_timesheet
-#: view:hr.sign.in.project:0
-msgid ""
-"Employees can encode their time spent on the different projects they are "
-"assigned on. A  project is an analytic account and the time spent on a "
-"project generates costs on the analytic account. This feature allows to "
-"record at the same time the attendance and the timesheet."
-msgstr ""
-"Los empleados pueden imputar el tiempo que han invertido en los diferentes "
-"proyectos. Un proyecto es una cuenta analítica y el tiempo invertido en un "
-"proyecto genera costes en esa cuenta analítica. Esta característica permite "
-"registrar al mismo tiempo la asistencia y la hoja de tiempos."
-
-#. module: hr_timesheet
-#: field:hr.sign.out.project,analytic_amount:0
-msgid "Minimum Analytic Amount"
-msgstr "Importe analítico mínimo"
-
-#. module: hr_timesheet
-#: view:hr.analytical.timesheet.employee:0
-msgid "Monthly Employee Timesheet"
-msgstr "Parte de horas mensual del Empleado"
-
-#. module: hr_timesheet
-#: view:hr.sign.out.project:0
-msgid "Work done in the last period"
-msgstr "Trabajo realizado en el último período"
-
-#. module: hr_timesheet
-#: constraint:hr.employee:0
-msgid ""
-"Error ! You cannot select a department for which the employee is the manager."
-msgstr ""
-"¡Error! No puede seleccionar un departamento para el cual el empleado sea el "
-"director."
-
-#. module: hr_timesheet
-#: field:hr.sign.in.project,state:0
-#: field:hr.sign.out.project,state:0
-msgid "Current state"
-msgstr "Estado actual"
-
-#. module: hr_timesheet
-<<<<<<< HEAD
-#: field:hr.sign.in.project,name:0
-#: field:hr.sign.out.project,name:0
-msgid "Employees name"
-msgstr "Nombre empleados"
-=======
+#: field:hr.analytic.timesheet,line_id:0
+msgid "Analytic Line"
+msgstr "Línea analítica"
+
+#. module: hr_timesheet
+#: view:hr.analytic.timesheet:hr_timesheet.hr_timesheet_line_search
+msgid "Analytic account"
+msgstr "Cuenta analítica"
+
+#. module: hr_timesheet
+#: view:hr.sign.in.project:hr_timesheet.view_hr_timesheet_sign_in
+#: view:hr.sign.in.project:hr_timesheet.view_hr_timesheet_sign_in_message
+#: view:hr.sign.out.project:hr_timesheet.view_hr_timesheet_sign_out
+msgid "Cancel"
+msgstr "Cancelar"
+
+#. module: hr_timesheet
+#: view:hr.sign.out.project:hr_timesheet.view_hr_timesheet_sign_out
+msgid "Change Work"
+msgstr "Cambiar trabajo"
+
+#. module: hr_timesheet
+#: code:addons/hr_timesheet/hr_timesheet.py:176
+#, python-format
+msgid ""
+"Changing the date will let this entry appear in the timesheet of the new "
+"date."
+msgstr ""
+
+#. module: hr_timesheet
+#: help:account.analytic.account,use_timesheets:0
+msgid "Check this field if this project manages timesheets"
+msgstr ""
+
+#. module: hr_timesheet
+#: field:hr.sign.out.project,date:0
+msgid "Closing Date"
+msgstr "Fecha límite"
+
+#. module: hr_timesheet
+#: view:hr.timesheet.report:hr_timesheet.view_hr_timesheet_report_search
+#: field:hr.timesheet.report,company_id:0
+msgid "Company"
+msgstr "Compañía"
+
+#. module: hr_timesheet
+#: field:hr.timesheet.report,cost:0
+msgid "Cost"
+msgstr "Coste"
+
+#. module: hr_timesheet
+#: view:account.analytic.account:hr_timesheet.account_analytic_account_timesheet_form
+msgid "Cost/Revenue"
+msgstr ""
+
+#. module: hr_timesheet
+#: model:ir.actions.act_window,name:hr_timesheet.act_analytic_cost_revenue
+msgid "Costs & Revenues"
+msgstr ""
+
+#. module: hr_timesheet
 #: field:hr.analytic.timesheet,create_uid:0
 #: field:hr.sign.in.project,create_uid:0
 #: field:hr.sign.out.project,create_uid:0
 msgid "Created by"
 msgstr "Creado por"
->>>>>>> 0af32f3f
-
-#. module: hr_timesheet
-#: model:ir.model,name:hr_timesheet.model_hr_analytical_timesheet_users
-msgid "Print Employees Timesheet"
-msgstr "Mostrar Parte de horas de los Empleados"
-
-#. module: hr_timesheet
-#: code:addons/hr_timesheet/hr_timesheet.py:174
-#: code:addons/hr_timesheet/hr_timesheet.py:176
-#, python-format
-msgid "Warning !"
-msgstr "¡Aviso!"
-
-#. module: hr_timesheet
-#: code:addons/hr_timesheet/wizard/hr_timesheet_sign_in_out.py:77
-#: code:addons/hr_timesheet/wizard/hr_timesheet_sign_in_out.py:132
-#, python-format
-msgid "UserError"
-msgstr "Error de usuario"
-
-#. module: hr_timesheet
-#: code:addons/hr_timesheet/wizard/hr_timesheet_sign_in_out.py:77
-#, python-format
-msgid "No cost unit defined for this employee !"
-msgstr "¡No se ha definido una unidad de coste para este empleado!"
-
-#. module: hr_timesheet
-#: code:addons/hr_timesheet/report/user_timesheet.py:43
-#: code:addons/hr_timesheet/report/users_timesheet.py:77
-#, python-format
-msgid "Tue"
-msgstr "Mar"
-
-#. module: hr_timesheet
-#: field:hr.sign.out.project,account_id:0
-msgid "Analytic Account"
-msgstr "Cuenta analítica"
-
-#. module: hr_timesheet
-#: code:addons/hr_timesheet/wizard/hr_timesheet_print_employee.py:42
-#, python-format
-msgid "Warning"
-msgstr "Aviso"
-
-#. module: hr_timesheet
-#: model:ir.module.module,shortdesc:hr_timesheet.module_meta_information
-msgid "Human Resources (Timesheet encoding)"
-msgstr "Recursos humanos (codificación de horarios)"
-
-#. module: hr_timesheet
-#: view:hr.sign.in.project:0
-#: view:hr.sign.out.project:0
-msgid "Sign In/Out by Project"
-msgstr "Registrar entrada/salir por proyecto"
-
-#. module: hr_timesheet
-#: code:addons/hr_timesheet/report/user_timesheet.py:43
-#: code:addons/hr_timesheet/report/users_timesheet.py:77
-#, python-format
-msgid "Sat"
-msgstr "Sáb"
-
-#. module: hr_timesheet
-#: code:addons/hr_timesheet/report/user_timesheet.py:43
-#: code:addons/hr_timesheet/report/users_timesheet.py:77
-#, python-format
-msgid "Sun"
-msgstr "Dom"
-
-#. module: hr_timesheet
-#: view:hr.analytical.timesheet.employee:0
-#: view:hr.analytical.timesheet.users:0
-msgid "Print"
-msgstr "Imprimir"
-
-#. module: hr_timesheet
-#: view:hr.analytic.timesheet:0
-msgid "Timesheet Lines"
-msgstr "Líneas de la hoja de asistencia"
-
-#. module: hr_timesheet
-#: selection:hr.analytical.timesheet.employee,month:0
-#: selection:hr.analytical.timesheet.users,month:0
-msgid "juillet"
-msgstr "julio"
-
-#. module: hr_timesheet
-#: view:hr.analytical.timesheet.users:0
-msgid "Monthly Employees Timesheet"
-msgstr "Parte de horas mensual de empleados"
-
-#. module: hr_timesheet
-#: code:addons/hr_timesheet/report/user_timesheet.py:40
-#: code:addons/hr_timesheet/report/users_timesheet.py:73
-#: selection:hr.analytical.timesheet.employee,month:0
-#: selection:hr.analytical.timesheet.users,month:0
-#, python-format
-msgid "July"
-msgstr "Julio"
-
-#. module: hr_timesheet
-#: field:hr.sign.in.project,date:0
-#: field:hr.sign.out.project,date_start:0
-msgid "Starting Date"
-msgstr "Fecha de inicio"
-
-#. module: hr_timesheet
-#: view:hr.employee:0
-msgid "Categories"
-msgstr "Categorías"
-
-#. module: hr_timesheet
-#: selection:hr.analytical.timesheet.employee,month:0
-#: selection:hr.analytical.timesheet.users,month:0
-msgid "novembre"
-msgstr "noviembre"
-
-#. module: hr_timesheet
-#: model:ir.actions.act_window,help:hr_timesheet.act_hr_timesheet_line_evry1_all_form
-msgid ""
-"Through Working Hours you can register your working hours by project every "
-"day."
-msgstr ""
-"A través de las Horas de trabajo puede registrar sus horas laborables por "
-"proyecto todos los días."
-
-#. module: hr_timesheet
-#: model:ir.module.module,description:hr_timesheet.module_meta_information
-msgid ""
-"\n"
-"This module implements a timesheet system. Each employee can encode and\n"
-"track their time spent on the different projects. A project is an\n"
-"analytic account and the time spent on a project generates costs on\n"
-"the analytic account.\n"
-"\n"
-"Lots of reporting on time and employee tracking are provided.\n"
-"\n"
-"It is completely integrated with the cost accounting module. It allows you\n"
-"to set up a management by affair.\n"
-"    "
-msgstr ""
-"\n"
-"Este módulo implementa un sistema de parte de horas. Cada empleado puede "
-"imputar y\n"
-"llevar el registro del tiempo invertido en sus diferentes proyectos. Un "
-"proyecto es una\n"
-"cuenta analítica y el tiempo invertido en un proyecto genera costes en esa "
-"cuenta analítica.\n"
-"\n"
-"Se facilitan varios informes de seguimiento de tiempos y empleados.\n"
-"\n"
-"Está completamente integrado con el módulo de contabilidad de costes. "
-"Permite\n"
-"establecer una gestión por asunto.\n"
-"    "
-
-#. module: hr_timesheet
-#: code:addons/hr_timesheet/report/user_timesheet.py:40
-#: code:addons/hr_timesheet/report/users_timesheet.py:73
-#: selection:hr.analytical.timesheet.employee,month:0
-#: selection:hr.analytical.timesheet.users,month:0
-#, python-format
-msgid "March"
-msgstr "Marzo"
-
-#. module: hr_timesheet
-#: view:hr.analytic.timesheet:0
-msgid "Total cost"
-msgstr "Coste total"
-
-#. module: hr_timesheet
-#: selection:hr.analytical.timesheet.employee,month:0
-#: selection:hr.analytical.timesheet.users,month:0
-msgid "décembre"
-msgstr "diciembre"
-
-#. module: hr_timesheet
-<<<<<<< HEAD
-#: code:addons/hr_timesheet/report/user_timesheet.py:40
-#: code:addons/hr_timesheet/report/users_timesheet.py:73
-#: selection:hr.analytical.timesheet.employee,month:0
-#: selection:hr.analytical.timesheet.users,month:0
-#, python-format
-msgid "September"
-msgstr "Septiembre"
-
-#. module: hr_timesheet
-#: model:ir.model,name:hr_timesheet.model_hr_analytic_timesheet
-msgid "Timesheet Line"
-msgstr "Línea hoja de asistencia"
-=======
+
+#. module: hr_timesheet
+#: field:hr.analytic.timesheet,create_date:0
+#: field:hr.sign.in.project,create_date:0
+#: field:hr.sign.out.project,create_date:0
+msgid "Created on"
+msgstr "Creado en"
+
+#. module: hr_timesheet
+#: field:hr.sign.in.project,server_date:0
+#: field:hr.sign.out.project,server_date:0
+msgid "Current Date"
+msgstr "Fecha actual"
+
+#. module: hr_timesheet
+#: field:hr.sign.in.project,state:0 field:hr.sign.out.project,state:0
+msgid "Current Status"
+msgstr "Estado actual"
+
+#. module: hr_timesheet
+#: field:hr.timesheet.report,date:0
+msgid "Date"
+msgstr "Fecha"
+
+#. module: hr_timesheet
+#: model:ir.actions.act_window,name:hr_timesheet.action_define_analytic_structure
+msgid "Define your Analytic Structure"
+msgstr ""
+
+#. module: hr_timesheet
+#: field:hr.timesheet.report,name:0
+msgid "Description"
+msgstr "Descripción"
+
+#. module: hr_timesheet
+#: view:hr.analytic.timesheet:hr_timesheet.hr_timesheet_line_form
+#: view:hr.analytic.timesheet:hr_timesheet.hr_timesheet_line_tree
+msgid "Duration"
+msgstr "Duración"
+
+#. module: hr_timesheet
+#: model:ir.model,name:hr_timesheet.model_hr_employee
+msgid "Employee"
+msgstr "Empleado"
+
+#. module: hr_timesheet
+#: field:hr.sign.in.project,emp_id:0 field:hr.sign.out.project,emp_id:0
+msgid "Employee ID"
+msgstr "ID empleado"
+
+#. module: hr_timesheet
+#: code:addons/hr_timesheet/hr_timesheet.py:152
+#, python-format
+msgid ""
+"Employee is not created for this user. Please create one from configuration "
+"panel."
+msgstr ""
+
+#. module: hr_timesheet
+#: field:hr.sign.in.project,name:0 field:hr.sign.out.project,name:0
+msgid "Employee's Name"
+msgstr "Nombre del empleado"
+
+#. module: hr_timesheet
+#: view:hr.sign.in.project:hr_timesheet.view_hr_timesheet_sign_in_message
+msgid ""
+"Employees can encode their time spent on the different projects they are "
+"assigned on. A  project is an analytic account and the time spent on a "
+"project generates costs on the analytic account. This feature allows to "
+"record at the same time the attendance and the timesheet."
+msgstr "Los empleados pueden imputar el tiempo que han invertido en los diferentes proyectos. Un proyecto es una cuenta analítica y el tiempo invertido en un proyecto genera costes en esa cuenta analítica. Esta característica permite registrar al mismo tiempo la asistencia y la hoja de tiempos."
+
+#. module: hr_timesheet
+#: model:ir.actions.act_window,help:hr_timesheet.action_hr_timesheet_sign_in
+msgid ""
+"Employees can encode their time spent on the different projects. A project "
+"is an analytic account and the time spent on a project generate costs on the"
+" analytic account. This feature allows to record at the same time the "
+"attendance and the timesheet."
+msgstr "Los empleados pueden imputar el tiempo que han invertido en los diferentes proyectos. Un proyecto es una cuenta analítica y el tiempo repercutido en un proyecto imputa costes en esa cuenta analítica. Esta característica permite registrar al mismo tiempo la asistencia y la hoja de tiempos."
+
+#. module: hr_timesheet
+#: view:hr.timesheet.report:hr_timesheet.view_hr_timesheet_report_search
+msgid "Extended Filters..."
+msgstr "Filtros extendidos..."
+
+#. module: hr_timesheet
+#: field:hr.timesheet.report,general_account_id:0
+msgid "General Account"
+msgstr "Cuenta general"
+
+#. module: hr_timesheet
+#: view:hr.sign.out.project:hr_timesheet.view_hr_timesheet_sign_out
+msgid "General Information"
+msgstr "Información general"
+
+#. module: hr_timesheet
+#: code:addons/hr_timesheet/hr_timesheet.py:153
+#, python-format
+msgid "Go to the configuration panel"
+msgstr ""
+
+#. module: hr_timesheet
+#: view:hr.analytic.timesheet:hr_timesheet.hr_timesheet_line_search
+#: view:hr.timesheet.report:hr_timesheet.view_hr_timesheet_report_search
+msgid "Group By"
+msgstr "Agrupar por"
+
+#. module: hr_timesheet
+#: view:hr.timesheet.report:hr_timesheet.view_hr_timesheet_report_search
+msgid "Group by month of date"
+msgstr ""
+
+#. module: hr_timesheet
+#: field:hr.analytic.timesheet,id:0 field:hr.sign.in.project,id:0
+#: field:hr.sign.out.project,id:0 field:hr.timesheet.report,id:0
+msgid "ID"
+msgstr "ID"
+
+#. module: hr_timesheet
+#: help:hr.employee,product_id:0
+msgid ""
+"If you want to reinvoice working time of employees, link this employee to a "
+"service to determinate the cost price of the job."
+msgstr ""
+
+#. module: hr_timesheet
+#: view:hr.analytic.timesheet:hr_timesheet.hr_timesheet_line_form
+msgid "Information"
+msgstr "Información"
+
+#. module: hr_timesheet
+#: field:hr.timesheet.report,journal_id:0
+msgid "Journal"
+msgstr "Diario"
+
+#. module: hr_timesheet
 #: field:hr.analytic.timesheet,write_uid:0
 #: field:hr.sign.in.project,write_uid:0 field:hr.sign.out.project,write_uid:0
 msgid "Last Updated by"
@@ -373,24 +299,231 @@
 #: field:hr.sign.out.project,write_date:0
 msgid "Last Updated on"
 msgstr "Ultima actualizacion en"
->>>>>>> 0af32f3f
-
-#. module: hr_timesheet
-#: field:hr.analytical.timesheet.users,employee_ids:0
-msgid "employees"
-msgstr "Empleados"
-
-#. module: hr_timesheet
-#: view:account.analytic.account:0
-msgid "Stats by month"
-msgstr "Estadísticas por mes"
-
-#. module: hr_timesheet
-#: view:account.analytic.account:0
-#: field:hr.analytical.timesheet.employee,month:0
-#: field:hr.analytical.timesheet.users,month:0
+
+#. module: hr_timesheet
+#: field:hr.sign.out.project,analytic_amount:0
+msgid "Minimum Analytic Amount"
+msgstr "Importe analítico mínimo"
+
+#. module: hr_timesheet
+#: view:hr.timesheet.report:hr_timesheet.view_hr_timesheet_report_search
 msgid "Month"
 msgstr "Mes"
+
+#. module: hr_timesheet
+#: code:addons/hr_timesheet/hr_timesheet.py:189
+#, python-format
+msgid ""
+"No 'Analytic Journal' is defined for employee %s \n"
+"Define an employee for the selected user and assign an 'Analytic Journal'!"
+msgstr ""
+
+#. module: hr_timesheet
+#: code:addons/hr_timesheet/hr_timesheet.py:191
+#, python-format
+msgid ""
+"No analytic account is defined on the project.\n"
+"Please set one or we cannot automatically fill the timesheet."
+msgstr ""
+
+#. module: hr_timesheet
+#: code:addons/hr_timesheet/hr_timesheet.py:158
+#, python-format
+msgid ""
+"No analytic journal defined for '%s'.\n"
+"You should assign an analytic journal on the employee form."
+msgstr ""
+
+#. module: hr_timesheet
+#: field:hr.analytic.timesheet,partner_id:0
+msgid "Partner"
+msgstr "Empresa"
+
+#. module: hr_timesheet
+#: code:addons/hr_timesheet/wizard/hr_timesheet_sign_in_out.py:77
+#, python-format
+msgid "Please define cost unit for this employee."
+msgstr ""
+
+#. module: hr_timesheet
+#: code:addons/hr_timesheet/wizard/hr_timesheet_sign_in_out.py:131
+#, python-format
+msgid "Please define employee for your user."
+msgstr ""
+
+#. module: hr_timesheet
+#: selection:hr.sign.in.project,state:0 selection:hr.sign.out.project,state:0
+msgid "Present"
+msgstr "Actual"
+
+#. module: hr_timesheet
+#: view:hr.analytic.timesheet:hr_timesheet.hr_timesheet_line_form
+#: view:hr.analytic.timesheet:hr_timesheet.hr_timesheet_line_search
+#: field:hr.employee,product_id:0 field:hr.timesheet.report,product_id:0
+msgid "Product"
+msgstr "Producto"
+
+#. module: hr_timesheet
+#: field:hr.sign.out.project,account_id:0
+msgid "Project / Analytic Account"
+msgstr ""
+
+#. module: hr_timesheet
+#: model:ir.model,name:hr_timesheet.model_hr_sign_in_project
+msgid "Sign In By Project"
+msgstr "Registrarse en un proyecto"
+
+#. module: hr_timesheet
+#: view:hr.sign.in.project:hr_timesheet.view_hr_timesheet_sign_in
+#: view:hr.sign.in.project:hr_timesheet.view_hr_timesheet_sign_in_message
+#: view:hr.sign.out.project:hr_timesheet.view_hr_timesheet_sign_out
+msgid "Sign In/Out by Project"
+msgstr "Registrar entrada/salir por proyecto"
+
+#. module: hr_timesheet
+#: model:ir.model,name:hr_timesheet.model_hr_sign_out_project
+msgid "Sign Out By Project"
+msgstr "Salir de un proyecto"
+
+#. module: hr_timesheet
+#: view:hr.sign.in.project:hr_timesheet.view_hr_timesheet_sign_in
+msgid "Sign in"
+msgstr "Registrar entrada"
+
+#. module: hr_timesheet
+#: code:addons/hr_timesheet/wizard/hr_timesheet_sign_in_out.py:145
+#: view:hr.sign.in.project:hr_timesheet.view_hr_timesheet_sign_in_message
+#, python-format
+msgid "Sign in / Sign out"
+msgstr "Registrar entrada/salida"
+
+#. module: hr_timesheet
+#: model:ir.actions.act_window,name:hr_timesheet.action_hr_timesheet_sign_in
+#: model:ir.actions.act_window,name:hr_timesheet.action_hr_timesheet_sign_out
+msgid "Sign in / Sign out by Project"
+msgstr ""
+
+#. module: hr_timesheet
+#: view:hr.sign.in.project:hr_timesheet.view_hr_timesheet_sign_in
+msgid "Start Working"
+msgstr "Empezar a trabajar"
+
+#. module: hr_timesheet
+#: field:hr.sign.in.project,date:0 field:hr.sign.out.project,date_start:0
+msgid "Starting Date"
+msgstr "Fecha de inicio"
+
+#. module: hr_timesheet
+#: view:hr.sign.out.project:hr_timesheet.view_hr_timesheet_sign_out
+msgid "Stop Working"
+msgstr "Parar de trabajar"
+
+#. module: hr_timesheet
+#: view:hr.timesheet.report:hr_timesheet.view_hr_timesheet_report_search
+msgid "This Month"
+msgstr ""
+
+#. module: hr_timesheet
+#: field:hr.timesheet.report,quantity:0
+msgid "Time"
+msgstr "Tiempo"
+
+#. module: hr_timesheet
+#: view:hr.analytic.timesheet:hr_timesheet.hr_timesheet_line_search
+#: view:hr.timesheet.report:hr_timesheet.view_hr_timesheet_report_graph
+#: view:hr.timesheet.report:hr_timesheet.view_hr_timesheet_report_search
+#: model:ir.model,name:hr_timesheet.model_hr_timesheet_report
+#: model:ir.ui.menu,name:hr_timesheet.menu_hr_timesheet_reports
+msgid "Timesheet"
+msgstr "Hoja de asistencia"
+
+#. module: hr_timesheet
+#: model:ir.actions.act_window,name:hr_timesheet.act_hr_timesheet_accounts_form
+#: model:ir.ui.menu,name:hr_timesheet.menu_timesheet_accounts
+msgid "Timesheet Accounts"
+msgstr ""
+
+#. module: hr_timesheet
+#: view:hr.analytic.timesheet:hr_timesheet.hr_timesheet_line_form
+#: view:hr.analytic.timesheet:hr_timesheet.hr_timesheet_line_tree
+#: model:ir.actions.act_window,name:hr_timesheet.act_hr_timesheet_line_evry1_all_form
+#: model:ir.ui.menu,name:hr_timesheet.menu_hr_working_hours
+msgid "Timesheet Activities"
+msgstr ""
+
+#. module: hr_timesheet
+#: model:ir.actions.act_window,name:hr_timesheet.action_hr_timesheet_report_stat_all
+#: model:ir.ui.menu,name:hr_timesheet.menu_hr_timesheet_report_all
+msgid "Timesheet Analysis"
+msgstr "Análisis de hojas de asistencia"
+
+#. module: hr_timesheet
+#: model:ir.model,name:hr_timesheet.model_hr_analytic_timesheet
+msgid "Timesheet Line"
+msgstr "Línea hoja de asistencia"
+
+#. module: hr_timesheet
+#: view:hr.analytic.timesheet:hr_timesheet.hr_timesheet_line_search
+msgid "Timesheet Month"
+msgstr ""
+
+#. module: hr_timesheet
+#: view:hr.analytic.timesheet:hr_timesheet.hr_timesheet_line_search
+msgid "Timesheet by Month"
+msgstr ""
+
+#. module: hr_timesheet
+#: field:account.analytic.account,use_timesheets:0
+#: view:hr.employee:hr_timesheet.hr_timesheet_employee_extd_form
+msgid "Timesheets"
+msgstr "Horarios"
+
+#. module: hr_timesheet
+#: view:hr.analytic.timesheet:hr_timesheet.hr_timesheet_line_tree
+msgid "Total cost"
+msgstr "Coste total"
+
+#. module: hr_timesheet
+#: view:hr.analytic.timesheet:hr_timesheet.hr_timesheet_line_tree
+msgid "Total time"
+msgstr "Tiempo total"
+
+#. module: hr_timesheet
+#: field:hr.employee,uom_id:0
+msgid "Unit of Measure"
+msgstr "Unidad de medida"
+
+#. module: hr_timesheet
+#: view:hr.timesheet.report:hr_timesheet.view_hr_timesheet_report_search
+#: field:hr.timesheet.report,user_id:0
+msgid "User"
+msgstr "Usuario"
+
+#. module: hr_timesheet
+#: code:addons/hr_timesheet/hr_timesheet.py:176
+#, python-format
+msgid "User Alert!"
+msgstr ""
+
+#. module: hr_timesheet
+#: code:addons/hr_timesheet/wizard/hr_timesheet_sign_in_out.py:77
+#: code:addons/hr_timesheet/wizard/hr_timesheet_sign_in_out.py:131
+#, python-format
+msgid "User Error!"
+msgstr ""
+
+#. module: hr_timesheet
+#: view:hr.analytic.timesheet:hr_timesheet.hr_timesheet_line_search
+msgid "Users"
+msgstr "Usuarios"
+
+#. module: hr_timesheet
+#: code:addons/hr_timesheet/hr_timesheet.py:158
+#: code:addons/hr_timesheet/hr_timesheet.py:189
+#: code:addons/hr_timesheet/hr_timesheet.py:191
+#, python-format
+msgid "Warning!"
+msgstr "¡Aviso!"
 
 #. module: hr_timesheet
 #: field:hr.sign.out.project,info:0
@@ -398,483 +531,26 @@
 msgstr "Descripción del trabajo"
 
 #. module: hr_timesheet
-#: view:account.analytic.account:0
-msgid "To be invoiced"
-msgstr "A facturar"
-
-#. module: hr_timesheet
-#: model:ir.actions.report.xml,name:hr_timesheet.report_user_timesheet
-msgid "Employee timesheet"
-msgstr "Hoja de asistencia del empleado"
-
-#. module: hr_timesheet
-#: model:ir.actions.act_window,name:hr_timesheet.action_hr_timesheet_sign_in
-#: model:ir.actions.act_window,name:hr_timesheet.action_hr_timesheet_sign_out
-msgid "Sign in / Sign out by project"
-msgstr "Registrar entrada/salida por proyecto"
-
-#. module: hr_timesheet
-#: code:addons/hr_timesheet/report/user_timesheet.py:43
-#: code:addons/hr_timesheet/report/users_timesheet.py:77
-#, python-format
-msgid "Fri"
-msgstr "Vie"
-
-#. module: hr_timesheet
-#: view:hr.sign.in.project:0
-msgid "Sign in / Sign out"
-msgstr "Registrar entrada/salida"
-
-#. module: hr_timesheet
-#: code:addons/hr_timesheet/hr_timesheet.py:174
-#, python-format
-msgid ""
-"Analytic journal is not defined for employee %s \n"
-"Define an employee for the selected user and assign an analytic journal!"
-msgstr ""
-"El diario analítico no está definido para el empleado %s\n"
-"¡Defina un empleado para el usuario seleccionado y asígnele un diario "
-"analítico!"
-
-#. module: hr_timesheet
-#: view:hr.sign.in.project:0
-msgid "(Keep empty for current time)"
-msgstr "(dejarlo vacío para hora actual)"
-
-#. module: hr_timesheet
-#: view:hr.employee:0
-msgid "Timesheets"
-msgstr "Horarios"
-
-#. module: hr_timesheet
-#: help:hr.employee,product_id:0
-msgid "Specifies employee's designation as a product with type 'service'."
-msgstr ""
-"Especifica la designación del empleado como un producto de tipo 'servicio'."
-
-#. module: hr_timesheet
-#: selection:hr.analytical.timesheet.employee,month:0
-#: selection:hr.analytical.timesheet.users,month:0
-msgid "août"
-msgstr "agosto"
-
-#. module: hr_timesheet
-#: code:addons/hr_timesheet/report/user_timesheet.py:40
-#: code:addons/hr_timesheet/report/users_timesheet.py:73
-#: selection:hr.analytical.timesheet.employee,month:0
-#: selection:hr.analytical.timesheet.users,month:0
-#, python-format
-msgid "August"
-msgstr "Agosto"
-
-#. module: hr_timesheet
-#: code:addons/hr_timesheet/report/user_timesheet.py:40
-#: code:addons/hr_timesheet/report/users_timesheet.py:73
-#: selection:hr.analytical.timesheet.employee,month:0
-#: selection:hr.analytical.timesheet.users,month:0
-#, python-format
-msgid "June"
-msgstr "Junio"
-
-#. module: hr_timesheet
-#: view:hr.analytical.timesheet.employee:0
-msgid "Print My Timesheet"
-msgstr "Imprimir mi horario"
-
-#. module: hr_timesheet
-#: selection:hr.analytical.timesheet.employee,month:0
-#: selection:hr.analytical.timesheet.users,month:0
-msgid "mars"
-msgstr "marzo"
-
-#. module: hr_timesheet
-#: view:hr.analytic.timesheet:0
-msgid "Date"
-msgstr "Fecha"
-
-#. module: hr_timesheet
-#: code:addons/hr_timesheet/report/user_timesheet.py:40
-#: code:addons/hr_timesheet/report/users_timesheet.py:73
-#: selection:hr.analytical.timesheet.employee,month:0
-#: selection:hr.analytical.timesheet.users,month:0
-#, python-format
-msgid "November"
-msgstr "Noviembre"
-
-#. module: hr_timesheet
-#: constraint:hr.employee:0
-msgid "Error ! You cannot create recursive Hierarchy of Employees."
-msgstr "¡Error! No se puede crear una jerarquía recursiva de empleados."
-
-#. module: hr_timesheet
-#: field:hr.sign.out.project,date:0
-msgid "Closing Date"
-msgstr "Fecha límite"
-
-#. module: hr_timesheet
-#: code:addons/hr_timesheet/report/user_timesheet.py:40
-#: code:addons/hr_timesheet/report/users_timesheet.py:73
-#: selection:hr.analytical.timesheet.employee,month:0
-#: selection:hr.analytical.timesheet.users,month:0
-#, python-format
-msgid "October"
-msgstr "Octubre"
-
-#. module: hr_timesheet
-#: code:addons/hr_timesheet/report/user_timesheet.py:40
-#: code:addons/hr_timesheet/report/users_timesheet.py:73
-#: selection:hr.analytical.timesheet.employee,month:0
-#: selection:hr.analytical.timesheet.users,month:0
-#, python-format
-msgid "January"
-msgstr "Enero"
-
-#. module: hr_timesheet
-#: view:account.analytic.account:0
-msgid "Key dates"
-msgstr "Fechas clave"
-
-#. module: hr_timesheet
-#: code:addons/hr_timesheet/report/user_timesheet.py:43
-#: code:addons/hr_timesheet/report/users_timesheet.py:77
-#, python-format
-msgid "Thu"
-msgstr "Jue"
-
-#. module: hr_timesheet
-#: view:account.analytic.account:0
-msgid "Analysis stats"
-msgstr "Estadísticas de análisis"
-
-#. module: hr_timesheet
-#: model:ir.model,name:hr_timesheet.model_hr_analytical_timesheet_employee
-msgid "Print Employee Timesheet & Print My Timesheet"
-msgstr "Imprime el 'Parte de Horas del Empleado' y 'Mi Parte de Horas'"
-
-#. module: hr_timesheet
-#: field:hr.sign.in.project,emp_id:0
-#: field:hr.sign.out.project,emp_id:0
-msgid "Employee ID"
-msgstr "ID empleado"
-
-#. module: hr_timesheet
-#: view:hr.sign.out.project:0
-msgid "General Information"
-msgstr "Información general"
-
-#. module: hr_timesheet
-#: model:ir.actions.act_window,name:hr_timesheet.action_hr_timesheet_my
-msgid "My Timesheet"
-msgstr "Mi parte de horas"
-
-#. module: hr_timesheet
-#: view:account.analytic.account:0
-msgid "Analysis summary"
-msgstr "Resumen de análisis"
-
-#. module: hr_timesheet
-#: code:addons/hr_timesheet/report/user_timesheet.py:40
-#: code:addons/hr_timesheet/report/users_timesheet.py:73
-#: selection:hr.analytical.timesheet.employee,month:0
-#: selection:hr.analytical.timesheet.users,month:0
-#, python-format
-msgid "December"
-msgstr "Diciembre"
-
-#. module: hr_timesheet
-#: view:hr.analytical.timesheet.employee:0
-#: view:hr.analytical.timesheet.users:0
-#: view:hr.sign.in.project:0
-#: view:hr.sign.out.project:0
-msgid "Cancel"
-msgstr "Cancelar"
-
-#. module: hr_timesheet
-#: model:ir.actions.act_window,name:hr_timesheet.action_hr_timesheet_users
-#: model:ir.actions.report.xml,name:hr_timesheet.report_users_timesheet
-#: model:ir.actions.wizard,name:hr_timesheet.wizard_hr_timesheet_users
-#: model:ir.ui.menu,name:hr_timesheet.menu_hr_timesheet_users
-msgid "Employees Timesheet"
-msgstr "Horario de empleados"
-
-#. module: hr_timesheet
-#: selection:hr.analytical.timesheet.employee,month:0
-#: selection:hr.analytical.timesheet.users,month:0
-msgid "février"
-msgstr "febrero"
-
-#. module: hr_timesheet
-#: view:hr.analytic.timesheet:0
-msgid "Information"
-msgstr "Información"
-
-#. module: hr_timesheet
-#: field:hr.analytical.timesheet.employee,employee_id:0
-#: model:ir.model,name:hr_timesheet.model_hr_employee
-msgid "Employee"
-msgstr "Empleado"
-
-#. module: hr_timesheet
-#: selection:hr.analytical.timesheet.employee,month:0
-#: selection:hr.analytical.timesheet.users,month:0
-msgid "avril"
-msgstr "abril"
-
-#. module: hr_timesheet
-#: field:hr.sign.in.project,server_date:0
-#: field:hr.sign.out.project,server_date:0
-msgid "Current Date"
-msgstr "Fecha actual"
-
-#. module: hr_timesheet
-#: view:hr.analytic.timesheet:0
-msgid "Anlytic account"
-msgstr "Cuenta analítica"
-
-#. module: hr_timesheet
-#: view:hr.analytical.timesheet.employee:0
-msgid "This wizard will print monthly timesheet"
-msgstr "Este asistente imprimirá el parte de horas mensual"
-
-#. module: hr_timesheet
-#: view:hr.analytic.timesheet:0
-#: field:hr.employee,product_id:0
-msgid "Product"
-msgstr "Producto"
-
-#. module: hr_timesheet
-#: view:hr.analytic.timesheet:0
-msgid "Invoicing"
-msgstr "Facturación"
-
-#. module: hr_timesheet
-#: code:addons/hr_timesheet/report/user_timesheet.py:40
-#: code:addons/hr_timesheet/report/users_timesheet.py:73
-#: selection:hr.analytical.timesheet.employee,month:0
-#: selection:hr.analytical.timesheet.users,month:0
-#, python-format
-msgid "May"
-msgstr "Mayo"
-
-#. module: hr_timesheet
-#: view:hr.analytic.timesheet:0
-msgid "Total time"
-msgstr "Tiempo total"
-
-#. module: hr_timesheet
-#: selection:hr.analytical.timesheet.employee,month:0
-#: selection:hr.analytical.timesheet.users,month:0
-msgid "juin"
-msgstr "junio"
-
-#. module: hr_timesheet
-#: view:hr.sign.in.project:0
-msgid "(local time on the server side)"
-msgstr "(hora local en el servidor)"
-
-#. module: hr_timesheet
-#: model:ir.actions.act_window,name:hr_timesheet.act_hr_timesheet_line_evry1_all_form
-#: model:ir.ui.menu,name:hr_timesheet.menu_hr_working_hours
-msgid "Working Hours"
-msgstr "Horas de trabajo"
-
-#. module: hr_timesheet
-#: model:ir.model,name:hr_timesheet.model_hr_sign_in_project
-msgid "Sign In By Project"
-msgstr "Registrarse en un proyecto"
-
-#. module: hr_timesheet
-#: code:addons/hr_timesheet/report/user_timesheet.py:40
-#: code:addons/hr_timesheet/report/users_timesheet.py:73
-#: selection:hr.analytical.timesheet.employee,month:0
-#: selection:hr.analytical.timesheet.users,month:0
-#, python-format
-msgid "February"
-msgstr "Febrero"
-
-#. module: hr_timesheet
-#: field:hr.analytic.timesheet,line_id:0
-msgid "Analytic line"
-msgstr "Línea analítica"
-
-#. module: hr_timesheet
-#: model:ir.model,name:hr_timesheet.model_hr_sign_out_project
-msgid "Sign Out By Project"
-msgstr "Salir de un proyecto"
-
-#. module: hr_timesheet
-#: view:hr.analytical.timesheet.users:0
-msgid "Employees"
-msgstr "Empleados"
-
-#. module: hr_timesheet
-#: selection:hr.analytical.timesheet.employee,month:0
-#: selection:hr.analytical.timesheet.users,month:0
-msgid "octobre"
-msgstr "octubre"
-
-#. module: hr_timesheet
-#: code:addons/hr_timesheet/report/user_timesheet.py:40
-#: code:addons/hr_timesheet/report/users_timesheet.py:73
-#: selection:hr.analytical.timesheet.employee,month:0
-#: selection:hr.analytical.timesheet.users,month:0
-#, python-format
-msgid "April"
-msgstr "Abril"
-
-#. module: hr_timesheet
-#: code:addons/hr_timesheet/hr_timesheet.py:176
-#, python-format
-msgid ""
-"No analytic account defined on the project.\n"
-"Please set one or we can not automatically fill the timesheet."
-msgstr ""
-"No se ha definido una cuenta analítica para el proyecto.\n"
-"Por favor seleccione una o no se puede rellenar automáticamente la hoja de "
-"asistencia."
-
-#. module: hr_timesheet
-#: selection:hr.analytical.timesheet.employee,month:0
-#: selection:hr.analytical.timesheet.users,month:0
-msgid "mai"
-msgstr "mayo"
-
-#. module: hr_timesheet
-#: view:account.analytic.account:0
-#: view:hr.analytic.timesheet:0
-msgid "Users"
-msgstr "Usuarios"
-
-#. module: hr_timesheet
-#: view:hr.sign.in.project:0
-msgid "Start Working"
-msgstr "Empezar a trabajar"
-
-#. module: hr_timesheet
-#: view:account.analytic.account:0
-msgid "Stats by user"
-msgstr "Estadísticas por usuario"
-
-#. module: hr_timesheet
-#: code:addons/hr_timesheet/wizard/hr_timesheet_print_employee.py:42
-#, python-format
-msgid "No employee defined for this user"
-msgstr "No se ha definido un empleado para este usuario"
-
-#. module: hr_timesheet
-#: field:hr.analytical.timesheet.employee,year:0
-#: field:hr.analytical.timesheet.users,year:0
-msgid "Year"
-msgstr "Año"
-
-#. module: hr_timesheet
-#: view:hr.analytic.timesheet:0
-msgid "Accounting"
-msgstr "Contabilidad"
-
-#. module: hr_timesheet
-#: field:hr.analytic.timesheet,partner_id:0
-msgid "Partner Id"
-msgstr "Id empresa"
-
-#. module: hr_timesheet
-#: view:hr.sign.out.project:0
-msgid "Change Work"
-msgstr "Cambiar trabajo"
-
-#. module: hr_timesheet
-#: selection:hr.analytical.timesheet.employee,month:0
-#: selection:hr.analytical.timesheet.users,month:0
-msgid "septembre"
-msgstr "septiembre"
-
-#, python-format
-#~ msgid ""
-#~ "No analytic journal available for this employee.\n"
-#~ "Define an employee for the selected user and assign an analytic journal."
-#~ msgstr ""
-#~ "No se dispone de un diario analítico para este empleado.\n"
-#~ "Defina un empleado para el usuario seleccionado y asigne un diario analítico."
-
-#~ msgid "Day"
-#~ msgstr "Día"
-
-#~ msgid "My Working Hours"
-#~ msgstr "Mis horas de trabajo"
-
-#~ msgid "Timesheet Process"
-#~ msgstr "Proceso hoja de asistencia"
-
-#, python-format
-#~ msgid "ValidateError"
-#~ msgstr "Error de validación"
-
-#~ msgid "Sum"
-#~ msgstr "Suma"
-
-#~ msgid "Hour"
-#~ msgstr "Hora"
-
-#~ msgid "Invalid XML for View Architecture!"
-#~ msgstr "¡XML inválido para la definición de la vista!"
-
-#~ msgid "Error: UOS must be in a different category than the UOM"
-#~ msgstr "Error: La UdV debe estar en una categoría diferente que la UdM"
-
-#~ msgid "Choose Users"
-#~ msgstr "Seleccionar usuarios"
-
-#~ msgid "Timesheet line"
-#~ msgstr "Línea de hoja de asistencia"
-
-#~ msgid "My Working Hours of The Day"
-#~ msgstr "Mis horas de trabajo del día"
-
-#~ msgid ""
-#~ "Error: The default UOM and the purchase UOM must be in the same category."
-#~ msgstr ""
-#~ "Error: La UdM por defecto y la UdM de compra deben estar en la misma "
-#~ "categoría."
-
-#~ msgid "Sign in status"
-#~ msgstr "Estado del registro de entrada"
-
-#~ msgid "User"
-#~ msgstr "Usuario"
-
-#~ msgid "Employee's name"
-#~ msgstr "Nombre de empleado"
-
-#~ msgid "Choose your month"
-#~ msgstr "Seleccionar su mes"
-
-#~ msgid ""
-#~ "The Object name must start with x_ and not contain any special character !"
-#~ msgstr ""
-#~ "¡El nombre del objeto debe empezar con x_ y no contener ningún carácter "
-#~ "especial!"
-
-#~ msgid "Working Time"
-#~ msgstr "Tiempo trabajado"
-
-#~ msgid "Current Server Date"
-#~ msgstr "Fecha actual del servidor"
-
-#~ msgid "Working Hours of The Day"
-#~ msgstr "Horas de trabajo del día"
-
-#~ msgid "Error: Invalid ean code"
-#~ msgstr "Error: Código EAN erróneo"
-
-#~ msgid "Total"
-#~ msgstr "Total"
-
-#~ msgid "Invalid model name in the action definition."
-#~ msgstr "Nombre de modelo no válido en la definición de acción."
-
-#, python-format
-#~ msgid "UnknownError"
-#~ msgstr "Error desconocido"
-
-#~ msgid "Consultancy - Senior Developer"
-#~ msgstr "Consultoría - Programador senior"+#: view:hr.sign.out.project:hr_timesheet.view_hr_timesheet_sign_out
+msgid "Work done in the last period"
+msgstr "Trabajo realizado en el último período"
+
+#. module: hr_timesheet
+#: model:ir.actions.act_window,help:hr_timesheet.action_define_analytic_structure
+msgid ""
+"You should create an analytic account structure depending on your needs to "
+"analyse costs and revenues. In Odoo, analytic accounts are also used to "
+"track customer contracts."
+msgstr ""
+
+#. module: hr_timesheet
+#: view:hr.timesheet.report:hr_timesheet.view_hr_timesheet_report_search
+msgid "month"
+msgstr ""
+
+#. module: hr_timesheet
+#: view:hr.sign.in.project:hr_timesheet.view_hr_timesheet_sign_in
+#: view:hr.sign.in.project:hr_timesheet.view_hr_timesheet_sign_in_message
+#: view:hr.sign.out.project:hr_timesheet.view_hr_timesheet_sign_out
+msgid "or"
+msgstr ""