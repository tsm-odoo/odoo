# -*- coding: utf-8 -*-
import contextlib
import logging
import json
import uuid

import werkzeug.urls
import requests

from odoo import api, fields, models, exceptions, _
from odoo.tools import pycompat

_logger = logging.getLogger(__name__)

DEFAULT_ENDPOINT = 'https://iap.odoo.com'


#----------------------------------------------------------
# Helpers for both clients and proxy
#----------------------------------------------------------
def get_endpoint(env):
    url = env['ir.config_parameter'].sudo().get_param('iap.endpoint', DEFAULT_ENDPOINT)
    return url


#----------------------------------------------------------
# Helpers for clients
#----------------------------------------------------------
class InsufficientCreditError(Exception):
    pass


class AuthenticationError(Exception):
    pass


def jsonrpc(url, method='call', params=None, timeout=15):
    """
    Calls the provided JSON-RPC endpoint, unwraps the result and
    returns JSON-RPC errors as exceptions.
    """
    payload = {
        'jsonrpc': '2.0',
        'method': method,
        'params': params,
        'id': uuid.uuid4().hex,
    }


    _logger.info('iap jsonrpc %s', url)
    try:
        req = requests.post(url, json=payload, timeout=timeout)
        req.raise_for_status()
        response = req.json()
        if 'error' in response:
            name = response['error']['data'].get('name').rpartition('.')[-1]
            message = response['error']['data'].get('message')
            if name == 'InsufficientCreditError':
                e_class = InsufficientCreditError
            elif name == 'AccessError':
                e_class = exceptions.AccessError
            elif name == 'UserError':
                e_class = exceptions.UserError
            else:
                raise requests.exceptions.ConnectionError()
            e = e_class(message)
            e.data = response['error']['data']
            raise e
        return response.get('result')
    except (ValueError, requests.exceptions.ConnectionError, requests.exceptions.MissingSchema, requests.exceptions.Timeout, requests.exceptions.HTTPError) as e:
<<<<<<< HEAD
        raise exceptions.AccessError('The url that this service requested returned an error. Please contact the author of the app. The url it tried to contact was ' + url)
=======
        raise exceptions.AccessError(
            _('The url that this service requested returned an error. Please contact the author the app. The url it tried to contact was %s') % url
        )
>>>>>>> 32039b2a

#----------------------------------------------------------
# Helpers for proxy
#----------------------------------------------------------
class IapTransaction(object):

    def __init__(self):
        self.credit = None

def authorize(env, key, account_token, credit, dbuuid=False, description=None, credit_template=None):
    endpoint = get_endpoint(env)
    params = {
        'account_token': account_token,
        'credit': credit,
        'key': key,
        'description': description,
    }
    if dbuuid:
        params.update({'dbuuid': dbuuid})
    try:
        transaction_token = jsonrpc(endpoint + '/iap/1/authorize', params=params)
    except InsufficientCreditError as e:
        if credit_template:
            arguments = json.loads(e.args[0])
            arguments['body'] = pycompat.to_text(env['ir.qweb'].render(credit_template))
            e.args = (json.dumps(arguments),)
        raise e
    return transaction_token

def cancel(env, transaction_token, key):
    endpoint = get_endpoint(env)
    params = {
        'token': transaction_token,
        'key': key,
    }
    r = jsonrpc(endpoint + '/iap/1/cancel', params=params)
    return r

def capture(env, transaction_token, key, credit):
    endpoint = get_endpoint(env)
    params = {
        'token': transaction_token,
        'key': key,
        'credit_to_capture': credit,
    }
    r = jsonrpc(endpoint + '/iap/1/capture', params=params)
    return r


@contextlib.contextmanager
def charge(env, key, account_token, credit, dbuuid=False, description=None, credit_template=None):
    """
    Account charge context manager: takes a hold for ``credit``
    amount before executing the body, then captures it if there
    is no error, or cancels it if the body generates an exception.

    :param str key: service identifier
    :param str account_token: user identifier
    :param int credit: cost of the body's operation
    :param description: a description of the purpose of the charge,
                        the user will be able to see it in their
                        dashboard
    :type description: str
    :param credit_template: a QWeb template to render and show to the
                            user if their account does not have enough
                            credits for the requested operation
    :type credit_template: str
    """
    transaction_token = authorize(env, key, account_token, credit, dbuuid, description, credit_template)
    try:
        transaction = IapTransaction()
        transaction.credit = credit
        yield transaction
    except Exception as e:
        r = cancel(env,transaction_token, key)
        raise e
    else:
        r = capture(env,transaction_token, key, transaction.credit)

#----------------------------------------------------------
# Models for client
#----------------------------------------------------------
class IapAccount(models.Model):
    _name = 'iap.account'
    _rec_name = 'service_name'
    _description = 'IAP Account'

    service_name = fields.Char()
    account_token = fields.Char(default=lambda s: uuid.uuid4().hex)
    company_id = fields.Many2one('res.company', default=lambda self: self.env.user.company_id)

    @api.model
    def get(self, service_name, force_create=True):
        account = self.search([('service_name', '=', service_name), ('company_id', 'in', [self.env.user.company_id.id, False])], limit=1, order='company_id desc, id desc')
        if not account and force_create:
            account = self.create({'service_name': service_name})
            # Since the account did not exist yet, we will encounter a NoCreditError,
            # which is going to rollback the database and undo the account creation,
            # preventing the process to continue any further.
            self.env.cr.commit()
        return account

    @api.model
    def get_credits_url(self, service_name, base_url='', credit=0, trial=False):
        dbuuid = self.env['ir.config_parameter'].sudo().get_param('database.uuid')
        if not base_url:
            endpoint = get_endpoint(self.env)
            route = '/iap/1/credit'
            base_url = endpoint + route
        account_token = self.get(service_name).account_token
        d = {
            'dbuuid': dbuuid,
            'service_name': service_name,
            'account_token': account_token,
            'credit': credit,
        }
        if trial:
            d.update({'trial': trial})
        return '%s?%s' % (base_url, werkzeug.urls.url_encode(d))

    @api.model
    def get_account_url(self):
        route = '/iap/services'
        endpoint = get_endpoint(self.env)
        d = {'dbuuid': self.env['ir.config_parameter'].sudo().get_param('database.uuid')}

        return '%s?%s' % (endpoint + route, werkzeug.urls.url_encode(d))

    @api.model
    def get_credits(self, service_name):
        account = self.get(service_name, force_create=False)
        credit = 0

        if account:
            route = '/iap/1/balance'
            endpoint = get_endpoint(self.env)
            url = endpoint + route
            params = {
                'dbuuid': self.env['ir.config_parameter'].sudo().get_param('database.uuid'),
                'account_token': account.account_token,
                'service_name': service_name,
            }
            try:
                credit = jsonrpc(url=url, params=params)
            except Exception as e:
                _logger.info('Get credit error : %s', str(e))
                credit = -1

        return credit<|MERGE_RESOLUTION|>--- conflicted
+++ resolved
@@ -68,13 +68,9 @@
             raise e
         return response.get('result')
     except (ValueError, requests.exceptions.ConnectionError, requests.exceptions.MissingSchema, requests.exceptions.Timeout, requests.exceptions.HTTPError) as e:
-<<<<<<< HEAD
-        raise exceptions.AccessError('The url that this service requested returned an error. Please contact the author of the app. The url it tried to contact was ' + url)
-=======
         raise exceptions.AccessError(
-            _('The url that this service requested returned an error. Please contact the author the app. The url it tried to contact was %s') % url
+            _('The url that this service requested returned an error. Please contact the author of the app. The url it tried to contact was %s') % url
         )
->>>>>>> 32039b2a
 
 #----------------------------------------------------------
 # Helpers for proxy
