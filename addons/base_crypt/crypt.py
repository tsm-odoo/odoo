# Notice:
# ------
#
# Implements encrypting functions.
#
# Copyright (c) 2008, F S 3 Consulting Inc.
#
# Maintainer:
# Alec Joseph Rivera (agi<at>fs3.ph)
#
#
# Warning:
# -------
#
# This program as  such is intended to be used by  professional programmers
# who take the whole responsibility of assessing all potential consequences
# resulting  from its eventual  inadequacies and  bugs.  End users  who are
# looking  for a  ready-to-use  solution  with  commercial  guarantees  and
# support are strongly adviced to contract a Free Software Service Company.
#
# This program  is Free Software; you can  redistribute it and/or modify it
# under  the terms of the  GNU General  Public License  as published by the
# Free Software  Foundation;  either version 2 of the  License, or (at your
# option) any later version.
#
# This  program is  distributed in  the hope that  it will  be useful,  but
# WITHOUT   ANY   WARRANTY;   without   even   the   implied   warranty  of
# MERCHANTABILITY or FITNESS FOR A PARTICULAR PURPOSE.  See the GNU General
# Public License for more details.
#
# You should  have received a copy of the GNU General  Public License along
# with this program; if not, write to the:
#
# Free Software Foundation, Inc.
# 59 Temple Place - Suite 330
# Boston, MA  02111-1307
# USA.

from random import seed, sample
from string import ascii_letters, digits
from osv import fields,osv
import pooler
from tools.translate import _

magic_md5 = '$1$'

def gen_salt( length=8, symbols=ascii_letters + digits ):
    seed()
    return ''.join( sample( symbols, length ) )

# The encrypt_md5 is based on Mark Johnson's md5crypt.py, which in turn is
# based on  FreeBSD src/lib/libcrypt/crypt.c (1.2)  by  Poul-Henning Kamp.
# Mark's port can be found in  ActiveState ASPN Python Cookbook.  Kudos to
# Poul and Mark. -agi
#
# Original license:
#
# * "THE BEER-WARE LICENSE" (Revision 42):
# *
# * <phk@login.dknet.dk>  wrote  this file.  As  long as  you retain  this
# * notice  you can do  whatever you want with this stuff. If we meet some
# * day,  and you think this stuff is worth it,  you can buy me  a beer in
# * return.
# *
# * Poul-Henning Kamp

<<<<<<< HEAD
from sys import version_info
if version_info < (2,5):
    from md5 import md5
else:
    from hashlib import md5

def encrypt_md5( raw_pw, salt, magic=magic_md5 ):
    hash = md5( raw_pw + magic + salt )
    stretch = md5( raw_pw + salt + raw_pw).digest()
=======
#TODO: py>=2.6: from hashlib import md5
import hashlib

def encrypt_md5( raw_pw, salt, magic=magic_md5 ):
    hash = hashlib.md5()
    hash.update( raw_pw + magic + salt )
    st = hashlib.md5()
    st.update( raw_pw + salt + raw_pw)
    stretch = st.digest()
>>>>>>> d807742f

    for i in range( 0, len( raw_pw ) ):
        hash.update( stretch[i % 16] )

    i = len( raw_pw )

    while i:
        if i & 1:
            hash.update('\x00')
        else:
            hash.update( raw_pw[0] )
        i >>= 1

    saltedmd5 = hash.digest()

    for i in range( 1000 ):
<<<<<<< HEAD
        hash = md5()
=======
        hash = hashlib.md5()
>>>>>>> d807742f

        if i & 1:
            hash.update( raw_pw )
        else:
            hash.update( saltedmd5 )

        if i % 3:
            hash.update( salt )
        if i % 7:
            hash.update( raw_pw )
        if i & 1:
            hash.update( saltedmd5 )
        else:
            hash.update( raw_pw )

        saltedmd5 = hash.digest()

    itoa64 = './0123456789ABCDEFGHIJKLMNOPQRSTUVWXYZabcdefghijklmnopqrstuvwxyz'

    rearranged = ''
    for a, b, c in ((0, 6, 12), (1, 7, 13), (2, 8, 14), (3, 9, 15), (4, 10, 5)):
        v = ord( saltedmd5[a] ) << 16 | ord( saltedmd5[b] ) << 8 | ord( saltedmd5[c] )

        for i in range(4):
            rearranged += itoa64[v & 0x3f]
            v >>= 6

    v = ord( saltedmd5[11] )

    for i in range( 2 ):
        rearranged += itoa64[v & 0x3f]
        v >>= 6

    return magic + salt + '$' + rearranged

class users(osv.osv):
    _name="res.users"
    _inherit="res.users"
    # agi - 022108
    # Add handlers for 'input_pw' field.

    def set_pw(self, cr, uid, id, name, value, args, context):
        if not value:
            raise osv.except_osv(_('Error'), _("Please specify the password !"))

        obj = pooler.get_pool(cr.dbname).get('res.users')
        if not hasattr(obj, "_salt_cache"):
            obj._salt_cache = {}

        salt = obj._salt_cache[id] = gen_salt()
        encrypted = encrypt_md5(value, salt)
        cr.execute('update res_users set password=%s where id=%s',
            (encrypted.encode('utf-8'), int(id)))
        cr.commit()
        del value

    def get_pw( self, cr, uid, ids, name, args, context ):
        cr.execute('select id, password from res_users where id in %s', (tuple(map(int, ids)),))
        stored_pws = cr.fetchall()
        res = {}

        for id, stored_pw in stored_pws:
            res[id] = stored_pw

        return res

    _columns = {
        # The column size could be smaller as it is meant to store a hash, but
        # an existing column cannot be downsized; thus we use the original
        # column size.
        'password': fields.function(get_pw, fnct_inv=set_pw, type='char',
            method=True, size=64, string='Password', invisible=True,
            store=True),
    }

    def login(self, db, login, password):
        if not password:
            return False
        if db is False:
            raise RuntimeError("Cannot authenticate to False db!")
        cr = None
        try:
            cr = pooler.get_db(db).cursor()
            return self._login(cr, db, login, password)
        except Exception:
            import logging
            logging.getLogger('netsvc').exception('Could not authenticate')
            return Exception('Access Denied')
        finally:
            if cr is not None:
                cr.close()

    def _login(self, cr, db, login, password):
        cr.execute( 'SELECT password, id FROM res_users WHERE login=%s',
            (login.encode('utf-8'),))

        if cr.rowcount:
            stored_pw, id = cr.fetchone()
        else:
            # Return early if no one has a login name like that.
            return False
    
        stored_pw = self.maybe_encrypt(cr, stored_pw, id)
        
        if not stored_pw:
            # means couldn't encrypt or user is not active!
            return False

        # Calculate an encrypted password from the user-provided
        # password.
        obj = pooler.get_pool(db).get('res.users')
        if not hasattr(obj, "_salt_cache"):
            obj._salt_cache = {}
        salt = obj._salt_cache[id] = stored_pw[len(magic_md5):11]
        encrypted_pw = encrypt_md5(password, salt)
    
        # Check if the encrypted password matches against the one in the db.
        cr.execute('UPDATE res_users SET date=now() ' \
                'WHERE id=%s AND password=%s AND active RETURNING id', 
            (int(id), encrypted_pw.encode('utf-8')))
        res = cr.fetchone()
        cr.commit()
    
        if res:
            return res[0]
        else:
            return False

    def check(self, db, uid, passwd):
        # Get a chance to hash all passwords in db before using the uid_cache.
        obj = pooler.get_pool(db).get('res.users')
        if not hasattr(obj, "_salt_cache"):
            obj._salt_cache = {}
            self._uid_cache.get(db, {}).clear()

        cached_pass = self._uid_cache.get(db, {}).get(uid)
        if (cached_pass is not None) and cached_pass == passwd:
            return True

        cr = pooler.get_db(db).cursor()
<<<<<<< HEAD
        if uid not in obj._salt_cache:
            cr.execute('select login from res_users where id=%s', (int(uid),))
            stored_login = cr.fetchone()
            if stored_login:
                stored_login = stored_login[0]

            if not self.login(db,stored_login,passwd):
                return False

        salt = obj._salt_cache[uid]
        cr.execute('select count(id) from res_users where id=%s and password=%s',
            (int(uid), encrypt_md5(passwd, salt)))
        res = cr.fetchone()[0]
        cr.close()
=======
        try:
            if uid not in self._salt_cache.get(db, {}):
                # If we don't have cache, we have to repeat the procedure
                # through the login function.
                cr.execute( 'SELECT login FROM res_users WHERE id=%s', (uid,) )
                stored_login = cr.fetchone()
                if stored_login:
                    stored_login = stored_login[0]
        
                res = self._login(cr, db, stored_login, passwd)
                if not res:
                    raise security.ExceptionNoTb('AccessDenied')
            else:
                salt = self._salt_cache[db][uid]
                cr.execute('SELECT COUNT(*) FROM res_users WHERE id=%s AND password=%s', 
                    (int(uid), encrypt_md5(passwd, salt)))
                res = cr.fetchone()[0]
        finally:
            cr.close()

>>>>>>> d807742f
        if not bool(res):
            raise security.ExceptionNoTb('AccessDenied')

        if res:
            if self._uid_cache.has_key(db):
                ulist = self._uid_cache[db]
                ulist[uid] = passwd
            else:
                self._uid_cache[db] = {uid: passwd}
        return bool(res)
    
    def maybe_encrypt(self, cr, pw, id):
<<<<<<< HEAD
        # If the password 'pw' is not encrypted, then encrypt all passwords
        # in the db. Returns the (possibly newly) encrypted password for 'id'.

        if not pw.startswith(magic_md5):
            cr.execute('select id, password from res_users')
            res = cr.fetchall()
            for i, p in res:
                encrypted = p
                if p and not p.startswith(magic_md5):
                    encrypted = encrypt_md5(p, gen_salt())
                    cr.execute('update res_users set password=%s where id=%s',
                        (encrypted.encode('utf-8'), int(i)))
=======
        """ Return the password 'pw', making sure it is encrypted.
        
        If the password 'pw' is not encrypted, then encrypt all active passwords
        in the db. Returns the (possibly newly) encrypted password for 'id'.
        """

        if not pw.startswith(magic_md5):
            encrypted_res = False
            cr.execute("SELECT id, password FROM res_users " \
                "WHERE active=true AND password NOT LIKE '$%'")
            # Note that we skip all passwords like $.., in anticipation for
            # more than md5 magic prefixes.
            res = cr.fetchall()
            for i, p in res:
                encrypted = encrypt_md5(p, gen_salt())
                cr.execute('UPDATE res_users SET password=%s where id=%s',
                        (encrypted, i))
>>>>>>> d807742f
                if i == id:
                    encrypted_res = encrypted
            cr.commit()
            return encrypted_res
        return pw

users()
# vim:expandtab:smartindent:tabstop=4:softtabstop=4:shiftwidth=4:<|MERGE_RESOLUTION|>--- conflicted
+++ resolved
@@ -64,17 +64,7 @@
 # *
 # * Poul-Henning Kamp
 
-<<<<<<< HEAD
-from sys import version_info
-if version_info < (2,5):
-    from md5 import md5
-else:
-    from hashlib import md5
-
-def encrypt_md5( raw_pw, salt, magic=magic_md5 ):
-    hash = md5( raw_pw + magic + salt )
-    stretch = md5( raw_pw + salt + raw_pw).digest()
-=======
+
 #TODO: py>=2.6: from hashlib import md5
 import hashlib
 
@@ -84,7 +74,6 @@
     st = hashlib.md5()
     st.update( raw_pw + salt + raw_pw)
     stretch = st.digest()
->>>>>>> d807742f
 
     for i in range( 0, len( raw_pw ) ):
         hash.update( stretch[i % 16] )
@@ -101,11 +90,7 @@
     saltedmd5 = hash.digest()
 
     for i in range( 1000 ):
-<<<<<<< HEAD
-        hash = md5()
-=======
         hash = hashlib.md5()
->>>>>>> d807742f
 
         if i & 1:
             hash.update( raw_pw )
@@ -246,22 +231,6 @@
             return True
 
         cr = pooler.get_db(db).cursor()
-<<<<<<< HEAD
-        if uid not in obj._salt_cache:
-            cr.execute('select login from res_users where id=%s', (int(uid),))
-            stored_login = cr.fetchone()
-            if stored_login:
-                stored_login = stored_login[0]
-
-            if not self.login(db,stored_login,passwd):
-                return False
-
-        salt = obj._salt_cache[uid]
-        cr.execute('select count(id) from res_users where id=%s and password=%s',
-            (int(uid), encrypt_md5(passwd, salt)))
-        res = cr.fetchone()[0]
-        cr.close()
-=======
         try:
             if uid not in self._salt_cache.get(db, {}):
                 # If we don't have cache, we have to repeat the procedure
@@ -282,7 +251,6 @@
         finally:
             cr.close()
 
->>>>>>> d807742f
         if not bool(res):
             raise security.ExceptionNoTb('AccessDenied')
 
@@ -295,20 +263,6 @@
         return bool(res)
     
     def maybe_encrypt(self, cr, pw, id):
-<<<<<<< HEAD
-        # If the password 'pw' is not encrypted, then encrypt all passwords
-        # in the db. Returns the (possibly newly) encrypted password for 'id'.
-
-        if not pw.startswith(magic_md5):
-            cr.execute('select id, password from res_users')
-            res = cr.fetchall()
-            for i, p in res:
-                encrypted = p
-                if p and not p.startswith(magic_md5):
-                    encrypted = encrypt_md5(p, gen_salt())
-                    cr.execute('update res_users set password=%s where id=%s',
-                        (encrypted.encode('utf-8'), int(i)))
-=======
         """ Return the password 'pw', making sure it is encrypted.
         
         If the password 'pw' is not encrypted, then encrypt all active passwords
@@ -316,17 +270,15 @@
         """
 
         if not pw.startswith(magic_md5):
-            encrypted_res = False
             cr.execute("SELECT id, password FROM res_users " \
                 "WHERE active=true AND password NOT LIKE '$%'")
             # Note that we skip all passwords like $.., in anticipation for
             # more than md5 magic prefixes.
             res = cr.fetchall()
             for i, p in res:
-                encrypted = encrypt_md5(p, gen_salt())
+   encrypted = encrypt_md5(p, gen_salt())
                 cr.execute('UPDATE res_users SET password=%s where id=%s',
                         (encrypted, i))
->>>>>>> d807742f
                 if i == id:
                     encrypted_res = encrypted
             cr.commit()
