# Finnish translation for openobject-addons
# Copyright (c) 2014 Rosetta Contributors and Canonical Ltd 2014
# This file is distributed under the same license as the openobject-addons package.
# FIRST AUTHOR <EMAIL@ADDRESS>, 2014.
#
msgid ""
msgstr ""
<<<<<<< HEAD
"Project-Id-Version: openobject-addons\n"
"Report-Msgid-Bugs-To: FULL NAME <EMAIL@ADDRESS>\n"
"POT-Creation-Date: 2014-09-23 16:28+0000\n"
"PO-Revision-Date: 2014-11-09 14:41+0000\n"
"Last-Translator: Mikko Salmela <salmemik@gmail.com>\n"
"Language-Team: Finnish <fi@li.org>\n"
=======
"Project-Id-Version: Odoo 8.0\n"
"Report-Msgid-Bugs-To: \n"
"POT-Creation-Date: 2015-01-21 14:08+0000\n"
"PO-Revision-Date: 2015-12-07 13:54+0000\n"
"Last-Translator: Kari Lindgren <kari.lindgren@emsystems.fi>\n"
"Language-Team: Finnish (http://www.transifex.com/odoo/odoo-8/language/fi/)\n"
>>>>>>> f9f7669e
"MIME-Version: 1.0\n"
"Content-Type: text/plain; charset=UTF-8\n"
"Content-Transfer-Encoding: 8bit\n"
"X-Launchpad-Export-Date: 2014-11-10 06:32+0000\n"
"X-Generator: Launchpad (build 17231)\n"

#. module: mrp_operations
#: field:mrp.workorder,nbr:0
msgid "# of Lines"
msgstr "Rivien lukumäärä"

#. module: mrp_operations
#: help:mrp.production.workcenter.line,state:0
msgid ""
"* When a work order is created it is set in 'Draft' status.\n"
"* When user sets work order in start mode that time it will be set in 'In "
"Progress' status.\n"
"* When work order is in running mode, during that time if user wants to stop "
"or to make changes in order then can set in 'Pending' status.\n"
"* When the user cancels the work order it will be set in 'Canceled' status.\n"
"* When order is completely processed that time it is set in 'Finished' "
"status."
msgstr ""

#. module: mrp_operations
#: model:ir.actions.act_window,help:mrp_operations.mrp_production_wc_action_planning
msgid ""
"<p class=\"oe_view_nocontent_create\">\n"
"            Click to start a new work order.\n"
"          </p><p>\n"
"            To manufacture or assemble products, and use raw materials and\n"
"            finished products you must also handle manufacturing "
"operations.\n"
"            Manufacturing operations are often called Work Orders. The "
"various\n"
"            operations will have different impacts on the costs of\n"
"            manufacturing and planning depending on the available workload.\n"
"          </p>\n"
"        "
msgstr ""

#. module: mrp_operations
#: model:ir.actions.act_window,help:mrp_operations.mrp_production_wc_action_form
msgid ""
"<p class=\"oe_view_nocontent_create\">\n"
"            Click to start a new work order. \n"
"          </p><p>\n"
"            Work Orders is the list of operations to be performed for each\n"
"            manufacturing order. Once you start the first work order of a\n"
"            manufacturing order, the manufacturing order is automatically\n"
"            marked as started. Once you finish the latest operation of a\n"
"            manufacturing order, the MO is automatically done and the "
"related\n"
"            products are produced.\n"
"          </p>\n"
"        "
msgstr ""

#. module: mrp_operations
#: view:mrp.production.workcenter.line:mrp_operations.mrp_production_workcenter_form_view_inherit
msgid "Actual Production Date"
msgstr "Todellinen tuotantopäivä"

#. module: mrp_operations
#: view:mrp_operations.operation:mrp_operations.operation_calendar_view
msgid "Calendar View"
msgstr "Kalenterinäkymä"

#. module: mrp_operations
#: view:mrp.production.workcenter.line:mrp_operations.mrp_production_workcenter_form_view_inherit
msgid "Cancel"
msgstr "Peruuta"

#. module: mrp_operations
#: view:mrp.production:mrp_operations.mrp_production_form_inherit_view
msgid "Cancel Order"
msgstr "Peruuta tilaus"

#. module: mrp_operations
#: selection:mrp.production.workcenter.line,production_state:0
msgid "Canceled"
msgstr "Peruttu"

#. module: mrp_operations
#: selection:mrp.production.workcenter.line,state:0
#: selection:mrp.workorder,state:0
#: selection:mrp_operations.operation.code,start_stop:0
msgid "Cancelled"
msgstr "Peruttu"

#. module: mrp_operations
#: help:mrp.production,allow_reorder:0
msgid ""
"Check this to be able to move independently all production orders, without "
"moving dependent ones."
msgstr ""
"Valitse tämä jos haluat siirtää itsenäisesti kaikkia tuotantomääräyksiä "
"siirtämättä riippuvaisia määräyksiä."

#. module: mrp_operations
#: field:stock.move,move_dest_id_lines:0
msgid "Children Moves"
msgstr "Alisiirrot"

#. module: mrp_operations
#: field:mrp_operations.operation,code_id:0
#: field:mrp_operations.operation.code,code:0
msgid "Code"
msgstr "Koodi"

#. module: mrp_operations
#: model:ir.actions.act_window,name:mrp_operations.mrp_production_wc_confirm_action
msgid "Confirmed Work Orders"
msgstr "Vahvistetut työmääräykset"

#. module: mrp_operations
#: field:mrp_operations.operation,create_uid:0
#: field:mrp_operations.operation.code,create_uid:0
msgid "Created by"
msgstr ""

#. module: mrp_operations
#: field:mrp_operations.operation,create_date:0
#: field:mrp_operations.operation.code,create_date:0
msgid "Created on"
msgstr ""

#. module: mrp_operations
#: view:mrp.workorder:mrp_operations.view_report_mrp_workorder_filter
msgid "Current"
msgstr "Nykyinen"

#. module: mrp_operations
#: model:ir.filters,name:mrp_operations.filter_mrp_workorder_current_production
msgid "Current Production"
msgstr ""

#. module: mrp_operations
#: field:mrp.workorder,date:0
msgid "Date"
msgstr "Päiväys"

#. module: mrp_operations
#: field:mrp.workorder,delay:0
msgid "Delay"
msgstr "Viive"

#. module: mrp_operations
#: selection:mrp.production.workcenter.line,production_state:0
#: view:mrp.workorder:mrp_operations.view_report_mrp_workorder_filter
#: selection:mrp_operations.operation.code,start_stop:0
msgid "Done"
msgstr "Valmis"

#. module: mrp_operations
#: view:mrp.production.workcenter.line:mrp_operations.view_mrp_production_workcenter_form_view_filter
#: selection:mrp.production.workcenter.line,production_state:0
#: selection:mrp.production.workcenter.line,state:0
#: selection:mrp.workorder,state:0
msgid "Draft"
msgstr "Luonnos"

#. module: mrp_operations
#: view:mrp.production.workcenter.line:mrp_operations.mrp_production_workcenter_form_view_inherit
msgid "Duration"
msgstr "Kesto"

#. module: mrp_operations
#: field:mrp.production.workcenter.line,date_finished:0
#: field:mrp.production.workcenter.line,date_planned_end:0
#: field:mrp_operations.operation,date_finished:0
msgid "End Date"
msgstr "Loppupvm"

#. module: mrp_operations
#: code:addons/mrp_operations/mrp_operations.py:122
#: code:addons/mrp_operations/mrp_operations.py:446
#: code:addons/mrp_operations/mrp_operations.py:450
#: code:addons/mrp_operations/mrp_operations.py:462
#: code:addons/mrp_operations/mrp_operations.py:465
#, python-format
msgid "Error!"
msgstr "Virhe!"

#. module: mrp_operations
#: view:mrp.production:mrp_operations.mrp_production_form_inherit_view
msgid "Finish Order"
msgstr "Merkitse tilaus valmiiksi"

#. module: mrp_operations
#: view:mrp.production:mrp_operations.mrp_production_form_inherit_view
#: view:mrp.production:mrp_operations.mrp_production_form_inherit_view2
#: view:mrp.production.workcenter.line:mrp_operations.mrp_production_workcenter_form_view_inherit
#: selection:mrp.production.workcenter.line,state:0
#: selection:mrp.workorder,state:0
msgid "Finished"
msgstr "Valmis"

#. module: mrp_operations
#: field:mrp.production,allow_reorder:0
msgid "Free Serialisation"
msgstr "Vapaa sarjoitus"

#. module: mrp_operations
#: model:ir.actions.act_window,name:mrp_operations.mrp_production_wc_draft_action
msgid "Future Work Orders"
msgstr "Tulevat työmääräykset"

#. module: mrp_operations
#: view:mrp.production.workcenter.line:mrp_operations.view_mrp_production_workcenter_form_view_filter
#: view:mrp.workorder:mrp_operations.view_report_mrp_workorder_filter
msgid "Group By"
msgstr "Ryhmittele"

#. module: mrp_operations
#: view:mrp.production.workcenter.line:mrp_operations.graph_in_hrs_workcenter
msgid "Hours by Work Center"
msgstr "Tunnit työpisteittäin"

#. module: mrp_operations
#: field:mrp.workorder,id:0
#: field:mrp_operations.operation,id:0
#: field:mrp_operations.operation.code,id:0
msgid "ID"
msgstr ""

#. module: mrp_operations
#: selection:mrp.production.workcenter.line,production_state:0
msgid "In Production"
msgstr "Tuotannossa"

#. module: mrp_operations
#: view:mrp.production.workcenter.line:mrp_operations.view_mrp_production_workcenter_form_view_filter
#: selection:mrp.production.workcenter.line,state:0
#: selection:mrp.workorder,state:0
msgid "In Progress"
msgstr "Käynnissä"

#. module: mrp_operations
#: code:addons/mrp_operations/mrp_operations.py:455
#, python-format
msgid ""
"In order to Finish the operation, it must be in the Start or Resume state!"
msgstr ""
"Jotta operaatio voisi valmistua, sen täytyy olla käynnistä tai jatka tilassa!"

#. module: mrp_operations
#: code:addons/mrp_operations/mrp_operations.py:446
#, python-format
msgid ""
"In order to Pause the operation, it must be in the Start or Resume state!"
msgstr ""
"Pysäyttääksesi operaation, sen täytyy olla käynnissä tai jatka tilassa!"

#. module: mrp_operations
#: code:addons/mrp_operations/mrp_operations.py:450
#, python-format
msgid "In order to Resume the operation, it must be in the Pause state!"
msgstr "Jatkaaksei operaatiota, sen täytyy olla pysäytä tilassa!"

#. module: mrp_operations
#: view:mrp.production.workcenter.line:mrp_operations.mrp_production_workcenter_form_view_inherit
msgid "Information"
msgstr "Tiedot"

#. module: mrp_operations
#: field:mrp_operations.operation,write_uid:0
#: field:mrp_operations.operation.code,write_uid:0
msgid "Last Updated by"
msgstr ""

#. module: mrp_operations
#: field:mrp_operations.operation,write_date:0
#: field:mrp_operations.operation.code,write_date:0
msgid "Last Updated on"
msgstr ""

#. module: mrp_operations
#: view:mrp.production.workcenter.line:mrp_operations.view_mrp_production_workcenter_form_view_filter
msgid "Late"
msgstr "Myöhässä"

#. module: mrp_operations
#: model:ir.model,name:mrp_operations.model_mrp_production
msgid "Manufacturing Order"
msgstr "Valmistustilaus"

#. module: mrp_operations
#: code:addons/mrp_operations/mrp_operations.py:122
#, python-format
msgid "Manufacturing order cannot be started in state \"%s\"!"
msgstr ""

#. module: mrp_operations
#: view:mrp.workorder:mrp_operations.view_report_mrp_workorder_filter
msgid "Month Planned"
msgstr ""

#. module: mrp_operations
#: code:addons/mrp_operations/mrp_operations.py:462
#, python-format
msgid "No operation to cancel."
msgstr "Ei peruutettavaa toimintoa."

#. module: mrp_operations
#: model:ir.actions.act_window,name:mrp_operations.mrp_production_code_action
msgid "Operation Codes"
msgstr "Toimintokoodit"

#. module: mrp_operations
#: field:mrp_operations.operation.code,name:0
msgid "Operation Name"
msgstr "Toiminnon nimi"

#. module: mrp_operations
#: code:addons/mrp_operations/mrp_operations.py:442
#, python-format
msgid ""
"Operation has already started! You can either Pause/Finish/Cancel the "
"operation."
msgstr ""
"Toiminto on jo alkanut! Et voi keskeyttää/lopettaa/peruuttaa toimintoa."

#. module: mrp_operations
#: code:addons/mrp_operations/mrp_operations.py:458
#, python-format
msgid "Operation is Already Cancelled!"
msgstr "Operaatio on jo peruutettu!"

#. module: mrp_operations
#: code:addons/mrp_operations/mrp_operations.py:465
#, python-format
msgid "Operation is already finished!"
msgstr "Operaatio on jo valmis!"

#. module: mrp_operations
#: code:addons/mrp_operations/mrp_operations.py:435
#, python-format
msgid "Operation is not started yet!"
msgstr "Operaatiota ei ole vielä aloitettu!"

#. module: mrp_operations
#: model:ir.actions.act_window,name:mrp_operations.mrp_production_operation_action
#: view:mrp.production.workcenter.line:mrp_operations.workcenter_line_calendar
#: view:mrp.production.workcenter.line:mrp_operations.workcenter_line_gantt
msgid "Operations"
msgstr "Toiminnot"

#. module: mrp_operations
#: field:mrp_operations.operation,order_date:0
msgid "Order Date"
msgstr "Tilauksen päivämäärä"

#. module: mrp_operations
#: selection:mrp.workorder,state:0
#: selection:mrp_operations.operation.code,start_stop:0
msgid "Pause"
msgstr "Tauko"

#. module: mrp_operations
#: view:mrp.production:mrp_operations.mrp_production_form_inherit_view
msgid "Pause Work Order"
msgstr "Pysäytä työtilaus"

#. module: mrp_operations
#: view:mrp.production:mrp_operations.mrp_production_form_inherit_view
#: view:mrp.production:mrp_operations.mrp_production_form_inherit_view2
#: view:mrp.production.workcenter.line:mrp_operations.mrp_production_workcenter_form_view_inherit
#: view:mrp.production.workcenter.line:mrp_operations.view_mrp_production_workcenter_form_view_filter
#: selection:mrp.production.workcenter.line,state:0
msgid "Pending"
msgstr "Odottava"

#. module: mrp_operations
#: view:mrp.production.workcenter.line:mrp_operations.mrp_production_workcenter_form_view_inherit
msgid "Planned Date"
msgstr "Suunniteltu päivämäärä"

#. module: mrp_operations
#: view:mrp.workorder:mrp_operations.view_report_mrp_workorder_filter
msgid "Planned Month"
msgstr "Suunniteltu kuukausi"

#. module: mrp_operations
#: field:mrp.production.workcenter.line,product:0
#: view:mrp.workorder:mrp_operations.view_report_mrp_workorder_filter
#: field:mrp.workorder,product_id:0
msgid "Product"
msgstr "Tuote"

#. module: mrp_operations
#: field:mrp.workorder,product_qty:0
msgid "Product Qty"
msgstr "Tuotteen määrä"

#. module: mrp_operations
#: view:mrp.production.workcenter.line:mrp_operations.mrp_production_workcenter_form_view_inherit
msgid "Product to Produce"
msgstr "Valmistettava tuote"

#. module: mrp_operations
#: view:mrp.production.workcenter.line:mrp_operations.view_mrp_production_workcenter_form_view_filter
#: view:mrp.workorder:mrp_operations.view_report_mrp_workorder_filter
#: field:mrp.workorder,production_id:0
#: field:mrp_operations.operation,production_id:0
msgid "Production"
msgstr "Tuotanto"

#. module: mrp_operations
#: view:mrp_operations.operation:mrp_operations.mrp_production_operation_tree_view
msgid "Production Operation"
msgstr "Tuotantotoiminto"

#. module: mrp_operations
#: view:mrp_operations.operation.code:mrp_operations.mrp_production_code_form_view
#: view:mrp_operations.operation.code:mrp_operations.mrp_production_code_tree_view
msgid "Production Operation Code"
msgstr "Tuotannontoiminto koodi"

#. module: mrp_operations
#: field:mrp.production.workcenter.line,production_state:0
msgid "Production Status"
msgstr "Tuotannon tila"

#. module: mrp_operations
#: view:mrp.production.workcenter.line:mrp_operations.mrp_production_workcenter_form_view_inherit
msgid "Production Workcenter"
msgstr "Tuotannon työpiste"

#. module: mrp_operations
#: view:mrp.production.workcenter.line:mrp_operations.view_mrp_production_workcenter_form_view_filter
msgid "Production started late"
msgstr "Tuotanto aloitettu myöhässä"

#. module: mrp_operations
#: field:mrp.production.workcenter.line,qty:0
msgid "Qty"
msgstr "Määrä"

#. module: mrp_operations
#: model:ir.filters,name:mrp_operations.filter_mrp_workorder_quantity_produced
msgid "Quantity Produced"
msgstr ""

#. module: mrp_operations
#: selection:mrp.production.workcenter.line,production_state:0
msgid "Ready to Produce"
msgstr "Valmis tuotantoon"

#. module: mrp_operations
#: view:mrp.production:mrp_operations.mrp_production_form_inherit_view
#: view:mrp.production:mrp_operations.mrp_production_form_inherit_view2
#: view:mrp.production.workcenter.line:mrp_operations.mrp_production_workcenter_form_view_inherit
#: selection:mrp_operations.operation.code,start_stop:0
msgid "Resume"
msgstr "Jatka"

#. module: mrp_operations
#: view:mrp.production:mrp_operations.mrp_production_form_inherit_view
msgid "Resume Work Order"
msgstr "Jatka työtilausta"

#. module: mrp_operations
#: field:mrp.production.workcenter.line,date_planned:0
msgid "Scheduled Date"
msgstr "Suunniteltu päivämäärä"

#. module: mrp_operations
#: view:mrp.production.workcenter.line:mrp_operations.view_mrp_production_workcenter_form_view_filter
msgid "Scheduled Date by Month"
msgstr ""

#. module: mrp_operations
#: view:mrp.production.workcenter.line:mrp_operations.view_mrp_production_workcenter_form_view_filter
msgid "Scheduled Month"
msgstr "Suunniteltu kuukausi"

#. module: mrp_operations
#: view:mrp.workorder:mrp_operations.view_report_mrp_workorder_filter
msgid "Search"
msgstr "Hae"

#. module: mrp_operations
#: view:mrp.production.workcenter.line:mrp_operations.view_mrp_production_workcenter_form_view_filter
msgid "Search Work Orders"
msgstr "Etsi työtilaukset"

#. module: mrp_operations
#: view:mrp.production:mrp_operations.mrp_production_form_inherit_view
#: view:mrp.production:mrp_operations.mrp_production_form_inherit_view2
#: view:mrp.production.workcenter.line:mrp_operations.mrp_production_workcenter_form_view_inherit
msgid "Set Draft"
msgstr "Aseta luonnos"

#. module: mrp_operations
#: view:mrp.production:mrp_operations.mrp_production_form_inherit_view
msgid "Set to Draft"
msgstr "Aseta luonnokseksi"

#. module: mrp_operations
#: code:addons/mrp_operations/mrp_operations.py:435
#: code:addons/mrp_operations/mrp_operations.py:442
#: code:addons/mrp_operations/mrp_operations.py:455
#: code:addons/mrp_operations/mrp_operations.py:458
#, python-format
msgid "Sorry!"
msgstr "Anteeksi!"

#. module: mrp_operations
#: view:mrp.production:mrp_operations.mrp_production_form_inherit_view
#: view:mrp.production:mrp_operations.mrp_production_form_inherit_view2
#: view:mrp.production.workcenter.line:mrp_operations.mrp_production_workcenter_form_view_inherit
#: selection:mrp_operations.operation.code,start_stop:0
msgid "Start"
msgstr "Aloita"

#. module: mrp_operations
#: field:mrp.production.workcenter.line,date_start:0
#: field:mrp_operations.operation,date_start:0
msgid "Start Date"
msgstr "Alkupäivä"

#. module: mrp_operations
#: view:mrp.production:mrp_operations.mrp_production_form_inherit_view
msgid "Start Working"
msgstr "Aloita työnteko"

#. module: mrp_operations
#: model:ir.actions.report.xml,name:mrp_operations.report_code_barcode
msgid "Start/Stop Barcode"
msgstr "Aloita/Pysäytä palkki"

#. module: mrp_operations
#: view:mrp.workorder:mrp_operations.view_report_mrp_workorder_filter
msgid "Started"
msgstr "Aloitettu"

#. module: mrp_operations
#: view:mrp.production.workcenter.line:mrp_operations.view_mrp_production_workcenter_form_view_filter
#: field:mrp.production.workcenter.line,state:0
#: view:mrp.workorder:mrp_operations.view_report_mrp_workorder_filter
#: field:mrp.workorder,state:0
#: field:mrp_operations.operation.code,start_stop:0
msgid "Status"
msgstr "Tila"

#. module: mrp_operations
#: model:ir.model,name:mrp_operations.model_stock_move
msgid "Stock Move"
msgstr "Varastosiirto"

#. module: mrp_operations
#: help:mrp.production.workcenter.line,delay:0
msgid "The elapsed time between operation start and stop in this Work Center"
msgstr ""
"Kulunut aika operaation käynnistyksen ja lopetuksen välissä tällä "
"työpisteellä"

#. module: mrp_operations
#: field:mrp.workorder,total_cycles:0
msgid "Total Cycles"
msgstr "Kierrot yhteensä"

#. module: mrp_operations
#: field:mrp.workorder,total_hours:0
msgid "Total Hours"
msgstr "Tunnit yhteensä"

#. module: mrp_operations
#: field:mrp.production.workcenter.line,uom:0
msgid "Unit of Measure"
msgstr "Yksikkö"

#. module: mrp_operations
#: selection:mrp.production.workcenter.line,production_state:0
msgid "Waiting Goods"
msgstr "Odottaa tuotteita"

#. module: mrp_operations
#: view:mrp.production.workcenter.line:mrp_operations.view_mrp_production_workcenter_form_view_filter
#: view:mrp.workorder:mrp_operations.view_report_mrp_workorder_filter
#: field:mrp.workorder,workcenter_id:0
#: field:mrp_operations.operation,workcenter_id:0
msgid "Work Center"
msgstr "Työkeskus"

#. module: mrp_operations
#: model:ir.actions.act_window,name:mrp_operations.mrp_production_wc_resource_planning
msgid "Work Centers"
msgstr "Työpisteet"

#. module: mrp_operations
#: model:ir.actions.report.xml,name:mrp_operations.report_wc_barcode
msgid "Work Centers Barcode"
msgstr "Työpisteen viivakoodi"

#. module: mrp_operations
#: model:ir.actions.act_window,name:mrp_operations.action_report_mrp_workorder
#: model:ir.model,name:mrp_operations.model_mrp_production_workcenter_line
msgid "Work Order"
msgstr "Työtilaus"

#. module: mrp_operations
#: model:ir.ui.menu,name:mrp_operations.menu_report_mrp_workorders_tree
msgid "Work Order Analysis"
msgstr "Työtilauksen analyysi"

#. module: mrp_operations
#: model:ir.model,name:mrp_operations.model_mrp_workorder
msgid "Work Order Report"
msgstr "Työtilaus raportti"

#. module: mrp_operations
#: model:ir.actions.act_window,name:mrp_operations.mrp_production_wc_action_form
#: model:ir.ui.menu,name:mrp_operations.menu_mrp_production_wc_order
#: view:mrp.production.workcenter.line:mrp_operations.mrp_production_workcenter_form_view_inherit
#: view:mrp.production.workcenter.line:mrp_operations.mrp_production_workcenter_tree_view_inherit
#: view:mrp.production.workcenter.line:mrp_operations.view_mrp_production_workcenter_form_view_filter
#: view:mrp.workorder:mrp_operations.view_report_mrp_workorder_graph
msgid "Work Orders"
msgstr "Työtilaukset"

#. module: mrp_operations
#: model:ir.ui.menu,name:mrp_operations.menu_mrp_production_wc_action_planning
msgid "Work Orders By Resource"
msgstr "Työtilaukset resursseittain"

#. module: mrp_operations
#: model:ir.actions.act_window,name:mrp_operations.mrp_production_wc_action_planning
msgid "Work Orders Planning"
msgstr "Työtilausten suunnittelu"

#. module: mrp_operations
#: field:mrp.production.workcenter.line,delay:0
msgid "Working Hours"
msgstr "Työtunnit"

#. module: mrp_operations
#: model:ir.filters,name:mrp_operations.filter_mrp_workorder_workload
msgid "Workload"
msgstr ""<|MERGE_RESOLUTION|>--- conflicted
+++ resolved
@@ -1,30 +1,23 @@
-# Finnish translation for openobject-addons
-# Copyright (c) 2014 Rosetta Contributors and Canonical Ltd 2014
-# This file is distributed under the same license as the openobject-addons package.
-# FIRST AUTHOR <EMAIL@ADDRESS>, 2014.
-#
+# Translation of Odoo Server.
+# This file contains the translation of the following modules:
+# * mrp_operations
+# 
+# Translators:
+# FIRST AUTHOR <EMAIL@ADDRESS>, 2014
+# Kari Lindgren <kari.lindgren@emsystems.fi>, 2015
 msgid ""
 msgstr ""
-<<<<<<< HEAD
-"Project-Id-Version: openobject-addons\n"
-"Report-Msgid-Bugs-To: FULL NAME <EMAIL@ADDRESS>\n"
-"POT-Creation-Date: 2014-09-23 16:28+0000\n"
-"PO-Revision-Date: 2014-11-09 14:41+0000\n"
-"Last-Translator: Mikko Salmela <salmemik@gmail.com>\n"
-"Language-Team: Finnish <fi@li.org>\n"
-=======
 "Project-Id-Version: Odoo 8.0\n"
 "Report-Msgid-Bugs-To: \n"
 "POT-Creation-Date: 2015-01-21 14:08+0000\n"
 "PO-Revision-Date: 2015-12-07 13:54+0000\n"
 "Last-Translator: Kari Lindgren <kari.lindgren@emsystems.fi>\n"
 "Language-Team: Finnish (http://www.transifex.com/odoo/odoo-8/language/fi/)\n"
->>>>>>> f9f7669e
 "MIME-Version: 1.0\n"
 "Content-Type: text/plain; charset=UTF-8\n"
-"Content-Transfer-Encoding: 8bit\n"
-"X-Launchpad-Export-Date: 2014-11-10 06:32+0000\n"
-"X-Generator: Launchpad (build 17231)\n"
+"Content-Transfer-Encoding: \n"
+"Language: fi\n"
+"Plural-Forms: nplurals=2; plural=(n != 1);\n"
 
 #. module: mrp_operations
 #: field:mrp.workorder,nbr:0
@@ -35,13 +28,10 @@
 #: help:mrp.production.workcenter.line,state:0
 msgid ""
 "* When a work order is created it is set in 'Draft' status.\n"
-"* When user sets work order in start mode that time it will be set in 'In "
-"Progress' status.\n"
-"* When work order is in running mode, during that time if user wants to stop "
-"or to make changes in order then can set in 'Pending' status.\n"
+"* When user sets work order in start mode that time it will be set in 'In Progress' status.\n"
+"* When work order is in running mode, during that time if user wants to stop or to make changes in order then can set in 'Pending' status.\n"
 "* When the user cancels the work order it will be set in 'Canceled' status.\n"
-"* When order is completely processed that time it is set in 'Finished' "
-"status."
+"* When order is completely processed that time it is set in 'Finished' status."
 msgstr ""
 
 #. module: mrp_operations
@@ -51,10 +41,8 @@
 "            Click to start a new work order.\n"
 "          </p><p>\n"
 "            To manufacture or assemble products, and use raw materials and\n"
-"            finished products you must also handle manufacturing "
-"operations.\n"
-"            Manufacturing operations are often called Work Orders. The "
-"various\n"
+"            finished products you must also handle manufacturing operations.\n"
+"            Manufacturing operations are often called Work Orders. The various\n"
 "            operations will have different impacts on the costs of\n"
 "            manufacturing and planning depending on the available workload.\n"
 "          </p>\n"
@@ -71,8 +59,7 @@
 "            manufacturing order. Once you start the first work order of a\n"
 "            manufacturing order, the manufacturing order is automatically\n"
 "            marked as started. Once you finish the latest operation of a\n"
-"            manufacturing order, the MO is automatically done and the "
-"related\n"
+"            manufacturing order, the MO is automatically done and the related\n"
 "            products are produced.\n"
 "          </p>\n"
 "        "
@@ -115,9 +102,7 @@
 msgid ""
 "Check this to be able to move independently all production orders, without "
 "moving dependent ones."
-msgstr ""
-"Valitse tämä jos haluat siirtää itsenäisesti kaikkia tuotantomääräyksiä "
-"siirtämättä riippuvaisia määräyksiä."
+msgstr "Valitse tämä jos haluat siirtää itsenäisesti kaikkia tuotantomääräyksiä siirtämättä riippuvaisia määräyksiä."
 
 #. module: mrp_operations
 #: field:stock.move,move_dest_id_lines:0
@@ -139,13 +124,13 @@
 #: field:mrp_operations.operation,create_uid:0
 #: field:mrp_operations.operation.code,create_uid:0
 msgid "Created by"
-msgstr ""
+msgstr "Luonut"
 
 #. module: mrp_operations
 #: field:mrp_operations.operation,create_date:0
 #: field:mrp_operations.operation.code,create_date:0
 msgid "Created on"
-msgstr ""
+msgstr "Luotu"
 
 #. module: mrp_operations
 #: view:mrp.workorder:mrp_operations.view_report_mrp_workorder_filter
@@ -155,7 +140,7 @@
 #. module: mrp_operations
 #: model:ir.filters,name:mrp_operations.filter_mrp_workorder_current_production
 msgid "Current Production"
-msgstr ""
+msgstr "Nykytuotanto"
 
 #. module: mrp_operations
 #: field:mrp.workorder,date:0
@@ -196,10 +181,10 @@
 
 #. module: mrp_operations
 #: code:addons/mrp_operations/mrp_operations.py:122
-#: code:addons/mrp_operations/mrp_operations.py:446
-#: code:addons/mrp_operations/mrp_operations.py:450
-#: code:addons/mrp_operations/mrp_operations.py:462
-#: code:addons/mrp_operations/mrp_operations.py:465
+#: code:addons/mrp_operations/mrp_operations.py:445
+#: code:addons/mrp_operations/mrp_operations.py:449
+#: code:addons/mrp_operations/mrp_operations.py:461
+#: code:addons/mrp_operations/mrp_operations.py:464
 #, python-format
 msgid "Error!"
 msgstr "Virhe!"
@@ -240,11 +225,10 @@
 msgstr "Tunnit työpisteittäin"
 
 #. module: mrp_operations
-#: field:mrp.workorder,id:0
-#: field:mrp_operations.operation,id:0
+#: field:mrp.workorder,id:0 field:mrp_operations.operation,id:0
 #: field:mrp_operations.operation.code,id:0
 msgid "ID"
-msgstr ""
+msgstr "ID"
 
 #. module: mrp_operations
 #: selection:mrp.production.workcenter.line,production_state:0
@@ -259,23 +243,21 @@
 msgstr "Käynnissä"
 
 #. module: mrp_operations
-#: code:addons/mrp_operations/mrp_operations.py:455
+#: code:addons/mrp_operations/mrp_operations.py:454
 #, python-format
 msgid ""
 "In order to Finish the operation, it must be in the Start or Resume state!"
-msgstr ""
-"Jotta operaatio voisi valmistua, sen täytyy olla käynnistä tai jatka tilassa!"
-
-#. module: mrp_operations
-#: code:addons/mrp_operations/mrp_operations.py:446
+msgstr "Jotta operaatio voisi valmistua, sen täytyy olla käynnistä tai jatka tilassa!"
+
+#. module: mrp_operations
+#: code:addons/mrp_operations/mrp_operations.py:445
 #, python-format
 msgid ""
 "In order to Pause the operation, it must be in the Start or Resume state!"
-msgstr ""
-"Pysäyttääksesi operaation, sen täytyy olla käynnissä tai jatka tilassa!"
-
-#. module: mrp_operations
-#: code:addons/mrp_operations/mrp_operations.py:450
+msgstr "Pysäyttääksesi operaation, sen täytyy olla käynnissä tai jatka tilassa!"
+
+#. module: mrp_operations
+#: code:addons/mrp_operations/mrp_operations.py:449
 #, python-format
 msgid "In order to Resume the operation, it must be in the Pause state!"
 msgstr "Jatkaaksei operaatiota, sen täytyy olla pysäytä tilassa!"
@@ -289,13 +271,13 @@
 #: field:mrp_operations.operation,write_uid:0
 #: field:mrp_operations.operation.code,write_uid:0
 msgid "Last Updated by"
-msgstr ""
+msgstr "Viimeksi päivittänyt"
 
 #. module: mrp_operations
 #: field:mrp_operations.operation,write_date:0
 #: field:mrp_operations.operation.code,write_date:0
 msgid "Last Updated on"
-msgstr ""
+msgstr "Viimeksi päivitetty"
 
 #. module: mrp_operations
 #: view:mrp.production.workcenter.line:mrp_operations.view_mrp_production_workcenter_form_view_filter
@@ -316,10 +298,10 @@
 #. module: mrp_operations
 #: view:mrp.workorder:mrp_operations.view_report_mrp_workorder_filter
 msgid "Month Planned"
-msgstr ""
-
-#. module: mrp_operations
-#: code:addons/mrp_operations/mrp_operations.py:462
+msgstr "Suunniteltu KK"
+
+#. module: mrp_operations
+#: code:addons/mrp_operations/mrp_operations.py:461
 #, python-format
 msgid "No operation to cancel."
 msgstr "Ei peruutettavaa toimintoa."
@@ -335,28 +317,27 @@
 msgstr "Toiminnon nimi"
 
 #. module: mrp_operations
-#: code:addons/mrp_operations/mrp_operations.py:442
+#: code:addons/mrp_operations/mrp_operations.py:441
 #, python-format
 msgid ""
 "Operation has already started! You can either Pause/Finish/Cancel the "
 "operation."
-msgstr ""
-"Toiminto on jo alkanut! Et voi keskeyttää/lopettaa/peruuttaa toimintoa."
-
-#. module: mrp_operations
-#: code:addons/mrp_operations/mrp_operations.py:458
+msgstr "Toiminto on jo alkanut! Et voi keskeyttää/lopettaa/peruuttaa toimintoa."
+
+#. module: mrp_operations
+#: code:addons/mrp_operations/mrp_operations.py:457
 #, python-format
 msgid "Operation is Already Cancelled!"
 msgstr "Operaatio on jo peruutettu!"
 
 #. module: mrp_operations
-#: code:addons/mrp_operations/mrp_operations.py:465
+#: code:addons/mrp_operations/mrp_operations.py:464
 #, python-format
 msgid "Operation is already finished!"
 msgstr "Operaatio on jo valmis!"
 
 #. module: mrp_operations
-#: code:addons/mrp_operations/mrp_operations.py:435
+#: code:addons/mrp_operations/mrp_operations.py:434
 #, python-format
 msgid "Operation is not started yet!"
 msgstr "Operaatiota ei ole vielä aloitettu!"
@@ -462,7 +443,7 @@
 #. module: mrp_operations
 #: model:ir.filters,name:mrp_operations.filter_mrp_workorder_quantity_produced
 msgid "Quantity Produced"
-msgstr ""
+msgstr "Tehty määrä"
 
 #. module: mrp_operations
 #: selection:mrp.production.workcenter.line,production_state:0
@@ -490,7 +471,7 @@
 #. module: mrp_operations
 #: view:mrp.production.workcenter.line:mrp_operations.view_mrp_production_workcenter_form_view_filter
 msgid "Scheduled Date by Month"
-msgstr ""
+msgstr "Ajastettu päivä kuukauden mukaan"
 
 #. module: mrp_operations
 #: view:mrp.production.workcenter.line:mrp_operations.view_mrp_production_workcenter_form_view_filter
@@ -520,10 +501,10 @@
 msgstr "Aseta luonnokseksi"
 
 #. module: mrp_operations
-#: code:addons/mrp_operations/mrp_operations.py:435
-#: code:addons/mrp_operations/mrp_operations.py:442
-#: code:addons/mrp_operations/mrp_operations.py:455
-#: code:addons/mrp_operations/mrp_operations.py:458
+#: code:addons/mrp_operations/mrp_operations.py:434
+#: code:addons/mrp_operations/mrp_operations.py:441
+#: code:addons/mrp_operations/mrp_operations.py:454
+#: code:addons/mrp_operations/mrp_operations.py:457
 #, python-format
 msgid "Sorry!"
 msgstr "Anteeksi!"
@@ -574,9 +555,7 @@
 #. module: mrp_operations
 #: help:mrp.production.workcenter.line,delay:0
 msgid "The elapsed time between operation start and stop in this Work Center"
-msgstr ""
-"Kulunut aika operaation käynnistyksen ja lopetuksen välissä tällä "
-"työpisteellä"
+msgstr "Kulunut aika operaation käynnistyksen ja lopetuksen välissä tällä työpisteellä"
 
 #. module: mrp_operations
 #: field:mrp.workorder,total_cycles:0
@@ -660,4 +639,4 @@
 #. module: mrp_operations
 #: model:ir.filters,name:mrp_operations.filter_mrp_workorder_workload
 msgid "Workload"
-msgstr ""+msgstr "Työmäärä"