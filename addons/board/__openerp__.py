--- conflicted
+++ resolved
@@ -22,11 +22,7 @@
 {
     'name': 'Dashboard Creator',
     'version': '1.0',
-<<<<<<< HEAD
     'category': 'Tools',
-    'description': """Create your own dashboards""",
-=======
-    'category': 'Board/Base',
     'description': """
     Lets the user create a custom dashboard.
     ========================================
@@ -35,7 +31,6 @@
 
     The user can also publish notes.
     """,
->>>>>>> a00f7aa9
     'author': 'OpenERP SA',
     'depends': ['base'],
     'update_xml': ['security/board_security.xml','security/ir.model.access.csv', 'wizard/board_menu_create_view.xml', 'board_view.xml','board_administration_view.xml'],
