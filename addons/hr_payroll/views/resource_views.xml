--- conflicted
+++ resolved
@@ -7,7 +7,9 @@
         <field name="model">resource.calendar</field>
         <field name="inherit_id" ref="resource.resource_calendar_form"/>
         <field name="arch" type="xml">
-<<<<<<< HEAD
+            <xpath expr="//field[@name='attendance_ids']" position="attributes">
+                <attribute name="invisible">1</attribute>
+            </xpath>
             <xpath expr="//group[@name='resource_details']" position="inside">
                 <group>
                     <label for="full_time_required_hours" string="Full Time"/>
@@ -18,13 +20,7 @@
                     <field name="is_fulltime" invisible="1"/>
                 </group>
             </xpath>
-            <xpath expr="//field[@name='attendance_ids']" position="replace">
-=======
-            <xpath expr="//field[@name='attendance_ids']" position="attributes">
-                <attribute name="invisible">1</attribute>
-            </xpath>
             <xpath expr="//field[@name='attendance_ids']" position="after">
->>>>>>> d3b8422c
                 <field name="normal_attendance_ids"/>
                 <group class="oe_subtotal_footer oe_right" style="width: 25% !important;">
                     <label for="hours_per_week" string="Total"/>
