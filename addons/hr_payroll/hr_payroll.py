--- conflicted
+++ resolved
@@ -377,7 +377,7 @@
             deduct = 0.0
             others = 0.0
             tot_amount = 0.0
-           
+            
             contract = rs.employee_id.contract_id
             obj = {'basic': contract.wage}
             if not contract.struct_id:
@@ -407,7 +407,9 @@
                     allow += amount
                     others -= contrib
                     amount += contrib
+
                 tot_amount +=  amount
+
                 salary_rule_pool.write(cr, uid, [line.id], {'total': amount}, context=context)
             record = {
                 'allounce': allow,
@@ -875,6 +877,7 @@
         sequence_obj = self.pool.get('ir.sequence')
         empolyee_obj = self.pool.get('hr.employee')
         hr_salary_head = self.pool.get('hr.salary.head')
+
         resource_attendance_pool = self.pool.get('resource.calendar.attendance')
         if context is None:
             context = {}
@@ -917,8 +920,10 @@
             return update
 
         contract = employee_id.contract_id
+
         sal_structure = []
         function = contract.struct_id.id
+
         sal_structure.append(function)
         if contract.struct_id.parent_id:
             sal_structure.append(contract.struct_id.parent_id.id)
@@ -950,6 +955,7 @@
             cd = line.code.lower()
             obj[cd] = line.amount or 0.0
 
+
         for line in rules:
             if line.category_id.code in ad:
                 continue
@@ -986,7 +992,7 @@
                         value = line.amount * amt
                 except Exception, e:
                     raise osv.except_osv(_('Variable Error !'), _('Variable Error: %s ') % (e))
-                
+
             elif line.amount_type == 'fix':
                 if line.condition_range_min or line.condition_range_max:
                     if ((line.amount < line.condition_range_min) or (line.amount > line.condition_range_max)):
@@ -1018,6 +1024,7 @@
                         update['value']['line_ids'].append(vals)
                 else:
                     update['value']['line_ids'].append(vals)
+
         basic = contract.wage
         number = sequence_obj.get(cr, uid, 'salary.slip')
         update['value'].update({
@@ -1031,24 +1038,6 @@
             'contract_id': contract.id,
             'company_id': employee_id.company_id.id
         })
-<<<<<<< HEAD
-        
-        for line in employee_id.line_ids:
-            vals = {
-                'category_id': line.category_id.id,
-                'name': line.name,
-                'sequence': line.sequence,
-                'type': line.type,
-                'code': line.code,
-                'amount_type': line.amount_type,
-                'amount': line.amount,
-                'slip_id': line.id,
-                'employee_id': False,
-#                'function_id': False,
-                'base': base
-            }
-            update['value']['line_ids'].append(vals)
-=======
 
 #        for line in employee_id.line_ids:
 #            vals = {
@@ -1064,10 +1053,10 @@
 #                'base': base
 #            }
 #            update['value']['line_ids'].append(vals)
->>>>>>> 2dc26c64
 
         basic_before_leaves = update['value']['basic_amount']
         total_before_leaves = update['value']['total_pay']
+
         working_day = 0
         off_days = 0
         dates = prev_bounds(ddate)
@@ -1092,15 +1081,17 @@
         leave_ids = self._get_leaves1(cr, uid, ddate, employee_id, context)
         total_leave = 0.0
         paid_leave = 0.0
+
         for hday in holiday_pool.browse(cr, uid, leave_ids, context=context):
-            if not hday.holiday_status_id.code:
-                raise osv.except_osv(_('Error !'), _('Please check configuration of %s, code is missing') % (hday.holiday_status_id.name))
+#            if not hday.holiday_status_id.code:
+#                raise osv.except_osv(_('Error !'), _('Please check configuration of %s, code is missing') % (hday.holiday_status_id.name))
             slip_lines = salary_rule_pool.search(cr, uid, [('code','=',hday.holiday_status_id.code)], context=context)
             head_sequence = 0
             if not slip_lines:
                 raise osv.except_osv(_('Error !'), _('Please check configuration of %s, Salary rule is missing') % (hday.holiday_status_id.name))
             salary_rule = salary_rule_pool.browse(cr, uid, slip_lines, context=context)[0]
             base = salary_rule.computational_expression
+
             res = {
                 'name': salary_rule.name + '-%s' % (hday.number_of_days),
                 'code': salary_rule.code,
@@ -1114,7 +1105,6 @@
             if hday.number_of_days < 0:
                 days = hday.number_of_days * -1
             total_leave += days
-
             try:
                 #Please have a look at the configuration guide.
                 amt = eval(base, obj)
@@ -1133,7 +1123,9 @@
             total += value
             res['total'] = value
             update['value']['line_ids'].append(res)
+
         basic = basic + total
+
 #            leaves = total
 #        temp_dic = holiday_pool.read(cr, uid, leave_ids, [], context=context)
         update['value'].update({
