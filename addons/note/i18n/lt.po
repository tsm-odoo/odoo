# Lithuanian translation for openobject-addons
# Copyright (c) 2014 Rosetta Contributors and Canonical Ltd 2014
# This file is distributed under the same license as the openobject-addons package.
# FIRST AUTHOR <EMAIL@ADDRESS>, 2014.
#
msgid ""
msgstr ""
<<<<<<< HEAD
"Project-Id-Version: openobject-addons\n"
"Report-Msgid-Bugs-To: FULL NAME <EMAIL@ADDRESS>\n"
"POT-Creation-Date: 2014-08-14 13:08+0000\n"
"PO-Revision-Date: 2014-08-14 16:10+0000\n"
"Last-Translator: FULL NAME <EMAIL@ADDRESS>\n"
"Language-Team: Lithuanian <lt@li.org>\n"
=======
"Project-Id-Version: Odoo 8.0\n"
"Report-Msgid-Bugs-To: \n"
"POT-Creation-Date: 2015-01-21 14:07+0000\n"
"PO-Revision-Date: 2016-09-21 07:22+0000\n"
"Last-Translator: Martin Trigaux\n"
"Language-Team: Lithuanian (http://www.transifex.com/odoo/odoo-8/language/lt/)\n"
>>>>>>> 4ab34d41
"MIME-Version: 1.0\n"
"Content-Type: text/plain; charset=UTF-8\n"
"Content-Transfer-Encoding: 8bit\n"
"X-Launchpad-Export-Date: 2014-08-15 07:31+0000\n"
"X-Generator: Launchpad (build 17156)\n"

#. module: note
#: model:ir.actions.act_window,help:note.action_note_note
msgid ""
"<p class=\"oe_view_nocontent_create\">\n"
"            Click to add a personal note.\n"
"          </p><p>\n"
"            Use notes to organize personal tasks or notes. All\n"
"            notes are private; no one else will be able to see them. "
"However\n"
"            you can share some notes with other people by inviting "
"followers\n"
"            on the note. (Useful for meeting minutes, especially if\n"
"            you activate the pad feature for collaborative writings).\n"
"          </p><p>\n"
"            You can customize how you process your notes/tasks by adding,\n"
"            removing or modifying columns.\n"
"          </p>\n"
"        "
msgstr ""

#. module: note
#: view:note.note:note.view_note_note_filter
#: field:note.note,open:0
msgid "Active"
msgstr ""

#. module: note
#: view:note.note:note.view_note_note_filter
msgid "Archive"
msgstr "Archyvuoti"

#. module: note
#: view:note.note:note.view_note_note_filter
msgid "By sticky note Category"
msgstr ""

#. module: note
#: field:note.note,color:0
msgid "Color Index"
msgstr ""

#. module: note
#: field:note.note,create_uid:0
#: field:note.stage,create_uid:0
#: field:note.tag,create_uid:0
msgid "Created by"
msgstr ""

#. module: note
#: field:note.note,create_date:0
#: field:note.stage,create_date:0
#: field:note.tag,create_date:0
msgid "Created on"
msgstr ""

#. module: note
#: field:note.note,date_done:0
msgid "Date done"
msgstr ""

#. module: note
#: help:note.note,message_last_post:0
msgid "Date of the last message posted on the record."
msgstr ""

#. module: note
#: view:note.note:note.view_note_note_kanban
msgid "Delete"
msgstr ""

#. module: note
#: field:note.stage,fold:0
msgid "Folded by Default"
msgstr ""

#. module: note
#: field:note.note,message_follower_ids:0
msgid "Followers"
msgstr ""

#. module: note
#: view:note.note:note.view_note_note_filter
msgid "Group By"
msgstr ""

#. module: note
#: help:note.note,message_summary:0
msgid ""
"Holds the Chatter summary (number of messages, ...). This summary is "
"directly in html format in order to be inserted in kanban views."
msgstr ""

#. module: note
#: field:note.note,id:0
#: field:note.stage,id:0
#: field:note.tag,id:0
msgid "ID"
msgstr ""

#. module: note
#: help:note.note,message_unread:0
msgid "If checked new messages require your attention."
msgstr ""

#. module: note
#: field:note.note,message_is_follower:0
msgid "Is a Follower"
msgstr ""

#. module: note
#: field:note.note,message_last_post:0
msgid "Last Message Date"
msgstr ""

#. module: note
#: field:note.note,write_uid:0
#: field:note.stage,write_uid:0
#: field:note.tag,write_uid:0
msgid "Last Updated by"
msgstr ""

#. module: note
#: field:note.note,write_date:0
#: field:note.stage,write_date:0
#: field:note.tag,write_date:0
msgid "Last Updated on"
msgstr ""

#. module: note
#: model:note.stage,name:note.demo_note_stage_03
#: model:note.stage,name:note.note_stage_03
msgid "Later"
msgstr ""

#. module: note
#: field:note.note,message_ids:0
msgid "Messages"
msgstr ""

#. module: note
#: help:note.note,message_ids:0
msgid "Messages and communication history"
msgstr ""

#. module: note
#: model:note.stage,name:note.note_stage_00
msgid "New"
msgstr ""

#. module: note
#: model:ir.model,name:note.model_note_note
#: view:note.note:note.view_note_note_filter
#: view:note.note:note.view_note_note_form
msgid "Note"
msgstr ""

#. module: note
#: field:note.note,memo:0
msgid "Note Content"
msgstr ""

#. module: note
#: model:ir.model,name:note.model_note_stage
msgid "Note Stage"
msgstr ""

#. module: note
#: field:note.note,name:0
msgid "Note Summary"
msgstr ""

#. module: note
#: model:ir.model,name:note.model_note_tag
msgid "Note Tag"
msgstr ""

#. module: note
#: view:base.config.settings:note.view_general_settings_note_form
#: model:ir.actions.act_window,name:note.action_note_note
#: model:ir.ui.menu,name:note.menu_note_notes
#: view:note.note:note.view_note_note_filter
#: model:note.stage,name:note.note_stage_04
msgid "Notes"
msgstr ""

#. module: note
#: model:res.groups,name:note.group_note_fancy
msgid "Notes / Fancy mode"
msgstr ""

#. module: note
#: field:note.note,user_id:0
#: field:note.stage,user_id:0
msgid "Owner"
msgstr ""

#. module: note
#: help:note.stage,user_id:0
msgid "Owner of the note stage."
msgstr ""

#. module: note
#: field:note.note,sequence:0
#: field:note.stage,sequence:0
msgid "Sequence"
msgstr ""

#. module: note
#: view:note.note:note.view_note_note_filter
#: field:note.note,stage_id:0
msgid "Stage"
msgstr ""

#. module: note
#: field:note.stage,name:0
msgid "Stage Name"
msgstr ""

#. module: note
#: view:note.stage:note.view_note_stage_form
msgid "Stage of Notes"
msgstr ""

#. module: note
#: model:ir.actions.act_window,name:note.action_note_stage
#: model:ir.ui.menu,name:note.menu_notes_stage
#: view:note.note:note.view_note_note_tree
msgid "Stages"
msgstr "Etapai"

#. module: note
#: view:note.stage:note.view_note_stage_tree
msgid "Stages of Notes"
msgstr ""

#. module: note
#: field:note.note,stage_ids:0
msgid "Stages of Users"
msgstr ""

#. module: note
#: field:note.note,message_summary:0
msgid "Summary"
msgstr ""

#. module: note
#: field:note.tag,name:0
msgid "Tag Name"
msgstr ""

#. module: note
#: view:note.note:note.view_note_note_form
#: field:note.note,tag_ids:0
msgid "Tags"
msgstr ""

#. module: note
#: model:note.stage,name:note.demo_note_stage_04
#: model:note.stage,name:note.note_stage_02
msgid "This Week"
msgstr ""

#. module: note
#: model:note.stage,name:note.demo_note_stage_01
#: model:note.stage,name:note.note_stage_01
msgid "Today"
msgstr ""

#. module: note
#: model:note.stage,name:note.demo_note_stage_02
msgid "Tomorrow"
msgstr ""

#. module: note
#: field:note.note,message_unread:0
msgid "Unread Messages"
msgstr ""

#. module: note
#: field:base.config.settings,module_note_pad:0
msgid "Use collaborative pads (etherpad)"
msgstr ""

#. module: note
#: field:base.config.settings,group_note_fancy:0
msgid "Use fancy layouts for notes"
msgstr ""

#. module: note
#: help:note.stage,sequence:0
msgid "Used to order the note stages"
msgstr ""

#. module: note
#: model:ir.model,name:note.model_res_users
msgid "Users"
msgstr "Naudotojai"<|MERGE_RESOLUTION|>--- conflicted
+++ resolved
@@ -1,30 +1,22 @@
-# Lithuanian translation for openobject-addons
-# Copyright (c) 2014 Rosetta Contributors and Canonical Ltd 2014
-# This file is distributed under the same license as the openobject-addons package.
-# FIRST AUTHOR <EMAIL@ADDRESS>, 2014.
-#
+# Translation of Odoo Server.
+# This file contains the translation of the following modules:
+# * note
+# 
+# Translators:
+# FIRST AUTHOR <EMAIL@ADDRESS>, 2014
 msgid ""
 msgstr ""
-<<<<<<< HEAD
-"Project-Id-Version: openobject-addons\n"
-"Report-Msgid-Bugs-To: FULL NAME <EMAIL@ADDRESS>\n"
-"POT-Creation-Date: 2014-08-14 13:08+0000\n"
-"PO-Revision-Date: 2014-08-14 16:10+0000\n"
-"Last-Translator: FULL NAME <EMAIL@ADDRESS>\n"
-"Language-Team: Lithuanian <lt@li.org>\n"
-=======
 "Project-Id-Version: Odoo 8.0\n"
 "Report-Msgid-Bugs-To: \n"
 "POT-Creation-Date: 2015-01-21 14:07+0000\n"
 "PO-Revision-Date: 2016-09-21 07:22+0000\n"
 "Last-Translator: Martin Trigaux\n"
 "Language-Team: Lithuanian (http://www.transifex.com/odoo/odoo-8/language/lt/)\n"
->>>>>>> 4ab34d41
 "MIME-Version: 1.0\n"
 "Content-Type: text/plain; charset=UTF-8\n"
-"Content-Transfer-Encoding: 8bit\n"
-"X-Launchpad-Export-Date: 2014-08-15 07:31+0000\n"
-"X-Generator: Launchpad (build 17156)\n"
+"Content-Transfer-Encoding: \n"
+"Language: lt\n"
+"Plural-Forms: nplurals=3; plural=(n%10==1 && n%100!=11 ? 0 : n%10>=2 && (n%100<10 || n%100>=20) ? 1 : 2);\n"
 
 #. module: note
 #: model:ir.actions.act_window,help:note.action_note_note
@@ -33,10 +25,8 @@
 "            Click to add a personal note.\n"
 "          </p><p>\n"
 "            Use notes to organize personal tasks or notes. All\n"
-"            notes are private; no one else will be able to see them. "
-"However\n"
-"            you can share some notes with other people by inviting "
-"followers\n"
+"            notes are private; no one else will be able to see them. However\n"
+"            you can share some notes with other people by inviting followers\n"
 "            on the note. (Useful for meeting minutes, especially if\n"
 "            you activate the pad feature for collaborative writings).\n"
 "          </p><p>\n"
@@ -47,10 +37,9 @@
 msgstr ""
 
 #. module: note
-#: view:note.note:note.view_note_note_filter
-#: field:note.note,open:0
+#: view:note.note:note.view_note_note_filter field:note.note,open:0
 msgid "Active"
-msgstr ""
+msgstr "Aktyvus"
 
 #. module: note
 #: view:note.note:note.view_note_note_filter
@@ -65,36 +54,34 @@
 #. module: note
 #: field:note.note,color:0
 msgid "Color Index"
-msgstr ""
-
-#. module: note
-#: field:note.note,create_uid:0
-#: field:note.stage,create_uid:0
+msgstr "Spalvos indeksas"
+
+#. module: note
+#: field:note.note,create_uid:0 field:note.stage,create_uid:0
 #: field:note.tag,create_uid:0
 msgid "Created by"
-msgstr ""
-
-#. module: note
-#: field:note.note,create_date:0
-#: field:note.stage,create_date:0
+msgstr "Sukūrė"
+
+#. module: note
+#: field:note.note,create_date:0 field:note.stage,create_date:0
 #: field:note.tag,create_date:0
 msgid "Created on"
-msgstr ""
+msgstr "Sukurta"
 
 #. module: note
 #: field:note.note,date_done:0
 msgid "Date done"
-msgstr ""
+msgstr "Įvykdymo data"
 
 #. module: note
 #: help:note.note,message_last_post:0
 msgid "Date of the last message posted on the record."
-msgstr ""
+msgstr "Paskutinės žinutės publikavimo data po šiuo įrašu."
 
 #. module: note
 #: view:note.note:note.view_note_note_kanban
 msgid "Delete"
-msgstr ""
+msgstr "Ištrinti"
 
 #. module: note
 #: field:note.stage,fold:0
@@ -104,55 +91,51 @@
 #. module: note
 #: field:note.note,message_follower_ids:0
 msgid "Followers"
-msgstr ""
+msgstr "Prenumeratoriai"
 
 #. module: note
 #: view:note.note:note.view_note_note_filter
 msgid "Group By"
-msgstr ""
+msgstr "Grupuoti pagal"
 
 #. module: note
 #: help:note.note,message_summary:0
 msgid ""
 "Holds the Chatter summary (number of messages, ...). This summary is "
 "directly in html format in order to be inserted in kanban views."
-msgstr ""
-
-#. module: note
-#: field:note.note,id:0
-#: field:note.stage,id:0
-#: field:note.tag,id:0
+msgstr "Saugo pokalbių suvestinę (žinučių skaičius, ...). Ši apžvalga saugoma html formatu, kad būtų galima įterpti į kanban rodinius."
+
+#. module: note
+#: field:note.note,id:0 field:note.stage,id:0 field:note.tag,id:0
 msgid "ID"
-msgstr ""
+msgstr "ID"
 
 #. module: note
 #: help:note.note,message_unread:0
 msgid "If checked new messages require your attention."
-msgstr ""
+msgstr "Jeigu pažymėta, naujos žinutės reikalaus jūsų dėmesio."
 
 #. module: note
 #: field:note.note,message_is_follower:0
 msgid "Is a Follower"
-msgstr ""
+msgstr "Ar prenumeratorius"
 
 #. module: note
 #: field:note.note,message_last_post:0
 msgid "Last Message Date"
-msgstr ""
-
-#. module: note
-#: field:note.note,write_uid:0
-#: field:note.stage,write_uid:0
+msgstr "Paskutinės žinutės data"
+
+#. module: note
+#: field:note.note,write_uid:0 field:note.stage,write_uid:0
 #: field:note.tag,write_uid:0
 msgid "Last Updated by"
-msgstr ""
-
-#. module: note
-#: field:note.note,write_date:0
-#: field:note.stage,write_date:0
+msgstr "Paskutini kartą atnaujino"
+
+#. module: note
+#: field:note.note,write_date:0 field:note.stage,write_date:0
 #: field:note.tag,write_date:0
 msgid "Last Updated on"
-msgstr ""
+msgstr "Paskutinį kartą atnaujinta"
 
 #. module: note
 #: model:note.stage,name:note.demo_note_stage_03
@@ -163,24 +146,24 @@
 #. module: note
 #: field:note.note,message_ids:0
 msgid "Messages"
-msgstr ""
+msgstr "Pranešimai"
 
 #. module: note
 #: help:note.note,message_ids:0
 msgid "Messages and communication history"
-msgstr ""
+msgstr "Žinučių ir pranešimų istorija"
 
 #. module: note
 #: model:note.stage,name:note.note_stage_00
 msgid "New"
-msgstr ""
+msgstr "Naujas"
 
 #. module: note
 #: model:ir.model,name:note.model_note_note
 #: view:note.note:note.view_note_note_filter
 #: view:note.note:note.view_note_note_form
 msgid "Note"
-msgstr ""
+msgstr "Užrašinė"
 
 #. module: note
 #: field:note.note,memo:0
@@ -209,7 +192,7 @@
 #: view:note.note:note.view_note_note_filter
 #: model:note.stage,name:note.note_stage_04
 msgid "Notes"
-msgstr ""
+msgstr "Pastabos"
 
 #. module: note
 #: model:res.groups,name:note.group_note_fancy
@@ -217,10 +200,9 @@
 msgstr ""
 
 #. module: note
-#: field:note.note,user_id:0
-#: field:note.stage,user_id:0
+#: field:note.note,user_id:0 field:note.stage,user_id:0
 msgid "Owner"
-msgstr ""
+msgstr "Savininkas"
 
 #. module: note
 #: help:note.stage,user_id:0
@@ -228,21 +210,19 @@
 msgstr ""
 
 #. module: note
-#: field:note.note,sequence:0
-#: field:note.stage,sequence:0
+#: field:note.note,sequence:0 field:note.stage,sequence:0
 msgid "Sequence"
-msgstr ""
-
-#. module: note
-#: view:note.note:note.view_note_note_filter
-#: field:note.note,stage_id:0
+msgstr "Seka"
+
+#. module: note
+#: view:note.note:note.view_note_note_filter field:note.note,stage_id:0
 msgid "Stage"
-msgstr ""
+msgstr "Etapas"
 
 #. module: note
 #: field:note.stage,name:0
 msgid "Stage Name"
-msgstr ""
+msgstr "Etapo pavadinimas"
 
 #. module: note
 #: view:note.stage:note.view_note_stage_form
@@ -269,7 +249,7 @@
 #. module: note
 #: field:note.note,message_summary:0
 msgid "Summary"
-msgstr ""
+msgstr "Santrauka"
 
 #. module: note
 #: field:note.tag,name:0
@@ -277,22 +257,21 @@
 msgstr ""
 
 #. module: note
-#: view:note.note:note.view_note_note_form
-#: field:note.note,tag_ids:0
+#: view:note.note:note.view_note_note_form field:note.note,tag_ids:0
 msgid "Tags"
-msgstr ""
+msgstr "Žymos"
 
 #. module: note
 #: model:note.stage,name:note.demo_note_stage_04
 #: model:note.stage,name:note.note_stage_02
 msgid "This Week"
-msgstr ""
+msgstr "Šia Savaitę"
 
 #. module: note
 #: model:note.stage,name:note.demo_note_stage_01
 #: model:note.stage,name:note.note_stage_01
 msgid "Today"
-msgstr ""
+msgstr "Šiandien"
 
 #. module: note
 #: model:note.stage,name:note.demo_note_stage_02
@@ -302,7 +281,7 @@
 #. module: note
 #: field:note.note,message_unread:0
 msgid "Unread Messages"
-msgstr ""
+msgstr "Neperžiūrėtos žinutės"
 
 #. module: note
 #: field:base.config.settings,module_note_pad:0
@@ -317,7 +296,7 @@
 #. module: note
 #: help:note.stage,sequence:0
 msgid "Used to order the note stages"
-msgstr ""
+msgstr "Naudojama užsakant pastabų stadijas."
 
 #. module: note
 #: model:ir.model,name:note.model_res_users
