--- conflicted
+++ resolved
@@ -1,18 +1,3 @@
-<<<<<<< HEAD
-# Arabic translation for openobject-addons
-# Copyright (c) 2014 Rosetta Contributors and Canonical Ltd 2014
-# This file is distributed under the same license as the openobject-addons package.
-# FIRST AUTHOR <EMAIL@ADDRESS>, 2014.
-#
-msgid ""
-msgstr ""
-"Project-Id-Version: openobject-addons\n"
-"Report-Msgid-Bugs-To: FULL NAME <EMAIL@ADDRESS>\n"
-"POT-Creation-Date: 2014-08-14 13:09+0000\n"
-"PO-Revision-Date: 2014-08-14 16:10+0000\n"
-"Last-Translator: FULL NAME <EMAIL@ADDRESS>\n"
-"Language-Team: Arabic <ar@li.org>\n"
-=======
 # Translation of Odoo Server.
 # This file contains the translation of the following modules:
 # * pad_project
@@ -29,21 +14,16 @@
 "PO-Revision-Date: 2016-01-15 07:34+0000\n"
 "Last-Translator: Mustafa Rawi <mustafa@cubexco.com>\n"
 "Language-Team: Arabic (http://www.transifex.com/odoo/odoo-8/language/ar/)\n"
->>>>>>> 1812b8f3
 "MIME-Version: 1.0\n"
 "Content-Type: text/plain; charset=UTF-8\n"
-"Content-Transfer-Encoding: 8bit\n"
-"X-Launchpad-Export-Date: 2014-08-15 07:31+0000\n"
-"X-Generator: Launchpad (build 17156)\n"
+"Content-Transfer-Encoding: \n"
+"Language: ar\n"
+"Plural-Forms: nplurals=6; plural=n==0 ? 0 : n==1 ? 1 : n==2 ? 2 : n%100>=3 && n%100<=10 ? 3 : n%100>=11 && n%100<=99 ? 4 : 5;\n"
 
 #. module: pad_project
 #: field:project.task,description_pad:0
 msgid "Description PAD"
-<<<<<<< HEAD
-msgstr ""
-=======
 msgstr "لوحة الوصف"
->>>>>>> 1812b8f3
 
 #. module: pad_project
 #: model:ir.model,name:pad_project.model_project_task
