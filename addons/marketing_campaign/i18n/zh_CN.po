<<<<<<< HEAD
# Chinese (Simplified) translation for openobject-addons
# Copyright (c) 2014 Rosetta Contributors and Canonical Ltd 2014
# This file is distributed under the same license as the openobject-addons package.
# FIRST AUTHOR <EMAIL@ADDRESS>, 2014.
#
msgid ""
msgstr ""
"Project-Id-Version: openobject-addons\n"
"Report-Msgid-Bugs-To: FULL NAME <EMAIL@ADDRESS>\n"
"POT-Creation-Date: 2014-09-23 16:28+0000\n"
"PO-Revision-Date: 2014-08-14 16:10+0000\n"
"Last-Translator: FULL NAME <EMAIL@ADDRESS>\n"
"Language-Team: Chinese (Simplified) <zh_CN@li.org>\n"
=======
# Translation of Odoo Server.
# This file contains the translation of the following modules:
# * marketing_campaign
# 
# Translators:
# FIRST AUTHOR <EMAIL@ADDRESS>, 2012,2014
# Jeffery Chenn <jeffery9@gmail.com>, 2016
# liAnGjiA <liangjia@qq.com>, 2015
# liAnGjiA <liangjia@qq.com>, 2015
# mrshelly <mrshelly@hotmail.com>, 2015
# liAnGjiA <liangjia@qq.com>, 2015
msgid ""
msgstr ""
"Project-Id-Version: Odoo 8.0\n"
"Report-Msgid-Bugs-To: \n"
"POT-Creation-Date: 2015-01-21 14:08+0000\n"
"PO-Revision-Date: 2016-06-07 04:54+0000\n"
"Last-Translator: Jeffery Chenn <jeffery9@gmail.com>\n"
"Language-Team: Chinese (China) (http://www.transifex.com/odoo/odoo-8/language/zh_CN/)\n"
>>>>>>> baa4cc0e
"MIME-Version: 1.0\n"
"Content-Type: text/plain; charset=UTF-8\n"
"Content-Transfer-Encoding: 8bit\n"
"X-Launchpad-Export-Date: 2014-09-24 09:16+0000\n"
"X-Generator: Launchpad (build 17196)\n"

#. module: marketing_campaign
#: field:campaign.analysis,count:0
msgid "# of Actions"
msgstr "活动#"

#. module: marketing_campaign
#: model:ir.actions.act_window,help:marketing_campaign.action_marketing_campaign_form
msgid ""
"<p class=\"oe_view_nocontent_create\">\n"
"            Click to create a marketing campaign.\n"
"          </p><p>\n"
"            Odoo's marketing campaign allows you to automate communication\n"
"            to your prospects. You can define a segment (set of conditions) "
"on\n"
"            your leads and partners to fullfil the campaign.\n"
"          </p><p>\n"
"            A campaign can have many activities like sending an email, "
"printing\n"
"            a letter, assigning to a team, etc. These activities are "
"triggered\n"
"            from specific situations; contact form, 10 days after first\n"
"            contact, if a lead is not closed yet, etc.\n"
"          </p>\n"
"        "
msgstr ""

#. module: marketing_campaign
#: field:marketing.campaign.activity,server_action_id:0
msgid "Action"
msgstr "操作"

#. module: marketing_campaign
#: view:marketing.campaign:marketing_campaign.view_marketing_campaign_form
#: field:marketing.campaign,activity_ids:0
#: view:marketing.campaign.activity:marketing_campaign.view_marketing_campaign_activity_form
#: view:marketing.campaign.activity:marketing_campaign.view_marketing_campaign_activity_tree
msgid "Activities"
msgstr "活动"

#. module: marketing_campaign
#: view:campaign.analysis:marketing_campaign.view_campaign_analysis_search
#: field:campaign.analysis,activity_id:0
#: view:marketing.campaign.workitem:marketing_campaign.view_marketing_campaign_workitem_search
#: field:marketing.campaign.workitem,activity_id:0
msgid "Activity"
msgstr "活动"

#. module: marketing_campaign
#: code:addons/marketing_campaign/marketing_campaign.py:501
#, python-format
msgid "After %(interval_nbr)d %(interval_type)s"
msgstr "在%(interval_nbr)d %(interval_type)s之后"

#. module: marketing_campaign
#: view:marketing.campaign.segment:marketing_campaign.view_marketing_campaign_segment_search
msgid "All"
msgstr "全选"

#. module: marketing_campaign
#: selection:marketing.campaign.segment,sync_mode:0
msgid "All records (no duplicates)"
msgstr "所有记录（不重复）"

#. module: marketing_campaign
#: help:marketing.campaign.activity,signal:0
msgid ""
"An activity with a signal can be called programmatically. Be careful, the "
"workitem is always created when a signal is sent"
msgstr "带信号的活动可以通过编程方式访问。请小心，当信号发出去的时候工作项会自动创建好。"

#. module: marketing_campaign
#: selection:campaign.analysis,month:0
msgid "April"
msgstr "4"

#. module: marketing_campaign
#: selection:campaign.analysis,month:0
msgid "August"
msgstr "8"

#. module: marketing_campaign
#: selection:marketing.campaign.transition,trigger:0
msgid "Automatic"
msgstr "自动的"

#. module: marketing_campaign
#: code:addons/marketing_campaign/marketing_campaign.py:500
#, python-format
msgid "Automatic transition"
msgstr "自动迁移"

#. module: marketing_campaign
#: help:marketing.campaign.activity,keep_if_condition_not_met:0
msgid ""
"By activating this option, workitems that aren't executed because the "
"condition is not met are marked as cancelled instead of being deleted."
msgstr "激活此选项，由于条件没有满足而未执行的工作项会被标记为已取消，而不是被删除。"

#. module: marketing_campaign
#: view:campaign.analysis:marketing_campaign.view_campaign_analysis_search
#: field:campaign.analysis,campaign_id:0
#: view:marketing.campaign:marketing_campaign.view_marketing_campaign_form
#: view:marketing.campaign:marketing_campaign.view_marketing_campaign_search
#: field:marketing.campaign.activity,campaign_id:0
#: view:marketing.campaign.segment:marketing_campaign.view_marketing_campaign_segment_search
#: field:marketing.campaign.segment,campaign_id:0
#: view:marketing.campaign.workitem:marketing_campaign.view_marketing_campaign_workitem_search
#: field:marketing.campaign.workitem,campaign_id:0
msgid "Campaign"
msgstr "营销活动"

#. module: marketing_campaign
#: model:ir.model,name:marketing_campaign.model_marketing_campaign_activity
msgid "Campaign Activity"
msgstr "营销活动活动项"

#. module: marketing_campaign
#: view:campaign.analysis:marketing_campaign.view_campaign_analysis_search
#: model:ir.actions.act_window,name:marketing_campaign.action_campaign_analysis_all
#: model:ir.model,name:marketing_campaign.model_campaign_analysis
#: model:ir.ui.menu,name:marketing_campaign.menu_action_campaign_analysis_all
msgid "Campaign Analysis"
msgstr "营销活动分析"

#. module: marketing_campaign
#: view:marketing.campaign:marketing_campaign.view_marketing_campaign_diagram
msgid "Campaign Editor"
msgstr "营销活动编辑器"

#. module: marketing_campaign
#: model:ir.actions.act_window,name:marketing_campaign.act_marketing_campaing_stat
#: model:ir.actions.act_window,name:marketing_campaign.action_marketing_campaign_workitem
#: model:ir.ui.menu,name:marketing_campaign.menu_action_marketing_campaign_workitem
msgid "Campaign Follow-up"
msgstr "营销跟进"

#. module: marketing_campaign
#: model:ir.model,name:marketing_campaign.model_marketing_campaign_segment
msgid "Campaign Segment"
msgstr "营销活动段"

#. module: marketing_campaign
#: model:ir.model,name:marketing_campaign.model_marketing_campaign_transition
msgid "Campaign Transition"
msgstr "营销互动迁移"

#. module: marketing_campaign
#: model:ir.model,name:marketing_campaign.model_marketing_campaign_workitem
msgid "Campaign Workitem"
msgstr "营销活动工作项"

#. module: marketing_campaign
#: model:ir.actions.act_window,name:marketing_campaign.action_marketing_campaign_form
#: model:ir.ui.menu,name:marketing_campaign.menu_marketing_campaign
#: model:ir.ui.menu,name:marketing_campaign.menu_marketing_campaign_form
#: view:marketing.campaign:marketing_campaign.view_marketing_campaign_search
#: view:marketing.campaign:marketing_campaign.view_marketing_campaign_tree
msgid "Campaigns"
msgstr "营销活动"

#. module: marketing_campaign
#: view:marketing.campaign.workitem:marketing_campaign.view_marketing_campaign_workitem_tree
msgid "Cancel"
msgstr "取消"

#. module: marketing_campaign
#: view:marketing.campaign:marketing_campaign.view_marketing_campaign_form
msgid "Cancel Campaign"
msgstr ""

#. module: marketing_campaign
#: view:marketing.campaign.segment:marketing_campaign.view_marketing_campaign_segment_form
msgid "Cancel Segment"
msgstr ""

#. module: marketing_campaign
#: view:marketing.campaign.workitem:marketing_campaign.view_marketing_campaign_workitem_form
msgid "Cancel Workitem"
msgstr ""

#. module: marketing_campaign
#: selection:campaign.analysis,state:0
#: selection:marketing.campaign,state:0
#: selection:marketing.campaign.segment,state:0
#: selection:marketing.campaign.workitem,state:0
msgid "Cancelled"
msgstr "已取消"

#. module: marketing_campaign
#: help:marketing.campaign,object_id:0
msgid "Choose the resource on which you want this campaign to be run"
msgstr "选择此营销活动需要的资源"

#. module: marketing_campaign
#: view:marketing.campaign.segment:marketing_campaign.view_marketing_campaign_segment_form
msgid "Close"
msgstr "关闭"

#. module: marketing_campaign
#: field:marketing.campaign.activity,condition:0
msgid "Condition"
msgstr "条件"

#. module: marketing_campaign
#: model:email.template,subject:marketing_campaign.email_template_2
msgid "Congratulations! You are now a Silver Partner!"
msgstr ""

#. module: marketing_campaign
#: model:email.template,subject:marketing_campaign.email_template_3
msgid "Congratulations! You are now one of our Gold Partners!"
msgstr ""

#. module: marketing_campaign
#: code:addons/marketing_campaign/marketing_campaign.py:502
#: selection:marketing.campaign.transition,trigger:0
#, python-format
msgid "Cosmetic"
msgstr "装饰"

#. module: marketing_campaign
#: view:campaign.analysis:marketing_campaign.view_campaign_analysis_tree
#: field:campaign.analysis,total_cost:0
msgid "Cost"
msgstr "成本"

#. module: marketing_campaign
#: field:campaign.analysis,country_id:0
msgid "Country"
msgstr "国家/地区"

#. module: marketing_campaign
#: field:marketing.campaign,create_uid:0
#: field:marketing.campaign.activity,create_uid:0
#: field:marketing.campaign.segment,create_uid:0
#: field:marketing.campaign.transition,create_uid:0
#: field:marketing.campaign.workitem,create_uid:0
msgid "Created by"
msgstr ""

#. module: marketing_campaign
#: field:marketing.campaign,create_date:0
#: field:marketing.campaign.activity,create_date:0
#: field:marketing.campaign.segment,create_date:0
#: field:marketing.campaign.transition,create_date:0
#: field:marketing.campaign.workitem,create_date:0
msgid "Created on"
msgstr ""

#. module: marketing_campaign
#: selection:marketing.campaign.activity,type:0
msgid "Custom Action"
msgstr "自定义操作"

#. module: marketing_campaign
#: field:campaign.analysis,date:0
msgid "Date"
msgstr "日期"

#. module: marketing_campaign
#: help:marketing.campaign.segment,sync_last_date:0
msgid ""
"Date on which this segment was synchronized last time (automatically or "
"manually)"
msgstr "这部分上次同步的日期（自动或手工）"

#. module: marketing_campaign
#: help:marketing.campaign.segment,date_done:0
msgid "Date this segment was last closed or cancelled."
msgstr "此部分最近关闭或取消的日期"

#. module: marketing_campaign
#: field:campaign.analysis,day:0
msgid "Day"
msgstr "天"

#. module: marketing_campaign
#: selection:marketing.campaign.transition,interval_type:0
msgid "Day(s)"
msgstr "天"

#. module: marketing_campaign
#: selection:campaign.analysis,month:0
msgid "December"
msgstr "12"

#. module: marketing_campaign
#: help:marketing.campaign.segment,sync_mode:0
msgid ""
"Determines an additional criterion to add to the filter when selecting new "
"records to inject in the campaign. \"No duplicates\" prevents selecting "
"records which have already entered the campaign previously.If the campaign "
"has a \"unique field\" set, \"no duplicates\" will also prevent selecting "
"records which have the same value for the unique field as other records that "
"already entered the campaign."
msgstr ""
"作为一个附加的筛选条件，用来选择要放进营销活动的新记录。“无重复”选项避免了将已经放进营销活动的记录再次放进去。如果营销活动有“唯一字段”选项，“无重复”"
"还能检查是否已经有唯一字段值相同的记录在营销活动中了。"

#. module: marketing_campaign
#: field:marketing.campaign.activity,report_directory_id:0
msgid "Directory"
msgstr "目录"

#. module: marketing_campaign
#: field:marketing.campaign.activity,keep_if_condition_not_met:0
msgid "Don't Delete Workitems"
msgstr ""

#. module: marketing_campaign
#: view:campaign.analysis:marketing_campaign.view_campaign_analysis_search
#: selection:campaign.analysis,state:0
#: view:marketing.campaign:marketing_campaign.view_marketing_campaign_form
#: selection:marketing.campaign,state:0
#: selection:marketing.campaign.segment,state:0
#: selection:marketing.campaign.workitem,state:0
msgid "Done"
msgstr "已完成"

#. module: marketing_campaign
#: view:marketing.campaign:marketing_campaign.view_marketing_campaign_search
#: view:marketing.campaign.segment:marketing_campaign.view_marketing_campaign_segment_search
msgid "Draft"
msgstr "草稿"

#. module: marketing_campaign
#: selection:marketing.campaign.activity,type:0
msgid "Email"
msgstr ""

#. module: marketing_campaign
#: code:addons/marketing_campaign/marketing_campaign.py:774
#, python-format
msgid "Email Preview"
msgstr "邮件预览"

#. module: marketing_campaign
#: field:marketing.campaign.activity,email_template_id:0
msgid "Email Template"
msgstr "邮件模板"

#. module: marketing_campaign
#: model:ir.model,name:marketing_campaign.model_email_template
msgid "Email Templates"
msgstr "电子邮件模板"

#. module: marketing_campaign
#: field:marketing.campaign.segment,date_done:0
msgid "End Date"
msgstr "截止日期"

#. module: marketing_campaign
#: code:addons/marketing_campaign/marketing_campaign.py:111
#: code:addons/marketing_campaign/marketing_campaign.py:123
#: code:addons/marketing_campaign/marketing_campaign.py:133
#, python-format
msgid "Error"
msgstr "出错"

#. module: marketing_campaign
#: view:marketing.campaign.workitem:marketing_campaign.view_marketing_campaign_workitem_form
#: field:marketing.campaign.workitem,error_msg:0
msgid "Error Message"
msgstr "错误消息"

#. module: marketing_campaign
#: selection:campaign.analysis,state:0
#: view:marketing.campaign.workitem:marketing_campaign.view_marketing_campaign_workitem_search
#: selection:marketing.campaign.workitem,state:0
msgid "Exception"
msgstr "异常"

#. module: marketing_campaign
#: view:campaign.analysis:marketing_campaign.view_campaign_analysis_search
msgid "Exceptions"
msgstr "异常"

#. module: marketing_campaign
#: field:marketing.campaign.workitem,date:0
msgid "Execution Date"
msgstr "执行日期"

#. module: marketing_campaign
#: view:marketing.campaign.workitem:marketing_campaign.view_marketing_campaign_workitem_search
msgid "Execution Month"
msgstr ""

#. module: marketing_campaign
#: selection:campaign.analysis,month:0
msgid "February"
msgstr "2"

#. module: marketing_campaign
#: field:marketing.campaign.segment,ir_filter_id:0
msgid "Filter"
msgstr "过滤器"

#. module: marketing_campaign
#: help:marketing.campaign.segment,ir_filter_id:0
msgid ""
"Filter to select the matching resource records that belong to this segment. "
"New filters can be created and saved using the advanced search on the list "
"view of the Resource. If no filter is set, all records are selected without "
"filtering. The synchronization mode may also add a criterion to the filter."
msgstr ""
"过滤器，选择属于此活动段的匹配的资源记录。可以通过资源的列表视图的高级查询来创建和保存新的过滤器。如果没有设置过滤器，所有的都会被选中。同步模式也可以添加"
"条件到过滤器中。"

#. module: marketing_campaign
#: field:marketing.campaign,fixed_cost:0
msgid "Fixed Cost"
msgstr "固定成本"

#. module: marketing_campaign
#: help:marketing.campaign,fixed_cost:0
msgid ""
"Fixed cost for running this campaign. You may also specify variable cost and "
"revenue on each campaign activity. Cost and Revenue statistics are included "
"in Campaign Reporting."
msgstr "开展此营销活动的固定成本。你也可以为每个营销活动指定可变成本和收入。成本和收入统计包含在营销活动报表中。"

#. module: marketing_campaign
#: view:marketing.campaign:marketing_campaign.view_marketing_campaign_form
msgid "Follow-Up"
<<<<<<< HEAD
msgstr ""
=======
msgstr "跟进"
>>>>>>> baa4cc0e

#. module: marketing_campaign
#: view:campaign.analysis:marketing_campaign.view_campaign_analysis_search
#: view:marketing.campaign:marketing_campaign.view_marketing_campaign_search
#: view:marketing.campaign.segment:marketing_campaign.view_marketing_campaign_segment_search
#: view:marketing.campaign.workitem:marketing_campaign.view_marketing_campaign_workitem_search
msgid "Group By"
msgstr ""

#. module: marketing_campaign
#: model:email.template,body_html:marketing_campaign.email_template_1
msgid "Hello, you will receive your welcome pack via email shortly."
msgstr ""

#. module: marketing_campaign
#: model:email.template,body_html:marketing_campaign.email_template_3
msgid ""
"Hi, we are delighted to let you know that you have entered the select circle "
"of our Gold Partners"
msgstr ""

#. module: marketing_campaign
#: model:email.template,body_html:marketing_campaign.email_template_2
msgid ""
"Hi, we are delighted to welcome you among our Silver Partners as of today!"
msgstr ""

#. module: marketing_campaign
#: selection:marketing.campaign.transition,interval_type:0
msgid "Hour(s)"
msgstr "小时数"

#. module: marketing_campaign
#: help:marketing.campaign.transition,trigger:0
msgid "How is the destination workitem triggered"
msgstr "如何触发目标工作项"

#. module: marketing_campaign
#: field:campaign.analysis,id:0
#: field:marketing.campaign,id:0
#: field:marketing.campaign.activity,id:0
#: field:marketing.campaign.segment,id:0
#: field:marketing.campaign.transition,id:0
#: field:marketing.campaign.workitem,id:0
msgid "ID"
msgstr ""

#. module: marketing_campaign
#: help:marketing.campaign.workitem,date:0
msgid "If date is not set, this workitem has to be run manually"
msgstr "如果没有设置日期，此工作项必须由手工启动"

#. module: marketing_campaign
#: help:marketing.campaign,unique_field_id:0
msgid ""
"If set, this field will help segments that work in \"no duplicates\" mode to "
"avoid selecting similar records twice. Similar records are records that have "
"the same value for this unique field. For example by choosing the "
"\"email_from\" field for CRM Leads you would prevent sending the same "
"campaign to the same email address again. If not set, the \"no duplicates\" "
"segments will only avoid selecting the same record again if it entered the "
"campaign previously. Only easily comparable fields like textfields, "
"integers, selections or single relationships may be used."
msgstr ""
"如果指定了某个字段，当渠道运作在“无重复”的模式下时，避免选择两条相同的记录。相同的记录是指这个唯一字段的值相同的记录。例如，把CRM线索的“邮箱”字段设"
"置为唯一，就可以避免同一个营销邮件多次发送给相同邮箱。如果没有指定，“无重复”模式只能避免在输入营销活动时插入之前加过的记录。这里应该选择一个容易比较的字"
"段，例如文本字段、整数、下拉列表或简单的关系字段。"

#. module: marketing_campaign
#: view:marketing.campaign.activity:marketing_campaign.view_marketing_campaign_activity_form
msgid "Incoming Transitions"
msgstr "进来的转换"

#. module: marketing_campaign
#: help:marketing.campaign.segment,date_run:0
msgid "Initial start date of this segment."
msgstr "这部分初始的开始日期"

#. module: marketing_campaign
#: field:marketing.campaign.transition,interval_type:0
msgid "Interval Unit"
msgstr "间隔单位"

#. module: marketing_campaign
#: field:marketing.campaign.transition,interval_nbr:0
msgid "Interval Value"
msgstr "间隔值"

#. module: marketing_campaign
#: selection:campaign.analysis,month:0
msgid "January"
msgstr "1"

#. module: marketing_campaign
#: selection:campaign.analysis,month:0
msgid "July"
msgstr "7"

#. module: marketing_campaign
#: selection:campaign.analysis,month:0
msgid "June"
msgstr "6"

#. module: marketing_campaign
#: field:marketing.campaign.segment,sync_last_date:0
msgid "Last Synchronization"
msgstr "最近同步"

#. module: marketing_campaign
#: field:marketing.campaign,write_uid:0
#: field:marketing.campaign.activity,write_uid:0
#: field:marketing.campaign.segment,write_uid:0
#: field:marketing.campaign.transition,write_uid:0
#: field:marketing.campaign.workitem,write_uid:0
msgid "Last Updated by"
msgstr ""

#. module: marketing_campaign
#: field:marketing.campaign,write_date:0
#: field:marketing.campaign.activity,write_date:0
#: field:marketing.campaign.segment,write_date:0
#: field:marketing.campaign.transition,write_date:0
#: field:marketing.campaign.workitem,write_date:0
msgid "Last Updated on"
msgstr ""

#. module: marketing_campaign
#: field:marketing.campaign.segment,date_run:0
msgid "Launch Date"
msgstr "发起日期"

#. module: marketing_campaign
#: view:marketing.campaign.segment:marketing_campaign.view_marketing_campaign_segment_search
msgid "Launch Month"
msgstr ""

#. module: marketing_campaign
#: view:marketing.campaign:marketing_campaign.view_marketing_campaign_search
msgid "Manual Mode"
msgstr "手工模式"

#. module: marketing_campaign
#: selection:campaign.analysis,month:0
msgid "March"
msgstr "3"

#. module: marketing_campaign
#: model:ir.model,name:marketing_campaign.model_marketing_campaign
#: view:marketing.campaign:marketing_campaign.view_marketing_campaign_form
msgid "Marketing Campaign"
msgstr "市场营销活动"

#. module: marketing_campaign
#: view:marketing.campaign.workitem:marketing_campaign.view_marketing_campaign_workitem_form
#: view:marketing.campaign.workitem:marketing_campaign.view_marketing_campaign_workitem_search
#: view:marketing.campaign.workitem:marketing_campaign.view_marketing_campaign_workitem_tree
msgid "Marketing Campaign Activities"
msgstr "市场营销活动"

#. module: marketing_campaign
#: view:marketing.campaign.workitem:marketing_campaign.view_marketing_campaign_workitem_search
msgid "Marketing Campaign Activity"
msgstr ""

#. module: marketing_campaign
#: view:marketing.campaign.segment:marketing_campaign.view_marketing_campaign_segment_form
msgid "Marketing Campaign Segment"
msgstr ""

#. module: marketing_campaign
#: view:marketing.campaign:marketing_campaign.view_marketing_campaign_form
msgid "Marketing Campaign Statistics"
msgstr ""

#. module: marketing_campaign
#: view:campaign.analysis:marketing_campaign.view_campaign_analysis_tree
#: view:campaign.analysis:marketing_campaign.view_report_campaign_analysis_graph
msgid "Marketing Reports"
msgstr "市场报告"

#. module: marketing_campaign
#: selection:campaign.analysis,month:0
msgid "May"
msgstr "5"

#. module: marketing_campaign
#: view:marketing.campaign:marketing_campaign.view_marketing_campaign_search
#: field:marketing.campaign,mode:0
msgid "Mode"
msgstr "模式"

#. module: marketing_campaign
#: constraint:marketing.campaign.segment:0
msgid "Model of filter must be same as resource model of Campaign "
msgstr "模型的过滤器必须和营销活动的资源模型一致 "

#. module: marketing_campaign
#: view:campaign.analysis:marketing_campaign.view_campaign_analysis_search
#: field:campaign.analysis,month:0
msgid "Month"
msgstr "月份"

#. module: marketing_campaign
#: selection:marketing.campaign.transition,interval_type:0
msgid "Month(s)"
msgstr "月"

#. module: marketing_campaign
#: field:marketing.campaign,name:0
#: field:marketing.campaign.activity,name:0
#: field:marketing.campaign.segment,name:0
#: field:marketing.campaign.transition,name:0
msgid "Name"
msgstr "名称"

#. module: marketing_campaign
#: selection:marketing.campaign,state:0
#: selection:marketing.campaign.segment,state:0
msgid "New"
msgstr "新建"

#. module: marketing_campaign
#: view:marketing.campaign.segment:marketing_campaign.view_marketing_campaign_segment_search
msgid "Newly Created"
msgstr "新创建的"

#. module: marketing_campaign
#: view:marketing.campaign.segment:marketing_campaign.view_marketing_campaign_segment_search
msgid "Newly Modified"
msgstr "新修改"

#. module: marketing_campaign
#: view:marketing.campaign.activity:marketing_campaign.view_marketing_campaign_activity_form
#: field:marketing.campaign.activity,to_ids:0
msgid "Next Activities"
msgstr "下一个活动"

#. module: marketing_campaign
#: field:marketing.campaign.transition,activity_to_id:0
msgid "Next Activity"
msgstr "下一个活动"

#. module: marketing_campaign
#: field:marketing.campaign.segment,date_next_sync:0
msgid "Next Synchronization"
msgstr "下一个同步"

#. module: marketing_campaign
#: help:marketing.campaign.segment,date_next_sync:0
msgid "Next time the synchronization job is scheduled to run automatically"
msgstr "下次同步工作将被设为自动执行"

#. module: marketing_campaign
#: code:addons/marketing_campaign/marketing_campaign.py:800
#, python-format
msgid "No preview"
msgstr "无预览"

#. module: marketing_campaign
#: selection:marketing.campaign,mode:0
msgid "Normal"
msgstr "正常"

#. module: marketing_campaign
#: selection:campaign.analysis,month:0
msgid "November"
msgstr "11"

#. module: marketing_campaign
#: field:marketing.campaign.activity,object_id:0
msgid "Object"
msgstr "主题"

#. module: marketing_campaign
#: selection:campaign.analysis,month:0
msgid "October"
msgstr "10"

#. module: marketing_campaign
#: selection:marketing.campaign.segment,sync_mode:0
msgid "Only records created after last sync"
msgstr "最近一次同步后创建的新记录"

#. module: marketing_campaign
#: selection:marketing.campaign.segment,sync_mode:0
msgid "Only records modified after last sync (no duplicates)"
msgstr "从最近一次同步到现在被修改的记录（不重复）"

#. module: marketing_campaign
#: model:ir.actions.client,name:marketing_campaign.action_client_marketing_menu
msgid "Open Marketing Menu"
msgstr ""

#. module: marketing_campaign
#: code:addons/marketing_campaign/marketing_campaign.py:189
#, python-format
msgid "Operation not supported"
msgstr "操作不支持"

#. module: marketing_campaign
#: view:marketing.campaign.activity:marketing_campaign.view_marketing_campaign_activity_form
msgid "Outgoing Transitions"
msgstr "出去的转换"

#. module: marketing_campaign
#: field:campaign.analysis,partner_id:0
#: field:marketing.campaign.workitem,partner_id:0
msgid "Partner"
msgstr "业务伙伴"

#. module: marketing_campaign
#: field:marketing.campaign,partner_field_id:0
msgid "Partner Field"
msgstr "业务伙伴字段"

#. module: marketing_campaign
#: model:ir.filters,name:marketing_campaign.filter0
msgid "Partners"
msgstr "业务伙伴"

#. module: marketing_campaign
#: view:marketing.campaign.workitem:marketing_campaign.view_marketing_campaign_workitem_form
#: view:marketing.campaign.workitem:marketing_campaign.view_marketing_campaign_workitem_tree
msgid "Preview"
msgstr "预览"

#. module: marketing_campaign
#: view:marketing.campaign.activity:marketing_campaign.view_marketing_campaign_activity_form
#: field:marketing.campaign.activity,from_ids:0
msgid "Previous Activities"
msgstr "前面的活动"

#. module: marketing_campaign
#: field:marketing.campaign.transition,activity_from_id:0
msgid "Previous Activity"
msgstr "前一个活动"

#. module: marketing_campaign
#: view:marketing.campaign.workitem:marketing_campaign.view_marketing_campaign_workitem_form
#: view:marketing.campaign.workitem:marketing_campaign.view_marketing_campaign_workitem_tree
msgid "Process"
msgstr "流程"

#. module: marketing_campaign
#: help:marketing.campaign.activity,condition:0
msgid ""
"Python expression to decide whether the activity can be executed, otherwise "
"it will be deleted or cancelled.The expression may use the following "
"[browsable] variables:\n"
"   - activity: the campaign activity\n"
"   - workitem: the campaign workitem\n"
"   - resource: the resource object this campaign item represents\n"
"   - transitions: list of campaign transitions outgoing from this activity\n"
"...- re: Python regular expression module"
msgstr ""
"由Python表达式决定活动是否被执行的，或者被删除，或者被取消。表达式可以用以下[browsable]变量：\n"
"   -activity：营销活动项\n"
"   -workitem：营销活动工作项\n"
"   -resource：营销活动代表的资源对象\n"
"   -transitions：从此活动转出的营销活动列表\n"
"...-re：Python正则表达式模块"

#. module: marketing_campaign
#: field:marketing.campaign.activity,report_id:0
#: selection:marketing.campaign.activity,type:0
msgid "Report"
msgstr "报表"

#. module: marketing_campaign
#: view:marketing.campaign.workitem:marketing_campaign.view_marketing_campaign_workitem_form
msgid "Reset"
msgstr "重置"

#. module: marketing_campaign
#: field:campaign.analysis,res_id:0
#: view:marketing.campaign:marketing_campaign.view_marketing_campaign_search
#: field:marketing.campaign,object_id:0
#: field:marketing.campaign.segment,object_id:0
#: view:marketing.campaign.workitem:marketing_campaign.view_marketing_campaign_workitem_search
#: field:marketing.campaign.workitem,object_id:0
msgid "Resource"
msgstr "资源"

#. module: marketing_campaign
#: view:marketing.campaign.workitem:marketing_campaign.view_marketing_campaign_workitem_search
#: field:marketing.campaign.workitem,res_id:0
msgid "Resource ID"
msgstr "资源ID"

#. module: marketing_campaign
#: field:marketing.campaign.workitem,res_name:0
msgid "Resource Name"
msgstr "资源名称"

#. module: marketing_campaign
#: field:campaign.analysis,revenue:0
#: field:marketing.campaign.activity,revenue:0
msgid "Revenue"
msgstr "收入"

#. module: marketing_campaign
#: view:marketing.campaign:marketing_campaign.view_marketing_campaign_form
#: view:marketing.campaign.segment:marketing_campaign.view_marketing_campaign_segment_form
msgid "Run"
msgstr "执行"

#. module: marketing_campaign
#: view:marketing.campaign:marketing_campaign.view_marketing_campaign_search
#: selection:marketing.campaign,state:0
#: view:marketing.campaign.segment:marketing_campaign.view_marketing_campaign_segment_search
#: selection:marketing.campaign.segment,state:0
msgid "Running"
msgstr "正在运行"

#. module: marketing_campaign
#: view:campaign.analysis:marketing_campaign.view_campaign_analysis_search
#: field:campaign.analysis,segment_id:0
#: view:marketing.campaign.segment:marketing_campaign.view_marketing_campaign_segment_search
#: view:marketing.campaign.workitem:marketing_campaign.view_marketing_campaign_workitem_search
#: field:marketing.campaign.workitem,segment_id:0
msgid "Segment"
msgstr "段"

#. module: marketing_campaign
#: model:ir.actions.act_window,name:marketing_campaign.act_marketing_campaing_segment_opened
#: model:ir.actions.act_window,name:marketing_campaign.action_marketing_campaign_segment_form
#: model:ir.ui.menu,name:marketing_campaign.menu_marketing_campaign_segment_form
#: view:marketing.campaign:marketing_campaign.view_marketing_campaign_form
#: field:marketing.campaign,segment_ids:0
#: field:marketing.campaign,segments_count:0
#: view:marketing.campaign.segment:marketing_campaign.view_marketing_campaign_segment_form
#: view:marketing.campaign.segment:marketing_campaign.view_marketing_campaign_segment_search
#: view:marketing.campaign.segment:marketing_campaign.view_marketing_campaign_segment_tree
msgid "Segments"
msgstr "片段"

#. module: marketing_campaign
#: selection:campaign.analysis,month:0
msgid "September"
msgstr "9月"

#. module: marketing_campaign
#: help:marketing.campaign.activity,variable_cost:0
msgid ""
"Set a variable cost if you consider that every campaign item that has "
"reached this point has entailed a certain cost. You can get cost statistics "
"in the Reporting section"
msgstr "设置一个可变成本，如果你认为每项到达这个点的营销活动项就会需要一定的成本。你可以在报表栏查看成本统计分析结果。"

#. module: marketing_campaign
#: help:marketing.campaign.activity,revenue:0
msgid ""
"Set an expected revenue if you consider that every campaign item that has "
"reached this point has generated a certain revenue. You can get revenue "
"statistics in the Reporting section"
msgstr "设置一个期望的收入，即如果你认为每个达到这个点的活动项会产生一定的收入。你可以在报表里面查看到收入统计。"

#. module: marketing_campaign
#: view:marketing.campaign:marketing_campaign.view_marketing_campaign_form
#: view:marketing.campaign.segment:marketing_campaign.view_marketing_campaign_segment_form
msgid "Set to Draft"
msgstr "设为草稿"

#. module: marketing_campaign
#: field:marketing.campaign.activity,signal:0
msgid "Signal"
msgstr "信号"

#. module: marketing_campaign
#: field:marketing.campaign.activity,start:0
msgid "Start"
msgstr "开始"

#. module: marketing_campaign
#: view:marketing.campaign:marketing_campaign.view_marketing_campaign_form
msgid "Statistics"
msgstr ""

#. module: marketing_campaign
#: view:campaign.analysis:marketing_campaign.view_campaign_analysis_search
#: field:campaign.analysis,state:0
#: view:marketing.campaign:marketing_campaign.view_marketing_campaign_search
#: field:marketing.campaign,state:0
#: view:marketing.campaign.segment:marketing_campaign.view_marketing_campaign_segment_search
#: field:marketing.campaign.segment,state:0
#: view:marketing.campaign.workitem:marketing_campaign.view_marketing_campaign_workitem_search
#: field:marketing.campaign.workitem,state:0
msgid "Status"
msgstr ""

#. module: marketing_campaign
#: view:marketing.campaign.segment:marketing_campaign.view_marketing_campaign_segment_search
msgid "Sync mode: all records"
msgstr "同步模式：所有记录"

#. module: marketing_campaign
#: view:marketing.campaign.segment:marketing_campaign.view_marketing_campaign_segment_search
msgid "Sync mode: only records created after last sync"
msgstr "同步模式：只同步上次同步之后创建的记录"

#. module: marketing_campaign
#: view:marketing.campaign.segment:marketing_campaign.view_marketing_campaign_segment_search
msgid "Sync mode: only records updated after last sync"
msgstr "同步模式：只同步上次同步后修改了的记录"

#. module: marketing_campaign
#: field:marketing.campaign.segment,sync_mode:0
msgid "Synchronization mode"
msgstr "同步模式"

#. module: marketing_campaign
#: view:marketing.campaign.segment:marketing_campaign.view_marketing_campaign_segment_form
msgid "Synchronize Manually"
msgstr "手工同步"

#. module: marketing_campaign
#: help:marketing.campaign,mode:0
msgid ""
"Test - It creates and process all the activities directly (without waiting "
"for the delay on transitions) but does not send emails or produce reports.\n"
"Test in Realtime - It creates and processes all the activities directly but "
"does not send emails or produce reports.\n"
"With Manual Confirmation - the campaigns runs normally, but the user has to "
"validate all workitem manually.\n"
"Normal - the campaign runs normally and automatically sends all emails and "
"reports (be very careful with this mode, you're live!)"
msgstr ""
"测试 - 直接生成和处理所有活动（不等待事务的延迟），但是不发送邮件或者生成报表。\n"
"实时测试 - 直接生成和处理所有活动，但是不发送邮件或者生成报表.\n"
"手工确认 - 营销活动正常启动，但是用户必须手工验证所有工作项。\n"
"正常 - 营销活动正常启动，并自动发送所有邮件和报表（请小心使用这个模式，所有的都是实时的！）"

#. module: marketing_campaign
#: selection:marketing.campaign,mode:0
msgid "Test Directly"
msgstr "直接检验"

#. module: marketing_campaign
#: view:marketing.campaign:marketing_campaign.view_marketing_campaign_search
msgid "Test Mode"
msgstr "测试模式"

#. module: marketing_campaign
#: selection:marketing.campaign,mode:0
msgid "Test in Realtime"
msgstr "实时检验"

#. module: marketing_campaign
#: constraint:marketing.campaign.transition:0
msgid "The To/From Activity of transition must be of the same Campaign "
msgstr "前后活动必须属于同一个营销活动 "

#. module: marketing_campaign
#: help:marketing.campaign.activity,server_action_id:0
msgid "The action to perform when this activity is activated"
msgstr "活动激活时执行的操作"

#. module: marketing_campaign
#: code:addons/marketing_campaign/marketing_campaign.py:133
#, python-format
msgid "The campaign cannot be marked as done before all segments are closed."
msgstr "营销活动的所有部分都结束了才能把营销活动标记为完成。"

#. module: marketing_campaign
#: code:addons/marketing_campaign/marketing_campaign.py:123
#, python-format
msgid ""
"The campaign cannot be started. It does not have any starting activity. "
"Modify campaign's activities to mark one as the starting point."
msgstr ""

#. module: marketing_campaign
#: code:addons/marketing_campaign/marketing_campaign.py:111
#, python-format
msgid "The campaign cannot be started. There are no activities in it."
msgstr ""

#. module: marketing_campaign
#: code:addons/marketing_campaign/marketing_campaign.py:800
#, python-format
msgid "The current step for this item has no email or report to preview."
msgstr "这步没有邮件或者报表。"

#. module: marketing_campaign
#: help:marketing.campaign.activity,email_template_id:0
msgid "The email to send when this activity is activated"
msgstr ""

#. module: marketing_campaign
#: help:marketing.campaign,partner_field_id:0
msgid ""
"The generated workitems will be linked to the partner related to the record. "
"If the record is the partner itself leave this field empty. This is useful "
"for reporting purposes, via the Campaign Analysis or Campaign Follow-up "
"views."
msgstr "生成的工作条目会链接到与该记录相关的业务伙伴上。如果该记录就是业务伙伴，此字段留空。此字段用于营销分析或营销跟进等分析报表。"

#. module: marketing_campaign
#: sql_constraint:marketing.campaign.transition:0
msgid "The interval must be positive or zero"
msgstr "时间间隔必须为正数或零"

#. module: marketing_campaign
#: help:marketing.campaign.activity,report_id:0
msgid "The report to generate when this activity is activated"
msgstr "活动被激活时生成的报表"

#. module: marketing_campaign
#: help:marketing.campaign.activity,type:0
msgid ""
"The type of action to execute when an item enters this activity, such as:\n"
"   - Email: send an email using a predefined email template\n"
"   - Report: print an existing Report defined on the resource item and save "
"it into a specific directory\n"
"   - Custom Action: execute a predefined action, e.g. to modify the fields "
"of the resource record\n"
"  "
msgstr ""
"工作项进入此活动时执行的操作类型，比如：\n"
"    - 邮件：通过预定义的邮件模板发送邮件\n"
"    - 报表：打印定义在资源上的报表，并把它保存到指定的目录\n"
"    - 自定义操作： 执行一个预定义的操作，比如，修改资源记录的字段\n"
"  "

#. module: marketing_campaign
#: help:marketing.campaign.activity,start:0
msgid "This activity is launched when the campaign starts."
msgstr "此活动在营销活动开始时启动。"

#. module: marketing_campaign
#: help:marketing.campaign.activity,report_directory_id:0
msgid "This folder is used to store the generated reports"
msgstr "此文件夹用于存储生成的报表"

#. module: marketing_campaign
#: selection:marketing.campaign.transition,trigger:0
msgid "Time"
msgstr "时间"

#. module: marketing_campaign
#: view:campaign.analysis:marketing_campaign.view_campaign_analysis_search
#: selection:campaign.analysis,state:0
#: view:marketing.campaign.workitem:marketing_campaign.view_marketing_campaign_workitem_search
#: selection:marketing.campaign.workitem,state:0
msgid "To Do"
msgstr "待办"

#. module: marketing_campaign
#: field:marketing.campaign.transition,trigger:0
msgid "Trigger"
msgstr "触发器"

#. module: marketing_campaign
#: field:marketing.campaign.activity,type:0
msgid "Type"
msgstr "类型"

#. module: marketing_campaign
#: field:marketing.campaign,unique_field_id:0
msgid "Unique Field"
msgstr "唯一字段"

#. module: marketing_campaign
#: field:marketing.campaign.activity,variable_cost:0
msgid "Variable Cost"
msgstr "可变成本"

#. module: marketing_campaign
#: model:email.template,subject:marketing_campaign.email_template_1
msgid "Welcome to the Odoo Partner Channel!"
msgstr ""

#. module: marketing_campaign
#: selection:marketing.campaign,mode:0
msgid "With Manual Confirmation"
msgstr "通过手工确认"

#. module: marketing_campaign
#: model:ir.actions.act_window,name:marketing_campaign.act_marketing_campaing_followup
msgid "Workitems"
msgstr "工作项"

#. module: marketing_campaign
#: field:campaign.analysis,year:0
msgid "Year"
msgstr "年"

#. module: marketing_campaign
#: selection:marketing.campaign.transition,interval_type:0
msgid "Year(s)"
msgstr "年"

#. module: marketing_campaign
#: code:addons/marketing_campaign/marketing_campaign.py:189
#, python-format
msgid "You cannot duplicate a campaign, Not supported yet."
msgstr ""<|MERGE_RESOLUTION|>--- conflicted
+++ resolved
@@ -1,18 +1,3 @@
-<<<<<<< HEAD
-# Chinese (Simplified) translation for openobject-addons
-# Copyright (c) 2014 Rosetta Contributors and Canonical Ltd 2014
-# This file is distributed under the same license as the openobject-addons package.
-# FIRST AUTHOR <EMAIL@ADDRESS>, 2014.
-#
-msgid ""
-msgstr ""
-"Project-Id-Version: openobject-addons\n"
-"Report-Msgid-Bugs-To: FULL NAME <EMAIL@ADDRESS>\n"
-"POT-Creation-Date: 2014-09-23 16:28+0000\n"
-"PO-Revision-Date: 2014-08-14 16:10+0000\n"
-"Last-Translator: FULL NAME <EMAIL@ADDRESS>\n"
-"Language-Team: Chinese (Simplified) <zh_CN@li.org>\n"
-=======
 # Translation of Odoo Server.
 # This file contains the translation of the following modules:
 # * marketing_campaign
@@ -32,12 +17,11 @@
 "PO-Revision-Date: 2016-06-07 04:54+0000\n"
 "Last-Translator: Jeffery Chenn <jeffery9@gmail.com>\n"
 "Language-Team: Chinese (China) (http://www.transifex.com/odoo/odoo-8/language/zh_CN/)\n"
->>>>>>> baa4cc0e
 "MIME-Version: 1.0\n"
 "Content-Type: text/plain; charset=UTF-8\n"
-"Content-Transfer-Encoding: 8bit\n"
-"X-Launchpad-Export-Date: 2014-09-24 09:16+0000\n"
-"X-Generator: Launchpad (build 17196)\n"
+"Content-Transfer-Encoding: \n"
+"Language: zh_CN\n"
+"Plural-Forms: nplurals=1; plural=0;\n"
 
 #. module: marketing_campaign
 #: field:campaign.analysis,count:0
@@ -51,19 +35,16 @@
 "            Click to create a marketing campaign.\n"
 "          </p><p>\n"
 "            Odoo's marketing campaign allows you to automate communication\n"
-"            to your prospects. You can define a segment (set of conditions) "
-"on\n"
+"            to your prospects. You can define a segment (set of conditions) on\n"
 "            your leads and partners to fullfil the campaign.\n"
 "          </p><p>\n"
-"            A campaign can have many activities like sending an email, "
-"printing\n"
-"            a letter, assigning to a team, etc. These activities are "
-"triggered\n"
+"            A campaign can have many activities like sending an email, printing\n"
+"            a letter, assigning to a team, etc. These activities are triggered\n"
 "            from specific situations; contact form, 10 days after first\n"
 "            contact, if a lead is not closed yet, etc.\n"
 "          </p>\n"
 "        "
-msgstr ""
+msgstr "<p class=\"oe_view_nocontent_create\">\n单击以创建一个市场营销活动。\n</p><p>\nOdoo的市场营销活动会自动与潜在客户交流。\n通过在领导者和业务伙伴上定义一个段（一些条件的集合），可以实现这样的营销活动。\n</p><p>\n营销活动可以包含很多活动项，比如：发送电子邮件，打印文档，指派至某一团队等等。这些活动项可以被特定的事件激活，比如：收到联系表单，第一次联系后的第10天，当导程未结束等等。\n</p>"
 
 #. module: marketing_campaign
 #: field:marketing.campaign.activity,server_action_id:0
@@ -207,21 +188,20 @@
 #. module: marketing_campaign
 #: view:marketing.campaign:marketing_campaign.view_marketing_campaign_form
 msgid "Cancel Campaign"
-msgstr ""
+msgstr "取消营销活动"
 
 #. module: marketing_campaign
 #: view:marketing.campaign.segment:marketing_campaign.view_marketing_campaign_segment_form
 msgid "Cancel Segment"
-msgstr ""
+msgstr "取消一部分"
 
 #. module: marketing_campaign
 #: view:marketing.campaign.workitem:marketing_campaign.view_marketing_campaign_workitem_form
 msgid "Cancel Workitem"
-msgstr ""
-
-#. module: marketing_campaign
-#: selection:campaign.analysis,state:0
-#: selection:marketing.campaign,state:0
+msgstr "取消工作项"
+
+#. module: marketing_campaign
+#: selection:campaign.analysis,state:0 selection:marketing.campaign,state:0
 #: selection:marketing.campaign.segment,state:0
 #: selection:marketing.campaign.workitem,state:0
 msgid "Cancelled"
@@ -245,12 +225,12 @@
 #. module: marketing_campaign
 #: model:email.template,subject:marketing_campaign.email_template_2
 msgid "Congratulations! You are now a Silver Partner!"
-msgstr ""
+msgstr "祝贺！你现在已经是我们的银牌业务伙伴了！"
 
 #. module: marketing_campaign
 #: model:email.template,subject:marketing_campaign.email_template_3
 msgid "Congratulations! You are now one of our Gold Partners!"
-msgstr ""
+msgstr "祝贺！你现在已经是我们的金牌业务伙伴了！"
 
 #. module: marketing_campaign
 #: code:addons/marketing_campaign/marketing_campaign.py:502
@@ -277,7 +257,7 @@
 #: field:marketing.campaign.transition,create_uid:0
 #: field:marketing.campaign.workitem,create_uid:0
 msgid "Created by"
-msgstr ""
+msgstr "创建人"
 
 #. module: marketing_campaign
 #: field:marketing.campaign,create_date:0
@@ -286,7 +266,7 @@
 #: field:marketing.campaign.transition,create_date:0
 #: field:marketing.campaign.workitem,create_date:0
 msgid "Created on"
-msgstr ""
+msgstr "创建"
 
 #. module: marketing_campaign
 #: selection:marketing.campaign.activity,type:0
@@ -332,11 +312,9 @@
 "records to inject in the campaign. \"No duplicates\" prevents selecting "
 "records which have already entered the campaign previously.If the campaign "
 "has a \"unique field\" set, \"no duplicates\" will also prevent selecting "
-"records which have the same value for the unique field as other records that "
-"already entered the campaign."
-msgstr ""
-"作为一个附加的筛选条件，用来选择要放进营销活动的新记录。“无重复”选项避免了将已经放进营销活动的记录再次放进去。如果营销活动有“唯一字段”选项，“无重复”"
-"还能检查是否已经有唯一字段值相同的记录在营销活动中了。"
+"records which have the same value for the unique field as other records that"
+" already entered the campaign."
+msgstr "作为一个附加的筛选条件，用来选择要放进营销活动的新记录。“无重复”选项避免了将已经放进营销活动的记录再次放进去。如果营销活动有“唯一字段”选项，“无重复”还能检查是否已经有唯一字段值相同的记录在营销活动中了。"
 
 #. module: marketing_campaign
 #: field:marketing.campaign.activity,report_directory_id:0
@@ -346,7 +324,7 @@
 #. module: marketing_campaign
 #: field:marketing.campaign.activity,keep_if_condition_not_met:0
 msgid "Don't Delete Workitems"
-msgstr ""
+msgstr "不要删除工作项"
 
 #. module: marketing_campaign
 #: view:campaign.analysis:marketing_campaign.view_campaign_analysis_search
@@ -367,7 +345,7 @@
 #. module: marketing_campaign
 #: selection:marketing.campaign.activity,type:0
 msgid "Email"
-msgstr ""
+msgstr "电子邮件"
 
 #. module: marketing_campaign
 #: code:addons/marketing_campaign/marketing_campaign.py:774
@@ -424,7 +402,7 @@
 #. module: marketing_campaign
 #: view:marketing.campaign.workitem:marketing_campaign.view_marketing_campaign_workitem_search
 msgid "Execution Month"
-msgstr ""
+msgstr "执行月份"
 
 #. module: marketing_campaign
 #: selection:campaign.analysis,month:0
@@ -443,9 +421,7 @@
 "New filters can be created and saved using the advanced search on the list "
 "view of the Resource. If no filter is set, all records are selected without "
 "filtering. The synchronization mode may also add a criterion to the filter."
-msgstr ""
-"过滤器，选择属于此活动段的匹配的资源记录。可以通过资源的列表视图的高级查询来创建和保存新的过滤器。如果没有设置过滤器，所有的都会被选中。同步模式也可以添加"
-"条件到过滤器中。"
+msgstr "过滤器，选择属于此活动段的匹配的资源记录。可以通过资源的列表视图的高级查询来创建和保存新的过滤器。如果没有设置过滤器，所有的都会被选中。同步模式也可以添加条件到过滤器中。"
 
 #. module: marketing_campaign
 #: field:marketing.campaign,fixed_cost:0
@@ -455,19 +431,15 @@
 #. module: marketing_campaign
 #: help:marketing.campaign,fixed_cost:0
 msgid ""
-"Fixed cost for running this campaign. You may also specify variable cost and "
-"revenue on each campaign activity. Cost and Revenue statistics are included "
-"in Campaign Reporting."
+"Fixed cost for running this campaign. You may also specify variable cost and"
+" revenue on each campaign activity. Cost and Revenue statistics are included"
+" in Campaign Reporting."
 msgstr "开展此营销活动的固定成本。你也可以为每个营销活动指定可变成本和收入。成本和收入统计包含在营销活动报表中。"
 
 #. module: marketing_campaign
 #: view:marketing.campaign:marketing_campaign.view_marketing_campaign_form
 msgid "Follow-Up"
-<<<<<<< HEAD
-msgstr ""
-=======
 msgstr "跟进"
->>>>>>> baa4cc0e
 
 #. module: marketing_campaign
 #: view:campaign.analysis:marketing_campaign.view_campaign_analysis_search
@@ -475,25 +447,25 @@
 #: view:marketing.campaign.segment:marketing_campaign.view_marketing_campaign_segment_search
 #: view:marketing.campaign.workitem:marketing_campaign.view_marketing_campaign_workitem_search
 msgid "Group By"
-msgstr ""
+msgstr "分组"
 
 #. module: marketing_campaign
 #: model:email.template,body_html:marketing_campaign.email_template_1
 msgid "Hello, you will receive your welcome pack via email shortly."
-msgstr ""
+msgstr "你好，片刻之后将会通过电子邮件发送欢迎来到包给你。"
 
 #. module: marketing_campaign
 #: model:email.template,body_html:marketing_campaign.email_template_3
 msgid ""
-"Hi, we are delighted to let you know that you have entered the select circle "
-"of our Gold Partners"
-msgstr ""
+"Hi, we are delighted to let you know that you have entered the select circle"
+" of our Gold Partners"
+msgstr "你好！很荣幸通知你，你已进入我们的金牌业务伙伴圈子"
 
 #. module: marketing_campaign
 #: model:email.template,body_html:marketing_campaign.email_template_2
 msgid ""
 "Hi, we are delighted to welcome you among our Silver Partners as of today!"
-msgstr ""
+msgstr "你好！欢迎你从今天开始成为我们的银牌业务伙伴！"
 
 #. module: marketing_campaign
 #: selection:marketing.campaign.transition,interval_type:0
@@ -506,14 +478,13 @@
 msgstr "如何触发目标工作项"
 
 #. module: marketing_campaign
-#: field:campaign.analysis,id:0
-#: field:marketing.campaign,id:0
+#: field:campaign.analysis,id:0 field:marketing.campaign,id:0
 #: field:marketing.campaign.activity,id:0
 #: field:marketing.campaign.segment,id:0
 #: field:marketing.campaign.transition,id:0
 #: field:marketing.campaign.workitem,id:0
 msgid "ID"
-msgstr ""
+msgstr "标识"
 
 #. module: marketing_campaign
 #: help:marketing.campaign.workitem,date:0
@@ -523,18 +494,15 @@
 #. module: marketing_campaign
 #: help:marketing.campaign,unique_field_id:0
 msgid ""
-"If set, this field will help segments that work in \"no duplicates\" mode to "
-"avoid selecting similar records twice. Similar records are records that have "
-"the same value for this unique field. For example by choosing the "
+"If set, this field will help segments that work in \"no duplicates\" mode to"
+" avoid selecting similar records twice. Similar records are records that "
+"have the same value for this unique field. For example by choosing the "
 "\"email_from\" field for CRM Leads you would prevent sending the same "
 "campaign to the same email address again. If not set, the \"no duplicates\" "
 "segments will only avoid selecting the same record again if it entered the "
 "campaign previously. Only easily comparable fields like textfields, "
 "integers, selections or single relationships may be used."
-msgstr ""
-"如果指定了某个字段，当渠道运作在“无重复”的模式下时，避免选择两条相同的记录。相同的记录是指这个唯一字段的值相同的记录。例如，把CRM线索的“邮箱”字段设"
-"置为唯一，就可以避免同一个营销邮件多次发送给相同邮箱。如果没有指定，“无重复”模式只能避免在输入营销活动时插入之前加过的记录。这里应该选择一个容易比较的字"
-"段，例如文本字段、整数、下拉列表或简单的关系字段。"
+msgstr "如果指定了某个字段，当渠道运作在“无重复”的模式下时，避免选择两条相同的记录。相同的记录是指这个唯一字段的值相同的记录。例如，把CRM线索的“邮箱”字段设置为唯一，就可以避免同一个营销邮件多次发送给相同邮箱。如果没有指定，“无重复”模式只能避免在输入营销活动时插入之前加过的记录。这里应该选择一个容易比较的字段，例如文本字段、整数、下拉列表或简单的关系字段。"
 
 #. module: marketing_campaign
 #: view:marketing.campaign.activity:marketing_campaign.view_marketing_campaign_activity_form
@@ -583,7 +551,7 @@
 #: field:marketing.campaign.transition,write_uid:0
 #: field:marketing.campaign.workitem,write_uid:0
 msgid "Last Updated by"
-msgstr ""
+msgstr "最后更新"
 
 #. module: marketing_campaign
 #: field:marketing.campaign,write_date:0
@@ -592,7 +560,7 @@
 #: field:marketing.campaign.transition,write_date:0
 #: field:marketing.campaign.workitem,write_date:0
 msgid "Last Updated on"
-msgstr ""
+msgstr "最后一次更新"
 
 #. module: marketing_campaign
 #: field:marketing.campaign.segment,date_run:0
@@ -602,7 +570,7 @@
 #. module: marketing_campaign
 #: view:marketing.campaign.segment:marketing_campaign.view_marketing_campaign_segment_search
 msgid "Launch Month"
-msgstr ""
+msgstr "发起月份"
 
 #. module: marketing_campaign
 #: view:marketing.campaign:marketing_campaign.view_marketing_campaign_search
@@ -630,17 +598,17 @@
 #. module: marketing_campaign
 #: view:marketing.campaign.workitem:marketing_campaign.view_marketing_campaign_workitem_search
 msgid "Marketing Campaign Activity"
-msgstr ""
+msgstr "市场营销活动项"
 
 #. module: marketing_campaign
 #: view:marketing.campaign.segment:marketing_campaign.view_marketing_campaign_segment_form
 msgid "Marketing Campaign Segment"
-msgstr ""
+msgstr "市场营销活动阶段"
 
 #. module: marketing_campaign
 #: view:marketing.campaign:marketing_campaign.view_marketing_campaign_form
 msgid "Marketing Campaign Statistics"
-msgstr ""
+msgstr "市场营销统计"
 
 #. module: marketing_campaign
 #: view:campaign.analysis:marketing_campaign.view_campaign_analysis_tree
@@ -676,8 +644,7 @@
 msgstr "月"
 
 #. module: marketing_campaign
-#: field:marketing.campaign,name:0
-#: field:marketing.campaign.activity,name:0
+#: field:marketing.campaign,name:0 field:marketing.campaign.activity,name:0
 #: field:marketing.campaign.segment,name:0
 #: field:marketing.campaign.transition,name:0
 msgid "Name"
@@ -759,7 +726,7 @@
 #. module: marketing_campaign
 #: model:ir.actions.client,name:marketing_campaign.action_client_marketing_menu
 msgid "Open Marketing Menu"
-msgstr ""
+msgstr "打开市场营销菜单"
 
 #. module: marketing_campaign
 #: code:addons/marketing_campaign/marketing_campaign.py:189
@@ -814,21 +781,13 @@
 #. module: marketing_campaign
 #: help:marketing.campaign.activity,condition:0
 msgid ""
-"Python expression to decide whether the activity can be executed, otherwise "
-"it will be deleted or cancelled.The expression may use the following "
-"[browsable] variables:\n"
+"Python expression to decide whether the activity can be executed, otherwise it will be deleted or cancelled.The expression may use the following [browsable] variables:\n"
 "   - activity: the campaign activity\n"
 "   - workitem: the campaign workitem\n"
 "   - resource: the resource object this campaign item represents\n"
 "   - transitions: list of campaign transitions outgoing from this activity\n"
 "...- re: Python regular expression module"
-msgstr ""
-"由Python表达式决定活动是否被执行的，或者被删除，或者被取消。表达式可以用以下[browsable]变量：\n"
-"   -activity：营销活动项\n"
-"   -workitem：营销活动工作项\n"
-"   -resource：营销活动代表的资源对象\n"
-"   -transitions：从此活动转出的营销活动列表\n"
-"...-re：Python正则表达式模块"
+msgstr "由Python表达式决定活动是否被执行的，或者被删除，或者被取消。表达式可以用以下[browsable]变量：\n   -activity：营销活动项\n   -workitem：营销活动工作项\n   -resource：营销活动代表的资源对象\n   -transitions：从此活动转出的营销活动列表\n...-re：Python正则表达式模块"
 
 #. module: marketing_campaign
 #: field:marketing.campaign.activity,report_id:0
@@ -944,7 +903,7 @@
 #. module: marketing_campaign
 #: view:marketing.campaign:marketing_campaign.view_marketing_campaign_form
 msgid "Statistics"
-msgstr ""
+msgstr "统计"
 
 #. module: marketing_campaign
 #: view:campaign.analysis:marketing_campaign.view_campaign_analysis_search
@@ -956,7 +915,7 @@
 #: view:marketing.campaign.workitem:marketing_campaign.view_marketing_campaign_workitem_search
 #: field:marketing.campaign.workitem,state:0
 msgid "Status"
-msgstr ""
+msgstr "状态"
 
 #. module: marketing_campaign
 #: view:marketing.campaign.segment:marketing_campaign.view_marketing_campaign_segment_search
@@ -986,19 +945,11 @@
 #. module: marketing_campaign
 #: help:marketing.campaign,mode:0
 msgid ""
-"Test - It creates and process all the activities directly (without waiting "
-"for the delay on transitions) but does not send emails or produce reports.\n"
-"Test in Realtime - It creates and processes all the activities directly but "
-"does not send emails or produce reports.\n"
-"With Manual Confirmation - the campaigns runs normally, but the user has to "
-"validate all workitem manually.\n"
-"Normal - the campaign runs normally and automatically sends all emails and "
-"reports (be very careful with this mode, you're live!)"
-msgstr ""
-"测试 - 直接生成和处理所有活动（不等待事务的延迟），但是不发送邮件或者生成报表。\n"
-"实时测试 - 直接生成和处理所有活动，但是不发送邮件或者生成报表.\n"
-"手工确认 - 营销活动正常启动，但是用户必须手工验证所有工作项。\n"
-"正常 - 营销活动正常启动，并自动发送所有邮件和报表（请小心使用这个模式，所有的都是实时的！）"
+"Test - It creates and process all the activities directly (without waiting for the delay on transitions) but does not send emails or produce reports.\n"
+"Test in Realtime - It creates and processes all the activities directly but does not send emails or produce reports.\n"
+"With Manual Confirmation - the campaigns runs normally, but the user has to validate all workitem manually.\n"
+"Normal - the campaign runs normally and automatically sends all emails and reports (be very careful with this mode, you're live!)"
+msgstr "测试 - 直接生成和处理所有活动（不等待事务的延迟），但是不发送邮件或者生成报表。\n实时测试 - 直接生成和处理所有活动，但是不发送邮件或者生成报表.\n手工确认 - 营销活动正常启动，但是用户必须手工验证所有工作项。\n正常 - 营销活动正常启动，并自动发送所有邮件和报表（请小心使用这个模式，所有的都是实时的！）"
 
 #. module: marketing_campaign
 #: selection:marketing.campaign,mode:0
@@ -1037,13 +988,13 @@
 msgid ""
 "The campaign cannot be started. It does not have any starting activity. "
 "Modify campaign's activities to mark one as the starting point."
-msgstr ""
+msgstr "营销活动未启动，还未指定营销活动的起始活动项，请指定。"
 
 #. module: marketing_campaign
 #: code:addons/marketing_campaign/marketing_campaign.py:111
 #, python-format
 msgid "The campaign cannot be started. There are no activities in it."
-msgstr ""
+msgstr "营销活动未启动，因为其不包含任何活动项。"
 
 #. module: marketing_campaign
 #: code:addons/marketing_campaign/marketing_campaign.py:800
@@ -1054,13 +1005,13 @@
 #. module: marketing_campaign
 #: help:marketing.campaign.activity,email_template_id:0
 msgid "The email to send when this activity is activated"
-msgstr ""
+msgstr "此活动项激活时发送的电子邮件"
 
 #. module: marketing_campaign
 #: help:marketing.campaign,partner_field_id:0
 msgid ""
-"The generated workitems will be linked to the partner related to the record. "
-"If the record is the partner itself leave this field empty. This is useful "
+"The generated workitems will be linked to the partner related to the record."
+" If the record is the partner itself leave this field empty. This is useful "
 "for reporting purposes, via the Campaign Analysis or Campaign Follow-up "
 "views."
 msgstr "生成的工作条目会链接到与该记录相关的业务伙伴上。如果该记录就是业务伙伴，此字段留空。此字段用于营销分析或营销跟进等分析报表。"
@@ -1080,17 +1031,10 @@
 msgid ""
 "The type of action to execute when an item enters this activity, such as:\n"
 "   - Email: send an email using a predefined email template\n"
-"   - Report: print an existing Report defined on the resource item and save "
-"it into a specific directory\n"
-"   - Custom Action: execute a predefined action, e.g. to modify the fields "
-"of the resource record\n"
+"   - Report: print an existing Report defined on the resource item and save it into a specific directory\n"
+"   - Custom Action: execute a predefined action, e.g. to modify the fields of the resource record\n"
 "  "
-msgstr ""
-"工作项进入此活动时执行的操作类型，比如：\n"
-"    - 邮件：通过预定义的邮件模板发送邮件\n"
-"    - 报表：打印定义在资源上的报表，并把它保存到指定的目录\n"
-"    - 自定义操作： 执行一个预定义的操作，比如，修改资源记录的字段\n"
-"  "
+msgstr "工作项进入此活动时执行的操作类型，比如：\n    - 邮件：通过预定义的邮件模板发送邮件\n    - 报表：打印定义在资源上的报表，并把它保存到指定的目录\n    - 自定义操作： 执行一个预定义的操作，比如，修改资源记录的字段\n  "
 
 #. module: marketing_campaign
 #: help:marketing.campaign.activity,start:0
@@ -1138,7 +1082,7 @@
 #. module: marketing_campaign
 #: model:email.template,subject:marketing_campaign.email_template_1
 msgid "Welcome to the Odoo Partner Channel!"
-msgstr ""
+msgstr "欢迎来到Odoo的业务伙伴频道！"
 
 #. module: marketing_campaign
 #: selection:marketing.campaign,mode:0
@@ -1164,4 +1108,4 @@
 #: code:addons/marketing_campaign/marketing_campaign.py:189
 #, python-format
 msgid "You cannot duplicate a campaign, Not supported yet."
-msgstr ""+msgstr "不支持复制营销活动。"