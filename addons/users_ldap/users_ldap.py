--- conflicted
+++ resolved
@@ -19,20 +19,14 @@
 ##############################################################################
 
 import ldap
+import logging
 from ldap.filter import filter_format
-from osv import fields, osv
+
+import openerp.exceptions
 import pooler
 import tools
-import logging
-<<<<<<< HEAD
-import ldap
-from ldap.filter import filter_format
-
-import openerp.exceptions
-
-=======
-from service import security
->>>>>>> 6adef2a8
+from osv import fields, osv
+from openerp import SUPERUSER_ID
 
 class CompanyLDAP(osv.osv):
     _name = 'res.company.ldap'
@@ -194,11 +188,11 @@
             user_obj = self.pool.get('res.users')
             values = self.map_ldap_attributes(cr, uid, conf, login, ldap_entry)
             if conf['user']:
-                user_id = user_obj.copy(cr, 1, conf['user'],
+                user_id = user_obj.copy(cr, SUPERUSER_ID, conf['user'],
                                         default={'active': True})
-                user_obj.write(cr, 1, user_id, values)
+                user_obj.write(cr, SUPERUSER_ID, user_id, values)
             else:
-                user_id = user_obj.create(cr, 1, values)
+                user_id = user_obj.create(cr, SUPERUSER_ID, values)
         return user_id
 
     _columns = {
@@ -251,7 +245,7 @@
             entry = ldap_obj.authenticate(conf, login, password)
             if entry:
                 user_id = ldap_obj.get_or_create_user(
-                    cr, 1, conf, login, entry)
+                    cr, SUPERUSER_ID, conf, login, entry)
                 if user_id:
                     cr.execute('UPDATE res_users SET date=now() WHERE '
                                'login=%s', (tools.ustr(login),))
@@ -266,13 +260,6 @@
         except openerp.exceptions.AccessDenied:
             pass
 
-<<<<<<< HEAD
-        if not passwd:
-            # empty passwords disallowed for obvious security reasons
-            raise openerp.exceptions.AccessDenied()
-
-=======
->>>>>>> 6adef2a8
         cr = pooler.get_db(db).cursor()
         cr.execute('SELECT login FROM res_users WHERE id=%s AND active=TRUE',
                    (int(uid),))
