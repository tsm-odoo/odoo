# -*- coding: utf-8 -*-

from datetime import datetime
from dateutil.relativedelta import relativedelta
from openerp import api, fields, models
import openerp.addons.decimal_precision as dp
from openerp.tools import DEFAULT_SERVER_DATE_FORMAT as DF


class AccountInvoice(models.Model):
    _inherit = 'account.invoice'
<<<<<<< HEAD
    def action_number(self, cr, uid, ids, *args):
        result = super(account_invoice, self).action_number(cr, uid, ids, *args)
        for inv in self.browse(cr, uid, ids):
            self.pool.get('account.invoice.line').asset_create(cr, uid, inv.invoice_line_ids)
        return result

    def line_get_convert(self, cr, uid, x, part, context=None):
        res = super(account_invoice, self).line_get_convert(cr, uid, x, part, context=context)
        res['asset_id'] = x.get('asset_id', False)
=======

    @api.multi
    def action_number(self):
        result = super(AccountInvoice, self).action_number()
        for inv in self:
            inv.invoice_line.asset_create()
        return result

    @api.model
    def line_get_convert(self, line, part, date):
        res = super(AccountInvoice, self).line_get_convert(line, part, date)
        res['asset_id'] = line.get('asset_id', False)
>>>>>>> bf1e9996
        return res


class AccountInvoiceLine(models.Model):
    _inherit = 'account.invoice.line'
<<<<<<< HEAD
    _columns = {
        'asset_category_id': fields.many2one('account.asset.category', 'Asset Category'),
    }
    def asset_create(self, cr, uid, lines, context=None):
        context = context or {}
        asset_obj = self.pool.get('account.asset.asset')
        for line in lines:
            if line.asset_category_id:
                vals = {
                    'name': line.name,
                    'code': line.invoice_id.number or False,
                    'category_id': line.asset_category_id.id,
                    'purchase_value': line.price_subtotal,
                    'date': line.invoice_id.date,
                    'partner_id': line.invoice_id.partner_id.id,
                    'company_id': line.invoice_id.company_id.id,
                    'currency_id': line.invoice_id.currency_id.id,
                    'purchase_date' : line.invoice_id.date_invoice,
                }
                changed_vals = asset_obj.onchange_category_id(cr, uid, [], vals['category_id'], context=context)
                vals.update(changed_vals['value'])
                asset_id = asset_obj.create(cr, uid, vals, context=context)
                if line.asset_category_id.open_asset:
                    asset_obj.validate(cr, uid, [asset_id], context=context)
        return True
=======

    asset_category_id = fields.Many2one('account.asset.category', string='Asset Category')
    asset_start_date = fields.Date(string='Asset End Date', compute='_get_asset_date', readonly=True, store=True)
    asset_end_date = fields.Date(string='Asset Start Date', compute='_get_asset_date', readonly=True, store=True)
    asset_mrr = fields.Float(string='Monthly Recurring Revenue', compute='_get_asset_date', readonly=True, digits=dp.get_precision('Account'), store=True)

    @api.one
    @api.depends('asset_category_id', 'invoice_id.date_invoice')
    def _get_asset_date(self):
        self.asset_mrr = 0
        self.asset_start_date = False
        self.asset_end_date = False
        cat = self.asset_category_id
        if cat:
            months = cat.method_number * cat.method_period
            if self.invoice_id.type in ['out_invoice', 'out_refund']:
                self.asset_mrr = self.price_subtotal_signed / months
            if self.invoice_id.date_invoice:
                start_date = datetime.strptime(self.invoice_id.date_invoice, DF).replace(day=1)
                end_date = (start_date + relativedelta(months=months, days=-1))
                self.asset_start_date = start_date.strftime(DF)
                self.asset_end_date = end_date.strftime(DF)

    @api.one
    def asset_create(self):
        if self.asset_category_id and self.asset_category_id.method_number > 1:
            vals = {
                'name': self.name,
                'code': self.invoice_id.number or False,
                'category_id': self.asset_category_id.id,
                'value': self.price_subtotal,
                'partner_id': self.invoice_id.partner_id.id,
                'company_id': self.invoice_id.company_id.id,
                'currency_id': self.invoice_id.currency_id.id,
                'date': self.asset_start_date or self.invoice_id.date_invoice,
                'invoice_id': self.invoice_id.id,
            }
            changed_vals = self.env['account.asset.asset'].onchange_category_id_values(vals['category_id'])
            vals.update(changed_vals['value'])
            asset = self.env['account.asset.asset'].create(vals)
            if self.asset_category_id.open_asset:
                asset.validate()
        return True


    @api.multi
    def product_id_change(self, product, uom_id, qty=0, name='', type='out_invoice',
                          partner_id=False, fposition_id=False, price_unit=False, currency_id=False,
                          company_id=None, date_invoice=None):
        res = super(AccountInvoiceLine, self).product_id_change(
            product, uom_id, qty=qty, name=name, type=type, partner_id=partner_id,
            fposition_id=fposition_id, price_unit=price_unit, currency_id=currency_id,
            company_id=company_id, date_invoice=date_invoice
        )
        if product and res['value']:
            product_obj = self.env['product.product'].browse(product)
            if type == 'out_invoice':
                res['value']['asset_category_id'] = product_obj.product_tmpl_id.deferred_revenue_category_id
            elif type == 'in_invoice':
                res['value']['asset_category_id'] = product_obj.product_tmpl_id.asset_category_id

        return res


class ProductTemplate(models.Model):
    _inherit = 'product.template'
    asset_category_id = fields.Many2one('account.asset.category', string='Asset Type', ondelete="restrict")
    deferred_revenue_category_id = fields.Many2one('account.asset.category', string='Deferred Revenue Type', ondelete="restrict")
>>>>>>> bf1e9996
<|MERGE_RESOLUTION|>--- conflicted
+++ resolved
@@ -9,62 +9,23 @@
 
 class AccountInvoice(models.Model):
     _inherit = 'account.invoice'
-<<<<<<< HEAD
-    def action_number(self, cr, uid, ids, *args):
-        result = super(account_invoice, self).action_number(cr, uid, ids, *args)
-        for inv in self.browse(cr, uid, ids):
-            self.pool.get('account.invoice.line').asset_create(cr, uid, inv.invoice_line_ids)
-        return result
-
-    def line_get_convert(self, cr, uid, x, part, context=None):
-        res = super(account_invoice, self).line_get_convert(cr, uid, x, part, context=context)
-        res['asset_id'] = x.get('asset_id', False)
-=======
 
     @api.multi
-    def action_number(self):
-        result = super(AccountInvoice, self).action_number()
+    def action_move_create(self):
+        result = super(AccountInvoice, self).action_move_create()
         for inv in self:
-            inv.invoice_line.asset_create()
+            inv.invoice_line_ids.asset_create()
         return result
 
     @api.model
-    def line_get_convert(self, line, part, date):
-        res = super(AccountInvoice, self).line_get_convert(line, part, date)
+    def line_get_convert(self, line, part):
+        res = super(AccountInvoice, self).line_get_convert(line, part)
         res['asset_id'] = line.get('asset_id', False)
->>>>>>> bf1e9996
         return res
 
 
 class AccountInvoiceLine(models.Model):
     _inherit = 'account.invoice.line'
-<<<<<<< HEAD
-    _columns = {
-        'asset_category_id': fields.many2one('account.asset.category', 'Asset Category'),
-    }
-    def asset_create(self, cr, uid, lines, context=None):
-        context = context or {}
-        asset_obj = self.pool.get('account.asset.asset')
-        for line in lines:
-            if line.asset_category_id:
-                vals = {
-                    'name': line.name,
-                    'code': line.invoice_id.number or False,
-                    'category_id': line.asset_category_id.id,
-                    'purchase_value': line.price_subtotal,
-                    'date': line.invoice_id.date,
-                    'partner_id': line.invoice_id.partner_id.id,
-                    'company_id': line.invoice_id.company_id.id,
-                    'currency_id': line.invoice_id.currency_id.id,
-                    'purchase_date' : line.invoice_id.date_invoice,
-                }
-                changed_vals = asset_obj.onchange_category_id(cr, uid, [], vals['category_id'], context=context)
-                vals.update(changed_vals['value'])
-                asset_id = asset_obj.create(cr, uid, vals, context=context)
-                if line.asset_category_id.open_asset:
-                    asset_obj.validate(cr, uid, [asset_id], context=context)
-        return True
-=======
 
     asset_category_id = fields.Many2one('account.asset.category', string='Asset Category')
     asset_start_date = fields.Date(string='Asset End Date', compute='_get_asset_date', readonly=True, store=True)
@@ -133,4 +94,3 @@
     _inherit = 'product.template'
     asset_category_id = fields.Many2one('account.asset.category', string='Asset Type', ondelete="restrict")
     deferred_revenue_category_id = fields.Many2one('account.asset.category', string='Deferred Revenue Type', ondelete="restrict")
->>>>>>> bf1e9996
