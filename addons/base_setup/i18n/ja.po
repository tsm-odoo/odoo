--- conflicted
+++ resolved
@@ -1,30 +1,22 @@
-# Japanese translation for openobject-addons
-# Copyright (c) 2014 Rosetta Contributors and Canonical Ltd 2014
-# This file is distributed under the same license as the openobject-addons package.
-# FIRST AUTHOR <EMAIL@ADDRESS>, 2014.
-#
-msgid ""
-msgstr ""
-<<<<<<< HEAD
-"Project-Id-Version: openobject-addons\n"
-"Report-Msgid-Bugs-To: FULL NAME <EMAIL@ADDRESS>\n"
-"POT-Creation-Date: 2014-08-14 13:08+0000\n"
-"PO-Revision-Date: 2014-08-14 16:10+0000\n"
-"Last-Translator: FULL NAME <EMAIL@ADDRESS>\n"
-"Language-Team: Japanese <ja@li.org>\n"
-=======
+# Translation of Odoo Server.
+# This file contains the translation of the following modules:
+# * base_setup
+# 
+# Translators:
+# FIRST AUTHOR <EMAIL@ADDRESS>, 2014
+msgid ""
+msgstr ""
 "Project-Id-Version: Odoo 8.0\n"
 "Report-Msgid-Bugs-To: \n"
 "POT-Creation-Date: 2015-01-21 14:07+0000\n"
 "PO-Revision-Date: 2016-08-23 01:43+0000\n"
 "Last-Translator: Yoshi Tashiro <tashiro@roomsfor.hk>\n"
 "Language-Team: Japanese (http://www.transifex.com/odoo/odoo-8/language/ja/)\n"
->>>>>>> 7b93e1dc
 "MIME-Version: 1.0\n"
 "Content-Type: text/plain; charset=UTF-8\n"
-"Content-Transfer-Encoding: 8bit\n"
-"X-Launchpad-Export-Date: 2014-08-15 06:58+0000\n"
-"X-Generator: Launchpad (build 17156)\n"
+"Content-Transfer-Encoding: \n"
+"Language: ja\n"
+"Plural-Forms: nplurals=1; plural=0;\n"
 
 #. module: base_setup
 #: view:base.config.settings:base_setup.view_general_configuration
@@ -39,7 +31,7 @@
 #. module: base_setup
 #: field:base.config.settings,module_share:0
 msgid "Allow documents sharing"
-msgstr ""
+msgstr "ドキュメントの共有を許可する"
 
 #. module: base_setup
 #: field:base.config.settings,module_google_calendar:0
@@ -55,7 +47,7 @@
 #: view:base.config.settings:base_setup.view_general_configuration
 #: view:sale.config.settings:base_setup.view_sale_config_settings
 msgid "Apply"
-msgstr ""
+msgstr "適用"
 
 #. module: base_setup
 #: field:base.config.settings,module_google_drive:0
@@ -76,7 +68,7 @@
 #: view:base.config.settings:base_setup.view_general_configuration
 #: view:sale.config.settings:base_setup.view_sale_config_settings
 msgid "Cancel"
-msgstr ""
+msgstr "取消"
 
 #. module: base_setup
 #: selection:base.setup.terminology,partner:0
@@ -109,14 +101,14 @@
 #: field:base.setup.terminology,create_uid:0
 #: field:sale.config.settings,create_uid:0
 msgid "Created by"
-msgstr ""
+msgstr "作成者"
 
 #. module: base_setup
 #: field:base.config.settings,create_date:0
 #: field:base.setup.terminology,create_date:0
 #: field:sale.config.settings,create_date:0
 msgid "Created on"
-msgstr ""
+msgstr "作成日"
 
 #. module: base_setup
 #: selection:base.setup.terminology,partner:0
@@ -168,12 +160,12 @@
 #. module: base_setup
 #: view:base.config.settings:base_setup.view_general_configuration
 msgid "Google Calendar"
-msgstr ""
+msgstr "Googleカレンダー"
 
 #. module: base_setup
 #: view:base.config.settings:base_setup.view_general_configuration
 msgid "Google Drive"
-msgstr ""
+msgstr "Googleドライブ"
 
 #. module: base_setup
 #: selection:base.setup.terminology,partner:0
@@ -186,11 +178,10 @@
 msgstr "どのように顧客を呼びますか"
 
 #. module: base_setup
-#: field:base.config.settings,id:0
-#: field:base.setup.terminology,id:0
+#: field:base.config.settings,id:0 field:base.setup.terminology,id:0
 #: field:sale.config.settings,id:0
 msgid "ID"
-msgstr ""
+msgstr "ID"
 
 #. module: base_setup
 #: view:base.config.settings:base_setup.view_general_configuration
@@ -202,14 +193,14 @@
 #: field:base.setup.terminology,write_uid:0
 #: field:sale.config.settings,write_uid:0
 msgid "Last Updated by"
-msgstr ""
+msgstr "最終更新者"
 
 #. module: base_setup
 #: field:base.config.settings,write_date:0
 #: field:base.setup.terminology,write_date:0
 #: field:sale.config.settings,write_date:0
 msgid "Last Updated on"
-msgstr ""
+msgstr "最終更新日"
 
 #. module: base_setup
 #: field:sale.config.settings,module_mass_mailing:0
@@ -230,12 +221,9 @@
 #: view:sale.config.settings:base_setup.view_sale_config_settings
 msgid ""
 "Odoo allows to automatically create leads (or others documents)\n"
-"                            from incoming emails. You can automatically "
-"synchronize emails with Odoo\n"
-"                            using regular POP/IMAP accounts, using a direct "
-"email integration script for your\n"
-"                            email server, or by manually pushing emails to "
-"Odoo using specific\n"
+"                            from incoming emails. You can automatically synchronize emails with Odoo\n"
+"                            using regular POP/IMAP accounts, using a direct email integration script for your\n"
+"                            email server, or by manually pushing emails to Odoo using specific\n"
 "                            plugins for your preferred email application."
 msgstr ""
 
@@ -295,7 +283,7 @@
 
 #. module: base_setup
 #: help:base.config.settings,module_share:0
-msgid "Share or embbed any screen of openerp."
+msgid "Share or embbed any screen of Odoo."
 msgstr ""
 
 #. module: base_setup
@@ -316,12 +304,12 @@
 #. module: base_setup
 #: help:base.config.settings,module_google_calendar:0
 msgid "This installs the module google_calendar."
-msgstr ""
+msgstr "google_calendar モジュールをインストールします。"
 
 #. module: base_setup
 #: help:base.config.settings,module_google_drive:0
 msgid "This installs the module google_docs."
-msgstr ""
+msgstr "google_docs モジュールをインストールします。"
 
 #. module: base_setup
 #: model:ir.actions.act_window,name:base_setup.action_partner_terminology_config_form
@@ -345,20 +333,16 @@
 #: view:base.config.settings:base_setup.view_general_configuration
 msgid ""
 "When you send a document to a customer\n"
-"                                    (quotation, invoice), your customer will "
-"be\n"
-"                                    able to signup to get all his "
-"documents,\n"
-"                                    read your company news, check his "
-"projects,\n"
+"                                    (quotation, invoice), your customer will be\n"
+"                                    able to signup to get all his documents,\n"
+"                                    read your company news, check his projects,\n"
 "                                    etc."
 msgstr "顧客がOdooにサインアップして、Odoo上で関連ドキュメント (見積書、請求書等) を参照したり、ニュースレターやプロジェクト状況を確認したりできるようにします。"
 
 #. module: base_setup
 #: help:base.config.settings,module_multi_company:0
 msgid ""
-"Work in multi-company environments, with appropriate security access between "
-"companies.\n"
+"Work in multi-company environments, with appropriate security access between companies.\n"
 "-This installs the module multi_company."
 msgstr ""
 
@@ -377,6 +361,12 @@
 msgstr "会社の詳細にはヘッダとフッタのアドレス、遅延支払いのテキストなどより多くのオプションがあります。"
 
 #. module: base_setup
+#: view:base.config.settings:base_setup.view_general_configuration
+#: view:sale.config.settings:base_setup.view_sale_config_settings
+msgid "or"
+msgstr "または"
+
+#. module: base_setup
 #: view:base.setup.terminology:base_setup.base_setup_terminology_form
 msgid "res_config_contents"
 msgstr "res_config_contents"