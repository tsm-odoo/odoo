# Translation of Odoo Server.
# This file contains the translation of the following modules:
# * base_setup
#
# Translators:
# Bole <bole@dajmi5.com>, 2016
# Bole <bole@dajmi5.com>, 2015
# Ivica Dimjašević <ivica.dimjasevic@storm.hr>, 2015
# Stjepan Lovasić <stjepan.lovasic@storm.hr>, 2015
msgid ""
msgstr ""
"Project-Id-Version: Odoo 9.0\n"
"Report-Msgid-Bugs-To: \n"
<<<<<<< HEAD
"POT-Creation-Date: 2016-08-19 10:24+0000\n"
=======
"POT-Creation-Date: 2016-08-18 14:07+0000\n"
>>>>>>> bc1a0a32
"PO-Revision-Date: 2016-05-11 08:25+0000\n"
"Last-Translator: Bole <bole@dajmi5.com>\n"
"Language-Team: Croatian (http://www.transifex.com/odoo/odoo-9/language/hr/)\n"
"Language: hr\n"
"MIME-Version: 1.0\n"
"Content-Type: text/plain; charset=UTF-8\n"
"Content-Transfer-Encoding: \n"
"Plural-Forms: nplurals=3; plural=n%10==1 && n%100!=11 ? 0 : n%10>=2 && n"
"%10<=4 && (n%100<10 || n%100>=20) ? 1 : 2;\n"

#. module: base_setup
#: model:ir.model.fields,field_description:base_setup.field_base_config_settings_module_portal
msgid "Activate the customer portal"
msgstr "Aktiviraj portal za partnere"

#. module: base_setup
#: model:ir.model.fields,field_description:base_setup.field_base_config_settings_module_share
msgid "Allow documents sharing"
msgstr "Dozvoli dijeljenje dokumenata"

#. module: base_setup
#: model:ir.model.fields,field_description:base_setup.field_base_config_settings_group_multi_currency
msgid "Allow multi currencies"
msgstr ""

#. module: base_setup
#: model:ir.model.fields,field_description:base_setup.field_base_config_settings_module_google_calendar
msgid "Allow the users to synchronize their calendar  with Google Calendar"
msgstr ""
"Dozvoli korisnicima da sinkroniziraju svoje kalendare sa Google  kalendarom"

#. module: base_setup
#: model:ir.model.fields,field_description:base_setup.field_base_config_settings_module_base_import
msgid "Allow users to import data from CSV/XLS/XLSX/ODS files"
msgstr "Dozvoli korisnicima uvoz podataka iz  CSV/XLS/XLSX/ODS datoteka"

#. module: base_setup
#: model:ir.model.fields,help:base_setup.field_base_config_settings_group_multi_currency
msgid "Allows to work in a multi currency environment"
msgstr ""

#. module: base_setup
#: model:ir.ui.view,arch_db:base_setup.view_general_configuration
#: model:ir.ui.view,arch_db:base_setup.view_sale_config_settings
msgid "Apply"
msgstr "Primjeni"

#. module: base_setup
#: model:ir.model.fields,field_description:base_setup.field_base_config_settings_module_google_drive
msgid "Attach Google documents to any record"
msgstr "Pridruži google dokumente bilokojem dokumentu u sustavu"

#. module: base_setup
#: model:ir.ui.view,arch_db:base_setup.view_general_configuration
msgid "Authentication"
msgstr "Autentifikacija"

#. module: base_setup
#: model:ir.ui.view,arch_db:base_setup.view_general_configuration
#: model:ir.ui.view,arch_db:base_setup.view_sale_config_settings
msgid "Cancel"
msgstr "Odustani"

#. module: base_setup
#: model:ir.actions.act_window,name:base_setup.action_sale_config
#: model:ir.ui.view,arch_db:base_setup.view_sale_config_settings
msgid "Configure Sales"
msgstr "Postavke prodaje"

#. module: base_setup
#: model:ir.ui.view,arch_db:base_setup.view_general_configuration
msgid "Configure outgoing email servers"
msgstr "Podesi odlazne email servere"

#. module: base_setup
#: model:ir.ui.view,arch_db:base_setup.view_general_configuration
msgid "Configure your company data"
msgstr "Upišite podatke o Vašoj organizaciji (tvrtci)"

#. module: base_setup
#: model:ir.model.fields,field_description:base_setup.field_base_config_settings_create_uid
#: model:ir.model.fields,field_description:base_setup.field_sale_config_settings_create_uid
msgid "Created by"
msgstr "Kreirao"

#. module: base_setup
#: model:ir.model.fields,field_description:base_setup.field_base_config_settings_create_date
#: model:ir.model.fields,field_description:base_setup.field_sale_config_settings_create_date
msgid "Created on"
msgstr "Datum kreiranja"

#. module: base_setup
#: model:ir.model.fields,field_description:base_setup.field_base_config_settings_display_name
#: model:ir.model.fields,field_description:base_setup.field_sale_config_settings_display_name
msgid "Display Name"
msgstr "Naziv za prikaz"

#. module: base_setup
#: model:ir.ui.view,arch_db:base_setup.view_general_configuration
msgid "Email"
msgstr "E-mail"

#. module: base_setup
#: model:ir.actions.act_window,name:base_setup.action_general_configuration
#: model:ir.ui.view,arch_db:base_setup.view_general_configuration
msgid "General Settings"
msgstr "Opće postavke"

#. module: base_setup
#: model:ir.model.fields,help:base_setup.field_base_config_settings_module_portal
msgid "Give your customers access to their documents."
msgstr "Dozvolite svojim partnerima pristup njihovim dokumentima."

#. module: base_setup
#: model:ir.ui.view,arch_db:base_setup.view_general_configuration
msgid "Google Calendar"
msgstr "Google Calendar"

#. module: base_setup
#: model:ir.ui.view,arch_db:base_setup.view_general_configuration
msgid "Google Drive"
msgstr "Google Drive"

#. module: base_setup
#: model:ir.ui.view,arch_db:base_setup.view_general_configuration
msgid "Google Integration"
msgstr "Google integracija"

#. module: base_setup
#: model:ir.model.fields,field_description:base_setup.field_base_config_settings_id
#: model:ir.model.fields,field_description:base_setup.field_sale_config_settings_id
msgid "ID"
msgstr "ID"

#. module: base_setup
#: model:ir.ui.view,arch_db:base_setup.view_general_configuration
msgid "Import / Export"
msgstr "Uvoz / Izvoz"

#. module: base_setup
#: model:ir.ui.view,arch_db:base_setup.view_general_configuration
msgid "Inter company"
msgstr "Inter company"

#. module: base_setup
#: model:ir.model.fields,field_description:base_setup.field_base_config_settings___last_update
#: model:ir.model.fields,field_description:base_setup.field_sale_config_settings___last_update
msgid "Last Modified on"
msgstr "Zadnja promjena"

#. module: base_setup
#: model:ir.model.fields,field_description:base_setup.field_base_config_settings_write_uid
#: model:ir.model.fields,field_description:base_setup.field_sale_config_settings_write_uid
msgid "Last Updated by"
msgstr "Promijenio"

#. module: base_setup
#: model:ir.model.fields,field_description:base_setup.field_base_config_settings_write_date
#: model:ir.model.fields,field_description:base_setup.field_sale_config_settings_write_date
msgid "Last Updated on"
msgstr "Vrijeme promjene"

#. module: base_setup
#: model:ir.model.fields,field_description:base_setup.field_base_config_settings_module_inter_company_rules
msgid "Manage Inter Company"
msgstr "Postavke Inter Company"

#. module: base_setup
#: model:ir.model.fields,field_description:base_setup.field_base_config_settings_group_multi_company
msgid "Manage multiple companies"
msgstr "Više organizacija (tvrtki)"

#. module: base_setup
#: model:ir.ui.view,arch_db:base_setup.view_general_configuration
msgid "Multi Company"
msgstr "Višestruke organizacije"

#. module: base_setup
#: model:ir.ui.view,arch_db:base_setup.view_general_configuration
msgid "Multi Currencies"
msgstr ""
<<<<<<< HEAD
=======

#. module: base_setup
#: model:ir.ui.view,arch_db:base_setup.view_general_configuration
msgid ""
"Once installed, you can configure your API credentials for \"Google calendar"
"\""
msgstr ""
"Jednom kad je instalirano, možete podesiti svoje API pristupne podatke za "
"\"Google kalendar\""

#. module: base_setup
#: selection:base.setup.terminology,partner:0
msgid "Partner"
msgstr "Partner"
>>>>>>> bc1a0a32

#. module: base_setup
#: model:ir.ui.view,arch_db:base_setup.view_general_configuration
msgid ""
"Once installed, you can configure your API credentials for \"Google calendar"
"\""
msgstr ""
"Jednom kad je instalirano, možete podesiti svoje API pristupne podatke za "
"\"Google kalendar\""

#. module: base_setup
#: model:ir.ui.view,arch_db:base_setup.view_general_configuration
msgid "Portal access"
msgstr "Pristup portalu"

#. module: base_setup
#: model:ir.model.fields,help:base_setup.field_base_config_settings_module_share
msgid "Share or embbed any screen of Odoo."
msgstr "Dijeli ili uklopi bilokoji ekran openerpa"

#. module: base_setup
#: model:ir.model.fields,field_description:base_setup.field_base_config_settings_company_share_partner
msgid "Share partners to all companies"
msgstr "Dijeli partnere sa svim poduzećima"

#. module: base_setup
#: model:ir.model.fields,help:base_setup.field_base_config_settings_company_share_partner
msgid ""
"Share your partners to all companies defined in your instance.\n"
" * Checked : Partners are visible for every companies, even if a company is "
"defined on the partner.\n"
" * Unchecked : Each company can see only its partner (partners where company "
"is defined). Partners not related to a company are visible for all companies."
msgstr ""

#. module: base_setup
#: model:ir.ui.view,arch_db:base_setup.view_general_configuration
msgid "Shared resources"
msgstr "Dijeljeni resursi"

#. module: base_setup
#: model:ir.model.fields,help:base_setup.field_base_config_settings_module_google_calendar
msgid "This installs the module google_calendar."
msgstr "Ovo instalira modul google_calendar."

#. module: base_setup
#: model:ir.model.fields,help:base_setup.field_base_config_settings_module_google_drive
msgid "This installs the module google_docs."
msgstr "Ovo instalira modul google_docs."

#. module: base_setup
#: model:ir.model.fields,help:base_setup.field_base_config_settings_module_inter_company_rules
msgid ""
"This installs the module inter_company_rules.\n"
" Configure company rules to automatically create SO/PO when one of your "
"company sells/buys to another of your company."
msgstr ""

#. module: base_setup
#: model:ir.model.fields,field_description:base_setup.field_base_config_settings_module_auth_oauth
#, fuzzy
msgid "Use external authentication providers (OAuth)"
msgstr "Koristite vanjsku autentikaciju, prijavite se pomoću Google-a..."

#. module: base_setup
#: model:ir.ui.view,arch_db:base_setup.view_general_configuration
msgid ""
"When you send a document to a customer\n"
"                                    (quotation, invoice), your customer will "
"be\n"
"                                    able to signup to get all his "
"documents,\n"
"                                    read your company news, check his "
"projects,\n"
"                                    etc."
msgstr ""
"Kad pošaljete mailom dokument partneru\n"
"                                                                              (ponudu, "
"računa), vaš partner će se moći\n"
"                                                                              prijaviti "
"i preuzeti sve svoje dokumente,\n"
"                                                                              pročitati "
"novosti vaše organizacije, provjeriti svoje projekte\n"
"                                                                              isl."
<<<<<<< HEAD
=======

#. module: base_setup
#: model:ir.model.fields,help:base_setup.field_base_config_settings_group_multi_company
msgid ""
"Work in multi-company environments, with appropriate security access between "
"companies."
msgstr ""
"Rad u okolini sa više organzacija, sa prikladnim osiguranjem pristupa između "
"organizacija.\n"
"                                                             ovo instalira "
"modul multi_company."
>>>>>>> bc1a0a32

#. module: base_setup
#: model:ir.model.fields,help:base_setup.field_base_config_settings_group_multi_company
msgid ""
"Work in multi-company environments, with appropriate security access between "
"companies."
msgstr ""
"Rad u okolini sa više organzacija, sa prikladnim osiguranjem pristupa između "
"organizacija.\n"
"                                                             ovo instalira "
"modul multi_company."

#. module: base_setup
#: model:ir.ui.view,arch_db:base_setup.view_general_configuration
msgid ""
"You will find more options in your company details: address for the header "
"and footer, overdue payments texts, etc."
msgstr ""
"Pronaći ćete više mogućnosti u detaljima : adresu za zaglavlje i podnožje "
"dokumenata, upozorenja o zakašnjelim plaćanjima, itd."

#. module: base_setup
#: model:ir.model,name:base_setup.model_base_config_settings
msgid "base.config.settings"
msgstr "base.config.settings"

#. module: base_setup
#: model:ir.model,name:base_setup.model_sale_config_settings
msgid "sale.config.settings"
msgstr "sale.config.settings"

#~ msgid "Client"
#~ msgstr "Klijent"

#~ msgid "Customer"
#~ msgstr "Kupac"

#~ msgid "Donor"
#~ msgstr "Donator"

#~ msgid "Guest"
#~ msgstr "Gost"

#~ msgid "How do you call a Customer"
#~ msgstr "Koji temin želite koristiti za kupce"

#~ msgid "Member"
#~ msgstr "Pripadnik"

#~ msgid "Partner"
#~ msgstr "Partner"

#~ msgid "Patient"
#~ msgstr "Pacijent"

#~ msgid "Specify Your Terminology"
#~ msgstr "Termin"

#~ msgid "Use another word to say \"Customer\""
#~ msgstr "Termin \"Kupac\""

#~ msgid "base.setup.terminology"
#~ msgstr "base.setup.terminology"<|MERGE_RESOLUTION|>--- conflicted
+++ resolved
@@ -11,11 +11,7 @@
 msgstr ""
 "Project-Id-Version: Odoo 9.0\n"
 "Report-Msgid-Bugs-To: \n"
-<<<<<<< HEAD
-"POT-Creation-Date: 2016-08-19 10:24+0000\n"
-=======
 "POT-Creation-Date: 2016-08-18 14:07+0000\n"
->>>>>>> bc1a0a32
 "PO-Revision-Date: 2016-05-11 08:25+0000\n"
 "Last-Translator: Bole <bole@dajmi5.com>\n"
 "Language-Team: Croatian (http://www.transifex.com/odoo/odoo-9/language/hr/)\n"
@@ -80,6 +76,11 @@
 msgstr "Odustani"
 
 #. module: base_setup
+#: selection:base.setup.terminology,partner:0
+msgid "Client"
+msgstr "Klijent"
+
+#. module: base_setup
 #: model:ir.actions.act_window,name:base_setup.action_sale_config
 #: model:ir.ui.view,arch_db:base_setup.view_sale_config_settings
 msgid "Configure Sales"
@@ -97,23 +98,36 @@
 
 #. module: base_setup
 #: model:ir.model.fields,field_description:base_setup.field_base_config_settings_create_uid
+#: model:ir.model.fields,field_description:base_setup.field_base_setup_terminology_create_uid
 #: model:ir.model.fields,field_description:base_setup.field_sale_config_settings_create_uid
 msgid "Created by"
 msgstr "Kreirao"
 
 #. module: base_setup
 #: model:ir.model.fields,field_description:base_setup.field_base_config_settings_create_date
+#: model:ir.model.fields,field_description:base_setup.field_base_setup_terminology_create_date
 #: model:ir.model.fields,field_description:base_setup.field_sale_config_settings_create_date
 msgid "Created on"
 msgstr "Datum kreiranja"
 
 #. module: base_setup
+#: selection:base.setup.terminology,partner:0
+msgid "Customer"
+msgstr "Kupac"
+
+#. module: base_setup
 #: model:ir.model.fields,field_description:base_setup.field_base_config_settings_display_name
+#: model:ir.model.fields,field_description:base_setup.field_base_setup_terminology_display_name
 #: model:ir.model.fields,field_description:base_setup.field_sale_config_settings_display_name
 msgid "Display Name"
 msgstr "Naziv za prikaz"
 
 #. module: base_setup
+#: selection:base.setup.terminology,partner:0
+msgid "Donor"
+msgstr "Donator"
+
+#. module: base_setup
 #: model:ir.ui.view,arch_db:base_setup.view_general_configuration
 msgid "Email"
 msgstr "E-mail"
@@ -145,7 +159,18 @@
 msgstr "Google integracija"
 
 #. module: base_setup
+#: selection:base.setup.terminology,partner:0
+msgid "Guest"
+msgstr "Gost"
+
+#. module: base_setup
+#: model:ir.model.fields,field_description:base_setup.field_base_setup_terminology_partner
+msgid "How do you call a Customer"
+msgstr "Koji temin želite koristiti za kupce"
+
+#. module: base_setup
 #: model:ir.model.fields,field_description:base_setup.field_base_config_settings_id
+#: model:ir.model.fields,field_description:base_setup.field_base_setup_terminology_id
 #: model:ir.model.fields,field_description:base_setup.field_sale_config_settings_id
 msgid "ID"
 msgstr "ID"
@@ -162,18 +187,21 @@
 
 #. module: base_setup
 #: model:ir.model.fields,field_description:base_setup.field_base_config_settings___last_update
+#: model:ir.model.fields,field_description:base_setup.field_base_setup_terminology___last_update
 #: model:ir.model.fields,field_description:base_setup.field_sale_config_settings___last_update
 msgid "Last Modified on"
 msgstr "Zadnja promjena"
 
 #. module: base_setup
 #: model:ir.model.fields,field_description:base_setup.field_base_config_settings_write_uid
+#: model:ir.model.fields,field_description:base_setup.field_base_setup_terminology_write_uid
 #: model:ir.model.fields,field_description:base_setup.field_sale_config_settings_write_uid
 msgid "Last Updated by"
 msgstr "Promijenio"
 
 #. module: base_setup
 #: model:ir.model.fields,field_description:base_setup.field_base_config_settings_write_date
+#: model:ir.model.fields,field_description:base_setup.field_base_setup_terminology_write_date
 #: model:ir.model.fields,field_description:base_setup.field_sale_config_settings_write_date
 msgid "Last Updated on"
 msgstr "Vrijeme promjene"
@@ -189,6 +217,11 @@
 msgstr "Više organizacija (tvrtki)"
 
 #. module: base_setup
+#: selection:base.setup.terminology,partner:0
+msgid "Member"
+msgstr "Pripadnik"
+
+#. module: base_setup
 #: model:ir.ui.view,arch_db:base_setup.view_general_configuration
 msgid "Multi Company"
 msgstr "Višestruke organizacije"
@@ -197,8 +230,6 @@
 #: model:ir.ui.view,arch_db:base_setup.view_general_configuration
 msgid "Multi Currencies"
 msgstr ""
-<<<<<<< HEAD
-=======
 
 #. module: base_setup
 #: model:ir.ui.view,arch_db:base_setup.view_general_configuration
@@ -213,16 +244,11 @@
 #: selection:base.setup.terminology,partner:0
 msgid "Partner"
 msgstr "Partner"
->>>>>>> bc1a0a32
-
-#. module: base_setup
-#: model:ir.ui.view,arch_db:base_setup.view_general_configuration
-msgid ""
-"Once installed, you can configure your API credentials for \"Google calendar"
-"\""
-msgstr ""
-"Jednom kad je instalirano, možete podesiti svoje API pristupne podatke za "
-"\"Google kalendar\""
+
+#. module: base_setup
+#: selection:base.setup.terminology,partner:0
+msgid "Patient"
+msgstr "Pacijent"
 
 #. module: base_setup
 #: model:ir.ui.view,arch_db:base_setup.view_general_configuration
@@ -255,6 +281,16 @@
 msgstr "Dijeljeni resursi"
 
 #. module: base_setup
+#: model:ir.ui.view,arch_db:base_setup.base_setup_terminology_form
+msgid "Specify Your Terminology"
+msgstr "Termin"
+
+#. module: base_setup
+#: selection:base.setup.terminology,partner:0
+msgid "Tenant"
+msgstr ""
+
+#. module: base_setup
 #: model:ir.model.fields,help:base_setup.field_base_config_settings_module_google_calendar
 msgid "This installs the module google_calendar."
 msgstr "Ovo instalira modul google_calendar."
@@ -273,9 +309,13 @@
 msgstr ""
 
 #. module: base_setup
+#: model:ir.actions.act_window,name:base_setup.action_partner_terminology_config_form
+msgid "Use another word to say \"Customer\""
+msgstr "Termin \"Kupac\""
+
+#. module: base_setup
 #: model:ir.model.fields,field_description:base_setup.field_base_config_settings_module_auth_oauth
-#, fuzzy
-msgid "Use external authentication providers (OAuth)"
+msgid "Use external authentication providers, sign in with Google..."
 msgstr "Koristite vanjsku autentikaciju, prijavite se pomoću Google-a..."
 
 #. module: base_setup
@@ -298,8 +338,6 @@
 "                                                                              pročitati "
 "novosti vaše organizacije, provjeriti svoje projekte\n"
 "                                                                              isl."
-<<<<<<< HEAD
-=======
 
 #. module: base_setup
 #: model:ir.model.fields,help:base_setup.field_base_config_settings_group_multi_company
@@ -311,18 +349,13 @@
 "organizacija.\n"
 "                                                             ovo instalira "
 "modul multi_company."
->>>>>>> bc1a0a32
-
-#. module: base_setup
-#: model:ir.model.fields,help:base_setup.field_base_config_settings_group_multi_company
-msgid ""
-"Work in multi-company environments, with appropriate security access between "
-"companies."
-msgstr ""
-"Rad u okolini sa više organzacija, sa prikladnim osiguranjem pristupa između "
-"organizacija.\n"
-"                                                             ovo instalira "
-"modul multi_company."
+
+#. module: base_setup
+#: model:ir.ui.view,arch_db:base_setup.base_setup_terminology_form
+msgid ""
+"You can use this wizard to change the terminologies for customers in the "
+"whole application."
+msgstr ""
 
 #. module: base_setup
 #: model:ir.ui.view,arch_db:base_setup.view_general_configuration
@@ -339,39 +372,11 @@
 msgstr "base.config.settings"
 
 #. module: base_setup
+#: model:ir.model,name:base_setup.model_base_setup_terminology
+msgid "base.setup.terminology"
+msgstr "base.setup.terminology"
+
+#. module: base_setup
 #: model:ir.model,name:base_setup.model_sale_config_settings
 msgid "sale.config.settings"
-msgstr "sale.config.settings"
-
-#~ msgid "Client"
-#~ msgstr "Klijent"
-
-#~ msgid "Customer"
-#~ msgstr "Kupac"
-
-#~ msgid "Donor"
-#~ msgstr "Donator"
-
-#~ msgid "Guest"
-#~ msgstr "Gost"
-
-#~ msgid "How do you call a Customer"
-#~ msgstr "Koji temin želite koristiti za kupce"
-
-#~ msgid "Member"
-#~ msgstr "Pripadnik"
-
-#~ msgid "Partner"
-#~ msgstr "Partner"
-
-#~ msgid "Patient"
-#~ msgstr "Pacijent"
-
-#~ msgid "Specify Your Terminology"
-#~ msgstr "Termin"
-
-#~ msgid "Use another word to say \"Customer\""
-#~ msgstr "Termin \"Kupac\""
-
-#~ msgid "base.setup.terminology"
-#~ msgstr "base.setup.terminology"+msgstr "sale.config.settings"