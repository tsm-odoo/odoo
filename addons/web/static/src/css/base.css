--- conflicted
+++ resolved
@@ -1169,11 +1169,7 @@
   height: 40px;
   width: 157px;
   margin: 14px 0;
-<<<<<<< HEAD
-  border: none;
-=======
   border: 0;
->>>>>>> 972dc3d1
 }
 .openerp .oe_footer {
   position: fixed;
