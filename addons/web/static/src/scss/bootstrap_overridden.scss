///
/// This file is a copy of the bootstrap _variables.scss file where all the
/// left-untouched variables definition have been removed.
///

//
// Color system
//

// All of those are BS default
$white:    #fff !default;
$gray-100: $o-gray-100 !default;
$gray-200: #e9ecef !default;
$gray-300: #dee2e6 !default;
$gray-400: #ced4da !default;
$gray-500: #adb5bd !default;
$gray-600: #6c757d !default;
$gray-700: #495057 !default;
$gray-800: #343a40 !default;
$gray-900: #212529 !default;
$black:    #000 !default;

$primary: $o-brand-primary !default;
$secondary: $white !default;

// Body
//
// Settings for the `<body>` element.

$body-bg: $o-brand-secondary !default;
$body-color: $o-main-text-color !default;

// Links
//
// Style anchor elements.

$link-hover-decoration: none !default;

// Muted
//
// Style .text-muted elements

$text-muted: $gray-500 !default;

// Grid columns
//
// Set the number of columns and specify the width of the gutters.

$grid-gutter-width: $o-horizontal-padding * 2 !default;

// Components
//
// Define common padding and border radius sizes and more.

$border-radius: 3px !default;

$component-active-color: $o-brand-primary !default;
$component-active-bg: $gray-200 !default;

// Fonts
//
// Font, line-height, and color for body text, headings, and more.

$font-family-sans-serif: "Lucida Grande", Helvetica, Verdana, Arial, sans-serif !default;

$font-size-base: $o-font-size-base !default;
$line-height-base: $o-line-height-base !default;

<<<<<<< HEAD
$h1-font-size: $o-font-size-base * 2.0 !default;
$h2-font-size: $o-font-size-base * 1.5 !default;
$h3-font-size: $o-font-size-base * 1.3 !default;
$h4-font-size: $o-font-size-base * 1.2 !default;
$h5-font-size: $o-font-size-base * 1.1 !default;
=======
$h1-font-size: $font-size-base * 2.0;
$h2-font-size: $font-size-base * 1.5;
$h3-font-size: $font-size-base * 1.3;
$h4-font-size: $font-size-base * 1.2;
$h5-font-size: $font-size-base * 1.1;
>>>>>>> d3b8422c

$headings-font-weight: bold !default;

// Tables
//
// Customizes the `.table` component with basic values, each used across all table variations.

$table-accent-bg: rgba($black, .01) !default;
$table-hover-bg: rgba($black, .04) !default;

// Dropdowns
//
// Dropdown menu container and contents.

$dropdown-border-color: $gray-300 !default;

$dropdown-link-color: $o-main-text-color !default;
$dropdown-link-hover-color: $gray-900 !default;
$dropdown-link-hover-bg: $gray-200 !default;

$dropdown-link-active-color: $gray-900 !default;
$dropdown-link-active-bg: $gray-300 !default;

// Z-index master list

// Change the z-index of the modal-backdrop elements to be equal to the
// modal elements' ones. Bootstrap does not support multi-modals, and without
// this rule all the modal-backdrops are below all the opened modals.
// Indeed, bootstrap forces them to a lower z-index as the modal-backdrop
// element (unique in their supported cases) might be put after the modal
// element (if the modal is already in the DOM, hidden, then opened). This
// cannot happen in odoo though as modals are not hidden but removed from
// the DOM and are always put at the end of the body when opened.
//
// TODO the following code was disabled because it is saas-incompatible
//
// $zindex-modal-backdrop: $zindex-modal;

// Navs

$nav-tabs-link-active-bg: $white !default;

$nav-pills-border-radius: 0 !default;
$nav-pills-link-active-color: $white !default;
$nav-pills-link-active-bg: $o-brand-primary !default;

// Badges

$badge-font-weight: normal !default;

// Modals

// Padding applied to the modal body
$modal-inner-padding: $o-horizontal-padding !default;

$modal-lg: $o-modal-lg !default;
$modal-md: $o-modal-md !default;

// Breadcrumbs

$breadcrumb-padding-y: 0 !default;
$breadcrumb-padding-x: 0 !default;
$breadcrumb-margin-bottom: 0 !default;

$breadcrumb-bg: $o-control-panel-background-color !default;
$breadcrumb-active-color: #777777 !default;<|MERGE_RESOLUTION|>--- conflicted
+++ resolved
@@ -66,19 +66,11 @@
 $font-size-base: $o-font-size-base !default;
 $line-height-base: $o-line-height-base !default;
 
-<<<<<<< HEAD
-$h1-font-size: $o-font-size-base * 2.0 !default;
-$h2-font-size: $o-font-size-base * 1.5 !default;
-$h3-font-size: $o-font-size-base * 1.3 !default;
-$h4-font-size: $o-font-size-base * 1.2 !default;
-$h5-font-size: $o-font-size-base * 1.1 !default;
-=======
-$h1-font-size: $font-size-base * 2.0;
-$h2-font-size: $font-size-base * 1.5;
-$h3-font-size: $font-size-base * 1.3;
-$h4-font-size: $font-size-base * 1.2;
-$h5-font-size: $font-size-base * 1.1;
->>>>>>> d3b8422c
+$h1-font-size: $font-size-base * 2.0 !default;
+$h2-font-size: $font-size-base * 1.5 !default;
+$h3-font-size: $font-size-base * 1.3 !default;
+$h4-font-size: $font-size-base * 1.2 !default;
+$h5-font-size: $font-size-base * 1.1 !default;
 
 $headings-font-weight: bold !default;
 
