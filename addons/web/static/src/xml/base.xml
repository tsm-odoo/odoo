--- conflicted
+++ resolved
@@ -885,7 +885,6 @@
         <iframe t-att-id="fileupload_id" t-att-name="fileupload_id" style="display: none"/>
     </div>
 </t>
-<<<<<<< HEAD
 <div t-name="FieldBinaryFileUploader" t-attf-class="oe_fileupload #{widget.node.attrs.class ? widget.node.attrs.class :''}">
     <div class="oe_placeholder_files"/>
     <div t-if="!widget.get('effective_readonly')" class="oe_add">
@@ -896,29 +895,6 @@
             <input type="hidden" name="model" t-att-value="widget.view.model"/>
             <input type="hidden" name="id" value="0"/>
             <input t-if="widget.session.override_session" type="hidden" name="session_id" t-att-value="widget.session.session_id"/>
-=======
-<t t-name="FieldBinaryFileUploader.files">
-    <div class="oe_attachments">
-        <t t-if="!widget.get('effective_readonly')">
-            <t t-foreach="values" t-as="id">
-                <t t-set="file" t-value="widget.data[id]"/>
-                <div class="oe_attachment">
-                    <span t-if="(file.upload or file.percent_loaded&lt;100)" t-attf-title="#{(file.name || file.filename) + (file.date?' \n('+file.date+')':'' )}" t-attf-name="#{file.name || file.filename}">
-                        <span class="oe_fileuploader_in_process">...Upload in progress...</span>
-                        <t t-raw="file.name || file.filename"/>
-                    </span>
-                    <t t-if="(!file.upload or file.percent_loaded&gt;=100)">
-                        <a class="o_image" target="_blank" t-att-href="file.url" t-attf-title="#{(file.name || file.filename) + (file.date?' \n('+file.date+')':'' )}" t-att-data-mimetype="file.mimetype" t-attf-data-src="/web/image/#{file.id}/100x80">
-                            <t t-raw="file.name || file.filename"/>
-                        </a>
-                        <span class="fa fa-stack oe_delete" title="Delete this file" t-attf-data-id="#{file.id}">
-                            <i class="fa fa-circle fa-stack-1x fa-inverse"></i>
-                            <i class="fa fa-times-circle fa-stack-1x"></i>
-                        </span>
-                    </t>
-                </div>
-            </t>
->>>>>>> fac4cc70
         </t>
     </div>
 </div>
@@ -926,7 +902,7 @@
     <t t-if="widget.get('effective_readonly')">
         <div t-foreach="widget.get('value')" t-as="id">
             <t t-set="file" t-value="widget.data[id]"/>
-            <a t-att-href="file.url" t-attf-title="#{(file.name || file.filename) + (file.date?' \n('+file.date+')':'' )}"><t t-raw="file.name || file.filename"/></a>
+            <a target="_blank" t-att-href="file.url" t-attf-title="#{(file.name || file.filename) + (file.date?' \n('+file.date+')':'' )}"><t t-raw="file.name || file.filename"/></a>
         </div>
     </t>
     <t t-if="!widget.get('effective_readonly')">
@@ -940,16 +916,10 @@
             </span>
             <t t-if="!file.upload or file.percent_loaded&gt;=100">
                 <div>
-<<<<<<< HEAD
                     <a href="#" class="fa fa-times pull-right oe_delete" title="Delete this file" t-att-data-id="file.id"/>
                     <t t-raw="file.name || file.filename"/>
-=======
-                    <a target="_blank" t-att-href="file.url" t-attf-title="#{(file.name || file.filename) + (file.date?' \n('+file.date+')':'' )}">
-                        <t t-raw="file.name || file.filename"/>
-                    </a>
->>>>>>> fac4cc70
                 </div>
-                <a class="o_image" t-att-href="file.url"
+                <a class="o_image" target="_blank" t-att-href="file.url"
                    t-att-title="(file.name || file.filename) + ((file.date)? (' \n(' + file.date + ')') : '')"
                    t-att-data-mimetype="file.mimetype"
                    t-attf-data-src="/web/image/#{file.id}/100x80"/>
