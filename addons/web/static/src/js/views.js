/*---------------------------------------------------------
 * OpenERP web library
 *---------------------------------------------------------*/

openerp.web.views = function(db) {

var _t = db.web._t;

/**
 * Registry for all the client actions key: tag value: widget
 */
db.web.client_actions = new db.web.Registry();

/**
 * Registry for all the main views
 */
db.web.views = new db.web.Registry();

db.web.ActionManager = db.web.Widget.extend({
    identifier_prefix: "actionmanager",
    init: function(parent) {
        this._super(parent);
        this.inner_viewmanager = null;
        this.dialog = null;
        this.dialog_viewmanager = null;
        this.client_widget = null;
    },
    render: function() {
        return "<div id='"+this.element_id+"'></div>";
    },
    dialog_stop: function () {
        if (this.dialog) {
            this.dialog_viewmanager.stop();
            this.dialog_viewmanager = null;
            this.dialog.stop();
            this.dialog = null;
        }
    },
    content_stop: function () {
        if (this.inner_viewmanager) {
            this.inner_viewmanager.stop();
            this.inner_viewmanager = null;
        }
        if (this.client_widget) {
            this.client_widget.stop();
            this.client_widget = null;
        }
    },
    url_update: function(action) {
        var url = {};
        if(action.id)
            url.action_id = action.id;
        // this.url = {
        //     "model": action.res_model,
        //     "domain": action.domain,
        // };
        // action.res_model
        // action.domain
        // action.context
        // after
        // action.views
        // action.res_id
        // mode
        // menu
        this.do_url_set_hash(url);
    },
    do_url_set_hash: function(url) {
    },
    on_url_hashchange: function(url) {
        var self = this;
        self.rpc("/web/action/load", { action_id: url.action_id }, function(result) {
                self.do_action(result.result);
            });
    },
    do_action: function(action, on_close) {
        var type = action.type.replace(/\./g,'_');
        var popup = action.target === 'new';
        action.flags = _.extend({
            views_switcher : !popup,
            search_view : !popup,
            action_buttons : !popup,
            sidebar : !popup,
            pager : !popup
        }, action.flags || {});
        if (!(type in this)) {
            console.log("Action manager can't handle action of type " + action.type, action);
            return;
        }
        this[type](action, on_close);
    },
    ir_actions_act_window: function (action, on_close) {
        if (action.target === 'new') {
            if (this.dialog == null) {
                this.dialog = new db.web.Dialog(this, { title: action.name, width: '80%' });
                if(on_close)
                    this.dialog.on_close.add(on_close);
                this.dialog.start();
            } else {
                this.dialog_viewmanager.stop();
            }
            this.dialog_viewmanager = new db.web.ViewManagerAction(this, action);
            this.dialog_viewmanager.appendTo(this.dialog.$element);
            this.dialog.open();
        } else  {
            this.dialog_stop();
            this.content_stop();
            this.inner_viewmanager = new db.web.ViewManagerAction(this, action);
            this.inner_viewmanager.appendTo(this.$element);
            this.url_update(action);
        }
        /* new window code
            this.rpc("/web/session/save_session_action", { the_action : action}, function(key) {
                var url = window.location.protocol + "//" + window.location.host + window.location.pathname + "?" + jQuery.param({ s_action : "" + key });
                window.open(url,'_blank');
            });
        */
    },
    ir_actions_act_window_close: function (action, on_closed) {
        this.dialog_stop();
    },
    ir_actions_server: function (action, on_closed) {
        var self = this;
        this.rpc('/web/action/run', {
            action_id: action.id,
            context: action.context || {}
        }).then(function (action) {
            self.do_action(action, on_closed)
        });
    },
    ir_actions_client: function (action) {
        this.content_stop();
        var ClientWidget = db.web.client_actions.get_object(action.tag);
        (this.client_widget = new ClientWidget(this, action.params)).appendTo(this);
    },
    ir_actions_report_xml: function(action) {
        var self = this;
        $.blockUI();
        self.rpc("/web/session/eval_domain_and_context", {
            contexts: [action.context],
            domains: []
        }).then(function(res) {
            action = _.clone(action);
            action.context = res.context;
            self.session.get_file({
                url: '/web/report',
                data: {action: JSON.stringify(action)},
                complete: $.unblockUI
            });
        });
    }
});

db.web.ViewManager =  db.web.Widget.extend(/** @lends db.web.ViewManager# */{
    identifier_prefix: "viewmanager",
    template: "ViewManager",
    /**
     * @constructs db.web.ViewManager
     * @extends db.web.Widget
     *
     * @param parent
     * @param dataset
     * @param views
     */
    init: function(parent, dataset, views) {
        this._super(parent);
        this.model = dataset.model;
        this.dataset = dataset;
        this.searchview = null;
        this.active_view = null;
        this.views_src = _.map(views, function(x) {return x instanceof Array? {view_id: x[0], view_type: x[1]} : x;});
        this.views = {};
        this.flags = this.flags || {};
        this.registry = db.web.views;
    },
    render: function() {
        return db.web.qweb.render(this.template, {
            self: this,
            prefix: this.element_id,
            views: this.views_src});
    },
    /**
     * @returns {jQuery.Deferred} initial view loading promise
     */
    start: function() {
        this._super();
        var self = this;
        this.dataset.start();
        this.$element.find('.oe_vm_switch button').click(function() {
            self.on_mode_switch($(this).data('view-type'));
        });
        var views_ids = {};
        _.each(this.views_src, function(view) {
            self.views[view.view_type] = $.extend({}, view, {
                controller : null,
                options : _.extend({
                    sidebar_id : self.element_id + '_sidebar_' + view.view_type,
                    action : self.action,
                    action_views_ids : views_ids
                }, self.flags, view.options || {})
            });
            views_ids[view.view_type] = view.view_id;
        });
        if (this.flags.views_switcher === false) {
            this.$element.find('.oe_vm_switch').hide();
        }
        // switch to the first one in sequence
        return this.on_mode_switch(this.views_src[0].view_type);
    },
    /**
     * Asks the view manager to switch visualization mode.
     *
     * @param {String} view_type type of view to display
     * @returns {jQuery.Deferred} new view loading promise
     */
    on_mode_switch: function(view_type) {
        var self = this,
            view_promise;
        this.active_view = view_type;
        var view = this.views[view_type];
        if (!view.controller) {
            // Lazy loading of views
            var controllerclass = this.registry.get_object(view_type);
            var controller = new controllerclass(this, this.dataset, view.view_id, view.options);
            if (view.embedded_view) {
                controller.set_embedded_view(view.embedded_view);
            }
            controller.do_switch_view.add_last(this.on_mode_switch);
            if (view_type === 'list' && this.flags.search_view === false && this.action && this.action['auto_search']) {
                // In case the search view is not instantiated: manually call ListView#search
                var domains = !_(self.action.domain).isEmpty()
                                ? [self.action.domain] : [],
                   contexts = !_(self.action.context).isEmpty()
                                ? [self.action.context] : [];
                controller.on_loaded.add({
                    callback: function () {
                        controller.do_search(domains, contexts, []);
                    },
                    position: 'last',
                    unique: true
                });
            }
            var container = $("#" + this.element_id + '_view_' + view_type);
            view_promise = controller.appendTo(container);
            $.when(view_promise).then(function() {
                self.on_controller_inited(view_type, controller);
            });
            this.views[view_type].controller = controller;
        }


        if (this.searchview) {
            if (view.controller.searchable === false) {
                this.searchview.hide();
            } else {
                this.searchview.show();
            }
        }

        this.$element
            .find('.views-switchers button').removeAttr('disabled')
            .filter('[data-view-type="' + view_type + '"]')
            .attr('disabled', true);

        for (var view_name in this.views) {
            if (!this.views.hasOwnProperty(view_name)) { continue; }
            if (this.views[view_name].controller) {
                if (view_name === view_type) {
                    $.when(view_promise).then(this.views[view_name].controller.do_show);
                } else {
                    this.views[view_name].controller.do_hide();
                }
            }
        }
        return view_promise;
    },
    /**
     * Event launched when a controller has been inited.
     *
     * @param {String} view_type type of view
     * @param {String} view the inited controller
     */
    on_controller_inited: function(view_type, view) {
    },
    /**
     * Sets up the current viewmanager's search view.
     *
     * @param {Number|false} view_id the view to use or false for a default one
     * @returns {jQuery.Deferred} search view startup deferred
     */
    setup_search_view: function(view_id, search_defaults) {
        var self = this;
        if (this.searchview) {
            this.searchview.stop();
        }
        this.searchview = new db.web.SearchView(
                this, this.dataset,
                view_id, search_defaults);

        this.searchview.on_search.add(function(domains, contexts, groupbys) {
            var controller = self.views[self.active_view].controller;
            controller.do_search.call(controller, domains, contexts, groupbys);
        });
        return this.searchview.appendTo($("#" + this.element_id + "_search"));
    },
    /**
     * Called when one of the view want to execute an action
     */
    on_action: function(action) {
    },
    on_create: function() {
    },
    on_remove: function() {
    },
    on_edit: function() {
    },
    /**
     * Called by children view after executing an action
     */
    on_action_executed: function () {}
});

db.web.ViewManagerAction = db.web.ViewManager.extend(/** @lends oepnerp.web.ViewManagerAction# */{
    template:"ViewManagerAction",
    /**
     * @constructs db.web.ViewManagerAction
     * @extends db.web.ViewManager
     *
     * @param {db.web.ActionManager} parent parent object/widget
     * @param {Object} action descriptor for the action this viewmanager needs to manage its views.
     */
    init: function(parent, action) {
        // dataset initialization will take the session from ``this``, so if we
        // do not have it yet (and we don't, because we've not called our own
        // ``_super()``) rpc requests will blow up.
        this.session = parent.session;
        this.action = action;
        var dataset = new db.web.DataSetSearch(this, action.res_model, action.context, action.domain);
        if (action.res_id) {
            dataset.ids.push(action.res_id);
            dataset.index = 0;
        }
        this._super(parent, dataset, action.views);
        this.flags = this.action.flags || {};
        if (action.res_model == 'board.board' && action.views.length == 1 && action.views) {
            // Not elegant but allows to avoid form chrome (pager, save/new
            // buttons, sidebar, ...) displaying
            this.flags.search_view = this.flags.pager = this.flags.sidebar = this.flags.action_buttons = false;
        }

        // setup storage for session-wise menu hiding
        if (this.session.hidden_menutips) {
            return;
        }
        this.session.hidden_menutips = {}
    },
    /**
     * Initializes the ViewManagerAction: sets up the searchview (if the
     * searchview is enabled in the manager's action flags), calls into the
     * parent to initialize the primary view and (if the VMA has a searchview)
     * launches an initial search after both views are done rendering.
     */
    start: function() {
        var self = this;

        var searchview_loaded;
        if (this.flags.search_view !== false) {
            var search_defaults = {};
            _.each(this.action.context, function (value, key) {
                var match = /^search_default_(.*)$/.exec(key);
                if (match) {
                    search_defaults[match[1]] = value;
                }
            });
            // init search view
            var searchview_id = this.action['search_view_id'] && this.action['search_view_id'][0];

            searchview_loaded = this.setup_search_view(
                    searchview_id || false, search_defaults);
        }

        var main_view_loaded = this._super();

        var manager_ready = $.when(searchview_loaded, main_view_loaded);
        if (searchview_loaded && this.action['auto_search']) {
            // schedule auto_search
            manager_ready.then(this.searchview.do_search);
        }

        this.$element.find('.oe_get_xml_view').click(function () {
            // TODO: add search view?
            $('<pre>').text(db.web.json_node_to_xml(
                self.views[self.active_view].controller.fields_view.arch, true))
                    .dialog({ width: '95%'});
        });
        if (this.action.help && !this.flags.low_profile) {
            var Users = new db.web.DataSet(self, 'res.users'),
                header = this.$element.find('.oe-view-manager-header');
            header.delegate('blockquote button', 'click', function() {
                var $this = $(this);
                //noinspection FallthroughInSwitchStatementJS
                switch ($this.attr('name')) {
                case 'disable':
                    Users.write(self.session.uid, {menu_tips:false});
                case 'hide':
                    $this.closest('blockquote').hide();
                    self.session.hidden_menutips[self.action.id] = true;
                }
            });
            if (!(self.action.id in self.session.hidden_menutips)) {
                Users.read_ids([this.session.uid], ['menu_tips'], function(users) {
                    var user = users[0];
                    if (!(user && user.id === self.session.uid)) {
                        return;
                    }
                    header.find('blockquote').toggle(user.menu_tips);
                });
            }
        }

        return manager_ready;
    },
    on_mode_switch: function (view_type) {
        var self = this;
        return $.when(
            this._super(view_type),
            this.shortcut_check(this.views[view_type])).then(function () {
                var view_id = self.views[self.active_view].controller.fields_view.view_id;
                self.$element.find('.oe_get_xml_view span').text(view_id);
        });
    },
    shortcut_check : function(view) {
        var self = this;
        var grandparent = this.widget_parent && this.widget_parent.widget_parent;
        // display shortcuts if on the first view for the action
        var $shortcut_toggle = this.$element.find('.oe-shortcut-toggle');
        if (!(grandparent instanceof db.web.WebClient) ||
            !(view.view_type === this.views_src[0].view_type
                && view.view_id === this.views_src[0].view_id)) {
            $shortcut_toggle.hide();
            return;
        }
        $shortcut_toggle.removeClass('oe-shortcut-remove').show();
        if (_(this.session.shortcuts).detect(function (shortcut) {
                    return shortcut.res_id === self.session.active_id; })) {
            $shortcut_toggle.addClass("oe-shortcut-remove");
        }
        this.shortcut_add_remove();
    },
    shortcut_add_remove: function() {
        var self = this;
        var $shortcut_toggle = this.$element.find('.oe-shortcut-toggle');
        $shortcut_toggle
            .unbind("click")
            .click(function() {
                if ($shortcut_toggle.hasClass("oe-shortcut-remove")) {
                    $(self.session.shortcuts.binding).trigger('remove-current');
                    $shortcut_toggle.removeClass("oe-shortcut-remove");
                } else {
                    $(self.session.shortcuts.binding).trigger('add', {
                        'user_id': self.session.uid,
                        'res_id': self.session.active_id,
                        'resource': 'ir.ui.menu',
                        'name': self.action.name
                    });
                    $shortcut_toggle.addClass("oe-shortcut-remove");
                }
            });
    },
    /**
     * Intercept do_action resolution from children views
     */
    on_action_executed: function () {
        new db.web.DataSet(this, 'res.log')
                .call('get', [], this.do_display_log);
    },
    /**
     * @param {Array<Object>} log_records
     */
    do_display_log: function (log_records) {
        var self = this,
            $logs = this.$element.find('ul.oe-view-manager-logs:first').empty();
        _(log_records).each(function (record) {
            $(_.sprintf('<li><a href="#">%s</a></li>', record.name))
                .appendTo($logs)
                .delegate('a', 'click', function (e) {
                    self.do_action({
                        type: 'ir.actions.act_window',
                        res_model: record.res_model,
                        res_id: record.res_id,
                        // TODO: need to have an evaluated context here somehow
                        //context: record.context,
                        views: [[false, 'form']]
                    });
                    return false;
                });
        });
    }
});

db.web.Sidebar = db.web.Widget.extend({
    init: function(parent, element_id) {
        this._super(parent, element_id);
        this.items = {};
        this.sections = {};
    },
    start: function() {
        this._super(this);
        var self = this;
        this.$element.html(db.web.qweb.render('Sidebar'));
        this.$element.find(".toggle-sidebar").click(function(e) {
            self.do_toggle();
        });
    },
    add_toolbar: function(toolbar) {
        var self = this;
        _.each([['print', "Reports"], ['action', "Actions"], ['relate', "Links"]], function(type) {
            var items = toolbar[type[0]];
            if (items.length) {
                for (var i = 0; i < items.length; i++) {
                    items[i] = {
                        label: items[i]['name'],
                        action: items[i],
                        classname: 'oe_sidebar_' + type[0]
                    }
                }
                self.add_section(type[0], type[1], items);
            }
        });
    },
    add_section: function(code, name, items) {
        // For each section, we pass a name/label and optionally an array of items.
        // If no items are passed, then the section will be created as a custom section
        // returning back an element_id to be used by a custom controller.
        // Else, the section is a standard section with items displayed as links.
        // An item is a dictonary : {
        //    label: label to be displayed for the link,
        //    action: action to be launch when the link is clicked,
        //    callback: a function to be executed when the link is clicked,
        //    classname: optional dom class name for the line,
        //    title: optional title for the link
        // }
        // Note: The item should have one action or/and a callback
        var self = this,
            section_id = _.uniqueId(this.element_id + '_section_' + code + '_');
        if (items) {
            for (var i = 0; i < items.length; i++) {
                items[i].element_id = _.uniqueId(section_id + '_item_');
                this.items[items[i].element_id] = items[i];
            }
        }
        var $section = $(db.web.qweb.render("Sidebar.section", {
            section_id: section_id,
            name: name,
            classname: 'oe_sidebar_' + code,
            items: items
        }));
        if (items) {
            $section.find('a.oe_sidebar_action_a').click(function() {
                var item = self.items[$(this).attr('id')];
                if (item.callback) {
                    item.callback();
                }
                if (item.action) {
                    var ids = self.widget_parent.get_selected_ids();
                    if (ids.length == 0) {
                        //TODO: make prettier warning?
                        $("<div />").text(_t("You must choose at least one record.")).dialog({
                            title: _t("Warning"),
                            modal: true
                        });
                        return false;
                    }
                    var additional_context = {
                        active_id: ids[0],
                        active_ids: ids,
                        active_model: self.widget_parent.dataset.model
                    };
                    self.rpc("/web/action/load", {
                        action_id: item.action.id,
                        context: additional_context
                    }, function(result) {
                        result.result.context = _.extend(result.result.context || {},
                            additional_context);
                        result.result.flags = result.result.flags || {};
                        result.result.flags.new_window = true;
                        self.do_action(result.result);
                    });
                }
                return false;
            });
        }
        $section.appendTo(this.$element.find('div.sidebar-actions'));
        this.sections[code] = $section;
        return section_id;
    },
    do_fold: function() {
        this.$element.addClass('closed-sidebar').removeClass('open-sidebar');
    },
    do_unfold: function() {
        this.$element.addClass('open-sidebar').removeClass('closed-sidebar');
    },
    do_toggle: function() {
        this.$element.toggleClass('open-sidebar closed-sidebar');
    }
});

db.web.TranslateDialog = db.web.Dialog.extend({
    dialog_title: _t("Translations"),
    init: function(view) {
        // TODO fme: should add the language to fields_view_get because between the fields view get
        // and the moment the user opens the translation dialog, the user language could have been changed
        this.view_language = view.session.user_context.lang;
        this['on_button' + _t("Save")] = this.on_button_Save;
        this['on_button' + _t("Close")] = this.on_button_Close;
        this._super(view, {
            width: '80%',
            height: '80%'
        });
        this.view = view;
        this.view_type = view.fields_view.type || '';
        this.$fields_form = null;
        this.$view_form = null;
        this.$sidebar_form = null;
        this.translatable_fields_keys = _.map(this.view.translatable_fields || [], function(i) { return i.name });
        this.languages = null;
        this.languages_loaded = $.Deferred();
        (new db.web.DataSetSearch(this, 'res.lang', this.view.dataset.get_context(),
            [['translatable', '=', '1']])).read_slice(['code', 'name'], { sort: 'id' }, this.on_languages_loaded);
    },
    start: function() {
        var self = this;
        this._super();
        $.when(this.languages_loaded).then(function() {
            self.$element.html(db.web.qweb.render('TranslateDialog', { widget: self }));
            self.$element.tabs();
            if (!(self.view.translatable_fields && self.view.translatable_fields.length)) {
                self.hide_tabs('fields');
                self.select_tab('view');
            }
            self.$fields_form = self.$element.find('.oe_translation_form');
            self.$fields_form.find('.oe_trad_field').change(function() {
                $(this).toggleClass('touched', ($(this).val() != $(this).attr('data-value')));
            });
        });
        return this;
    },
    on_languages_loaded: function(langs) {
        this.languages = langs;
        this.languages_loaded.resolve();
    },
    do_load_fields_values: function(callback) {
        var self = this,
            deffered = [];
        this.$fields_form.find('.oe_trad_field').val('').removeClass('touched');
        _.each(self.languages, function(lg) {
            var deff = $.Deferred();
            deffered.push(deff);
            var callback = function(values) {
                _.each(self.translatable_fields_keys, function(f) {
                    self.$fields_form.find('.oe_trad_field[name="' + lg.code + '-' + f + '"]').val(values[0][f] || '').attr('data-value', values[0][f] || '');
                });
                deff.resolve();
            };
            if (lg.code === self.view_language) {
                var values = {};
                _.each(self.translatable_fields_keys, function(field) {
                    values[field] = self.view.fields[field].get_value();
                });
                callback([values]);
            } else {
                self.rpc('/web/dataset/get', {
                    model: self.view.dataset.model,
                    ids: [self.view.datarecord.id],
                    fields: self.translatable_fields_keys,
                    context: self.view.dataset.get_context({
                        'lang': lg.code
                    })}, callback);
            }
        });
        $.when.apply(null, deffered).then(callback);
    },
    show_tabs: function() {
        for (var i = 0; i < arguments.length; i++) {
            this.$element.find('ul.oe_translate_tabs li a[href$="' + arguments[i] + '"]').parent().show();
        }
    },
    hide_tabs: function() {
        for (var i = 0; i < arguments.length; i++) {
            this.$element.find('ul.oe_translate_tabs li a[href$="' + arguments[i] + '"]').parent().hide();
        }
    },
    select_tab: function(name) {
        this.show_tabs(name);
        var index = this.$element.find('ul.oe_translate_tabs li a[href$="' + arguments[i] + '"]').parent().index() - 1;
        this.$element.tabs('select', index);
    },
    open: function(field) {
        var self = this,
            sup = this._super;
        $.when(this.languages_loaded).then(function() {
            if (self.view.translatable_fields && self.view.translatable_fields.length) {
                self.do_load_fields_values(function() {
                    sup.call(self);
                    if (field) {
                        // TODO: focus and scroll to field
                    }
                });
            } else {
                sup.call(self);
            }
        });
    },
    on_button_Save: function() {
        var trads = {},
            self = this;
        self.$fields_form.find('.oe_trad_field.touched').each(function() {
            var field = $(this).attr('name').split('-');
            if (!trads[field[0]]) {
                trads[field[0]] = {};
            }
            trads[field[0]][field[1]] = $(this).val();
        });
        _.each(trads, function(data, code) {
            if (code === self.view_language) {
                _.each(data, function(value, field) {
                    self.view.fields[field].set_value(value);
                });
            } else {
                self.view.dataset.write(self.view.datarecord.id, data, { 'lang': code });
            }
        });
        this.close();
    },
    on_button_Close: function() {
        this.close();
    }
});

db.web.View = db.web.Widget.extend(/** @lends db.web.View# */{
    template: "EmptyComponent",
    set_default_options: function(options) {
        this.options = options || {};
        _.defaults(this.options, {
            // All possible views options should be defaulted here
            sidebar_id: null,
            sidebar: true,
            action: null,
            action_views_ids: {}
        });
    },
    open_translate_dialog: function(field) {
        if (!this.translate_dialog) {
            this.translate_dialog = new db.web.TranslateDialog(this).start();
        }
        this.translate_dialog.open(field);
    },
    /**
     * Fetches and executes the action identified by ``action_data``.
     *
     * @param {Object} action_data the action descriptor data
     * @param {String} action_data.name the action name, used to uniquely identify the action to find and execute it
     * @param {String} [action_data.special=null] special action handlers (currently: only ``'cancel'``)
     * @param {String} [action_data.type='workflow'] the action type, if present, one of ``'object'``, ``'action'`` or ``'workflow'``
     * @param {Object} [action_data.context=null] additional action context, to add to the current context
     * @param {db.web.DataSet} dataset a dataset object used to communicate with the server
     * @param {Object} [record_id] the identifier of the object on which the action is to be applied
     * @param {Function} on_closed callback to execute when dialog is closed or when the action does not generate any result (no new action)
     */
    do_execute_action: function (action_data, dataset, record_id, on_closed) {
        var self = this;
        var result_handler = function () {
            if (on_closed) { on_closed.apply(null, arguments); }
            self.widget_parent.on_action_executed.apply(null, arguments);
        };
        var handler = function (r) {
            var action = r.result;
            if (action && action.constructor == Object) {
                action.context = action.context || {};
                _.extend(action.context, {
                    active_id: record_id || false,
                    active_ids: [record_id || false],
                    active_model: dataset.model
                });
                action.context = new db.web.CompoundContext(dataset.get_context(), action.context);
                self.do_action(action, result_handler);
            } else {
                result_handler();
            }
        };

        var context = new db.web.CompoundContext(dataset.get_context(), action_data.context || {});

        if (action_data.special) {
            handler({result: {"type":"ir.actions.act_window_close"}});
        } else if (action_data.type=="object") {
            return dataset.call_button(action_data.name, [[record_id], context], handler);
        } else if (action_data.type=="action") {
            return this.rpc('/web/action/load', { action_id: parseInt(action_data.name, 10), context: context }, handler);
        } else  {
            return dataset.exec_workflow(record_id, action_data.name, handler);
        }
    },
    /**
     * Directly set a view to use instead of calling fields_view_get. This method must
     * be called before start(). When an embedded view is set, underlying implementations
     * of db.web.View must use the provided view instead of any other one.
     *
     * @param embedded_view A view.
     */
    set_embedded_view: function(embedded_view) {
        this.embedded_view = embedded_view;
        this.options.sidebar = false;
    },
    do_switch_view: function(view) {
    },
    set_common_sidebar_sections: function(sidebar) {
        sidebar.add_section('customize', "Customize", [
            {
                label: "Manage Views",
                callback: this.on_sidebar_manage_view,
                title: "Manage views of the current object"
            }, {
                label: "Edit Workflow",
                callback: this.on_sidebar_edit_workflow,
                title: "Manage views of the current object",
                classname: 'oe_hide oe_sidebar_edit_workflow'
            }, {
                label: "Customize Object",
                callback: this.on_sidebar_customize_object,
                title: "Manage views of the current object"
            }
        ]);
        sidebar.add_section('other', "Other Options", [
            {
                label: "Import",
                callback: this.on_sidebar_import
            }, {
                label: "Export",
                callback: this.on_sidebar_export
            }, {
                label: "Translate",
                callback: this.on_sidebar_translate,
                classname: 'oe_sidebar_translate oe_hide'
            }, {
                label: "View Log",
                callback: this.on_sidebar_view_log,
                classname: 'oe_hide oe_sidebar_view_log'
            }
        ]);
    },
    on_sidebar_manage_view: function() {
        if (this.fields_view && this.fields_view.arch) {
<<<<<<< HEAD
//            $('<xmp>' + openerp.base.json_node_to_xml(this.fields_view.arch, true) + '</xmp>').dialog({ width: '95%', height: 600});
            var view_editor = new openerp.web.ViewEditor(this, this.$element, this.dataset, this.fields_view.arch)
            view_editor.start();
=======
            $('<xmp>' + db.web.json_node_to_xml(this.fields_view.arch, true) + '</xmp>').dialog({ width: '95%', height: 600});
>>>>>>> b1d49ca3
        } else {
            this.notification.warn("Manage Views", "Could not find current view declaration");
        }
    },
    on_sidebar_edit_workflow: function() {
        console.log('Todo');
    },
    on_sidebar_customize_object: function() {
        console.log('Todo');
    },
    on_sidebar_import: function() {
    },
    on_sidebar_export: function() {
        var export_view = new db.web.DataExport(this, this.dataset);
        export_view.start();
    },
    on_sidebar_translate: function() {
        this.open_translate_dialog();
    },
    on_sidebar_view_log: function() {
    }
});

db.web.json_node_to_xml = function(node, single_quote, indent) {
    // For debugging purpose, this function will convert a json node back to xml
    // Maybe usefull for xml view editor

    if (typeof(node) === 'string') {
        return node;
    }
    else if (typeof(node.tag) !== 'string' || !node.children instanceof Array || !node.attrs instanceof Object) {
        throw("Node a json node");
    }
    indent = indent || 0;
    var sindent = new Array(indent + 1).join('\t'),
        r = sindent + '<' + node.tag;
    for (var attr in node.attrs) {
        var vattr = node.attrs[attr];
        if (typeof(vattr) !== 'string') {
            // domains, ...
            vattr = JSON.stringify(vattr);
        }
        vattr = vattr.replace(/&/g, '&amp;').replace(/</g, '&lt;').replace(/>/g, '&gt;').replace(/"/g, '&quot;');
        if (single_quote) {
            vattr = vattr.replace(/&quot;/g, "'");
        }
        r += ' ' + attr + '="' + vattr + '"';
    }
    if (node.children && node.children.length) {
        r += '>\n';
        var childs = [];
        for (var i = 0, ii = node.children.length; i < ii; i++) {
            childs.push(db.web.json_node_to_xml(node.children[i], single_quote, indent + 1));
        }
        r += childs.join('\n');
        r += '\n' + sindent + '</' + node.tag + '>';
        return r;
    } else {
        return r + '/>';
    }
}

};

// vim:et fdc=0 fdl=0 foldnestmax=3 fdm=syntax:<|MERGE_RESOLUTION|>--- conflicted
+++ resolved
@@ -850,13 +850,8 @@
     },
     on_sidebar_manage_view: function() {
         if (this.fields_view && this.fields_view.arch) {
-<<<<<<< HEAD
-//            $('<xmp>' + openerp.base.json_node_to_xml(this.fields_view.arch, true) + '</xmp>').dialog({ width: '95%', height: 600});
-            var view_editor = new openerp.web.ViewEditor(this, this.$element, this.dataset, this.fields_view.arch)
+            var view_editor = new openerp.web.ViewEditor(this, this.$element, this.dataset, this.fields_view.arch);
             view_editor.start();
-=======
-            $('<xmp>' + db.web.json_node_to_xml(this.fields_view.arch, true) + '</xmp>').dialog({ width: '95%', height: 600});
->>>>>>> b1d49ca3
         } else {
             this.notification.warn("Manage Views", "Could not find current view declaration");
         }
