odoo.define('web.FormRenderer', function (require) {
"use strict";

var BasicRenderer = require('web.BasicRenderer');
var config = require('web.config');
var core = require('web.core');
var dom = require('web.dom');

var _t = core._t;
var qweb = core.qweb;

var FormRenderer = BasicRenderer.extend({
    className: "o_form_view",
    events: _.extend({}, BasicRenderer.prototype.events, {
        'click .o_notification_box .oe_field_translate': '_onTranslate',
    }),
    /**
     * @override
     */
    init: function (parent, state, params) {
        this._super.apply(this, arguments);
        this.idsForLabels = {};
    },

    //--------------------------------------------------------------------------
    // Public
    //--------------------------------------------------------------------------

    /**
     * Focuses the field having attribute 'default_focus' set, if any, or the
     * first focusable field otherwise.
     */
    autofocus: function () {
        if (this.mode === 'readonly') {
            return;
        }
        var focusWidget = this.defaultFocusField;
        if (!focusWidget || !focusWidget.isFocusable()) {
            var widgets = this.allFieldWidgets[this.state.id];
            for (var i = 0; i < (widgets ? widgets.length : 0); i++) {
                var widget = widgets[i];
                if (widget.isFocusable()) {
                    focusWidget = widget;
                    break;
                }
            }
        }
        if (focusWidget) {
            focusWidget.activate({noselect: true});
        }
    },
    /**
     * Extend the method so that labels also receive the 'o_field_invalid' class
     * if necessary.
     *
     * @override
     * @see BasicRenderer.canBeSaved
     * @param {string} recordID
     * @returns {string[]}
     */
    canBeSaved: function (recordID) {
        var self = this;
        var fieldNames = this._super.apply(this, arguments);

        var $labels = this.$('label');
        $labels.removeClass('o_field_invalid');

        _.each(fieldNames, function (fieldName) {
            var idForLabel = self.idsForLabels[fieldName];
            if (idForLabel) {
                $labels
                    .filter('[for=' + idForLabel + ']')
                    .addClass('o_field_invalid');
            }
        });
        return fieldNames;
    },
    /**
     * Show a warning message if the user modified a translated field.  For each
     * field, the notification provides a link to edit the field's translations.
     *
     * @param {Object[]} alertFields: field list
     */
    displayTranslationAlert: function (alertFields) {
        this.$('.o_notification_box').remove();
        var $notification = $(qweb.render('notification-box', {type: 'info'}))
            .append(qweb.render('translation-alert', {
                fields: alertFields,
                lang: _t.database.parameters.name
            }));
        if (this.$('.o_form_statusbar').length) {
            this.$('.o_form_statusbar').after($notification);
        } else {
            this.$el.prepend($notification);
        }
    },
    /**
     * @see BasicRenderer.confirmChange
     *
     * We need to reapply the idForLabel postprocessing since some widgets may
     * have recomputed their dom entirely.
     *
     * @override
     */
    confirmChange: function (state, id, fields, e) {
        var self = this;
        return this._super.apply(this, arguments).then(function (resetWidgets) {
            _.each(resetWidgets, function (widget) {
                self._setIDForLabel(widget, self.idsForLabels[widget.name]);
            });
            if (self.$('.o_field_invalid').length) {
                self.canBeSaved(self.state.id);
            }
            return resetWidgets;
        });
    },
    /**
     * Disable statusbar buttons and stat buttons so that they can't be clicked anymore
     *
     */
<<<<<<< HEAD
    disableButtons: function () {
        this.$('.oe_button_box button').attr('disabled', true);
=======
    disableButtons: function() {
        this.$('.o_statusbar_buttons button, .oe_button_box button')
            .attr('disabled', true);
>>>>>>> a445548f
    },
    /**
     * Enable statusbar buttons and stat buttons so they can be clicked again
     *
     */
<<<<<<< HEAD
    enableButtons: function () {
        this.$('.oe_button_box button').removeAttr('disabled');
=======
    enableButtons: function() {
        this.$('.o_statusbar_buttons button, .oe_button_box button')
            .removeAttr('disabled');
>>>>>>> a445548f
    },
    /**
     * returns the active tab pages for each notebook
     *
     * @todo currently, this method is unused...
     *
     * @see setLocalState
     * @returns {Object} a map from notebook name to the active tab index
     */
    getLocalState: function () {
        var state = {};
        this.$('div.o_notebook').each(function () {
            var $notebook = $(this);
            var name = $notebook.data('name');
            var index = -1;
            $notebook.find('li').each(function (i) {
                if ($(this).hasClass('active')) {
                    index = i;
                }
            });
            state[name] = index;
        });
        return state;
    },
    /**
     * restore active tab pages for each notebook
     *
     * @todo make sure this method is called
     *
     * @param {Object} state the result from a getLocalState call
     */
    setLocalState: function (state) {
        this.$('div.o_notebook').each(function () {
            var $notebook = $(this);
            var name = $notebook.data('name');
            if (name in state) {
                var $page = $notebook.find('> ul > li').eq(state[name]);
                if (!$page.hasClass('o_invisible_modifier')) {
                    $page.find('a[data-toggle="tab"]').click();
                }
            }
        });
    },
    /**
     * @override method from AbstractRenderer
     * @param {Object} state a valid state given by the model
     * @param {Object} params
     * @param {string} [params.mode] new mode, either 'edit' or 'readonly'
     * @param {string[]} [params.fieldNames] if given, the renderer will only
     *   update the fields in this list
     * @returns {Deferred}
     */
    updateState: function (state, params) {
        this.mode = (params && 'mode' in params) ? params.mode : this.mode;

        // if fieldNames are given, we update the corresponding field widget.
        // I think this is wrong, and the caller could directly call the
        // confirmChange method
        if (params.fieldNames) {
            // only update the given fields
            return this.confirmChange(state, state.id, params.fieldNames);
        }
        return this._super.apply(this, arguments);
    },

    //--------------------------------------------------------------------------
    // Private
    //--------------------------------------------------------------------------

    /**
     * @private
     * @param {jQueryElement} $el
     * @param {Object} node
     */
    _addOnClickAction: function ($el, node) {
        var self = this;
        $el.click(function () {
            self.trigger_up('button_clicked', {
                attrs: node.attrs,
                record: self.state,
            });
        });
    },
    /**
     * @private
     * @param {string} name
     * @returns {string}
     */
    _getIDForLabel: function (name) {
        var idForLabel = this.idsForLabels[name];
        if (!idForLabel) {
            idForLabel = _.uniqueId('o_field_input_');
            this.idsForLabels[name] = idForLabel;
        }
        return idForLabel;
    },
    /**
     * @private
     * @param {jQueryElement} $el
     * @param {Object} node
     */
    _handleAttributes: function ($el, node) {
        if (node.attrs.class) {
            $el.addClass(node.attrs.class);
        }
        if (node.attrs.style) {
            $el.attr('style', node.attrs.style);
        }
    },
    /**
     * @private
     * @param {Object} node
     * @returns {jQueryElement}
     */
    _renderButtonBox: function (node) {
        var self = this;
        var $result = $('<' + node.tag + '>', { 'class': 'o_not_full' });
        // Avoid to show buttons if we are in create mode (edit mode without res_id)
        if (this.mode === 'edit' && !this.state.res_id) {
            return $result;
        }
        var buttons = _.map(node.children, function (child) {
            if (child.tag === 'button') {
                return self._renderStatButton(child);
            } else {
                return self._renderNode(child);
            }
        });
        var buttons_partition = _.partition(buttons, function ($button) {
            return $button.is('.o_invisible_modifier');
        });
        var invisible_buttons = buttons_partition[0];
        var visible_buttons = buttons_partition[1];

        // Get the unfolded buttons according to window size
        var nb_buttons = [2, 4, 6, 7][config.device.size_class];
        var unfolded_buttons = visible_buttons.slice(0, nb_buttons).concat(invisible_buttons);

        // Get the folded buttons
        var folded_buttons = visible_buttons.slice(nb_buttons);
        if (folded_buttons.length === 1) {
            unfolded_buttons = buttons;
            folded_buttons = [];
        }

        // Toggle class to tell if the button box is full (LESS requirement)
        var full = (visible_buttons.length > nb_buttons);
        $result.toggleClass('o_full', full).toggleClass('o_not_full', !full);

        // Add the unfolded buttons
        _.each(unfolded_buttons, function ($button) {
            $button.appendTo($result);
        });

        // Add the dropdown with folded buttons if any
        if (folded_buttons.length) {
            $result.append($("<button>", {
                type: 'button',
                'class': "btn btn-sm oe_stat_button o_button_more dropdown-toggle",
                'data-toggle': "dropdown",
                text: _t("More"),
            }));

            var $ul = $("<ul>", {'class': "dropdown-menu o_dropdown_more", role: "menu"});
            _.each(folded_buttons, function ($button) {
                $('<li>').appendTo($ul).append($button);
            });
            $ul.appendTo($result);
        }

        this._handleAttributes($result, node);
        this._registerModifiers(node, this.state, $result);
        return $result;
    },
    /**
     * @override
     * @private
     * @param {string} node
     * @param {Object} record
     * @param {Object} [options]
     * @returns {AbstractField}
     */
    _renderFieldWidget: function (node, record, options, modifiersOptions) {
        var widget = this._super.apply(this, arguments);
        this._setIDForLabel(widget, this._getIDForLabel(node.attrs.name));
        this._handleAttributes(widget.$el, node);
        if (JSON.parse(node.attrs.default_focus || "0")) {
            this.defaultFocusField = widget;
        }
        return widget;
    },
    /**
     * @private
     * @param {Object} node
     * @returns {jQueryElement}
     */
    _renderGenericTag: function (node) {
        var $result = $('<' + node.tag + '>', _.omit(node.attrs, 'modifiers'));
        this._handleAttributes($result, node);
        this._registerModifiers(node, this.state, $result);
        $result.append(_.map(node.children, this._renderNode.bind(this)));
        return $result;
    },
    /**
     * @private
     * @param {Object} node
     * @returns {jQueryElement}
     */
    _renderHeaderButton: function (node) {
        var self = this;
        var $button = $('<button>')
                        .text(node.attrs.string)
                        .addClass('btn btn-sm btn-default');
        this._addOnClickAction($button, node);
        this._handleAttributes($button, node);
        this._registerModifiers(node, this.state, $button);

        // Display tooltip
        if (config.debug || node.attrs.help) {
            $button.tooltip({
                delay: { show: 1000, hide: 0 },
                title: function () {
                    return qweb.render('WidgetButton.tooltip', {
                        debug: config.debug,
                        state: self.state,
                        node: node,
                    });
                },
            });
        }
        return $button;
    },
    /**
     * @private
     * @param {Object} node
     * @returns {jQueryElement}
     */
    _renderHeaderButtons: function (node) {
        var self = this;
        var $buttons = $('<div>', {class: 'o_statusbar_buttons'});
        _.each(node.children, function (child) {
            if (child.tag === 'button') {
                $buttons.append(self._renderHeaderButton(child));
            }
        });
        return $buttons;
    },
    /**
     * @private
     * @param {Object} node
     * @returns {jQueryElement}
     */
    _renderInnerGroup: function (node) {
        var self = this;
        var $result = $('<table/>', {class: 'o_group o_inner_group'});
        this._handleAttributes($result, node);
        this._registerModifiers(node, this.state, $result);

        var col = parseInt(node.attrs.col, 10) || 2;

        if (node.attrs.string) {
            var $sep = $('<tr><td colspan="' + col + '" style="width: 100%;"><div class="o_horizontal_separator">' + node.attrs.string + '</div></td></tr>');
            $result.append($sep);
        }

        var rows = [];
        var $currentRow = $('<tr/>');
        var currentColspan = 0;
        _.each(node.children, function (child) {
            if (child.tag === 'newline') {
                rows.push($currentRow);
                $currentRow = $('<tr/>');
                currentColspan = 0;
                return;
            }

            var colspan = parseInt(child.attrs.colspan, 10);
            var isLabeledField = (child.tag === 'field' && child.attrs.nolabel !== '1');
            if (!colspan) {
                if (isLabeledField) {
                    colspan = 2;
                } else {
                    colspan = 1;
                }
            }
            var finalColspan = colspan - (isLabeledField ? 1 : 0);
            currentColspan += colspan;

            if (currentColspan > col) {
                rows.push($currentRow);
                $currentRow = $('<tr/>');
                currentColspan = colspan;
            }

            var $tds;
            if (child.tag === 'field') {
                $tds = self._renderInnerGroupField(child);
            } else if (child.tag === 'label') {
                $tds = self._renderInnerGroupLabel(child);
            } else {
                $tds = $('<td/>').append(self._renderNode(child));
            }
            if (finalColspan > 1) {
                $tds.last().attr('colspan', finalColspan);
            }
            $currentRow.append($tds);
        });
        rows.push($currentRow);

        _.each(rows, function ($tr) {
            var nonLabelColSize = 100 / (col - $tr.children('.o_td_label').length);
            _.each($tr.children(':not(.o_td_label)'), function (el) {
                var $el = $(el);
                $el.css('width', ((parseInt($el.attr('colspan'), 10) || 1) * nonLabelColSize) + '%');
            });
            $result.append($tr);
        });

        return $result;
    },
    /**
     * @private
     * @param {Object} node
     * @returns {jQueryElement}
     */
    _renderInnerGroupField: function (node) {
        var widget = this._renderFieldWidget(node, this.state);
        var $tds = $('<td/>').append(widget.$el);

        if (node.attrs.nolabel !== '1') {
            var $labelTd = this._renderInnerGroupLabel(node);
            $tds = $labelTd.add($tds);
        }

        return $tds;
    },
    /**
     * @private
     * @param {string} label
     * @returns {jQueryElement}
     */
    _renderInnerGroupLabel: function (label) {
        return $('<td/>', {class: 'o_td_label'})
            .append(this._renderTagLabel(label));
    },
    /**
     * Render a node, from the arch of the view. It is a generic method, that
     * will dispatch on specific other methods.  The rendering of a node is a
     * jQuery element (or a string), with the correct classes, attrs, and
     * content.
     *
     * For fields, it will return the $el of the field widget. Note that this
     * method is synchronous, field widgets are instantiated and appended, but
     * if they are asynchronous, they register their deferred in this.defs, and
     * the _renderView method will properly wait.
     *
     * @private
     * @param {Object} node
     * @returns {jQueryElement | string}
     */
    _renderNode: function (node) {
        var renderer = this['_renderTag' + _.str.capitalize(node.tag)];
        if (renderer) {
            return renderer.call(this, node);
        }
        if (node.tag === 'div' && node.attrs.name === 'button_box') {
            return this._renderButtonBox(node);
        }
        if (_.isString(node)) {
            return node;
        }
        return this._renderGenericTag(node);
    },
    /**
     * @private
     * @param {Object} node
     * @returns {jQueryElement}
     */
    _renderStatButton: function (node) {
        var $button = $('<button>').addClass('btn btn-sm oe_stat_button');
        if (node.attrs.icon) {
            $('<div>')
                .addClass('fa fa-fw o_button_icon')
                .addClass(node.attrs.icon)
                .appendTo($button);
        }
        if (node.attrs.string) {
            $('<span>')
                .text(node.attrs.string)
                .appendTo($button);
        }
        $button.append(_.map(node.children, this._renderNode.bind(this)));
        this._addOnClickAction($button, node);
        this._handleAttributes($button, node);
        this._registerModifiers(node, this.state, $button);
        return $button;
    },
    /**
     * @private
     * @param {Object} page
     * @param {string} page_id
     * @returns {jQueryElement}
     */
    _renderTabHeader: function (page, page_id) {
        var $a = $('<a>', {
            'data-toggle': 'tab',
            disable_anchor: 'true',
            href: '#' + page_id,
            role: 'tab',
            text: page.attrs.string,
        });
        return $('<li>').append($a);
    },
    /**
     * @private
     * @param {Object} page
     * @param {string} page_id
     * @returns {jQueryElement}
     */
    _renderTabPage: function (page, page_id) {
        var $result = $('<div class="tab-pane" id="' + page_id + '">');
        $result.append(_.map(page.children, this._renderNode.bind(this)));
        return $result;
    },
    /**
     * @private
     * @param {Object} node
     * @returns {jQueryElement}
     */
    _renderTagButton: function (node) {
        var $button = dom.renderButton({
            attrs: _.omit(node.attrs, 'icon', 'string'),
            icon: node.attrs.icon,
            text: (node.attrs.string || '').replace(/_/g, ''),
        });
        $button.append(_.map(node.children, this._renderNode.bind(this)));
        this._addOnClickAction($button, node);
        this._handleAttributes($button, node);
        this._registerModifiers(node, this.state, $button);
        return $button;
    },
    /**
     * @private
     * @param {Object} node
     * @returns {jQueryElement}
     */
    _renderTagField: function (node) {
        return this._renderFieldWidget(node, this.state).$el;
    },
    /**
     * @private
     * @param {Object} node
     * @returns {jQueryElement}
     */
    _renderTagForm: function (node) {
        var $result = $('<div/>');
        if (node.attrs.class) {
            $result.addClass(node.attrs.class);
        }
        $result.append(_.map(node.children, this._renderNode.bind(this)));
        return $result;
    },
    /**
     * @private
     * @param {Object} node
     * @returns {jQueryElement}
     */
    _renderTagGroup: function (node) {
        var self = this;
        var isOuterGroup = _.some(node.children, function (child) {
            return child.tag === 'group';
        });
        if (!isOuterGroup) {
            return this._renderInnerGroup(node);
        }

        var $result = $('<div/>', {class: 'o_group'});
        var colSize = Math.max(1, Math.round(12 / (parseInt(node.attrs.col, 10) || 2)));
        $result.append(_.map(node.children, function (child) {
            if (child.tag === 'newline') {
                return $('<br/>');
            }
            var $child = self._renderNode(child);
            $child.addClass('o_group_col_' + (colSize * (parseInt(child.attrs.colspan, 10) || 1)));
            return $child;
        }));
        this._handleAttributes($result, node);
        this._registerModifiers(node, this.state, $result);
        return $result;
    },
    /**
     * @private
     * @param {Object} node
     * @returns {jQueryElement}
     */
    _renderTagHeader: function (node) {
        var self = this;
        var $statusbar = $('<div>', {class: 'o_form_statusbar'});
        $statusbar.append(this._renderHeaderButtons(node));
        _.each(node.children, function (child) {
            if (child.tag === 'field') {
                var widget = self._renderFieldWidget(child, self.state);
                $statusbar.append(widget.$el);
            }
        });
        return $statusbar;
    },
    /**
     * @private
     * @param {Object} node
     * @returns {jQueryElement}
     */
    _renderTagLabel: function (node) {
        var self = this;
        var text;
        var fieldName = node.tag === 'label' ? node.attrs.for : node.attrs.name;
        if ('string' in node.attrs) { // allow empty string
            text = node.attrs.string;
        } else if (fieldName) {
            text = this.state.fields[fieldName].string;
        } else  {
            return this._renderGenericTag(node);
        }
        var $result = $('<label>', {
            class: 'o_form_label',
            for: this._getIDForLabel(fieldName),
            text: text,
        });
        if (node.tag === 'label') {
            this._handleAttributes($result, node);
        }
        var modifiersOptions;
        if (fieldName) {
            modifiersOptions = {
                callback: function (element, modifiers, record) {
                    var widgets = self.allFieldWidgets[record.id];
                    var widget = _.findWhere(widgets, {name: fieldName});
                    if (!widget) {
                        return; // FIXME this occurs if the widget is created
                                // after the label (explicit <label/> tag in the
                                // arch), so this won't work on first rendering
                                // only on reevaluation
                    }
                    element.$el.toggleClass('o_form_label_empty', !!( // FIXME condition is evaluated twice (label AND widget...)
                        record.data.id
                        && (modifiers.readonly || self.mode === 'readonly')
                        && !widget.isSet()
                    ));
                },
            };
        }
        // FIXME if the function is called with a <label/> node, the registered
        // modifiers will be those on this node. Maybe the desired behavior
        // would be to merge them with associated field node if any... note:
        // this worked in 10.0 for "o_form_label_empty" reevaluation but not for
        // "o_invisible_modifier" reevaluation on labels...
        this._registerModifiers(node, this.state, $result, modifiersOptions);
        return $result;
    },
    /**
     * @private
     * @param {Object} node
     * @returns {jQueryElement}
     */
    _renderTagNotebook: function (node) {
        var self = this;
        var $headers = $('<ul class="nav nav-tabs">');
        var $pages = $('<div class="tab-content nav nav-tabs">');
        // renderedTabs is used to aggregate the generated $headers and $pages
        // alongside their node, so that their modifiers can be registered once
        // all tabs have been rendered, to ensure that the first visible tab
        // is correctly activated
        var renderedTabs = _.map(node.children, function (child, index) {
            var pageID = _.uniqueId('notebook_page_');
            var $header = self._renderTabHeader(child, pageID);
            var $page = self._renderTabPage(child, pageID);
            if (index === 0) {
                $header.addClass('active');
                $page.addClass('active');
            }
            self._handleAttributes($header, child);
            $headers.append($header);
            $pages.append($page);
            return {
                $header: $header,
                $page: $page,
                node: child,
            };
        });
        // register the modifiers for each tab
        _.each(renderedTabs, function (tab) {
            self._registerModifiers(tab.node, self.state, tab.$header, {
                callback: function (element, modifiers) {
                    // if the active tab is invisible, activate the first visible tab instead
                    if (modifiers.invisible && element.$el.hasClass('active')) {
                        element.$el.removeClass('active');
                        tab.$page.removeClass('active');
                        var $firstVisibleTab = $headers.find('li:not(.o_invisible_modifier):first()');
                        $firstVisibleTab.addClass('active');
                        $pages.find($firstVisibleTab.find('a').attr('href')).addClass('active');
                    }
                },
            });
        });
        var $notebook = $('<div class="o_notebook">')
                .data('name', node.attrs.name || '_default_')
                .append($headers, $pages);
        this._registerModifiers(node, this.state, $notebook);
        this._handleAttributes($notebook, node);
        return $notebook;
    },
    /**
     * @private
     * @param {Object} node
     * @returns {jQueryElement}
     */
    _renderTagSeparator: function (node) {
        var $separator = $('<div/>').addClass('o_horizontal_separator').text(node.attrs.string);
        this._handleAttributes($separator, node);
        this._registerModifiers(node, this.state, $separator);
        return $separator;
    },
    /**
     * @private
     * @param {Object} node
     * @returns {jQueryElement}
     */
    _renderTagSheet: function (node) {
        this.has_sheet = true;
        var $result = $('<div>').addClass('o_form_sheet_bg');
        var $sheet = $('<div>').addClass('o_form_sheet');
        $sheet.append(_.map(node.children, this._renderNode.bind(this)));
        $result.append($sheet);
        return $result;
    },
    /**
     * Main entry point for the rendering.  From here, we call _renderNode on
     * the root of the arch, then, when every deferred (from the field widgets)
     * are done, it will resolves itself.
     *
     * @private
     * @override method from BasicRenderer
     * @returns {Deferred}
     */
    _renderView: function () {
        var self = this;

        // render the form and evaluate the modifiers
        var defs = [];
        this.defs = defs;
        var $form = this._renderNode(this.arch).addClass(this.className);
        delete this.defs;

        return $.when.apply($, defs).then(function () {
            self._updateView($form.contents());
        }, function () {
            $form.remove();
        });
    },
    /**
     * Updates the form's $el with new content.
     *
     * @private
     * @see _renderView
     * @param {JQuery} $newContent
     */
    _updateView: function ($newContent) {
        var self = this;

        // Set the new content of the form view, and toggle classnames
        this.$el.html($newContent);
        this.$el.toggleClass('o_form_nosheet', !this.has_sheet);
        this.$el.toggleClass('o_form_editable', this.mode === 'edit');
        this.$el.toggleClass('o_form_readonly', this.mode === 'readonly');

        // Necessary to allow all sub widgets to use their dimensions in
        // layout related activities, such as autoresize on fieldtexts
        core.bus.trigger('DOM_updated');

        // Attach the tooltips on the fields' label
        _.each(this.allFieldWidgets[this.state.id], function (widget) {
            if (core.debug || widget.attrs.help || widget.field.help) {
                var idForLabel = self.idsForLabels[widget.name];
                var $label = idForLabel ? self.$('label[for=' + idForLabel + ']') : $();
                self._addFieldTooltip(widget, $label);
            }
        });

        // Focus the default field (in edit mode)
        self.autofocus();
    },
    /**
     * Sets id attribute of given widget to idForLabel
     *
     * @private
     * @param {AbstractField} widget
     * @param {idForLabel} string
     */
    _setIDForLabel: function (widget, idForLabel) {
        widget.getFocusableElement().attr('id', idForLabel);
    },

    //--------------------------------------------------------------------------
    // Handlers
    //--------------------------------------------------------------------------

    /**
     * @override
     * @private
     * @param {OdooEvent} ev
     */
    _onNavigationMove: function (ev) {
        ev.stopPropagation();

        var index;
        if (ev.data.direction === "next") {
            index = this.allFieldWidgets[this.state.id].indexOf(ev.data.target);
            this._activateNextFieldWidget(this.state, index);
        } else if (ev.data.direction === "previous") {
            index = this.allFieldWidgets[this.state.id].indexOf(ev.data.target);
            this._activatePreviousFieldWidget(this.state, index);
        }
    },
    /**
     * open the translation view for the current field
     *
     * @private
     * @param {MouseEvent} ev
     */
    _onTranslate: function (event) {
        event.preventDefault();
        this.trigger_up('translate', {fieldName: event.target.name, id: this.state.id});
    },
});

return FormRenderer;
});<|MERGE_RESOLUTION|>--- conflicted
+++ resolved
@@ -118,27 +118,17 @@
      * Disable statusbar buttons and stat buttons so that they can't be clicked anymore
      *
      */
-<<<<<<< HEAD
     disableButtons: function () {
-        this.$('.oe_button_box button').attr('disabled', true);
-=======
-    disableButtons: function() {
         this.$('.o_statusbar_buttons button, .oe_button_box button')
             .attr('disabled', true);
->>>>>>> a445548f
     },
     /**
      * Enable statusbar buttons and stat buttons so they can be clicked again
      *
      */
-<<<<<<< HEAD
     enableButtons: function () {
-        this.$('.oe_button_box button').removeAttr('disabled');
-=======
-    enableButtons: function() {
         this.$('.o_statusbar_buttons button, .oe_button_box button')
             .removeAttr('disabled');
->>>>>>> a445548f
     },
     /**
      * returns the active tab pages for each notebook
