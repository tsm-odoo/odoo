--- conflicted
+++ resolved
@@ -107,7 +107,6 @@
 
     _on_update_count: function(m) {
         var self = this;
-<<<<<<< HEAD
         var count = m.count;
         var get_upd_menu_id = function() {
             if (_.isUndefined(self._upd_menu_id)) {
@@ -120,32 +119,6 @@
                     }
                     self._upd_menu_id = mid;
                     return mid;
-=======
-        return self.get_client().
-            done(function(client) {
-                self.client = client;
-
-                var qs = (session.debug ? 'debug&' : '') + 'db=' + client.dbname;
-                var u = client.origin + '/apps/embed/client?' + qs;
-
-                var css = {width: '100%', height: '750px'};
-                self.$ifr = $('<iframe>').attr('src', u);
-
-                self.uniq = _.uniqueId('apps');
-                $(window).on("message." + self.uniq, self.proxy('_on_message'));
-
-                self.on('message:ready', self, function(m) {
-                    var w = this.$ifr[0].contentWindow;
-                    var act = {
-                        type: 'ir.actions.client',
-                        tag: this.remote_action_tag,
-                        params: _.extend({}, this.params, {
-                            db: this.session.db,
-                            origin: this.session.origin,
-                        })
-                    };
-                    w.postMessage({type:'action', action: act}, client.origin);
->>>>>>> 4d4ff7c5
                 });
             } else {
                 return $.Deferred().resolve(self._upd_menu_id).promise();
@@ -187,10 +160,11 @@
                 qs.debug = session.debug;
             }
             var u = $.param.querystring(client.origin + "/apps/embed/client", qs);
-            var css = {width: '100%', height: '400px'};
+            var css = {width: '100%', height: '750px'};
             self.$ifr = $('<iframe>').attr('src', u);
 
-            $(window).on("message.apps", self.proxy('_on_message'));
+            self.uniq = _.uniqueId('apps');
+            $(window).on("message." + self.uniq, self.proxy('_on_message'));
 
             self.on('message:ready', self, function(m) {
                 var w = this.$ifr[0].contentWindow;
