--- conflicted
+++ resolved
@@ -3647,11 +3647,7 @@
                 }
                 self.floating = false;
             }
-<<<<<<< HEAD
-            if (used && self.get("value") === false && ! self.no_ed && (self.options.no_create === false || self.options.no_create === undefined)) {
-=======
             if (used && self.get("value") === false && ! self.no_ed && ! (self.options && (self.options.no_create || self.options.no_quick_create))) {
->>>>>>> c3f52899
                 self.ed_def.reject();
                 self.uned_def.reject();
                 self.ed_def = $.Deferred();
