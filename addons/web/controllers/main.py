--- conflicted
+++ resolved
@@ -15,11 +15,8 @@
 import time
 import urllib
 import urllib2
-<<<<<<< HEAD
-=======
 import urlparse
 import xmlrpclib
->>>>>>> f79f6a5a
 import zlib
 from xml.etree import ElementTree
 from cStringIO import StringIO
@@ -107,13 +104,7 @@
 
     try:
         dbs = db_list(req)
-<<<<<<< HEAD
-        if len(dbs) == 1:
-            return dbs[0]
     except Exception:
-=======
-    except xmlrpclib.Fault:
->>>>>>> f79f6a5a
         # ignore access denied
         dbs = []
 
