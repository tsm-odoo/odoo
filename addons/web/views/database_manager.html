--- conflicted
+++ resolved
@@ -1,56 +1,9 @@
 <!DOCTYPE html>
 <html>
-<<<<<<< HEAD
     <head>
         <meta http-equiv="content-type" content="text/html; charset=utf-8">
         <title>Odoo</title>
         <link rel="shortcut icon" href="/web/static/src/img/favicon.ico" type="image/x-icon">
-=======
-<head>
-  <meta http-equiv="content-type" content="text/html; charset=utf-8">
-  <title>Odoo</title>
-  <link rel="shortcut icon" href="/web/static/src/img/favicon.ico" type="image/x-icon">
-  <link rel="stylesheet" href="/web/static/lib/fontawesome/css/font-awesome.css">
-  <link rel="stylesheet" href="/web/static/lib/bootstrap/css/bootstrap.css">
-  <script src="/web/static/lib/jquery/jquery.js" type="text/javascript"></script>
-  <script src="/web/static/lib/bootstrap/js/modal.js"></script>
-  <script src="/web/static/lib/bootstrap/js/tooltip.js"></script>
-  <script src="/web/static/lib/bootstrap/js/dropdown.js"></script>
-  <script type="text/javascript">
-  $(function() {
-      // Little eye
-      $('body').on('mousedown','.o_little_eye',function(ev) {
-          $(ev.target).siblings('input').prop('type','text');
-      });
-      $('body').on('mouseup','.o_little_eye',function(ev) {
-          $(ev.target).siblings('input').prop('type','password');
-      });
-      // db modal
-      $('body').on('click','.o_database_action', function(ev) {
-          ev.preventDefault();
-          var db = $(ev.currentTarget).data('db');
-          var target = $(ev.currentTarget).data('target');
-          $(target).find('input[name=name]').val(db);
-          $(target).modal();
-      });
-      // close modal on submit
-      $('.modal').on('click','input[type="submit"]', function(ev) {
-          var form = $(this).closest('form')[0];
-          if (form && form.checkValidity && !form.checkValidity()) {
-              return;
-          }
-          var modal  = $(this).parentsUntil('body', '.modal');
-          if (modal.hasClass('o_database_backup')) {
-            $(modal).modal('hide');
-            if (!$('.alert-backup-long').length) {
-              $('.list-group').before("<div class='alert alert-info alert-backup-long'>The backup may take some time before being ready</div>");              
-            }
-          }
-      });
-  });
-  </script>
-</head>
->>>>>>> db5261b1
 
         <link rel="stylesheet" href="/web/static/lib/fontawesome/css/font-awesome.css">
         <link rel="stylesheet" href="/web/static/lib/bootstrap/css/bootstrap.css">
@@ -88,6 +41,10 @@
                 });
                 // close modal on submit
                 $('.modal').on('submit', 'form', function (ev) {
+          var form = $(this).closest('form')[0];
+          if (form && form.checkValidity && !form.checkValidity()) {
+              return;
+          }
                     var modal = $(this).parentsUntil('body', '.modal');
                     if (modal.hasClass('o_database_backup')) {
                         $(modal).modal('hide');
