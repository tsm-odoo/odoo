--- conflicted
+++ resolved
@@ -346,13 +346,8 @@
         :rtype: list
         """
         Model = request.session.model(model)
-<<<<<<< HEAD
         if not ids:
             ids = Model.search(domain or [], offset or 0, limit or False,
-=======
-
-        ids = Model.search(domain or [], offset or 0, limit or False,
->>>>>>> 12de5a89
                            sort or False, request.context)
 
         if fields and fields == ['id']:
@@ -572,19 +567,11 @@
 
     @openerpweb.jsonrequest
     def fill(self, request, model, id, domain,
-<<<<<<< HEAD
-             offset=0, limit=False, ids=False):
-        return self.do_fill(request, model, id, domain, offset, limit, ids)
+             offset=0, limit=False, sort=None, ids=False):
+        return self.do_fill(request, model, id, domain, offset, limit, sort=sort, ids=ids)
 
     def do_fill(self, request, model, id, domain,
-                offset=0, limit=False, ids=False):
-=======
-             offset=0, limit=False, sort=None):
-        return self.do_fill(request, model, id, domain, offset, limit, sort)
-
-    def do_fill(self, request, model, id, domain,
-                offset=0, limit=False, sort=None):
->>>>>>> 12de5a89
+                offset=0, limit=False, sort=None, ids=False):
         """ Returns all information needed to fill a table:
 
         * view with processed ``editable`` flag
@@ -607,11 +594,7 @@
         print sort
         rows = DataSet().do_search_read(request, model,
                                         offset=offset, limit=limit,
-<<<<<<< HEAD
-                                        domain=domain, ids=ids)
-=======
-                                        domain=domain, sort=sort)
->>>>>>> 12de5a89
+                                        domain=domain, sort=sort, ids=ids)
         eval_context = request.session.evaluation_context(
             request.context)
 
