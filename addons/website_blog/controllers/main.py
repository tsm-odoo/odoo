--- conflicted
+++ resolved
@@ -156,11 +156,7 @@
 
     @http.route([
             '''/blog/<model("blog.blog"):blog>/post/<model("blog.post", "[('blog_id','=',blog[0])]"):blog_post>''',
-<<<<<<< HEAD
     ], type='http', auth="public", website=True)
-=======
-    ], type='http', auth="public", website=True, multilang=True)
->>>>>>> bb26dea6
     def blog_post(self, blog, blog_post, tag_id=None, page=1, enable_editor=None, **post):
         """ Prepare all values to display the blog.
 
