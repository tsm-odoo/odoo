# Turkish translation for openobject-addons
# Copyright (c) 2014 Rosetta Contributors and Canonical Ltd 2014
# This file is distributed under the same license as the openobject-addons package.
# FIRST AUTHOR <EMAIL@ADDRESS>, 2014.
#
msgid ""
msgstr ""
<<<<<<< HEAD
"Project-Id-Version: openobject-addons\n"
"Report-Msgid-Bugs-To: FULL NAME <EMAIL@ADDRESS>\n"
"POT-Creation-Date: 2014-09-23 16:28+0000\n"
"PO-Revision-Date: 2014-11-21 04:06+0000\n"
"Last-Translator: Ediz Duman <neps1192@gmail.com>\n"
"Language-Team: Turkish <tr@li.org>\n"
=======
"Project-Id-Version: Odoo 8.0\n"
"Report-Msgid-Bugs-To: \n"
"POT-Creation-Date: 2015-01-21 14:08+0000\n"
"PO-Revision-Date: 2015-12-04 21:24+0000\n"
"Last-Translator: Murat Kaplan <muratk@projetgrup.com>\n"
"Language-Team: Turkish (http://www.transifex.com/odoo/odoo-8/language/tr/)\n"
>>>>>>> 83a4a582
"MIME-Version: 1.0\n"
"Content-Type: text/plain; charset=UTF-8\n"
"Content-Transfer-Encoding: 8bit\n"
"X-Launchpad-Export-Date: 2014-11-22 06:25+0000\n"
"X-Generator: Launchpad (build 17252)\n"
"Language: tr\n"

#. module: mass_mailing
#: code:addons/mass_mailing/models/mass_mailing.py:473
#, python-format
msgid "%s (copy)"
msgstr "%s (kopya)"

#. module: mass_mailing
#: model:email.template,body_html:mass_mailing.newsletter_template
msgid ""
"<div data-snippet-id=\"big-picture\" style=\"padding:0px; margin:0px\">\n"
"<table cellpadding=\"0\" cellspacing=\"0\" style=\"margin:10px 0px "
"0px;vertical-align:top;padding:0px;font-family:arial;font-"
"size:12px;color:rgb(51,51,51)\">\n"
"    <tbody>\n"
"        <tr>\n"
"            <td style=\"width:600px\" valign=\"top\">\n"
"            <h2 style=\"text-align: center; padding:0px 5px\">A Punchy "
"Headline</h2>\n"
"            </td>\n"
"        </tr>\n"
"        <tr>\n"
"            <td style=\"width:600px\" valign=\"top\"><img "
"src=\"/website/static/src/img/big_picture.png\" "
"style=\"display:block;border:none;min-height:250px;margin:0 auto;\" "
"width=\"500\"></td>\n"
"        </tr>\n"
"        <tr>\n"
"            <td style=\"width:600px\" valign=\"top\">\n"
"            <p style=\"text-align: center; overflow:hidden\"></p>\n"
"\n"
"            <h3 style=\"text-align: center; padding:0px 5px\">A Small "
"Subtitle for ${object.name}</h3>\n"
"\n"
"            <p></p>\n"
"\n"
"            <p style=\"text-align: center; overflow:hidden\">Choose a "
"vibrant image and write an inspiring paragraph about it. It does not have to "
"be long, but it should reinforce your image.</p>\n"
"            </td>\n"
"        </tr>\n"
"    </tbody>\n"
"</table>\n"
"</div>\n"
"<div data-snippet-id=\"three-columns\" style=\"padding:0px; margin:0px\">\n"
"<table cellpadding=\"0\" cellspacing=\"0\" style=\"margin:10px 0px "
"0px;vertical-align:top;padding:0px;font-family:arial;font-"
"size:12px;color:rgb(51,51,51)\">\n"
"    <tbody>\n"
"        <tr>\n"
"            <td style=\"width:300px\" valign=\"top\"><img "
"src=\"/website/static/src/img/desert_thumb.jpg\" "
"style=\"display:block;border:none;min-height:50px\" width=\"275\"></td>\n"
"            <td style=\"width:300px\" valign=\"top\"><img "
"src=\"/website/static/src/img/deers_thumb.jpg\" "
"style=\"display:block;border:none;min-height:50px\" width=\"275\"></td>\n"
"        </tr>\n"
"        <tr>\n"
"            <td style=\"width:300px\" valign=\"top\">\n"
"            <h3 style=\"text-align: center; padding:0px 5px\">Feature "
"One</h3>\n"
"\n"
"            <p style=\"overflow:hidden\">Choose a vibrant image and write an "
"inspiring paragraph about it. It does not have to be long, but it should "
"reinforce your image.</p>\n"
"            </td>\n"
"            <td style=\"width:300px\" valign=\"top\">\n"
"            <h3 style=\"text-align: center; padding:0px 5px\">Feature "
"Two</h3>\n"
"\n"
"            <p style=\"overflow:hidden\">Choose a vibrant image and write an "
"inspiring paragraph about it. It does not have to be long, but it should "
"reinforce your image.</p>\n"
"            </td>\n"
"        </tr>\n"
"    </tbody>\n"
"</table>\n"
"</div>"
msgstr ""
"<div data-snippet-id=\"big-picture\" style=\"padding:0px; margin:0px\">\n"
"<table cellpadding=\"0\" cellspacing=\"0\" style=\"margin:10px 0px "
"0px;vertical-align:top;padding:0px;font-family:arial;font-"
"size:12px;color:rgb(51,51,51)\">\n"
"    <tbody>\n"
"        <tr>\n"
"            <td style=\"width:600px\" valign=\"top\">\n"
"            <h2 style=\"text-align: center; padding:0px 5px\">A Punchy "
"Headline</h2>\n"
"            </td>\n"
"        </tr>\n"
"        <tr>\n"
"            <td style=\"width:600px\" valign=\"top\"><img "
"src=\"/website/static/src/img/big_picture.png\" "
"style=\"display:block;border:none;min-height:250px;margin:0 auto;\" "
"width=\"500\"></td>\n"
"        </tr>\n"
"        <tr>\n"
"            <td style=\"width:600px\" valign=\"top\">\n"
"            <p style=\"text-align: center; overflow:hidden\"></p>\n"
"\n"
"            <h3 style=\"text-align: center; padding:0px 5px\">A Small "
"Subtitle for ${object.name}</h3>\n"
"\n"
"            <p></p>\n"
"\n"
"            <p style=\"text-align: center; overflow:hidden\">Birini "
"seçinvibrant image and write an inspiring paragraph about it. It does not "
"have to be long, but it should reinforce your image.</p>\n"
"            </td>\n"
"        </tr>\n"
"    </tbody>\n"
"</table>\n"
"</div>\n"
"<div data-snippet-id=\"three-columns\" style=\"padding:0px; margin:0px\">\n"
"<table cellpadding=\"0\" cellspacing=\"0\" style=\"margin:10px 0px "
"0px;vertical-align:top;padding:0px;font-family:arial;font-"
"size:12px;color:rgb(51,51,51)\">\n"
"    <tbody>\n"
"        <tr>\n"
"            <td style=\"width:300px\" valign=\"top\"><img "
"src=\"/website/static/src/img/desert_thumb.jpg\" "
"style=\"display:block;border:none;min-height:50px\" width=\"275\"></td>\n"
"            <td style=\"width:300px\" valign=\"top\"><img "
"src=\"/website/static/src/img/deers_thumb.jpg\" "
"style=\"display:block;border:none;min-height:50px\" width=\"275\"></td>\n"
"        </tr>\n"
"        <tr>\n"
"            <td style=\"width:300px\" valign=\"top\">\n"
"            <h3 style=\"text-align: center; padding:0px 5px\">Feature "
"One</h3>\n"
"\n"
"            <p style=\"overflow:hidden\">Choose a vibrant image and write an "
"inspiring paragraph about it. It does not have to be long, but it should "
"reinforce your image.</p>\n"
"            </td>\n"
"            <td style=\"width:300px\" valign=\"top\">\n"
"            <h3 style=\"text-align: center; padding:0px 5px\">Feature "
"Two</h3>\n"
"\n"
"            <p style=\"overflow:hidden\">Choose a vibrant image and write an "
"inspiring paragraph about it. It does not have to be long, but it should "
"reinforce your image.</p>\n"
"            </td>\n"
"        </tr>\n"
"    </tbody>\n"
"</table>\n"
"</div>"

#. module: mass_mailing
#: model:ir.actions.act_window,help:mass_mailing.action_view_mass_mailing_contacts_from_list
msgid ""
"<p class=\"oe_view_nocontent_create\">\n"
"                Click to create a recipient.\n"
"              </p>\n"
"            "
msgstr ""

#. module: mass_mailing
#: model:ir.actions.act_window,help:mass_mailing.action_view_mass_mailing_campaigns
msgid ""
"<p class=\"oe_view_nocontent_create\">\n"
"                Click to define a new mass mailing campaign.\n"
"              </p><p>\n"
"                Create a campaign to structure mass mailing and get analysis "
"from email status.\n"
"              </p>\n"
"            "
msgstr ""

#. module: mass_mailing
#: model:ir.actions.act_window,help:mass_mailing.action_view_mass_mailing_lists
msgid ""
"<p class=\"oe_view_nocontent_create\">\n"
"    Click here to create a new mailing list.\n"
"</p><p>\n"
"    Mailing lists allows you to to manage customers and\n"
"    contacts easily and to send to mailings in a single click.\n"
"</p>"
msgstr ""

#. module: mass_mailing
#: model:ir.actions.act_window,help:mass_mailing.action_view_mass_mailings
#: model:ir.actions.act_window,help:mass_mailing.action_view_mass_mailings_from_campaign
msgid ""
"<p class=\"oe_view_nocontent_create\">\n"
"    Click here to create a new mailing.\n"
"</p><p>\n"
"    Mass mailing allows you to to easily design and send mass mailings to "
"your contacts, customers or leads using mailing lists.\n"
"</p>"
msgstr ""

#. module: mass_mailing
#: field:mail.mass_mailing.campaign,unique_ab_testing:0
msgid "AB Testing"
msgstr "AB Testi"

#. module: mass_mailing
#: field:mail.mass_mailing,contact_ab_pc:0
msgid "AB Testing percentage"
msgstr "AB Test yüzdesi"

#. module: mass_mailing
#. openerp-web
#: code:addons/mass_mailing/static/src/js/website_mass_mailing.editor.js:12
#, python-format
msgid "Add a Newsletter Subscribe Button"
msgstr "Bülten Abone Düğmesi Ekle"

#. module: mass_mailing
#: view:mail.mass_mailing:mass_mailing.view_mail_mass_mailing_form
msgid "Attach a file"
msgstr "Bir dosya ekle"

#. module: mass_mailing
#: field:mail.mass_mailing,attachment_ids:0
msgid "Attachments"
msgstr "Ekler"

#. module: mass_mailing
#: view:email.template:mass_mailing.email_template_form_minimal
#: field:mail.mass_mailing,body_html:0
msgid "Body"
msgstr "Metin"

#. module: mass_mailing
#: field:mail.mail.statistics,bounced:0
#: field:mail.mass_mailing,bounced:0
#: field:mail.mass_mailing.campaign,bounced:0
#: field:mail.statistics.report,bounced:0
msgid "Bounced"
msgstr ""

#. module: mass_mailing
#: view:mail.mass_mailing:mass_mailing.view_mail_mass_mailing_form
#: view:mail.mass_mailing:mass_mailing.view_mail_mass_mailing_search
msgid "Campaign"
msgstr "Kampanya"

#. module: mass_mailing
#: model:ir.ui.menu,name:mass_mailing.menu_view_mass_mailing_stages
msgid "Campaign Stages"
msgstr "Kampanya Aşamaları"

#. module: mass_mailing
#: model:ir.ui.menu,name:mass_mailing.menu_email_campaigns
#: view:mail.mass_mailing.campaign:mass_mailing.view_mail_mass_mailing_campaign_search
msgid "Campaigns"
msgstr "Kampanyalar"

#. module: mass_mailing
#: view:mail.mass_mailing.test:mass_mailing.view_mail_mass_mailing_test_form
msgid "Cancel"
msgstr "İptal"

#. module: mass_mailing
#: field:mail.mass_mailing.campaign,category_ids:0
msgid "Categories"
msgstr "Kategoriler"

#. module: mass_mailing
#: view:mail.mass_mailing:mass_mailing.view_mail_mass_mailing_form
msgid "Change Email Design"
msgstr "E-posta Tasarım Değiştir"

#. module: mass_mailing
#: view:website:website.snippets
msgid "Change Newsletter"
msgstr "Bülteni Değiştir"

#. module: mass_mailing
#: view:mail.mass_mailing:mass_mailing.view_mail_mass_mailing_form
msgid "Click to design your email."
msgstr "E-posta tasarımı için tıklayın."

#. module: mass_mailing
#: field:mail.mass_mailing,color:0
#: field:mail.mass_mailing.campaign,color:0
msgid "Color Index"
msgstr "Renk İndeksi"

#. module: mass_mailing
#: help:mail.mass_mailing.test,email_to:0
msgid "Comma-separated list of email addresses."
msgstr "Virgülle ayrılmış E-posta adres listeleri."

#. module: mass_mailing
#: model:ir.ui.menu,name:mass_mailing.marketing_configuration
msgid "Configuration"
msgstr "Yapılandırma"

#. module: mass_mailing
#: view:mail.mass_mailing.list:mass_mailing.view_mail_mass_mailing_list_form
msgid "Contact List"
msgstr "Kontak listesi"

#. module: mass_mailing
#: model:ir.actions.act_window,name:mass_mailing.action_view_mass_mailing_lists
msgid "Contact Lists"
msgstr "Kontak listeleri"

#. module: mass_mailing
#: model:ir.ui.menu,name:mass_mailing.menu_email_mass_mailing_contacts
msgid "Contacts"
msgstr "Kontaklar"

#. module: mass_mailing
#: field:mail.mass_mailing.contact,create_date:0
msgid "Create Date"
msgstr "Oluşturma Tarihi"

#. module: mass_mailing
#: field:mail.mail.statistics,create_uid:0
#: field:mail.mass_mailing,create_uid:0
#: field:mail.mass_mailing.campaign,create_uid:0
#: field:mail.mass_mailing.category,create_uid:0
#: field:mail.mass_mailing.contact,create_uid:0
#: field:mail.mass_mailing.list,create_uid:0
#: field:mail.mass_mailing.stage,create_uid:0
#: field:mail.mass_mailing.test,create_uid:0
msgid "Created by"
msgstr "Oluşturan"

#. module: mass_mailing
#: field:mail.mail.statistics,create_date:0
#: field:mail.mass_mailing.campaign,create_date:0
#: field:mail.mass_mailing.category,create_date:0
#: field:mail.mass_mailing.list,create_date:0
#: field:mail.mass_mailing.stage,create_date:0
#: field:mail.mass_mailing.test,create_date:0
msgid "Created on"
msgstr "Oluşturulma"

#. module: mass_mailing
#: field:mail.mass_mailing,create_date:0
#: view:mail.mass_mailing.contact:mass_mailing.view_mail_mass_mailing_contact_search
msgid "Creation Date"
msgstr "Oluşturma Tarihi"

#. module: mass_mailing
#: help:mail.mail.statistics,exception:0
msgid "Date of technical error leading to the email not being sent"
msgstr ""

#. module: mass_mailing
#: help:mail.mass_mailing.contact,message_last_post:0
msgid "Date of the last message posted on the record."
msgstr ""

#. module: mass_mailing
#: help:mail.mail.statistics,scheduled:0
msgid "Date when the email has been created"
msgstr "E-posta oluşturulma tarihi"

#. module: mass_mailing
#: help:mail.mail.statistics,opened:0
msgid "Date when the email has been opened the first time"
msgstr ""

#. module: mass_mailing
#: help:mail.mail.statistics,sent:0
msgid "Date when the email has been sent"
msgstr ""

#. module: mass_mailing
#: help:mail.mail.statistics,replied:0
msgid "Date when this email has been replied for the first time."
msgstr ""

#. module: mass_mailing
#: help:mail.mail.statistics,bounced:0
msgid "Date when this email has bounced."
msgstr ""

#. module: mass_mailing
#: view:email.template:mass_mailing.view_email_template_kanban
#: view:mail.mass_mailing:mass_mailing.view_mail_mass_mailing_kanban
#: view:mail.mass_mailing.campaign:mass_mailing.view_mail_mass_mailing_campaign_kanban
msgid "Delete"
msgstr "Sil"

#. module: mass_mailing
#: field:mail.mass_mailing,delivered:0
#: field:mail.mass_mailing.campaign,delivered:0
#: field:mail.statistics.report,delivered:0
msgid "Delivered"
msgstr "Teslim Edilen"

#. module: mass_mailing
#: model:mail.mass_mailing.stage,name:mass_mailing.campaign_stage_2
msgid "Design"
msgstr "Tasarım"

#. module: mass_mailing
#: view:mail.mass_mailing:mass_mailing.view_mail_mass_mailing_form
msgid "Design Email"
msgstr "E-posta Tasarım"

#. module: mass_mailing
#: field:mail.mail.statistics,res_id:0
msgid "Document ID"
msgstr "Döküman ID"

#. module: mass_mailing
#: field:mail.mail.statistics,model:0
msgid "Document model"
msgstr "Döküman modeli"

#. module: mass_mailing
#: field:mail.mass_mailing,mailing_domain:0
msgid "Domain"
msgstr "Domain"

#. module: mass_mailing
#: selection:mail.mass_mailing,state:0
#: selection:mail.statistics.report,state:0
msgid "Draft"
msgstr "Taslak"

#. module: mass_mailing
#: view:mail.mass_mailing.campaign:mass_mailing.view_mail_mass_mailing_campaign_form
msgid "Duplicate"
msgstr "Çoğaltma"

#. module: mass_mailing
#: view:email.template:mass_mailing.view_email_template_kanban
msgid "Edit"
msgstr "Düzenle"

#. module: mass_mailing
#: view:email.template:mass_mailing.email_template_form_minimal
msgid "Edit Template"
msgstr "Şablonu Düzenle"

#. module: mass_mailing
#: field:mail.mass_mailing.contact,email:0
msgid "Email"
msgstr "E-Posta"

#. module: mass_mailing
#: model:ir.model,name:mass_mailing.model_mail_mail_statistics
msgid "Email Statistics"
msgstr "E-posta İstatistiği"

#. module: mass_mailing
#: model:ir.model,name:mass_mailing.model_mail_thread
msgid "Email Thread"
msgstr "E-posta İşlemleri"

#. module: mass_mailing
#: model:ir.model,name:mass_mailing.model_mail_compose_message
msgid "Email composition wizard"
msgstr ""

#. module: mass_mailing
#: view:mail.mass_mailing:mass_mailing.view_mail_mass_mailing_form
msgid "Emails"
msgstr "E-Postalar"

#. module: mass_mailing
#: field:mail.mass_mailing,statistics_ids:0
msgid "Emails Statistics"
msgstr "E-postalar İstatistikleri"

#. module: mass_mailing
#: field:mail.mail.statistics,exception:0
msgid "Exception"
msgstr "İstisna"

#. module: mass_mailing
#: view:mail.mass_mailing.contact:mass_mailing.view_mail_mass_mailing_contact_search
msgid "Exclude Opt Out"
msgstr ""

#. module: mass_mailing
#: view:mail.statistics.report:mass_mailing.view_mail_statistics_report_search
msgid "Extended Filters..."
msgstr "Genişletilmiş Filtreler"

#. module: mass_mailing
#: field:mail.mass_mailing,failed:0
#: field:mail.mass_mailing.campaign,failed:0
msgid "Failed"
msgstr "Başarısız"

#. module: mass_mailing
#: field:mail.mass_mailing.contact,message_follower_ids:0
msgid "Followers"
msgstr "Takipçiler"

#. module: mass_mailing
#: field:mail.mass_mailing,email_from:0
#: field:mail.statistics.report,email_from:0
msgid "From"
msgstr ""

#. module: mass_mailing
#: view:mail.mass_mailing:mass_mailing.view_mail_mass_mailing_search
#: view:mail.mass_mailing.campaign:mass_mailing.view_mail_mass_mailing_campaign_search
#: view:mail.mass_mailing.contact:mass_mailing.view_mail_mass_mailing_contact_search
msgid "Group By"
msgstr "Gruplandır"

#. module: mass_mailing
#: view:mail.statistics.report:mass_mailing.view_mail_statistics_report_search
msgid "Group By..."
msgstr "Gruplandır..."

#. module: mass_mailing
#: help:mail.mass_mailing.contact,message_summary:0
msgid ""
"Holds the Chatter summary (number of messages, ...). This summary is "
"directly in html format in order to be inserted in kanban views."
msgstr ""

#. module: mass_mailing
#: field:mail.mail.statistics,id:0
#: field:mail.mass_mailing,id:0
#: field:mail.mass_mailing.campaign,id:0
#: field:mail.mass_mailing.category,id:0
#: field:mail.mass_mailing.contact,id:0
#: field:mail.mass_mailing.list,id:0
#: field:mail.mass_mailing.stage,id:0
#: field:mail.mass_mailing.test,id:0
#: field:mail.statistics.report,id:0
msgid "ID"
msgstr "ID"

#. module: mass_mailing
#: help:mail.mail.statistics,mail_mail_id_int:0
msgid ""
"ID of the related mail_mail. This field is an integer field becausethe "
"related mail_mail can be deleted separately from its statistics.However the "
"ID is needed for several action and controllers."
msgstr ""

#. module: mass_mailing
#: help:mail.mass_mailing.contact,message_unread:0
msgid "If checked new messages require your attention."
msgstr ""

#. module: mass_mailing
#: help:mail.mass_mailing.campaign,unique_ab_testing:0
msgid ""
"If checked, recipients will be mailed only once, allowing to sendvarious "
"mailings in a single campaign to test the effectivenessof the mailings."
msgstr ""

#. module: mass_mailing
#: selection:mail.mass_mailing,reply_to_mode:0
msgid "In Document"
msgstr ""

#. module: mass_mailing
#: field:mail.mass_mailing.contact,message_is_follower:0
msgid "Is a Follower"
msgstr "Bir Takipçidir"

#. module: mass_mailing
#: field:mail.mass_mailing.contact,message_last_post:0
msgid "Last Message Date"
msgstr "Son Mesaj Tarihi"

#. module: mass_mailing
#: field:mail.mail.statistics,write_uid:0
#: field:mail.mass_mailing,write_uid:0
#: field:mail.mass_mailing.campaign,write_uid:0
#: field:mail.mass_mailing.category,write_uid:0
#: field:mail.mass_mailing.contact,write_uid:0
#: field:mail.mass_mailing.list,write_uid:0
#: field:mail.mass_mailing.stage,write_uid:0
#: field:mail.mass_mailing.test,write_uid:0
msgid "Last Updated by"
msgstr "Son Güncellemeyen"

#. module: mass_mailing
#: field:mail.mail.statistics,write_date:0
#: field:mail.mass_mailing,write_date:0
#: field:mail.mass_mailing.campaign,write_date:0
#: field:mail.mass_mailing.category,write_date:0
#: field:mail.mass_mailing.contact,write_date:0
#: field:mail.mass_mailing.list,write_date:0
#: field:mail.mass_mailing.stage,write_date:0
#: field:mail.mass_mailing.test,write_date:0
msgid "Last Updated on"
msgstr "Son Güncelleme"

#. module: mass_mailing
#: field:mail.mail.statistics,mail_mail_id:0
msgid "Mail"
msgstr "Postalama"

#. module: mass_mailing
#: view:mail.mass_mailing:mass_mailing.view_mail_mass_mailing_form
msgid "Mail Body"
msgstr "Posta Metin"

#. module: mass_mailing
#: field:mail.mail.statistics,mail_mail_id_int:0
msgid "Mail ID (tech)"
msgstr "Posta ID (tech)"

#. module: mass_mailing
#: model:ir.actions.act_window,name:mass_mailing.action_view_mail_mail_statistics
#: model:ir.actions.act_window,name:mass_mailing.action_view_mail_mail_statistics_mailing
#: model:ir.ui.menu,name:mass_mailing.menu_email_statistics
#: view:mail.mail.statistics:mass_mailing.view_mail_mail_statistics_form
#: view:mail.mail.statistics:mass_mailing.view_mail_mail_statistics_search
#: view:mail.mail.statistics:mass_mailing.view_mail_mail_statistics_tree
msgid "Mail Statistics"
msgstr "Posta İstatistikleri"

#. module: mass_mailing
#: model:ir.ui.menu,name:mass_mailing.menu_email_template
msgid "Mail Templates"
msgstr "Mail Şablonları"

#. module: mass_mailing
#: view:mail.mass_mailing:mass_mailing.view_mail_mass_mailing_form
#: field:mail.mass_mailing.test,mass_mailing_id:0
msgid "Mailing"
msgstr "Postalama"

#. module: mass_mailing
#: code:addons/mass_mailing/models/mass_mailing.py:344
#: model:ir.model,name:mass_mailing.model_mail_mass_mailing_list
#: field:mail.compose.message,mailing_list_ids:0
#: field:mail.mass_mailing.contact,list_id:0
#: field:mail.mass_mailing.list,name:0
#, python-format
msgid "Mailing List"
msgstr "Postalama listesi"

#. module: mass_mailing
#: model:ir.actions.act_window,name:mass_mailing.action_view_mass_mailing_contacts
msgid "Mailing List Subscribers"
msgstr "Postalama liste Abonesi"

#. module: mass_mailing
#: model:ir.ui.menu,name:mass_mailing.mass_mailing_list
#: model:ir.ui.menu,name:mass_mailing.menu_email_mass_mailing_lists
#: field:mail.mass_mailing,contact_list_ids:0
#: view:mail.mass_mailing.contact:mass_mailing.view_mail_mass_mailing_contact_search
#: view:mail.mass_mailing.list:mass_mailing.view_mail_mass_mailing_list_search
#: view:mail.mass_mailing.list:mass_mailing.view_mail_mass_mailing_list_tree
msgid "Mailing Lists"
msgstr "Postalama listeleri"

#. module: mass_mailing
#: view:mail.mass_mailing.contact:mass_mailing.view_mail_mass_mailing_contact_search
#: view:mail.mass_mailing.contact:mass_mailing.view_mail_mass_mailing_contact_tree
msgid "Mailing Lists Subscribers"
msgstr "Postalama liste Aboneleri"

#. module: mass_mailing
#: model:ir.actions.act_window,name:mass_mailing.action_mail_mass_mailing_test
msgid "Mailing Test"
msgstr "Postalama Testi"

#. module: mass_mailing
#: view:mail.mass_mailing:mass_mailing.view_mail_mass_mailing_search
#: view:mail.mass_mailing.campaign:mass_mailing.view_mail_mass_mailing_campaign_kanban
msgid "Mailings"
msgstr "Postalama"

#. module: mass_mailing
#: model:res.groups,name:mass_mailing.group_mass_mailing_campaign
msgid "Manage Mass Mailing Campaigns"
msgstr "Toplu Postalama Kampanyalarını Yönetme"

#. module: mass_mailing
#: field:marketing.config.settings,group_mass_mailing_campaign:0
msgid "Manage Mass Mailing using Campaign"
msgstr ""

#. module: mass_mailing
#: help:marketing.config.settings,group_mass_mailing_campaign:0
msgid "Manage mass mailign using Campaigns"
msgstr ""

#. module: mass_mailing
#: field:mail.statistics.report,name:0
msgid "Mass Mail"
msgstr "Toplu Postalama"

#. module: mass_mailing
#: field:mail.statistics.report,campaign:0
msgid "Mass Mail Campaign"
msgstr "Toplu Posta Kampanyası"

#. module: mass_mailing
#: model:ir.model,name:mass_mailing.model_mail_mass_mailing
#: model:ir.ui.menu,name:mass_mailing.mass_mailing_campaign
#: field:mail.compose.message,mass_mailing_id:0
#: field:mail.compose.message,mass_mailing_name:0
#: field:mail.mail,mailing_id:0
#: field:mail.mail.statistics,mass_mailing_id:0
#: view:mail.mass_mailing:mass_mailing.view_mail_mass_mailing_form
#: view:mail.mass_mailing:mass_mailing.view_mail_mass_mailing_graph
msgid "Mass Mailing"
msgstr "Toplu Postalama"

#. module: mass_mailing
#: model:ir.actions.act_window,name:mass_mailing.action_mail_statistics_report
#: model:ir.ui.menu,name:mass_mailing.menu_mass_mailing_report
msgid "Mass Mailing Analysis"
msgstr "Toplu Postalama Analizi"

#. module: mass_mailing
#: model:ir.model,name:mass_mailing.model_mail_mass_mailing_campaign
#: field:mail.compose.message,mass_mailing_campaign_id:0
#: field:mail.mail.statistics,mass_mailing_campaign_id:0
#: field:mail.mass_mailing,mass_mailing_campaign_id:0
#: view:mail.mass_mailing.campaign:mass_mailing.view_mail_mass_mailing_campaign_form
#: view:mail.statistics.report:mass_mailing.view_mail_statistics_report_search
msgid "Mass Mailing Campaign"
msgstr "Toplu Postalama Kampanya"

#. module: mass_mailing
#: model:ir.model,name:mass_mailing.model_mail_mass_mailing_stage
msgid "Mass Mailing Campaign Stage"
msgstr "Toplu Postalama Kampanya Aşaması"

#. module: mass_mailing
#: model:ir.actions.act_window,name:mass_mailing.action_view_mass_mailing_campaigns
#: view:mail.mass_mailing.campaign:mass_mailing.view_mail_mass_mailing_campaign_search
#: view:mail.mass_mailing.campaign:mass_mailing.view_mail_mass_mailing_campaign_tree
msgid "Mass Mailing Campaigns"
msgstr "Toplu Postalama Kampanyaları"

#. module: mass_mailing
#: model:ir.model,name:mass_mailing.model_mail_mass_mailing_category
msgid "Mass Mailing Category"
msgstr "Toplu Postalama Kategorisi"

#. module: mass_mailing
#: model:ir.model,name:mass_mailing.model_mail_mass_mailing_contact
msgid "Mass Mailing Contact"
msgstr "Toplu Postalama Kontak"

#. module: mass_mailing
#: model:ir.actions.act_window,name:mass_mailing.action_view_mass_mailing_stages
msgid "Mass Mailing Stages"
msgstr "Toplu Postalama Aşamaları"

#. module: mass_mailing
#: model:ir.model,name:mass_mailing.model_mail_statistics_report
#: view:mail.statistics.report:mass_mailing.view_mail_statistics_report_graph
#: view:mail.statistics.report:mass_mailing.view_mail_statistics_report_search
msgid "Mass Mailing Statistics"
msgstr "Toplu Postalama İstatistikleri"

#. module: mass_mailing
#: model:ir.actions.act_window,help:mass_mailing.action_mail_statistics_report
msgid ""
"Mass Mailing Statistics allows you to check different mailing related "
"information like number of bounced mails, opened mails, replied mails. You "
"can sort out your analysis by different groups to get accurate grained "
"analysis."
msgstr ""

#. module: mass_mailing
#: model:ir.actions.act_window,name:mass_mailing.action_view_mass_mailings
#: model:ir.actions.act_window,name:mass_mailing.action_view_mass_mailings_from_campaign
#: model:ir.ui.menu,name:mass_mailing.menu_email_mass_mailings
#: view:mail.mass_mailing:mass_mailing.view_mail_mass_mailing_search
#: view:mail.mass_mailing:mass_mailing.view_mail_mass_mailing_tree
#: field:mail.mass_mailing.campaign,mass_mailing_ids:0
#: view:mail.mass_mailing.stage:mass_mailing.view_mail_mass_mailing_stage_search
#: view:mail.mass_mailing.stage:mass_mailing.view_mail_mass_mailing_stage_tree
msgid "Mass Mailings"
msgstr "Toplu Postalamalar"

#. module: mass_mailing
#: field:mail.mail.statistics,message_id:0
msgid "Message-ID"
msgstr "Mesaj-ID"

#. module: mass_mailing
#: field:mail.mass_mailing.contact,message_ids:0
msgid "Messages"
msgstr "Mesajlar"

#. module: mass_mailing
#: help:mail.mass_mailing.contact,message_ids:0
msgid "Messages and communication history"
msgstr "Mesajlar ve iletişim geçmişi"

#. module: mass_mailing
#: field:mail.mass_mailing.campaign,name:0
#: field:mail.mass_mailing.category,name:0
#: field:mail.mass_mailing.contact,name:0
#: field:mail.mass_mailing.stage,name:0
msgid "Name"
msgstr "Adı"

#. module: mass_mailing
#. openerp-web
#: code:addons/mass_mailing/static/src/js/website_mass_mailing.editor.js:13
#: model:email.template,subject:mass_mailing.newsletter_template
#: view:website:website.snippets
#, python-format
msgid "Newsletter"
msgstr "Bülten"

#. module: mass_mailing
#: field:mail.mass_mailing.list,contact_nbr:0
msgid "Number of Contacts"
msgstr "Kontak Sayısı"

#. module: mass_mailing
#: model:ir.actions.client,name:mass_mailing.action_client_marketing_menu
msgid "Open Marketing Menu"
msgstr ""

#. module: mass_mailing
#: code:addons/mass_mailing/models/mass_mailing.py:555
#, python-format
msgid "Open with Visual Editor"
msgstr ""

#. module: mass_mailing
#: field:mail.mail.statistics,opened:0
#: view:mail.mass_mailing:mass_mailing.view_mail_mass_mailing_form
#: view:mail.mass_mailing:mass_mailing.view_mail_mass_mailing_kanban
#: field:mail.mass_mailing,opened:0
#: field:mail.mass_mailing,opened_daily:0
#: view:mail.mass_mailing.campaign:mass_mailing.view_mail_mass_mailing_campaign_form
#: view:mail.mass_mailing.campaign:mass_mailing.view_mail_mass_mailing_campaign_kanban
#: field:mail.mass_mailing.campaign,opened:0
#: field:mail.statistics.report,opened:0
msgid "Opened"
msgstr "Açılan"

#. module: mass_mailing
#: view:mail.mass_mailing:mass_mailing.view_mail_mass_mailing_form
msgid "Opened Daily"
msgstr "Günlük Açılan"

#. module: mass_mailing
#: field:mail.mass_mailing,opened_ratio:0
#: field:mail.mass_mailing.campaign,opened_ratio:0
msgid "Opened Ratio"
msgstr "Açılma Oranı"

#. module: mass_mailing
#: field:mail.mass_mailing.contact,opt_out:0
msgid "Opt Out"
msgstr ""

#. module: mass_mailing
#: view:mail.mass_mailing:mass_mailing.view_mail_mass_mailing_form
msgid "Options"
msgstr "Şeçenekler"

#. module: mass_mailing
#: model:ir.model,name:mass_mailing.model_mail_mail
msgid "Outgoing Mails"
msgstr "Giden Postalar"

#. module: mass_mailing
#: help:mail.mass_mailing,contact_ab_pc:0
msgid ""
"Percentage of the contacts that will be mailed. Recipients will be taken "
"randomly."
msgstr ""

#. module: mass_mailing
#: help:mail.mass_mailing,reply_to:0
msgid "Preferred Reply-To Address"
msgstr ""

#. module: mass_mailing
#: view:email.template:mass_mailing.email_template_form_minimal
msgid "Preview"
msgstr "Önizleme"

#. module: mass_mailing
#: view:mail.mass_mailing:mass_mailing.view_mail_mass_mailing_form
#: view:mail.mass_mailing.campaign:mass_mailing.view_mail_mass_mailing_campaign_form
msgid "Received"
msgstr "Alınan"

#. module: mass_mailing
#: field:mail.mass_mailing,received_ratio:0
#: field:mail.mass_mailing.campaign,received_ratio:0
msgid "Received Ratio"
msgstr "Alım Oranı"

#. module: mass_mailing
#: model:ir.actions.act_window,name:mass_mailing.action_view_mass_mailing_contacts_from_list
#: view:mail.mass_mailing:mass_mailing.view_mail_mass_mailing_form
#: view:mail.mass_mailing.list:mass_mailing.view_mail_mass_mailing_list_form
#: field:mail.mass_mailing.test,email_to:0
msgid "Recipients"
msgstr "Alıcılar"

#. module: mass_mailing
#: field:mail.mass_mailing,mailing_model:0
msgid "Recipients Model"
msgstr ""

#. module: mass_mailing
#: view:mail.mass_mailing.campaign:mass_mailing.view_mail_mass_mailing_campaign_form
msgid "Related Mailing(s)"
msgstr "İlişkili Posta(lar)"

#. module: mass_mailing
#: field:mail.mail.statistics,replied:0
#: view:mail.mass_mailing:mass_mailing.view_mail_mass_mailing_form
#: view:mail.mass_mailing:mass_mailing.view_mail_mass_mailing_kanban
#: field:mail.mass_mailing,replied:0
#: field:mail.mass_mailing,replied_daily:0
#: view:mail.mass_mailing.campaign:mass_mailing.view_mail_mass_mailing_campaign_form
#: view:mail.mass_mailing.campaign:mass_mailing.view_mail_mass_mailing_campaign_kanban
#: field:mail.mass_mailing.campaign,replied:0
#: field:mail.statistics.report,replied:0
msgid "Replied"
msgstr "Cevaplanan"

#. module: mass_mailing
#: view:mail.mass_mailing:mass_mailing.view_mail_mass_mailing_form
msgid "Replied Daily"
msgstr "Günlük Cevaplanan"

#. module: mass_mailing
#: field:mail.mass_mailing,replied_ratio:0
#: field:mail.mass_mailing.campaign,replied_ratio:0
msgid "Replied Ratio"
msgstr "Cevaplanma Oranı"

#. module: mass_mailing
#: field:mail.mass_mailing,reply_to:0
msgid "Reply To"
msgstr "Yanıtla"

#. module: mass_mailing
#: field:mail.mass_mailing,reply_to_mode:0
msgid "Reply-To Mode"
msgstr ""

#. module: mass_mailing
#: view:mail.mass_mailing.campaign:mass_mailing.view_mail_mass_mailing_campaign_search
#: field:mail.mass_mailing.campaign,user_id:0
msgid "Responsible"
msgstr "Sorumlu"

#. module: mass_mailing
#: model:ir.model,name:mass_mailing.model_mail_mass_mailing_test
msgid "Sample Mail Wizard"
msgstr ""

#. module: mass_mailing
#: model:mail.mass_mailing.stage,name:mass_mailing.campaign_stage_1
msgid "Schedule"
msgstr "Zamanlama"

#. module: mass_mailing
#: field:mail.mail.statistics,scheduled:0
#: field:mail.mass_mailing,scheduled:0
#: field:mail.mass_mailing.campaign,scheduled:0
msgid "Scheduled"
msgstr "Zamanlanan"

#. module: mass_mailing
#: field:mail.statistics.report,scheduled_date:0
msgid "Scheduled Date"
msgstr "Planlanan Tarih"

#. module: mass_mailing
#: view:mail.statistics.report:mass_mailing.view_mail_statistics_report_search
msgid "Scheduled Month"
msgstr "Planlanan Ay"

#. module: mass_mailing
#: view:mail.mass_mailing:mass_mailing.view_mail_mass_mailing_form
msgid "Select mailing lists..."
msgstr "Postalama listeleri seç..."

#. module: mass_mailing
#: view:mail.mass_mailing:mass_mailing.view_mail_mass_mailing_form
msgid "Select mailing lists:"
msgstr "Postalama listesi seç:"

#. module: mass_mailing
#: view:mail.mass_mailing:mass_mailing.view_mail_mass_mailing_form
msgid "Select recipients"
msgstr "Alıcıları Seç"

#. module: mass_mailing
#: view:mail.mass_mailing.test:mass_mailing.view_mail_mass_mailing_test_form
msgid "Send Sample Mail"
msgstr "Örnek Posta Gönder"

#. module: mass_mailing
#: view:mail.mass_mailing.test:mass_mailing.view_mail_mass_mailing_test_form
msgid "Send a Sample Mail"
msgstr "Bir Örnek Posta Gönder"

#. module: mass_mailing
#: view:mail.mass_mailing.test:mass_mailing.view_mail_mass_mailing_test_form
msgid ""
"Send a sample of this mailing to the above of email addresses for test "
"purpose."
msgstr ""
"Test amaçlı e-posta adreslerini yukarıda bu postalama bir örneğine gönderin."

#. module: mass_mailing
#: view:mail.mass_mailing:mass_mailing.view_mail_mass_mailing_form
msgid "Send to All"
msgstr "Tümünü Gönder"

#. module: mass_mailing
#: field:mail.mail.statistics,sent:0
#: field:mail.mass_mailing,sent:0
#: selection:mail.mass_mailing,state:0
#: model:mail.mass_mailing.stage,name:mass_mailing.campaign_stage_3
#: field:mail.statistics.report,sent:0
#: selection:mail.statistics.report,state:0
msgid "Sent"
msgstr "Gönderim"

#. module: mass_mailing
#: view:mail.mass_mailing:mass_mailing.view_mail_mass_mailing_search
#: view:mail.statistics.report:mass_mailing.view_mail_statistics_report_search
msgid "Sent By"
msgstr "Gönderen"

#. module: mass_mailing
#: field:mail.mass_mailing,sent_date:0
msgid "Sent Date"
msgstr "Gönderim Tarih"

#. module: mass_mailing
#: field:mail.mass_mailing.campaign,sent:0
msgid "Sent Emails"
msgstr "Gönderilen E-postalar"

#. module: mass_mailing
#: view:mail.mass_mailing:mass_mailing.view_mail_mass_mailing_search
msgid "Sent Month"
msgstr "Gönderilen Ay"

#. module: mass_mailing
#: field:mail.mass_mailing.stage,sequence:0
msgid "Sequence"
msgstr "Sıralama"

#. module: mass_mailing
#: view:mail.mass_mailing.campaign:mass_mailing.view_mail_mass_mailing_campaign_kanban
msgid "Settings"
msgstr "Ayarlar"

#. module: mass_mailing
#: selection:mail.mass_mailing,reply_to_mode:0
msgid "Specified Email Address"
msgstr "Belirtilen E-Posta Adresi"

#. module: mass_mailing
#: view:mail.mass_mailing.campaign:mass_mailing.view_mail_mass_mailing_campaign_search
#: field:mail.mass_mailing.campaign,stage_id:0
msgid "Stage"
msgstr "Aşama"

#. module: mass_mailing
#: view:mail.mass_mailing:mass_mailing.view_mail_mass_mailing_search
#: view:mail.statistics.report:mass_mailing.view_mail_statistics_report_search
msgid "State"
msgstr "Durum"

#. module: mass_mailing
#: field:mail.mail,statistics_ids:0
msgid "Statistics"
msgstr "İstatistikler"

#. module: mass_mailing
#: field:mail.mass_mailing,state:0
#: field:mail.statistics.report,state:0
msgid "Status"
msgstr "Durumu"

#. module: mass_mailing
#: field:mail.mass_mailing,name:0
msgid "Subject"
msgstr "Konu"

#. module: mass_mailing
#: view:website:website.snippets
msgid "Subscribe"
msgstr "Abone"

#. module: mass_mailing
#: field:mail.mass_mailing.contact,message_summary:0
msgid "Summary"
msgstr "Özet"

#. module: mass_mailing
#: view:email.template:mass_mailing.email_template_form_minimal
#: model:ir.actions.act_window,name:mass_mailing.action_email_template_marketing
msgid "Templates"
msgstr "Şablonlar"

#. module: mass_mailing
#: code:addons/mass_mailing/models/mass_mailing.py:541
#: view:mail.mass_mailing:mass_mailing.view_mail_mass_mailing_form
#, python-format
msgid "Test Mailing"
msgstr "Test Postalama"

#. module: mass_mailing
#: selection:mail.mass_mailing,state:0
#: selection:mail.statistics.report,state:0
msgid "Tested"
msgstr "Test Edilmiş"

#. module: mass_mailing
#: view:website:website.snippets
msgid "Thanks"
msgstr "Teşekkürler"

#. module: mass_mailing
#: view:website:website.snippets
msgid "Thanks for your subscription!"
msgstr "Aboneliğiniz için teşekkürler!"

#. module: mass_mailing
#: help:mail.mass_mailing.contact,opt_out:0
msgid "The contact has chosen not to receive mails anymore from this list"
msgstr "Kontak, bu listeden artık e-postaları almamayı tercih etti"

#. module: mass_mailing
#: view:mail.mass_mailing:mass_mailing.view_mail_mass_mailing_form
msgid ""
"This option is not available for the recipients you selected.\n"
"                                                Please use a specific reply-"
"to email address."
msgstr ""

#. module: mass_mailing
#: field:mail.mass_mailing,total:0
#: field:mail.mass_mailing.campaign,total:0
msgid "Total"
msgstr "Toplam"

#. module: mass_mailing
#: field:mail.mass_mailing.contact,message_unread:0
msgid "Unread Messages"
msgstr "Okunmamış Mesajlar"

#. module: mass_mailing
#: field:mail.mass_mailing.contact,website_message_ids:0
msgid "Website Messages"
msgstr "Web Sitesi Mesajları"

#. module: mass_mailing
#: help:mail.mass_mailing.contact,website_message_ids:0
msgid "Website communication history"
msgstr "Web Sitesi iletişim geçmişi"

#. module: mass_mailing
#: view:mail.mass_mailing:mass_mailing.view_mail_mass_mailing_form
msgid "emails are in queue and will be sent soon."
msgstr "e-postalar kuyrukta ve yakında gönderilecektir."

#. module: mass_mailing
#: view:website:website.snippets
msgid "your email..."
msgstr "e-posta ..."<|MERGE_RESOLUTION|>--- conflicted
+++ resolved
@@ -1,31 +1,23 @@
-# Turkish translation for openobject-addons
-# Copyright (c) 2014 Rosetta Contributors and Canonical Ltd 2014
-# This file is distributed under the same license as the openobject-addons package.
-# FIRST AUTHOR <EMAIL@ADDRESS>, 2014.
-#
+# Translation of Odoo Server.
+# This file contains the translation of the following modules:
+# * mass_mailing
+# 
+# Translators:
+# FIRST AUTHOR <EMAIL@ADDRESS>, 2014
+# Murat Kaplan <muratk@projetgrup.com>, 2015
 msgid ""
 msgstr ""
-<<<<<<< HEAD
-"Project-Id-Version: openobject-addons\n"
-"Report-Msgid-Bugs-To: FULL NAME <EMAIL@ADDRESS>\n"
-"POT-Creation-Date: 2014-09-23 16:28+0000\n"
-"PO-Revision-Date: 2014-11-21 04:06+0000\n"
-"Last-Translator: Ediz Duman <neps1192@gmail.com>\n"
-"Language-Team: Turkish <tr@li.org>\n"
-=======
 "Project-Id-Version: Odoo 8.0\n"
 "Report-Msgid-Bugs-To: \n"
 "POT-Creation-Date: 2015-01-21 14:08+0000\n"
 "PO-Revision-Date: 2015-12-04 21:24+0000\n"
 "Last-Translator: Murat Kaplan <muratk@projetgrup.com>\n"
 "Language-Team: Turkish (http://www.transifex.com/odoo/odoo-8/language/tr/)\n"
->>>>>>> 83a4a582
 "MIME-Version: 1.0\n"
 "Content-Type: text/plain; charset=UTF-8\n"
-"Content-Transfer-Encoding: 8bit\n"
-"X-Launchpad-Export-Date: 2014-11-22 06:25+0000\n"
-"X-Generator: Launchpad (build 17252)\n"
+"Content-Transfer-Encoding: \n"
 "Language: tr\n"
+"Plural-Forms: nplurals=2; plural=(n > 1);\n"
 
 #. module: mass_mailing
 #: code:addons/mass_mailing/models/mass_mailing.py:473
@@ -37,142 +29,53 @@
 #: model:email.template,body_html:mass_mailing.newsletter_template
 msgid ""
 "<div data-snippet-id=\"big-picture\" style=\"padding:0px; margin:0px\">\n"
-"<table cellpadding=\"0\" cellspacing=\"0\" style=\"margin:10px 0px "
-"0px;vertical-align:top;padding:0px;font-family:arial;font-"
-"size:12px;color:rgb(51,51,51)\">\n"
+"<table cellpadding=\"0\" cellspacing=\"0\" style=\"margin:10px 0px 0px;vertical-align:top;padding:0px;font-family:arial;font-size:12px;color:rgb(51,51,51)\">\n"
 "    <tbody>\n"
 "        <tr>\n"
 "            <td style=\"width:600px\" valign=\"top\">\n"
-"            <h2 style=\"text-align: center; padding:0px 5px\">A Punchy "
-"Headline</h2>\n"
+"            <h2 style=\"text-align: center; padding:0px 5px\">A Punchy Headline</h2>\n"
 "            </td>\n"
 "        </tr>\n"
 "        <tr>\n"
-"            <td style=\"width:600px\" valign=\"top\"><img "
-"src=\"/website/static/src/img/big_picture.png\" "
-"style=\"display:block;border:none;min-height:250px;margin:0 auto;\" "
-"width=\"500\"></td>\n"
+"            <td style=\"width:600px\" valign=\"top\"><img src=\"/website/static/src/img/big_picture.png\" style=\"display:block;border:none;min-height:250px;margin:0 auto;\" width=\"500\"></td>\n"
 "        </tr>\n"
 "        <tr>\n"
 "            <td style=\"width:600px\" valign=\"top\">\n"
 "            <p style=\"text-align: center; overflow:hidden\"></p>\n"
 "\n"
-"            <h3 style=\"text-align: center; padding:0px 5px\">A Small "
-"Subtitle for ${object.name}</h3>\n"
+"            <h3 style=\"text-align: center; padding:0px 5px\">A Small Subtitle for ${object.name}</h3>\n"
 "\n"
 "            <p></p>\n"
 "\n"
-"            <p style=\"text-align: center; overflow:hidden\">Choose a "
-"vibrant image and write an inspiring paragraph about it. It does not have to "
-"be long, but it should reinforce your image.</p>\n"
+"            <p style=\"text-align: center; overflow:hidden\">Choose a vibrant image and write an inspiring paragraph about it. It does not have to be long, but it should reinforce your image.</p>\n"
 "            </td>\n"
 "        </tr>\n"
 "    </tbody>\n"
 "</table>\n"
 "</div>\n"
 "<div data-snippet-id=\"three-columns\" style=\"padding:0px; margin:0px\">\n"
-"<table cellpadding=\"0\" cellspacing=\"0\" style=\"margin:10px 0px "
-"0px;vertical-align:top;padding:0px;font-family:arial;font-"
-"size:12px;color:rgb(51,51,51)\">\n"
+"<table cellpadding=\"0\" cellspacing=\"0\" style=\"margin:10px 0px 0px;vertical-align:top;padding:0px;font-family:arial;font-size:12px;color:rgb(51,51,51)\">\n"
 "    <tbody>\n"
 "        <tr>\n"
-"            <td style=\"width:300px\" valign=\"top\"><img "
-"src=\"/website/static/src/img/desert_thumb.jpg\" "
-"style=\"display:block;border:none;min-height:50px\" width=\"275\"></td>\n"
-"            <td style=\"width:300px\" valign=\"top\"><img "
-"src=\"/website/static/src/img/deers_thumb.jpg\" "
-"style=\"display:block;border:none;min-height:50px\" width=\"275\"></td>\n"
+"            <td style=\"width:300px\" valign=\"top\"><img src=\"/website/static/src/img/desert_thumb.jpg\" style=\"display:block;border:none;min-height:50px\" width=\"275\"></td>\n"
+"            <td style=\"width:300px\" valign=\"top\"><img src=\"/website/static/src/img/deers_thumb.jpg\" style=\"display:block;border:none;min-height:50px\" width=\"275\"></td>\n"
 "        </tr>\n"
 "        <tr>\n"
 "            <td style=\"width:300px\" valign=\"top\">\n"
-"            <h3 style=\"text-align: center; padding:0px 5px\">Feature "
-"One</h3>\n"
+"            <h3 style=\"text-align: center; padding:0px 5px\">Feature One</h3>\n"
 "\n"
-"            <p style=\"overflow:hidden\">Choose a vibrant image and write an "
-"inspiring paragraph about it. It does not have to be long, but it should "
-"reinforce your image.</p>\n"
+"            <p style=\"overflow:hidden\">Choose a vibrant image and write an inspiring paragraph about it. It does not have to be long, but it should reinforce your image.</p>\n"
 "            </td>\n"
 "            <td style=\"width:300px\" valign=\"top\">\n"
-"            <h3 style=\"text-align: center; padding:0px 5px\">Feature "
-"Two</h3>\n"
+"            <h3 style=\"text-align: center; padding:0px 5px\">Feature Two</h3>\n"
 "\n"
-"            <p style=\"overflow:hidden\">Choose a vibrant image and write an "
-"inspiring paragraph about it. It does not have to be long, but it should "
-"reinforce your image.</p>\n"
+"            <p style=\"overflow:hidden\">Choose a vibrant image and write an inspiring paragraph about it. It does not have to be long, but it should reinforce your image.</p>\n"
 "            </td>\n"
 "        </tr>\n"
 "    </tbody>\n"
 "</table>\n"
 "</div>"
-msgstr ""
-"<div data-snippet-id=\"big-picture\" style=\"padding:0px; margin:0px\">\n"
-"<table cellpadding=\"0\" cellspacing=\"0\" style=\"margin:10px 0px "
-"0px;vertical-align:top;padding:0px;font-family:arial;font-"
-"size:12px;color:rgb(51,51,51)\">\n"
-"    <tbody>\n"
-"        <tr>\n"
-"            <td style=\"width:600px\" valign=\"top\">\n"
-"            <h2 style=\"text-align: center; padding:0px 5px\">A Punchy "
-"Headline</h2>\n"
-"            </td>\n"
-"        </tr>\n"
-"        <tr>\n"
-"            <td style=\"width:600px\" valign=\"top\"><img "
-"src=\"/website/static/src/img/big_picture.png\" "
-"style=\"display:block;border:none;min-height:250px;margin:0 auto;\" "
-"width=\"500\"></td>\n"
-"        </tr>\n"
-"        <tr>\n"
-"            <td style=\"width:600px\" valign=\"top\">\n"
-"            <p style=\"text-align: center; overflow:hidden\"></p>\n"
-"\n"
-"            <h3 style=\"text-align: center; padding:0px 5px\">A Small "
-"Subtitle for ${object.name}</h3>\n"
-"\n"
-"            <p></p>\n"
-"\n"
-"            <p style=\"text-align: center; overflow:hidden\">Birini "
-"seçinvibrant image and write an inspiring paragraph about it. It does not "
-"have to be long, but it should reinforce your image.</p>\n"
-"            </td>\n"
-"        </tr>\n"
-"    </tbody>\n"
-"</table>\n"
-"</div>\n"
-"<div data-snippet-id=\"three-columns\" style=\"padding:0px; margin:0px\">\n"
-"<table cellpadding=\"0\" cellspacing=\"0\" style=\"margin:10px 0px "
-"0px;vertical-align:top;padding:0px;font-family:arial;font-"
-"size:12px;color:rgb(51,51,51)\">\n"
-"    <tbody>\n"
-"        <tr>\n"
-"            <td style=\"width:300px\" valign=\"top\"><img "
-"src=\"/website/static/src/img/desert_thumb.jpg\" "
-"style=\"display:block;border:none;min-height:50px\" width=\"275\"></td>\n"
-"            <td style=\"width:300px\" valign=\"top\"><img "
-"src=\"/website/static/src/img/deers_thumb.jpg\" "
-"style=\"display:block;border:none;min-height:50px\" width=\"275\"></td>\n"
-"        </tr>\n"
-"        <tr>\n"
-"            <td style=\"width:300px\" valign=\"top\">\n"
-"            <h3 style=\"text-align: center; padding:0px 5px\">Feature "
-"One</h3>\n"
-"\n"
-"            <p style=\"overflow:hidden\">Choose a vibrant image and write an "
-"inspiring paragraph about it. It does not have to be long, but it should "
-"reinforce your image.</p>\n"
-"            </td>\n"
-"            <td style=\"width:300px\" valign=\"top\">\n"
-"            <h3 style=\"text-align: center; padding:0px 5px\">Feature "
-"Two</h3>\n"
-"\n"
-"            <p style=\"overflow:hidden\">Choose a vibrant image and write an "
-"inspiring paragraph about it. It does not have to be long, but it should "
-"reinforce your image.</p>\n"
-"            </td>\n"
-"        </tr>\n"
-"    </tbody>\n"
-"</table>\n"
-"</div>"
+msgstr "<div data-snippet-id=\"big-picture\" style=\"padding:0px; margin:0px\">\n<table cellpadding=\"0\" cellspacing=\"0\" style=\"margin:10px 0px 0px;vertical-align:top;padding:0px;font-family:arial;font-size:12px;color:rgb(51,51,51)\">\n    <tbody>\n        <tr>\n            <td style=\"width:600px\" valign=\"top\">\n            <h2 style=\"text-align: center; padding:0px 5px\">A Punchy Headline</h2>\n            </td>\n        </tr>\n        <tr>\n            <td style=\"width:600px\" valign=\"top\"><img src=\"/website/static/src/img/big_picture.png\" style=\"display:block;border:none;min-height:250px;margin:0 auto;\" width=\"500\"></td>\n        </tr>\n        <tr>\n            <td style=\"width:600px\" valign=\"top\">\n            <p style=\"text-align: center; overflow:hidden\"></p>\n\n            <h3 style=\"text-align: center; padding:0px 5px\">A Small Subtitle for ${object.name}</h3>\n\n            <p></p>\n\n            <p style=\"text-align: center; overflow:hidden\">Birini seçinvibrant image and write an inspiring paragraph about it. It does not have to be long, but it should reinforce your image.</p>\n            </td>\n        </tr>\n    </tbody>\n</table>\n</div>\n<div data-snippet-id=\"three-columns\" style=\"padding:0px; margin:0px\">\n<table cellpadding=\"0\" cellspacing=\"0\" style=\"margin:10px 0px 0px;vertical-align:top;padding:0px;font-family:arial;font-size:12px;color:rgb(51,51,51)\">\n    <tbody>\n        <tr>\n            <td style=\"width:300px\" valign=\"top\"><img src=\"/website/static/src/img/desert_thumb.jpg\" style=\"display:block;border:none;min-height:50px\" width=\"275\"></td>\n            <td style=\"width:300px\" valign=\"top\"><img src=\"/website/static/src/img/deers_thumb.jpg\" style=\"display:block;border:none;min-height:50px\" width=\"275\"></td>\n        </tr>\n        <tr>\n            <td style=\"width:300px\" valign=\"top\">\n            <h3 style=\"text-align: center; padding:0px 5px\">Feature One</h3>\n\n            <p style=\"overflow:hidden\">Choose a vibrant image and write an inspiring paragraph about it. It does not have to be long, but it should reinforce your image.</p>\n            </td>\n            <td style=\"width:300px\" valign=\"top\">\n            <h3 style=\"text-align: center; padding:0px 5px\">Feature Two</h3>\n\n            <p style=\"overflow:hidden\">Choose a vibrant image and write an inspiring paragraph about it. It does not have to be long, but it should reinforce your image.</p>\n            </td>\n        </tr>\n    </tbody>\n</table>\n</div>"
 
 #. module: mass_mailing
 #: model:ir.actions.act_window,help:mass_mailing.action_view_mass_mailing_contacts_from_list
@@ -181,7 +84,7 @@
 "                Click to create a recipient.\n"
 "              </p>\n"
 "            "
-msgstr ""
+msgstr "<p class=\"oe_view_nocontent_create\">\n                Bir elıcı eklemek için tıklayın.\n              </p>\n            "
 
 #. module: mass_mailing
 #: model:ir.actions.act_window,help:mass_mailing.action_view_mass_mailing_campaigns
@@ -189,11 +92,10 @@
 "<p class=\"oe_view_nocontent_create\">\n"
 "                Click to define a new mass mailing campaign.\n"
 "              </p><p>\n"
-"                Create a campaign to structure mass mailing and get analysis "
-"from email status.\n"
+"                Create a campaign to structure mass mailing and get analysis from email status.\n"
 "              </p>\n"
 "            "
-msgstr ""
+msgstr "<p class=\"oe_view_nocontent_create\">\n                Bir toplu mail kampanyası oluşturmak için tıklayın.\n              </p><p>\n                Email sonuçlarına göre toplu mail kapmanyası yapısı oluşturun.\n              </p>\n            "
 
 #. module: mass_mailing
 #: model:ir.actions.act_window,help:mass_mailing.action_view_mass_mailing_lists
@@ -204,7 +106,7 @@
 "    Mailing lists allows you to to manage customers and\n"
 "    contacts easily and to send to mailings in a single click.\n"
 "</p>"
-msgstr ""
+msgstr "<p class=\"oe_view_nocontent_create\">yeni bir posta listesi. \n oluşturmak için \n tıklayın burada</p><p>\n posta listeleri için müşteriler and\n kişileri kolayca yönetmenize ve içinde bir tek tıklama. \n postalar göndermek için izin verir</p>"
 
 #. module: mass_mailing
 #: model:ir.actions.act_window,help:mass_mailing.action_view_mass_mailings
@@ -213,10 +115,9 @@
 "<p class=\"oe_view_nocontent_create\">\n"
 "    Click here to create a new mailing.\n"
 "</p><p>\n"
-"    Mass mailing allows you to to easily design and send mass mailings to "
-"your contacts, customers or leads using mailing lists.\n"
+"    Mass mailing allows you to to easily design and send mass mailings to your contacts, customers or leads using mailing lists.\n"
 "</p>"
-msgstr ""
+msgstr "<p class=\"oe_view_nocontent_create\">yeni bir e-posta. \n oluşturmak için \n tıklayın burada</p><p>\n toplu postalama için kolayca tasarlamanızı ve kişiler, müşteriler veya posta listelerine. \n kullanarak müşteri adayları toplu postalar göndermek sağlar</p>"
 
 #. module: mass_mailing
 #: field:mail.mass_mailing.campaign,unique_ab_testing:0
@@ -252,12 +153,11 @@
 msgstr "Metin"
 
 #. module: mass_mailing
-#: field:mail.mail.statistics,bounced:0
-#: field:mail.mass_mailing,bounced:0
+#: field:mail.mail.statistics,bounced:0 field:mail.mass_mailing,bounced:0
 #: field:mail.mass_mailing.campaign,bounced:0
 #: field:mail.statistics.report,bounced:0
 msgid "Bounced"
-msgstr ""
+msgstr "Karşılıksız çıktı"
 
 #. module: mass_mailing
 #: view:mail.mass_mailing:mass_mailing.view_mail_mass_mailing_form
@@ -302,8 +202,7 @@
 msgstr "E-posta tasarımı için tıklayın."
 
 #. module: mass_mailing
-#: field:mail.mass_mailing,color:0
-#: field:mail.mass_mailing.campaign,color:0
+#: field:mail.mass_mailing,color:0 field:mail.mass_mailing.campaign,color:0
 msgid "Color Index"
 msgstr "Renk İndeksi"
 
@@ -368,12 +267,12 @@
 #. module: mass_mailing
 #: help:mail.mail.statistics,exception:0
 msgid "Date of technical error leading to the email not being sent"
-msgstr ""
+msgstr "E-posta gönderilmiyor önde gelen teknik hata tarihi"
 
 #. module: mass_mailing
 #: help:mail.mass_mailing.contact,message_last_post:0
 msgid "Date of the last message posted on the record."
-msgstr ""
+msgstr "Kayıta işlenmiş son mesajın tarihi."
 
 #. module: mass_mailing
 #: help:mail.mail.statistics,scheduled:0
@@ -383,22 +282,22 @@
 #. module: mass_mailing
 #: help:mail.mail.statistics,opened:0
 msgid "Date when the email has been opened the first time"
-msgstr ""
+msgstr "İlk kez e-posta açıldığında tarihi"
 
 #. module: mass_mailing
 #: help:mail.mail.statistics,sent:0
 msgid "Date when the email has been sent"
-msgstr ""
+msgstr "E-posta başarılı bir şekilde gönderildi"
 
 #. module: mass_mailing
 #: help:mail.mail.statistics,replied:0
 msgid "Date when this email has been replied for the first time."
-msgstr ""
+msgstr "E-postaya ilk olarak cevap verilen tarih."
 
 #. module: mass_mailing
 #: help:mail.mail.statistics,bounced:0
 msgid "Date when this email has bounced."
-msgstr ""
+msgstr "E-postanın karşılıksız çıktığı tarih"
 
 #. module: mass_mailing
 #: view:email.template:mass_mailing.view_email_template_kanban
@@ -478,7 +377,7 @@
 #. module: mass_mailing
 #: model:ir.model,name:mass_mailing.model_mail_compose_message
 msgid "Email composition wizard"
-msgstr ""
+msgstr "Eposta yazma sihirbazı"
 
 #. module: mass_mailing
 #: view:mail.mass_mailing:mass_mailing.view_mail_mass_mailing_form
@@ -498,7 +397,7 @@
 #. module: mass_mailing
 #: view:mail.mass_mailing.contact:mass_mailing.view_mail_mass_mailing_contact_search
 msgid "Exclude Opt Out"
-msgstr ""
+msgstr "Çekilenler Hariç"
 
 #. module: mass_mailing
 #: view:mail.statistics.report:mass_mailing.view_mail_statistics_report_search
@@ -506,8 +405,7 @@
 msgstr "Genişletilmiş Filtreler"
 
 #. module: mass_mailing
-#: field:mail.mass_mailing,failed:0
-#: field:mail.mass_mailing.campaign,failed:0
+#: field:mail.mass_mailing,failed:0 field:mail.mass_mailing.campaign,failed:0
 msgid "Failed"
 msgstr "Başarısız"
 
@@ -520,9 +418,10 @@
 #: field:mail.mass_mailing,email_from:0
 #: field:mail.statistics.report,email_from:0
 msgid "From"
-msgstr ""
-
-#. module: mass_mailing
+msgstr "From:"
+
+#. module: mass_mailing
+#: view:mail.mail.statistics:mass_mailing.view_mail_mail_statistics_search
 #: view:mail.mass_mailing:mass_mailing.view_mail_mass_mailing_search
 #: view:mail.mass_mailing.campaign:mass_mailing.view_mail_mass_mailing_campaign_search
 #: view:mail.mass_mailing.contact:mass_mailing.view_mail_mass_mailing_contact_search
@@ -539,17 +438,13 @@
 msgid ""
 "Holds the Chatter summary (number of messages, ...). This summary is "
 "directly in html format in order to be inserted in kanban views."
-msgstr ""
-
-#. module: mass_mailing
-#: field:mail.mail.statistics,id:0
-#: field:mail.mass_mailing,id:0
-#: field:mail.mass_mailing.campaign,id:0
-#: field:mail.mass_mailing.category,id:0
-#: field:mail.mass_mailing.contact,id:0
-#: field:mail.mass_mailing.list,id:0
-#: field:mail.mass_mailing.stage,id:0
-#: field:mail.mass_mailing.test,id:0
+msgstr "Sohbetçi özetini tutar (mesajların sayısı, ...). Bu özet kanban ekranlarına eklenebilmesi için html biçimindedir."
+
+#. module: mass_mailing
+#: field:mail.mail.statistics,id:0 field:mail.mass_mailing,id:0
+#: field:mail.mass_mailing.campaign,id:0 field:mail.mass_mailing.category,id:0
+#: field:mail.mass_mailing.contact,id:0 field:mail.mass_mailing.list,id:0
+#: field:mail.mass_mailing.stage,id:0 field:mail.mass_mailing.test,id:0
 #: field:mail.statistics.report,id:0
 msgid "ID"
 msgstr "ID"
@@ -560,24 +455,24 @@
 "ID of the related mail_mail. This field is an integer field becausethe "
 "related mail_mail can be deleted separately from its statistics.However the "
 "ID is needed for several action and controllers."
-msgstr ""
+msgstr "İlgili mail_mail Teşhıs kodu Bu alan, ilgili mail_mail-ebilmek var olmak silmek ayrı ayrı kendi istatistiklerinden tamsayı alanı çünkü. Ancak kimliği birkaç eylem ve denetleyicileri için gereklidir."
 
 #. module: mass_mailing
 #: help:mail.mass_mailing.contact,message_unread:0
 msgid "If checked new messages require your attention."
-msgstr ""
+msgstr "Eğer işaretliyse yeni iletiler ilginizi gerektirir."
 
 #. module: mass_mailing
 #: help:mail.mass_mailing.campaign,unique_ab_testing:0
 msgid ""
 "If checked, recipients will be mailed only once, allowing to sendvarious "
 "mailings in a single campaign to test the effectivenessof the mailings."
-msgstr ""
+msgstr "Bu onay kutusu işaretlendiğinde, alıcılar yalnızca tek bir kampanyadaki sendvarious postalar için postalar effectivenessof test etmek için izin bir kez gönderilecektir."
 
 #. module: mass_mailing
 #: selection:mail.mass_mailing,reply_to_mode:0
 msgid "In Document"
-msgstr ""
+msgstr "Belge"
 
 #. module: mass_mailing
 #: field:mail.mass_mailing.contact,message_is_follower:0
@@ -590,8 +485,7 @@
 msgstr "Son Mesaj Tarihi"
 
 #. module: mass_mailing
-#: field:mail.mail.statistics,write_uid:0
-#: field:mail.mass_mailing,write_uid:0
+#: field:mail.mail.statistics,write_uid:0 field:mail.mass_mailing,write_uid:0
 #: field:mail.mass_mailing.campaign,write_uid:0
 #: field:mail.mass_mailing.category,write_uid:0
 #: field:mail.mass_mailing.contact,write_uid:0
@@ -699,12 +593,12 @@
 #. module: mass_mailing
 #: field:marketing.config.settings,group_mass_mailing_campaign:0
 msgid "Manage Mass Mailing using Campaign"
-msgstr ""
+msgstr "Toplu Postalama Kampanyalarını Yönetme"
 
 #. module: mass_mailing
 #: help:marketing.config.settings,group_mass_mailing_campaign:0
 msgid "Manage mass mailign using Campaigns"
-msgstr ""
+msgstr "Toplu Postalama Kampanyalarını Yönetme"
 
 #. module: mass_mailing
 #: field:mail.statistics.report,name:0
@@ -720,8 +614,7 @@
 #: model:ir.model,name:mass_mailing.model_mail_mass_mailing
 #: model:ir.ui.menu,name:mass_mailing.mass_mailing_campaign
 #: field:mail.compose.message,mass_mailing_id:0
-#: field:mail.compose.message,mass_mailing_name:0
-#: field:mail.mail,mailing_id:0
+#: field:mail.compose.message,mass_mailing_name:0 field:mail.mail,mailing_id:0
 #: field:mail.mail.statistics,mass_mailing_id:0
 #: view:mail.mass_mailing:mass_mailing.view_mail_mass_mailing_form
 #: view:mail.mass_mailing:mass_mailing.view_mail_mass_mailing_graph
@@ -785,7 +678,7 @@
 "information like number of bounced mails, opened mails, replied mails. You "
 "can sort out your analysis by different groups to get accurate grained "
 "analysis."
-msgstr ""
+msgstr "Yığın posta istatistikleri çıkılan posta, açılan posta sayısı gibi bilgileri posta yanıtladı farklı e-posta ile ilgili kontrol etmenizi sağlar. Analiziniz doğru taneli analiz almak için farklı gruplar tarafından dışarı sıralayabilirsiniz."
 
 #. module: mass_mailing
 #: model:ir.actions.act_window,name:mass_mailing.action_view_mass_mailings
@@ -817,8 +710,7 @@
 #. module: mass_mailing
 #: field:mail.mass_mailing.campaign,name:0
 #: field:mail.mass_mailing.category,name:0
-#: field:mail.mass_mailing.contact,name:0
-#: field:mail.mass_mailing.stage,name:0
+#: field:mail.mass_mailing.contact,name:0 field:mail.mass_mailing.stage,name:0
 msgid "Name"
 msgstr "Adı"
 
@@ -837,22 +729,27 @@
 msgstr "Kontak Sayısı"
 
 #. module: mass_mailing
+#: view:mail.mail.statistics:mass_mailing.view_mail_mail_statistics_search
+msgid "Open Date"
+msgstr "Başlangıç Tarihi"
+
+#. module: mass_mailing
 #: model:ir.actions.client,name:mass_mailing.action_client_marketing_menu
 msgid "Open Marketing Menu"
-msgstr ""
+msgstr "Pazarlama Menüsünü Aç"
 
 #. module: mass_mailing
 #: code:addons/mass_mailing/models/mass_mailing.py:555
 #, python-format
 msgid "Open with Visual Editor"
-msgstr ""
-
-#. module: mass_mailing
+msgstr "Görsel Editörde Aç"
+
+#. module: mass_mailing
+#: view:mail.mail.statistics:mass_mailing.view_mail_mail_statistics_search
 #: field:mail.mail.statistics,opened:0
 #: view:mail.mass_mailing:mass_mailing.view_mail_mass_mailing_form
 #: view:mail.mass_mailing:mass_mailing.view_mail_mass_mailing_kanban
-#: field:mail.mass_mailing,opened:0
-#: field:mail.mass_mailing,opened_daily:0
+#: field:mail.mass_mailing,opened:0 field:mail.mass_mailing,opened_daily:0
 #: view:mail.mass_mailing.campaign:mass_mailing.view_mail_mass_mailing_campaign_form
 #: view:mail.mass_mailing.campaign:mass_mailing.view_mail_mass_mailing_campaign_kanban
 #: field:mail.mass_mailing.campaign,opened:0
@@ -874,12 +771,12 @@
 #. module: mass_mailing
 #: field:mail.mass_mailing.contact,opt_out:0
 msgid "Opt Out"
-msgstr ""
+msgstr "Çekildi"
 
 #. module: mass_mailing
 #: view:mail.mass_mailing:mass_mailing.view_mail_mass_mailing_form
 msgid "Options"
-msgstr "Şeçenekler"
+msgstr "Seçenekler"
 
 #. module: mass_mailing
 #: model:ir.model,name:mass_mailing.model_mail_mail
@@ -891,12 +788,12 @@
 msgid ""
 "Percentage of the contacts that will be mailed. Recipients will be taken "
 "randomly."
-msgstr ""
+msgstr "Gönderilecek kişilerin yüzdesi. Alıcılar rastgele alınacaktır."
 
 #. module: mass_mailing
 #: help:mail.mass_mailing,reply_to:0
 msgid "Preferred Reply-To Address"
-msgstr ""
+msgstr "Yanıtlama Adresi"
 
 #. module: mass_mailing
 #: view:email.template:mass_mailing.email_template_form_minimal
@@ -904,6 +801,7 @@
 msgstr "Önizleme"
 
 #. module: mass_mailing
+#: view:mail.mail.statistics:mass_mailing.view_mail_mail_statistics_search
 #: view:mail.mass_mailing:mass_mailing.view_mail_mass_mailing_form
 #: view:mail.mass_mailing.campaign:mass_mailing.view_mail_mass_mailing_campaign_form
 msgid "Received"
@@ -926,7 +824,7 @@
 #. module: mass_mailing
 #: field:mail.mass_mailing,mailing_model:0
 msgid "Recipients Model"
-msgstr ""
+msgstr "Alıcılar"
 
 #. module: mass_mailing
 #: view:mail.mass_mailing.campaign:mass_mailing.view_mail_mass_mailing_campaign_form
@@ -934,11 +832,11 @@
 msgstr "İlişkili Posta(lar)"
 
 #. module: mass_mailing
+#: view:mail.mail.statistics:mass_mailing.view_mail_mail_statistics_search
 #: field:mail.mail.statistics,replied:0
 #: view:mail.mass_mailing:mass_mailing.view_mail_mass_mailing_form
 #: view:mail.mass_mailing:mass_mailing.view_mail_mass_mailing_kanban
-#: field:mail.mass_mailing,replied:0
-#: field:mail.mass_mailing,replied_daily:0
+#: field:mail.mass_mailing,replied:0 field:mail.mass_mailing,replied_daily:0
 #: view:mail.mass_mailing.campaign:mass_mailing.view_mail_mass_mailing_campaign_form
 #: view:mail.mass_mailing.campaign:mass_mailing.view_mail_mass_mailing_campaign_kanban
 #: field:mail.mass_mailing.campaign,replied:0
@@ -963,9 +861,14 @@
 msgstr "Yanıtla"
 
 #. module: mass_mailing
+#: view:mail.mail.statistics:mass_mailing.view_mail_mail_statistics_search
+msgid "Reply Date"
+msgstr "Cevaplama Tarihi"
+
+#. module: mass_mailing
 #: field:mail.mass_mailing,reply_to_mode:0
 msgid "Reply-To Mode"
-msgstr ""
+msgstr "Yanıtlama Adresi"
 
 #. module: mass_mailing
 #: view:mail.mass_mailing.campaign:mass_mailing.view_mail_mass_mailing_campaign_search
@@ -976,7 +879,7 @@
 #. module: mass_mailing
 #: model:ir.model,name:mass_mailing.model_mail_mass_mailing_test
 msgid "Sample Mail Wizard"
-msgstr ""
+msgstr "Örnek Posta Gönder"
 
 #. module: mass_mailing
 #: model:mail.mass_mailing.stage,name:mass_mailing.campaign_stage_1
@@ -984,8 +887,7 @@
 msgstr "Zamanlama"
 
 #. module: mass_mailing
-#: field:mail.mail.statistics,scheduled:0
-#: field:mail.mass_mailing,scheduled:0
+#: field:mail.mail.statistics,scheduled:0 field:mail.mass_mailing,scheduled:0
 #: field:mail.mass_mailing.campaign,scheduled:0
 msgid "Scheduled"
 msgstr "Zamanlanan"
@@ -1030,8 +932,7 @@
 msgid ""
 "Send a sample of this mailing to the above of email addresses for test "
 "purpose."
-msgstr ""
-"Test amaçlı e-posta adreslerini yukarıda bu postalama bir örneğine gönderin."
+msgstr "Test amaçlı e-posta adreslerini yukarıda bu postalama bir örneğine gönderin."
 
 #. module: mass_mailing
 #: view:mail.mass_mailing:mass_mailing.view_mail_mass_mailing_form
@@ -1039,8 +940,7 @@
 msgstr "Tümünü Gönder"
 
 #. module: mass_mailing
-#: field:mail.mail.statistics,sent:0
-#: field:mail.mass_mailing,sent:0
+#: field:mail.mail.statistics,sent:0 field:mail.mass_mailing,sent:0
 #: selection:mail.mass_mailing,state:0
 #: model:mail.mass_mailing.stage,name:mass_mailing.campaign_stage_3
 #: field:mail.statistics.report,sent:0
@@ -1102,8 +1002,7 @@
 msgstr "İstatistikler"
 
 #. module: mass_mailing
-#: field:mail.mass_mailing,state:0
-#: field:mail.statistics.report,state:0
+#: field:mail.mass_mailing,state:0 field:mail.statistics.report,state:0
 msgid "Status"
 msgstr "Durumu"
 
@@ -1160,13 +1059,11 @@
 #: view:mail.mass_mailing:mass_mailing.view_mail_mass_mailing_form
 msgid ""
 "This option is not available for the recipients you selected.\n"
-"                                                Please use a specific reply-"
-"to email address."
-msgstr ""
-
-#. module: mass_mailing
-#: field:mail.mass_mailing,total:0
-#: field:mail.mass_mailing.campaign,total:0
+"                                                Please use a specific reply-to email address."
+msgstr "Bu seçeneği seçtiğiniz alıcılar için kullanılabilir değil. \n Lütfen özel yanıt için e-posta adresi kullanın."
+
+#. module: mass_mailing
+#: field:mail.mass_mailing,total:0 field:mail.mass_mailing.campaign,total:0
 msgid "Total"
 msgstr "Toplam"
 
@@ -1191,6 +1088,11 @@
 msgstr "e-postalar kuyrukta ve yakında gönderilecektir."
 
 #. module: mass_mailing
+#: view:mail.mass_mailing.test:mass_mailing.view_mail_mass_mailing_test_form
+msgid "or"
+msgstr "veya"
+
+#. module: mass_mailing
 #: view:website:website.snippets
 msgid "your email..."
 msgstr "e-posta ..."