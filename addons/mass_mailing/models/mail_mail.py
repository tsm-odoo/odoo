# -*- coding: utf-8 -*-
# Part of Odoo. See LICENSE file for full copyright and licensing details.

import re
import urlparse
import werkzeug.urls

from odoo import api, fields, models, tools

from openerp.addons.link_tracker.models.link_tracker import URL_REGEX


class MailMail(models.Model):
    """Add the mass mailing campaign data to mail"""
    _inherit = ['mail.mail']

    mailing_id = fields.Many2one('mail.mass_mailing', string='Mass Mailing')
    statistics_ids = fields.One2many('mail.mail.statistics', 'mail_mail_id', string='Statistics')

    @api.model
    def create(self, values):
        """ Override mail_mail creation to create an entry in mail.mail.statistics """
        # TDE note: should be after 'all values computed', to have values (FIXME after merging other branch holding create refactoring)
        mail = super(MailMail, self).create(values)
        if values.get('statistics_ids'):
            mail_sudo = mail.sudo()
            mail_sudo.statistics_ids.write({'message_id': mail_sudo.message_id, 'state': 'outgoing'})
        return mail

    def _get_tracking_url(self, partner=None):
        base_url = self.env['ir.config_parameter'].get_param('web.base.url')
        track_url = urlparse.urljoin(
            base_url, 'mail/track/%(mail_id)s/blank.gif?%(params)s' % {
                'mail_id': self.id,
                'params': werkzeug.url_encode({'db': self.env.cr.dbname})
            }
        )
        return '<img src="%s" alt=""/>' % track_url

    def _get_unsubscribe_url(self, email_to):
        base_url = self.env['ir.config_parameter'].get_param('web.base.url')
        url = urlparse.urljoin(
            base_url, 'mail/mailing/%(mailing_id)s/unsubscribe?%(params)s' % {
                'mailing_id': self.mailing_id.id,
                'params': werkzeug.url_encode({'db': self.env.cr.dbname, 'res_id': self.res_id, 'email': email_to})
            }
        )
        return url

    @api.multi
    def send_get_mail_body(self, partner=None):
        """ Override to add the tracking URL to the body and to add
        Statistic_id in shorted urls """
        # TDE: temporary addition (mail was parameter) due to semi-new-API
        self.ensure_one()
        body = super(MailMail, self).send_get_mail_body(partner=partner)

        if self.mailing_id and body and self.statistics_ids:
            for match in re.findall(URL_REGEX, self.body_html):
                href = match[0]
                url = match[1]

                parsed = urlparse.urlparse(url, scheme='http')

                if parsed.scheme.startswith('http') and parsed.path.startswith('/r/'):
                    new_href = href.replace(url, url + '/m/' + str(self.statistics_ids[0].id))
                    body = body.replace(href, new_href)

        # prepend <base> tag for images using absolute urls
        domain = self.env["ir.config_parameter"].get_param("web.base.url")
        base = "<base href='%s'>" % domain
        body = tools.append_content_to_html(base, body, plaintext=False, container_tag='div')
        # resolve relative image url to absolute for outlook.com
        def _sub_relative2absolute(match):
            return match.group(1) + urlparse.urljoin(domain, match.group(2))
        body = re.sub('(<img(?=\s)[^>]*\ssrc=")(/[^/][^"]+)', _sub_relative2absolute, body)
        body = re.sub(r'(<[^>]+\bstyle="[^"]+\burl\(\'?)(/[^/\'][^\'")]+)', _sub_relative2absolute, body)

        # generate tracking URL
        if self.statistics_ids:
            tracking_url = self._get_tracking_url(partner)
            if tracking_url:
                body = tools.append_content_to_html(body, tracking_url, plaintext=False, container_tag='div')
        return body

    @api.multi
    def send_get_email_dict(self, partner=None):
        # TDE: temporary addition (mail was parameter) due to semi-new-API
        res = super(MailMail, self).send_get_email_dict(partner)
        base_url = self.env['ir.config_parameter'].get_param('web.base.url')
        if self.mailing_id and res.get('body') and res.get('email_to'):
            emails = tools.email_split(res.get('email_to')[0])
            email_to = emails and emails[0] or False
<<<<<<< HEAD
            unsubscribe_url = self._get_unsubscribe_url(email_to)
            link_to_replace = base_url + '/unsubscribe_from_list'
=======
            unsubscribe_url= self._get_unsubscribe_url(cr, uid, mail, email_to, context=context)
            regex_link_to_replace = re.escape(base_url) + '(/[a-z]{2}_[A-Z]{2})?' + '/unsubscribe_from_list'
>>>>>>> 919a1af9
            if link_to_replace in res['body']:
                res['body'] = res['body'].replace(regex_link_to_replace, unsubscribe_url if unsubscribe_url else '#')
        return res

    @api.multi
    def _postprocess_sent_message(self, mail_sent=True):
        for mail in self:
            if mail_sent is True and mail.statistics_ids:
                mail.statistics_ids.write({'sent': fields.Datetime.now(), 'exception': False})
            elif mail_sent is False and mail.statistics_ids:
                mail.statistics_ids.write({'exception': fields.Datetime.now()})
        return super(MailMail, self)._postprocess_sent_message(mail_sent=mail_sent)<|MERGE_RESOLUTION|>--- conflicted
+++ resolved
@@ -91,13 +91,8 @@
         if self.mailing_id and res.get('body') and res.get('email_to'):
             emails = tools.email_split(res.get('email_to')[0])
             email_to = emails and emails[0] or False
-<<<<<<< HEAD
             unsubscribe_url = self._get_unsubscribe_url(email_to)
-            link_to_replace = base_url + '/unsubscribe_from_list'
-=======
-            unsubscribe_url= self._get_unsubscribe_url(cr, uid, mail, email_to, context=context)
             regex_link_to_replace = re.escape(base_url) + '(/[a-z]{2}_[A-Z]{2})?' + '/unsubscribe_from_list'
->>>>>>> 919a1af9
             if link_to_replace in res['body']:
                 res['body'] = res['body'].replace(regex_link_to_replace, unsubscribe_url if unsubscribe_url else '#')
         return res
