# -*- coding: utf-8 -*-
# Part of Odoo. See LICENSE file for full copyright and licensing details.

from odoo import api, _
from odoo.exceptions import UserError

from odoo.addons.account.wizard.pos_box import CashBox


class PosBox(CashBox):
    _register = False

    @api.multi
    def run(self):
        active_model = self.env.context.get('active_model', False)
        active_ids = self.env.context.get('active_ids', [])

        if active_model == 'pos.session':
            bank_statements = [session.cash_register_id for session in self.env[active_model].browse(active_ids) if session.cash_register_id]
            if not bank_statements:
                raise UserError(_("There is no cash register for this PoS Session"))
            return self._run(bank_statements)
        else:
            return super(PosBox, self).run()


class PosBoxIn(PosBox):
    _inherit = 'cash.box.in'

<<<<<<< HEAD
    def _compute_values_for_statement_line(self, box, record):
        values = super(PosBoxIn, self)._compute_values_for_statement_line(box=box, record=record)
        active_model = self.env.context.get('active_model', False)
        active_ids = self.env.context.get('active_ids', [])
        if active_model == 'pos.session' and active_ids:
            values['ref'] = self.env[active_model].browse(active_ids)[0].name
=======
    def _calculate_values_for_statement_line(self, cr, uid, id, record, context=None):
        
        if context is None:
            context = {}
    
        values = super(PosBoxIn, self)._calculate_values_for_statement_line(cr, uid, id, record, context=context)[0]

        active_model = context.get('active_model', False) or False
        active_ids = context.get('active_ids', []) or []

        if active_model == 'pos.session':
            session = self.pool[active_model].browse(cr, uid, active_ids, context=context)[0]
            values['ref'] = session.name

>>>>>>> 30864b6d
        return values


class PosBoxOut(PosBox):
    _inherit = 'cash.box.out'

<<<<<<< HEAD
    def _compute_values_for_statement_line(self, box, record):
        values = super(PosBoxOut, self)._compute_values_for_statement_line(box=box, record=record)
        active_model = self.env.context.get('active_model', False)
        active_ids = self.env.context.get('active_ids', [])
        if active_model == 'pos.session' and active_ids:
            values['ref'] = self.env[active_model].browse(active_ids)[0].name
=======
    def _calculate_values_for_statement_line(self, cr, uid, id, record, context=None):
        values = super(PosBoxOut, self)._calculate_values_for_statement_line(cr, uid, id, record, context=context)[0]

        active_model = context.get('active_model', False) or False
        active_ids = context.get('active_ids', []) or []

        if active_model == 'pos.session':
            session = self.pool[active_model].browse(cr, uid, active_ids, context=context)[0]
            values['ref'] = session.name

>>>>>>> 30864b6d
        return values<|MERGE_RESOLUTION|>--- conflicted
+++ resolved
@@ -27,52 +27,22 @@
 class PosBoxIn(PosBox):
     _inherit = 'cash.box.in'
 
-<<<<<<< HEAD
-    def _compute_values_for_statement_line(self, box, record):
-        values = super(PosBoxIn, self)._compute_values_for_statement_line(box=box, record=record)
+    def _calculate_values_for_statement_line(self, record):
+        values = super(PosBoxIn, self)._calculate_values_for_statement_line(record=record)
         active_model = self.env.context.get('active_model', False)
         active_ids = self.env.context.get('active_ids', [])
         if active_model == 'pos.session' and active_ids:
             values['ref'] = self.env[active_model].browse(active_ids)[0].name
-=======
-    def _calculate_values_for_statement_line(self, cr, uid, id, record, context=None):
-        
-        if context is None:
-            context = {}
-    
-        values = super(PosBoxIn, self)._calculate_values_for_statement_line(cr, uid, id, record, context=context)[0]
-
-        active_model = context.get('active_model', False) or False
-        active_ids = context.get('active_ids', []) or []
-
-        if active_model == 'pos.session':
-            session = self.pool[active_model].browse(cr, uid, active_ids, context=context)[0]
-            values['ref'] = session.name
-
->>>>>>> 30864b6d
         return values
 
 
 class PosBoxOut(PosBox):
     _inherit = 'cash.box.out'
 
-<<<<<<< HEAD
-    def _compute_values_for_statement_line(self, box, record):
-        values = super(PosBoxOut, self)._compute_values_for_statement_line(box=box, record=record)
+    def _calculate_values_for_statement_line(self, record):
+        values = super(PosBoxOut, self)._calculate_values_for_statement_line(record)
         active_model = self.env.context.get('active_model', False)
         active_ids = self.env.context.get('active_ids', [])
         if active_model == 'pos.session' and active_ids:
             values['ref'] = self.env[active_model].browse(active_ids)[0].name
-=======
-    def _calculate_values_for_statement_line(self, cr, uid, id, record, context=None):
-        values = super(PosBoxOut, self)._calculate_values_for_statement_line(cr, uid, id, record, context=context)[0]
-
-        active_model = context.get('active_model', False) or False
-        active_ids = context.get('active_ids', []) or []
-
-        if active_model == 'pos.session':
-            session = self.pool[active_model].browse(cr, uid, active_ids, context=context)[0]
-            values['ref'] = session.name
-
->>>>>>> 30864b6d
         return values