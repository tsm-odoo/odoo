--- conflicted
+++ resolved
@@ -71,8 +71,6 @@
                 number = sequence_obj.get(cr, uid,
                                 'account.bank.statement')
 
-<<<<<<< HEAD
-
             statement_id=statement_obj.create(cr,uid,{'journal_id':journal.id,
                                                       'company_id':company_id,
                                                       'user_id':uid,
@@ -122,43 +120,6 @@
             'type': 'ir.actions.act_window'
 }
 #        return {}
-=======
-    #        statement_id=statement_obj.create(cr,uid,{'journal_id':journal.id,
-    #                                                  'company_id':company_id,
-    #                                                  'user_id':uid,
-    #                                                  'state':'open',
-    #                                                  'name':number
-    #                                                  })
-            period = statement_obj._get_period(cr, uid, context) or None
-            cr.execute("INSERT INTO account_bank_statement(journal_id,company_id,user_id,state,name, period_id,date) VALUES(%d,%d,%d,'open','%s',%d,'%s')"%(journal.id, company_id, uid, number, period, time.strftime('%Y-%m-%d %H:%M:%S')))
-            cr.execute("select id from account_bank_statement where journal_id=%d and company_id=%d and user_id=%d and state='open' and name='%s'"%(journal.id, company_id, uid, number))
-            statement_id = cr.fetchone()[0]
-            if st_id:
-                statemt_id = statement_obj.browse(cr, uid, st_id[0])
-                list_statement.append(statemt_id.id)
-                if statemt_id and statemt_id.ending_details_ids:
-                    statement_obj.write(cr, uid, [statement_id], {
-                        'balance_start': statemt_id.balance_end,
-                        'state': 'open',
-                    })
-                    if statemt_id.ending_details_ids:
-                        for i in statemt_id.ending_details_ids:
-                            c = singer_obj.create(cr, uid, {
-                                'pieces': i.pieces,
-                                'number': i.number,
-                                'starting_id': statement_id,
-                            })
-            return {
-                'domain': "[('id','in', ["+','.join(map(str,list_statement))+"])]",
-                'name': 'Open Statement',
-                'view_type': 'form',
-                'view_mode': 'tree,form',
-                'res_model': 'account.bank.statement',
-                'view_id': False, # TODO: REFERENCE RIGHT VIEWS
-                'type': 'ir.actions.act_window'
-}   
-        return {}
->>>>>>> c2cfac48
 
 pos_open_statement()
 
