--- conflicted
+++ resolved
@@ -1644,61 +1644,36 @@
                 this.trigger('change:selected_paymentline',this.selected_paymentline);
             }
         },
-<<<<<<< HEAD
         /* ---- Payment Status --- */
         get_subtotal : function(){
-            return this.orderlines.reduce((function(sum, orderLine){
-=======
-        getSubtotal : function(){
-            return round_pr((this.get('orderLines')).reduce((function(sum, orderLine){
->>>>>>> 327e471c
+            return round_pr(this.orderlines.reduce((function(sum, orderLine){
                 return sum + orderLine.get_display_price();
             }), 0), this.pos.currency.rounding);
         },
-<<<<<<< HEAD
         get_total_with_tax: function() {
-            return this.orderlines.reduce((function(sum, orderLine) {
-=======
-        getTotalTaxIncluded: function() {
-            return round_pr((this.get('orderLines')).reduce((function(sum, orderLine) {
->>>>>>> 327e471c
+            return round_pr(this.orderlines.reduce((function(sum, orderLine) {
                 return sum + orderLine.get_price_with_tax();
             }), 0), this.pos.currency.rounding);
         },
-<<<<<<< HEAD
         get_total_without_tax: function() {
-            return this.orderlines.reduce((function(sum, orderLine) {
+            return round_pr(this.orderlines.reduce((function(sum, orderLine) {
                 return sum + orderLine.get_price_without_tax();
-            }), 0);
+            }), 0), this.pos.currency.rounding);
         },
         get_total_discount: function() {
-            return this.orderlines.reduce((function(sum, orderLine) {
-                return sum + (orderLine.get_unit_price() * (orderLine.get_discount()/100) * orderLine.get_quantity());
-            }), 0);
-        },
-        get_total_tax: function() {
-            return this.orderlines.reduce((function(sum, orderLine) {
-=======
-        getDiscountTotal: function() {
-            return round_pr((this.get('orderLines')).reduce((function(sum, orderLine) {
+            return round_pr(this.orderlines.reduce((function(sum, orderLine) {
                 return sum + (orderLine.get_unit_price() * (orderLine.get_discount()/100) * orderLine.get_quantity());
             }), 0), this.pos.currency.rounding);
         },
-        getTotalTaxExcluded: function() {
-            return round_pr((this.get('orderLines')).reduce((function(sum, orderLine) {
-                return sum + orderLine.get_price_without_tax();
-            }), 0), this.pos.currency.rounding);
-        },
-        getTax: function() {
-            return round_pr((this.get('orderLines')).reduce((function(sum, orderLine) {
->>>>>>> 327e471c
+        get_total_tax: function() {
+            return round_pr(this.orderlines.reduce((function(sum, orderLine) {
                 return sum + orderLine.get_tax();
             }), 0), this.pos.currency.rounding);
         },
         get_total_paid: function() {
-            return this.paymentlines.reduce((function(sum, paymentLine) {
+            return round_pr(this.paymentlines.reduce((function(sum, paymentLine) {
                 return sum + paymentLine.get_amount();
-            }), 0);
+            }), 0), this.pos.currency.rounding);
         },
         get_tax_details: function(){
             var details = {};
@@ -1721,7 +1696,6 @@
 
             return fulldetails;
         },
-<<<<<<< HEAD
         // Returns a total only for the orderlines with products belonging to the category 
         get_total_for_category_with_tax: function(categ_id){
             var total = 0;
@@ -1801,12 +1775,6 @@
         },
         is_paid: function(){
             return this.get_due() === 0;
-=======
-        getPaidTotal: function() {
-            return round_pr((this.get('paymentLines')).reduce((function(sum, paymentLine) {
-                return sum + paymentLine.get_amount();
-            }), 0), this.pos.currency.rounding);
->>>>>>> 327e471c
         },
         is_paid_with_cash: function(){
             return !!this.paymentlines.find( function(pl){
