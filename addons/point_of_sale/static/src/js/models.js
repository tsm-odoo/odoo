--- conflicted
+++ resolved
@@ -1051,7 +1051,6 @@
                     pmodels[i].label === options.after ){
                 index = i + 1;
             }
-<<<<<<< HEAD
         }
     }
     pmodels.splice.apply(pmodels,[index,0].concat(models));
@@ -1093,10 +1092,11 @@
     clone: function(){
         var orderline = new exports.Orderline({},{
             pos: this.pos,
-            order: null,
+            order: this.order,
             product: this.product,
             price: this.price,
         });
+            orderline.order = null;
         orderline.quantity = this.quantity;
         orderline.quantityStr = this.quantityStr;
         orderline.discount = this.discount;
@@ -1140,69 +1140,6 @@
                 } else {
                     this.quantity    = round_pr(quant, 1);
                     this.quantityStr = this.quantity.toFixed(0);
-=======
-            this.price = json.price_unit;
-            this.set_discount(json.discount);
-            this.set_quantity(json.qty);
-            this.id    = json.id;
-            orderline_id = Math.max(this.id+1,orderline_id)
-        },
-        clone: function(){
-            var orderline = new module.Orderline({},{
-                pos: this.pos,
-                order: this.order,
-                product: this.product,
-                price: this.price,
-            });
-            orderline.order = null;
-            orderline.quantity = this.quantity;
-            orderline.quantityStr = this.quantityStr;
-            orderline.discount = this.discount;
-            orderline.type = this.type;
-            orderline.selected = false;
-            return orderline;
-        },
-        // sets a discount [0,100]%
-        set_discount: function(discount){
-            var disc = Math.min(Math.max(parseFloat(discount) || 0, 0),100);
-            this.discount = disc;
-            this.discountStr = '' + disc;
-            this.trigger('change',this);
-        },
-        // returns the discount [0,100]%
-        get_discount: function(){
-            return this.discount;
-        },
-        get_discount_str: function(){
-            return this.discountStr;
-        },
-        get_product_type: function(){
-            return this.type;
-        },
-        // sets the quantity of the product. The quantity will be rounded according to the 
-        // product's unity of measure properties. Quantities greater than zero will not get 
-        // rounded to zero
-        set_quantity: function(quantity){
-            this.order.assert_editable();
-            if(quantity === 'remove'){
-                this.order.remove_orderline(this);
-                return;
-            }else{
-                var quant = parseFloat(quantity) || 0;
-                var unit = this.get_unit();
-                if(unit){
-                    if (unit.rounding) {
-                        this.quantity    = round_pr(quant, unit.rounding);
-                        var decimals = Math.ceil(Math.log(1.0 / unit.rounding) / Math.log(10));
-                        this.quantityStr = openerp.instances[this.pos.session.name].web.format_value(this.quantity, { type: 'float', digits: [69, decimals]});
-                    } else {
-                        this.quantity    = round_pr(quant, 1);
-                        this.quantityStr = this.quantity.toFixed(0);
-                    }
-                }else{
-                    this.quantity    = quant;
-                    this.quantityStr = '' + this.quantity;
->>>>>>> 0f085db1
                 }
             }else{
                 this.quantity    = quant;
