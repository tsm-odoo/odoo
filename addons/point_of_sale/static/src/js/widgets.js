--- conflicted
+++ resolved
@@ -907,19 +907,10 @@
 
                 instance.webclient.set_content_full_screen(true);
 
-<<<<<<< HEAD
-                if (!self.pos.session) {
-                    self.screen_selector.show_popup('error', 'Sorry, we could not create a user session');
-                }else if(!self.pos.config){
-                    self.screen_selector.show_popup('error', 'Sorry, we could not find any PoS Configuration for this session');
                 }else if(self.pos.config.iface_fullscreen && document.body.webkitRequestFullscreen && (
                     window.screen.availWidth  > window.innerWidth ||
                     window.screen.availHeight > window.innerHeight    )){
                     self.screen_selector.show_popup('fullscreen');
-                }
-            
-=======
->>>>>>> 780dd989
                 self.$('.loader').animate({opacity:0},1500,'swing',function(){self.$('.loader').addClass('oe_hidden');});
 
                 self.pos.push_order();
@@ -1010,18 +1001,6 @@
             this.error_barcode_popup = new module.ErrorBarcodePopupWidget(this, {});
             this.error_barcode_popup.appendTo(this.$el);
 
-<<<<<<< HEAD
-            this.error_session_popup = new module.ErrorSessionPopupWidget(this, {});
-            this.error_session_popup.appendTo(this.$el);
-
-            this.choose_receipt_popup = new module.ChooseReceiptPopupWidget(this, {});
-            this.choose_receipt_popup.appendTo(this.$el);
-
-            this.error_invoice_transfer_popup = new module.ErrorInvoiceTransferPopupWidget(this, {});
-            this.error_invoice_transfer_popup.appendTo(this.$el);
-
-=======
->>>>>>> 780dd989
             this.error_traceback_popup = new module.ErrorTracebackPopupWidget(this,{});
             this.error_traceback_popup.appendTo(this.$el);
 
@@ -1095,12 +1074,6 @@
                 popup_set:{
                     'error': this.error_popup,
                     'error-barcode': this.error_barcode_popup,
-<<<<<<< HEAD
-                    'error-session': this.error_session_popup,
-                    'choose-receipt': this.choose_receipt_popup,
-                    'error-invoice-transfer': this.error_invoice_transfer_popup,
-=======
->>>>>>> 780dd989
                     'error-traceback': this.error_traceback_popup,
                     'confirm': this.confirm_popup,
                     'fullscreen': this.fullscreen_popup,
