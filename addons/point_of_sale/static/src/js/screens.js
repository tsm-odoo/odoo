
// this file contains the screens definitions. Screens are the
// content of the right pane of the pos, containing the main functionalities. 
// screens are contained in the PosWidget, in pos_widget.js
// all screens are present in the dom at all time, but only one is shown at the
// same time. 
//
// transition between screens is made possible by the use of the screen_selector,
// which is responsible of hiding and showing the screens, as well as maintaining
// the state of the screens between different orders.
//
// all screens inherit from ScreenWidget. the only addition from the base widgets
// are show() and hide() which shows and hides the screen but are also used to 
// bind and unbind actions on widgets and devices. The screen_selector guarantees
// that only one screen is shown at the same time and that show() is called after all
// hide()s

function openerp_pos_screens(instance, module){ //module is instance.point_of_sale
    var QWeb = instance.web.qweb,
    _t = instance.web._t;

    var round_pr = instance.web.round_precision

    module.ScreenSelector = instance.web.Class.extend({
        init: function(options){
            this.pos = options.pos;

            this.screen_set = options.screen_set || {};

            this.popup_set = options.popup_set || {};

            this.default_screen = options.default_screen;

            this.current_popup = null;

            this.current_mode = options.default_mode || 'cashier';

            this.current_screen = null; 

            for(screen_name in this.screen_set){
                this.screen_set[screen_name].hide();
            }
            
            for(popup_name in this.popup_set){
                this.popup_set[popup_name].hide();
            }

            this.pos.get('selectedOrder').set_screen_data({
                'screen': this.default_screen,
            });

            this.pos.bind('change:selectedOrder', this.load_saved_screen, this);
        },
        add_screen: function(screen_name, screen){
            screen.hide();
            this.screen_set[screen_name] = screen;
            return this;
        },
        show_popup: function(name,options){
            if(this.current_popup){
                this.close_popup();
            }
            this.current_popup = this.popup_set[name];
            this.current_popup.show(options);
        },
        close_popup: function(){
            if(this.current_popup){
                this.current_popup.close();
                this.current_popup.hide();
                this.current_popup = null;
            }
        },
        load_saved_screen:  function(){
            this.close_popup();
            var selectedOrder = this.pos.get('selectedOrder');
            // FIXME : this changing screen behaviour is sometimes confusing ... 
            this.set_current_screen(selectedOrder.get_screen_data('screen') || this.default_screen,null,'refresh');
            //this.set_current_screen(this.default_screen,null,'refresh');
            
        },
        set_user_mode: function(user_mode){
            if(user_mode !== this.current_mode){
                this.close_popup();
                this.current_mode = user_mode;
                this.load_saved_screen();
            }
        },
        get_user_mode: function(){
            return this.current_mode;
        },
        set_current_screen: function(screen_name,params,refresh){
            var screen = this.screen_set[screen_name];
            if(!screen){
                console.error("ERROR: set_current_screen("+screen_name+") : screen not found");
            }

            this.close_popup();

            var order = this.pos.get('selectedOrder');
            var old_screen_name = order.get_screen_data('screen');

            order.set_screen_data('screen',screen_name);

            if(params){
                order.set_screen_data('params',params);
            }

            if( screen_name !== old_screen_name ){
                order.set_screen_data('previous-screen',old_screen_name);
            }

            if ( refresh || screen !== this.current_screen){
                if(this.current_screen){
                    this.current_screen.close();
                    this.current_screen.hide();
                }
                this.current_screen = screen;
                this.current_screen.show();
            }
        },
        get_current_screen: function(){
            return this.pos.get('selectedOrder').get_screen_data('screen') || this.default_screen;
        },
        back: function(){
            var previous = this.pos.get('selectedOrder').get_screen_data('previous-screen');
            if(previous){
                this.set_current_screen(previous);
            }
        },
        get_current_screen_param: function(param){
            var params = this.pos.get('selectedOrder').get_screen_data('params');
            return params ? params[param] : undefined;
        },
        set_default_screen: function(){
            this.set_current_screen(this.default_screen);
        },
    });

    module.ScreenWidget = module.PosBaseWidget.extend({

        show_numpad:     true,  
        show_leftpane:   true,

        init: function(parent,options){
            this._super(parent,options);
            this.hidden = false;
        },

        help_button_action: function(){
            this.pos_widget.screen_selector.show_popup('help');
        },

        barcode_product_screen:         'products',     //if defined, this screen will be loaded when a product is scanned

        hotkeys_handlers: {},

        // what happens when a product is scanned : 
        // it will add the product to the order and go to barcode_product_screen. 
        barcode_product_action: function(code){
            var self = this;
            if(self.pos.scan_product(code)){
                if(self.barcode_product_screen){ 
                    self.pos_widget.screen_selector.set_current_screen(self.barcode_product_screen);
                }
            }else{
                self.pos_widget.screen_selector.show_popup('error-barcode',code.code);
            }
        },

        // what happens when a cashier id barcode is scanned.
        // the default behavior is the following : 
        // - if there's a user with a matching ean, put it as the active 'cashier', go to cashier mode, and return true
        // - else : do nothing and return false. You probably want to extend this to show and appropriate error popup... 
        barcode_cashier_action: function(code){
            var users = this.pos.users;
            for(var i = 0, len = users.length; i < len; i++){
                if(users[i].ean13 === code.code){
                    this.pos.cashier = users[i];
                    this.pos_widget.username.refresh();
                    return true;
                }
            }
            this.pos_widget.screen_selector.show_popup('error-barcode',code.code);
            return false;
        },
        
        // what happens when a client id barcode is scanned.
        // the default behavior is the following : 
        // - if there's a user with a matching ean, put it as the active 'client' and return true
        // - else : return false. 
        barcode_client_action: function(code){
            var partner = this.pos.db.get_partner_by_ean13(code.code);
            if(partner){
                this.pos.get('selectedOrder').set_client(partner);
                this.pos_widget.username.refresh();
                return true;
            }
            this.pos_widget.screen_selector.show_popup('error-barcode',code.code);
            return false;
        },
        
        // what happens when a discount barcode is scanned : the default behavior
        // is to set the discount on the last order.
        barcode_discount_action: function(code){
            var last_orderline = this.pos.get('selectedOrder').getLastOrderline();
            if(last_orderline){
                last_orderline.set_discount(code.value)
            }
        },
        // What happens when an invalid barcode is scanned : shows an error popup.
        barcode_error_action: function(code){
            this.pos_widget.screen_selector.show_popup('error-barcode',code.code);
        },

        // this method shows the screen and sets up all the widget related to this screen. Extend this method
        // if you want to alter the behavior of the screen.
        show: function(){
            var self = this;

            this.hidden = false;
            if(this.$el){
                this.$el.removeClass('oe_hidden');
            }

            var self = this;

            this.pos_widget.set_numpad_visible(this.show_numpad);
            this.pos_widget.set_leftpane_visible(this.show_leftpane);

            this.pos_widget.username.set_user_mode(this.pos_widget.screen_selector.get_user_mode());

            this.pos.barcode_reader.set_action_callback({
                'cashier': self.barcode_cashier_action ? function(code){ self.barcode_cashier_action(code); } : undefined ,
                'product': self.barcode_product_action ? function(code){ self.barcode_product_action(code); } : undefined ,
                'client' : self.barcode_client_action ?  function(code){ self.barcode_client_action(code);  } : undefined ,
                'discount': self.barcode_discount_action ? function(code){ self.barcode_discount_action(code); } : undefined,
                'error'   : self.barcode_error_action ?  function(code){ self.barcode_error_action(code);   } : undefined,
            });
        },

        // this method is called when the screen is closed to make place for a new screen. this is a good place
        // to put your cleanup stuff as it is guaranteed that for each show() there is one and only one close()
        close: function(){
            if(this.pos.barcode_reader){
                this.pos.barcode_reader.reset_action_callbacks();
            }
        },

        // this methods hides the screen. It's not a good place to put your cleanup stuff as it is called on the
        // POS initialization.
        hide: function(){
            this.hidden = true;
            if(this.$el){
                this.$el.addClass('oe_hidden');
            }
        },

        // we need this because some screens re-render themselves when they are hidden
        // (due to some events, or magic, or both...)  we must make sure they remain hidden.
        // the good solution would probably be to make them not re-render themselves when they
        // are hidden. 
        renderElement: function(){
            this._super();
            if(this.hidden){
                if(this.$el){
                    this.$el.addClass('oe_hidden');
                }
            }
        },
    });

    module.PopUpWidget = module.PosBaseWidget.extend({
        show: function(){
            if(this.$el){
                this.$el.removeClass('oe_hidden');
            }
        },
        /* called before hide, when a popup is closed */
        close: function(){
        },
        /* hides the popup. keep in mind that this is called in the initialization pass of the 
         * pos instantiation, so you don't want to do anything fancy in here */
        hide: function(){
            if(this.$el){
                this.$el.addClass('oe_hidden');
            }
        },
    });

    module.FullscreenPopup = module.PopUpWidget.extend({
        template:'FullscreenPopupWidget',
        show: function(){
            var self = this;
            this._super();
            this.renderElement();
            this.$('.button.fullscreen').off('click').click(function(){
                window.document.body.webkitRequestFullscreen();
                self.pos_widget.screen_selector.close_popup();
            });
            this.$('.button.cancel').off('click').click(function(){
                self.pos_widget.screen_selector.close_popup();
            });
        },
        ismobile: function(){
            return typeof window.orientation !== 'undefined'; 
        }
    });


    module.ErrorPopupWidget = module.PopUpWidget.extend({
        template:'ErrorPopupWidget',
        show: function(options){
            options = options || {};
            var self = this;
            this._super();

            $('body').append('<audio src="/point_of_sale/static/src/sounds/error.wav" autoplay="true"></audio>');

            this.message = options.message || _t('Error');
            this.comment = options.comment || '';

            this.renderElement();

            this.pos.barcode_reader.save_callbacks();
            this.pos.barcode_reader.reset_action_callbacks();

            this.$('.footer .button').click(function(){
                self.pos_widget.screen_selector.close_popup();
                if ( options.confirm ) {
                    options.confirm.call(self);
                }
            });
        },
        close:function(){
            this._super();
            this.pos.barcode_reader.restore_callbacks();
        },
    });

    module.ErrorTracebackPopupWidget = module.ErrorPopupWidget.extend({
        template:'ErrorTracebackPopupWidget',
    });

    module.ErrorBarcodePopupWidget = module.ErrorPopupWidget.extend({
        template:'ErrorBarcodePopupWidget',
        show: function(barcode){
            this.barcode = barcode;
            this._super();
        },
    });

    module.ConfirmPopupWidget = module.PopUpWidget.extend({
        template: 'ConfirmPopupWidget',
        show: function(options){
            var self = this;
            this._super();

            this.message = options.message || '';
            this.comment = options.comment || '';
            this.renderElement();
            
            this.$('.button.cancel').click(function(){
                self.pos_widget.screen_selector.close_popup();
                if( options.cancel ){
                    options.cancel.call(self);
                }
            });

            this.$('.button.confirm').click(function(){
                self.pos_widget.screen_selector.close_popup();
                if( options.confirm ){
                    options.confirm.call(self);
                }
            });
        },
    });

    module.ErrorInvoiceTransferPopupWidget = module.ErrorPopupWidget.extend({
        template: 'ErrorInvoiceTransferPopupWidget',
    });

    module.UnsentOrdersPopupWidget = module.PopUpWidget.extend({
        template: 'UnsentOrdersPopupWidget',
        show: function(options){
            var self = this;
            this._super(options);
            this.renderElement();
            this.$('.button.confirm').click(function(){
                self.pos_widget.screen_selector.close_popup();
            });
        },
    });

    module.ScaleScreenWidget = module.ScreenWidget.extend({
        template:'ScaleScreenWidget',

        next_screen: 'products',
        previous_screen: 'products',

        show_leftpane:   false,

        show: function(){
            this._super();
            var self = this;
            var queue = this.pos.proxy_queue;

            this.set_weight(0);
            this.renderElement();

            this.hotkey_handler = function(event){
                if(event.which === 13){
                    self.order_product();
                    self.pos_widget.screen_selector.set_current_screen(self.next_screen);
                }else if(event.which === 27){
                    self.pos_widget.screen_selector.set_current_screen(self.previous_screen);
                }
            };

            $('body').on('keyup',this.hotkey_handler);

            this.$('.back').click(function(){
                self.pos_widget.screen_selector.set_current_screen(self.previous_screen);
            });

            this.$('.next,.buy-product').click(function(){
                self.order_product();
                self.pos_widget.screen_selector.set_current_screen(self.next_screen);
            });

            queue.schedule(function(){
                return self.pos.proxy.scale_read().then(function(weight){
                    self.set_weight(weight.weight);
                });
            },{duration:50, repeat: true});

        },
        get_product: function(){
            var ss = this.pos_widget.screen_selector;
            if(ss){
                return ss.get_current_screen_param('product');
            }else{
                return undefined;
            }
        },
        order_product: function(){
            this.pos.get('selectedOrder').addProduct(this.get_product(),{ quantity: this.weight });
        },
        get_product_name: function(){
            var product = this.get_product();
            return (product ? product.display_name : undefined) || 'Unnamed Product';
        },
        get_product_price: function(){
            var product = this.get_product();
            return (product ? product.price : 0) || 0;
        },
        set_weight: function(weight){
            this.weight = weight;
            this.$('.weight').text(this.get_product_weight_string());
            this.$('.computed-price').text(this.get_computed_price_string());
        },
        get_product_weight_string: function(){
            var product = this.get_product();
            var defaultstr = (this.weight || 0).toFixed(3) + ' Kg';
            if(!product || !this.pos){
                return defaultstr;
            }
            var unit_id = product.uos_id || product.uom_id;
            if(!unit_id){
                return defaultstr;
            }
            var unit = this.pos.units_by_id[unit_id[0]];
            var weight = round_pr(this.weight || 0, unit.rounding);
            var weightstr = weight.toFixed(Math.ceil(Math.log(1.0/unit.rounding) / Math.log(10) ));
                weightstr += ' Kg';
            return weightstr;
        },
        get_computed_price_string: function(){
            return this.format_currency(this.get_product_price() * this.weight);
        },
        close: function(){
            var self = this;
            this._super();
            $('body').off('keyup',this.hotkey_handler);

            this.pos.proxy_queue.clear();
        },
    });

    module.ProductScreenWidget = module.ScreenWidget.extend({
        template:'ProductScreenWidget',

        show_numpad:     true,
        show_leftpane:   true,

        start: function(){ //FIXME this should work as renderElement... but then the categories aren't properly set. explore why
            var self = this;

            this.product_list_widget = new module.ProductListWidget(this,{
                click_product_action: function(product){
                    if(product.to_weight && self.pos.config.iface_electronic_scale){
                        self.pos_widget.screen_selector.set_current_screen('scale',{product: product});
                    }else{
                        self.pos.get('selectedOrder').addProduct(product);
                    }
                },
                product_list: this.pos.db.get_product_by_category(0)
            });
            this.product_list_widget.replace(this.$('.placeholder-ProductListWidget'));

            this.product_categories_widget = new module.ProductCategoriesWidget(this,{
                product_list_widget: this.product_list_widget,
            });
            this.product_categories_widget.replace(this.$('.placeholder-ProductCategoriesWidget'));
        },

        show: function(){
            this._super();
            var self = this;

            this.product_categories_widget.reset_category();

            this.pos_widget.order_widget.set_editable(true);
        },

        close: function(){
            this._super();

            this.pos_widget.order_widget.set_editable(false);

            if(this.pos.config.iface_vkeyboard && this.pos_widget.onscreen_keyboard){
                this.pos_widget.onscreen_keyboard.hide();
            }
        },
    });

    module.ClientListScreenWidget = module.ScreenWidget.extend({
        template: 'ClientListScreenWidget',

        init: function(parent, options){
            this._super(parent, options);
            this.partner_cache = new module.DomCache();
        },

        show_leftpane: false,

        auto_back: true,

        show: function(){
            var self = this;
            this._super();

            this.renderElement();
            this.details_visible = false;
            this.old_client = this.pos.get('selectedOrder').get('client');
            this.new_client = this.old_client;

            this.$('.back').click(function(){
                self.pos_widget.screen_selector.back();
            });

            this.$('.next').click(function(){
                self.save_changes();
                self.pos_widget.screen_selector.back();
            });

            this.$('.new-customer').click(function(){
                self.display_client_details('edit',{
                    'country_id': self.pos.company.country_id,
                });
            });

            var partners = this.pos.db.get_partners_sorted(1000);
            this.render_list(partners);
            
            this.reload_partners();

            if( this.old_client ){
                this.display_client_details('show',this.old_client,0);
            }

            this.$('.client-list-contents').delegate('.client-line','click',function(event){
                self.line_select(event,$(this),parseInt($(this).data('id')));
            });

            var search_timeout = null;

            if(this.pos.config.iface_vkeyboard && this.pos_widget.onscreen_keyboard){
                this.pos_widget.onscreen_keyboard.connect(this.$('.searchbox input'));
            }

            this.$('.searchbox input').on('keyup',function(event){
                clearTimeout(search_timeout);

                var query = this.value;

                search_timeout = setTimeout(function(){
                    self.perform_search(query,event.which === 13);
                },70);
            });

            this.$('.searchbox .search-clear').click(function(){
                self.clear_search();
            });
        },
        barcode_client_action: function(code){
            if (this.editing_client) {
                this.$('.detail.barcode').val(code.code);
            } else if (this.pos.db.get_partner_by_ean13(code.code)) {
                this.display_client_details('show',this.pos.db.get_partner_by_ean13(code.code));
            }
        },
        perform_search: function(query, associate_result){
            if(query){
                var customers = this.pos.db.search_partner(query);
                this.display_client_details('hide');
                if ( associate_result && customers.length === 1){
                    this.new_client = customers[0];
                    this.save_changes();
                    this.pos_widget.screen_selector.back();
                }
                this.render_list(customers);
            }else{
                var customers = this.pos.db.get_partners_sorted();
                this.render_list(customers);
            }
        },
        clear_search: function(){
            var customers = this.pos.db.get_partners_sorted(1000);
            this.render_list(customers);
            this.$('.searchbox input')[0].value = '';
            this.$('.searchbox input').focus();
        },
        render_list: function(partners){
            var contents = this.$el[0].querySelector('.client-list-contents');
            contents.innerHTML = "";
            for(var i = 0, len = Math.min(partners.length,1000); i < len; i++){
                var partner    = partners[i];
                var clientline = this.partner_cache.get_node(partner.id);
                if(!clientline){
                    var clientline_html = QWeb.render('ClientLine',{widget: this, partner:partners[i]});
                    var clientline = document.createElement('tbody');
                    clientline.innerHTML = clientline_html;
                    clientline = clientline.childNodes[1];
                    this.partner_cache.cache_node(partner.id,clientline);
                }
                if( partners === this.new_client ){
                    clientline.classList.add('highlight');
                }else{
                    clientline.classList.remove('highlight');
                }
                contents.appendChild(clientline);
            }
        },
        save_changes: function(){
            if( this.has_client_changed() ){
                this.pos.get('selectedOrder').set_client(this.new_client);
            }
        },
        has_client_changed: function(){
            if( this.old_client && this.new_client ){
                return this.old_client.id !== this.new_client.id;
            }else{
                return !!this.old_client !== !!this.new_client;
            }
        },
        toggle_save_button: function(){
            var $button = this.$('.button.next');
            if (this.editing_client) {
                $button.addClass('oe_hidden');
                return;
            } else if( this.new_client ){
                if( !this.old_client){
                    $button.text(_t('Set Customer'));
                }else{
                    $button.text(_t('Change Customer'));
                }
            }else{
                $button.text(_t('Deselect Customer'));
            }
            $button.toggleClass('oe_hidden',!this.has_client_changed());
        },
        line_select: function(event,$line,id){
            var partner = this.pos.db.get_partner_by_id(id);
            this.$('.client-list .lowlight').removeClass('lowlight');
            if ( $line.hasClass('highlight') ){
                $line.removeClass('highlight');
                $line.addClass('lowlight');
                this.display_client_details('hide',partner);
                this.new_client = null;
                this.toggle_save_button();
            }else{
                this.$('.client-list .highlight').removeClass('highlight');
                $line.addClass('highlight');
                var y = event.pageY - $line.parent().offset().top
                this.display_client_details('show',partner,y);
                this.new_client = partner;
                this.toggle_save_button();
            }
        },
        partner_icon_url: function(id){
            return '/web/binary/image?model=res.partner&id='+id+'&field=image_small';
        },

        // ui handle for the 'edit selected customer' action
        edit_client_details: function(partner) {
            this.display_client_details('edit',partner);
        },

        // ui handle for the 'cancel customer edit changes' action
        undo_client_details: function(partner) {
            if (!partner.id) {
                this.display_client_details('hide');
            } else {
                this.display_client_details('show',partner);
            }
        },

        // what happens when we save the changes on the client edit form -> we fetch the fields, sanitize them,
        // send them to the backend for update, and call saved_client_details() when the server tells us the
        // save was successfull.
        save_client_details: function(partner) {
            var self = this;
            
            var fields = {}
            this.$('.client-details-contents .detail').each(function(idx,el){
                fields[el.name] = el.value;
            });

            if (!fields.name) {
                this.pos_widget.screen_selector.show_popup('error',{
                    message: _t('A Customer Name Is Required'),
                });
                return;
            }
            
            if (this.uploaded_picture) {
                fields.image = this.uploaded_picture;
            }

            fields.id           = partner.id || false;
            fields.country_id   = fields.country_id || false;
            fields.ean13        = fields.ean13 ? this.pos.barcode_reader.sanitize_ean(fields.ean13) : false; 

            new instance.web.Model('res.partner').call('create_from_ui',[fields]).then(function(partner_id){
                self.saved_client_details(partner_id);
            });
        },
        
        // what happens when we've just pushed modifications for a partner of id partner_id
        saved_client_details: function(partner_id){
            var self = this;
            this.reload_partners().then(function(){
                var partner = self.pos.db.get_partner_by_id(partner_id);
                if (partner) {
                    self.new_client = partner;
                    self.toggle_save_button();
                    self.display_client_details('show',partner);
                } else {
                    // should never happen, because create_from_ui must return the id of the partner it
                    // has created, and reload_partner() must have loaded the newly created partner. 
                    self.display_client_details('hide');
                }
            });
        },

        // resizes an image, keeping the aspect ratio intact,
        // the resize is useful to avoid sending 12Mpixels jpegs
        // over a wireless connection.
        resize_image_to_dataurl: function(img, maxwidth, maxheight, callback){
            img.onload = function(){
                var png = new Image();
                var canvas = document.createElement('canvas');
                var ctx    = canvas.getContext('2d');
                var ratio  = 1;

                if (img.width > maxwidth) {
                    ratio = maxwidth / img.width;
                }
                if (img.height * ratio > maxheight) {
                    ratio = maxheight / img.height;
                }
                var width  = Math.floor(img.width * ratio);
                var height = Math.floor(img.height * ratio);

                canvas.width  = width;
                canvas.height = height;
                ctx.drawImage(img,0,0,width,height);

                var dataurl = canvas.toDataURL();
                callback(dataurl);
            }
        },

        // Loads and resizes a File that contains an image.
        // callback gets a dataurl in case of success.
        load_image_file: function(file, callback){
            var self = this;
            if (!file.type.match(/image.*/)) {
                this.pos_widget.screen_selector.show_popup('error',{
                    message:_t('Unsupported File Format'),
                    comment:_t('Only web-compatible Image formats such as .png or .jpeg are supported'),
                });
                return;
            }
            
            var reader = new FileReader();
            reader.onload = function(event){
                var dataurl = event.target.result;
                var img     = new Image();
                img.src = dataurl;
                self.resize_image_to_dataurl(img,800,600,callback);
            }
            reader.onerror = function(){
                self.pos_widget.screen_selector.show_popup('error',{
                    message:_t('Could Not Read Image'),
                    comment:_t('The provided file could not be read due to an unknown error'),
                });
            };
            reader.readAsDataURL(file);
        },

        // This fetches partner changes on the server, and in case of changes, 
        // rerenders the affected views
        reload_partners: function(){
            var self = this;
            return this.pos.load_new_partners().then(function(){
                self.render_list(self.pos.db.get_partners_sorted(1000));
                
                // update the currently assigned client if it has been changed in db.
                var curr_client = self.pos.get_order().get_client();
                if (curr_client) {
                    self.pos.get_order().set_client(self.pos.db.get_partner_by_id(curr_client.id));
                }
            });
        },

        // Shows,hides or edit the customer details box :
        // visibility: 'show', 'hide' or 'edit'
        // partner:    the partner object to show or edit
        // clickpos:   the height of the click on the list (in pixel), used
        //             to maintain consistent scroll.
        display_client_details: function(visibility,partner,clickpos){
            var self = this;
            var contents = this.$('.client-details-contents');
            var parent   = this.$('.client-list').parent();
            var scroll   = parent.scrollTop();
            var height   = contents.height();

            contents.off('click','.button.edit'); 
            contents.off('click','.button.save'); 
            contents.off('click','.button.undo'); 
            contents.on('click','.button.edit',function(){ self.edit_client_details(partner); });
            contents.on('click','.button.save',function(){ self.save_client_details(partner); });
            contents.on('click','.button.undo',function(){ self.undo_client_details(partner); });
            this.editing_client = false;
            this.uploaded_picture = null;

            if(visibility === 'show'){
                contents.empty();
                contents.append($(QWeb.render('ClientDetails',{widget:this,partner:partner})));

                var new_height   = contents.height();

                if(!this.details_visible){
                    if(clickpos < scroll + new_height + 20 ){
                        parent.scrollTop( clickpos - 20 );
                    }else{
                        parent.scrollTop(parent.scrollTop() + new_height);
                    }
                }else{
                    parent.scrollTop(parent.scrollTop() - height + new_height);
                }

                this.details_visible = true;
                this.toggle_save_button();
            } else if (visibility === 'edit') {
                this.editing_client = true;
                contents.empty();
                contents.append($(QWeb.render('ClientDetailsEdit',{widget:this,partner:partner})));
                this.toggle_save_button();

                contents.find('.image-uploader').on('change',function(){
                    self.load_image_file(event.target.files[0],function(res){
                        if (res) {
                            contents.find('.client-picture img, .client-picture .fa').remove();
                            contents.find('.client-picture').append("<img src='"+res+"'>");
                            contents.find('.detail.picture').remove();
                            self.uploaded_picture = res;
                        }
                    });
                });
            } else if (visibility === 'hide') {
                contents.empty();
                if( height > scroll ){
                    contents.css({height:height+'px'});
                    contents.animate({height:0},400,function(){
                        contents.css({height:''});
                    });
                }else{
                    parent.scrollTop( parent.scrollTop() - height);
                }
                this.details_visible = false;
                this.toggle_save_button();
            }
        },
        close: function(){
            this._super();
        },
    });

    module.ReceiptScreenWidget = module.ScreenWidget.extend({
        template: 'ReceiptScreenWidget',
        show_numpad:     false,
        show_leftpane:   false,

        show: function(){
            this._super();
            var self = this;

            this.refresh();
            this.print();

            // The problem is that in chrome the print() is asynchronous and doesn't
            // execute until all rpc are finished. So it conflicts with the rpc used
            // to send the orders to the backend, and the user is able to go to the next 
            // screen before the printing dialog is opened. The problem is that what's 
            // printed is whatever is in the page when the dialog is opened and not when it's called,
            // and so you end up printing the product list instead of the receipt... 
            //
            // Fixing this would need a re-architecturing
            // of the code to postpone sending of orders after printing.
            //
            // But since the print dialog also blocks the other asynchronous calls, the
            // button enabling in the setTimeout() is blocked until the printing dialog is 
            // closed. But the timeout has to be big enough or else it doesn't work
            // 2 seconds is the same as the default timeout for sending orders and so the dialog
            // should have appeared before the timeout... so yeah that's not ultra reliable. 

            this.lock_screen(true);  
            setTimeout(function(){
                self.lock_screen(false);  
            }, 2000);
        },
        lock_screen: function(locked) {
            this._locked = locked;
            if (locked) {
                this.$('.next').removeClass('highlight');
            } else {
                this.$('.next').addClass('highlight');
            }
        },
        print: function() {
            window.print();
        },
        finish_order: function() {
            if (!this._locked) {
                this.pos.get_order().finalize();
            }
        },
        renderElement: function() {
            var self = this;
            this._super();
            this.$('.next').click(function(){
                self.finish_order();
            });
            this.$('.button.print').click(function(){
                self.print();
            });
        },
        refresh: function() {
            var order = this.pos.get_order();
            this.$('.pos-receipt-container').html(QWeb.render('PosTicket',{
                    widget:this,
                    order: order,
                    orderlines: order.get('orderLines').models,
                    paymentlines: order.get('paymentLines').models,
                }));
        },
    });

    module.PaymentScreenWidget = module.ScreenWidget.extend({
        template:      'PaymentScreenWidget',
        back_screen:   'product',
        next_screen:   'receipt',
        show_leftpane: false,
        show_numpad:   false,
        init: function(parent, options) {
            var self = this;
            this._super(parent, options);

            this.pos.bind('change:selectedOrder',function(){
                    this.renderElement();
                    this.watch_order_changes();
                },this);
            this.watch_order_changes();

            this.inputbuffer = "";
            this.firstinput  = true;
            this.keyboard_handler = function(event){
                var key = '';
                if ( event.keyCode === 13 ) {         // Enter
                    self.validate_order();
                } else if ( event.keyCode === 190 ) { // Dot
                    key = '.';
                } else if ( event.keyCode === 46 ) {  // Delete
                    key = 'CLEAR';
                } else if ( event.keyCode === 8 ) {   // Backspace 
                    key = 'BACKSPACE';
                    event.preventDefault(); // Prevents history back nav
                } else if ( event.keyCode >= 48 && event.keyCode <= 57 ){       // Numbers
                    key = '' + (event.keyCode - 48);
                } else if ( event.keyCode >= 96 && event.keyCode <= 105 ){      // Numpad Numbers
                    key = '' + (event.keyCode - 96);
                } else if ( event.keyCode === 189 || event.keyCode === 109 ) {  // Minus
                    key = '-';
                } else if ( event.keyCode === 107 ) { // Plus
                    key = '+';
                }

                self.payment_input(key);

            };
        },
        // resets the current input buffer
        reset_input: function(){
            var line = this.pos.get_order().selected_paymentline;
            this.firstinput  = true;
            if (line) {
                this.inputbuffer = this.format_currency_no_symbol(line.get_amount());
            } else {
                this.inputbuffer = "";
            }
        },
        // handle both keyboard and numpad input. Accepts
        // a string that represents the key pressed.
        payment_input: function(input) {
            var oldbuf = this.inputbuffer.slice(0);

            if (input === '.') {
                if (this.firstinput) {
                    this.inputbuffer = "0.";
                }else if (!this.inputbuffer.length || this.inputbuffer === '-') {
                    this.inputbuffer += "0.";
                } else if (this.inputbuffer.indexOf('.') < 0){
                    this.inputbuffer = this.inputbuffer + '.';
                }
            } else if (input === 'CLEAR') {
                this.inputbuffer = ""; 
            } else if (input === 'BACKSPACE') { 
                this.inputbuffer = this.inputbuffer.substring(0,this.inputbuffer.length - 1);
            } else if (input === '+') {
                if ( this.inputbuffer[0] === '-' ) {
                    this.inputbuffer = this.inputbuffer.substring(1,this.inputbuffer.length);
                }
            } else if (input === '-') {
                if ( this.inputbuffer[0] === '-' ) {
                    this.inputbuffer = this.inputbuffer.substring(1,this.inputbuffer.length);
                } else {
                    this.inputbuffer = '-' + this.inputbuffer;
                }
            } else if (input[0] === '+' && !isNaN(parseFloat(input))) {
                this.inputbuffer = '' + ((parseFloat(this.inputbuffer) || 0) + parseFloat(input));
            } else if (!isNaN(parseInt(input))) {
                if (this.firstinput) {
                    this.inputbuffer = '' + input;
                } else {
                    this.inputbuffer += input;
                }
            }

            this.firstinput = false;

            if (this.inputbuffer !== oldbuf) {
                var order = this.pos.get_order();
                if (order.selected_paymentline) {
                    order.selected_paymentline.set_amount(parseFloat(this.inputbuffer));
                    this.order_changes();
                    this.render_paymentlines();
                    this.$('.paymentline.selected .edit').text(this.inputbuffer);
                }
            }
        },
        click_numpad: function(button) {
            this.payment_input(button.data('action'));
        },
        render_numpad: function() {
            var self = this;
            var numpad = $(QWeb.render('PaymentScreen-Numpad', { widget:this }));
            numpad.on('click','button',function(){
                self.click_numpad($(this));
            });
            return numpad;
        },
        click_delete_paymentline: function(cid){
            var lines = this.pos.get_order().get('paymentLines').models;
            for ( var i = 0; i < lines.length; i++ ) {
                if (lines[i].cid === cid) {
                    this.pos.get_order().removePaymentline(lines[i]);
                    this.reset_input();
                    this.render_paymentlines();
                    return;
                }
            }
        },
        click_paymentline: function(cid){
            var lines = this.pos.get_order().get('paymentLines').models;
            for ( var i = 0; i < lines.length; i++ ) {
                if (lines[i].cid === cid) {
                    this.pos.get_order().selectPaymentline(lines[i]);
                    this.reset_input();
                    this.render_paymentlines();
                    return;
                }
            }
        },
        render_paymentlines: function() {
            var self  = this;
            var order = this.pos.get_order();
            var lines = order.get('paymentLines').models;

            this.$('.paymentlines-container').empty();
            var lines = $(QWeb.render('PaymentScreen-Paymentlines', { 
                widget: this, 
                order: order,
                paymentlines: lines,
            }));

            lines.on('click','.delete-button',function(){
                self.click_delete_paymentline($(this).data('cid'));
            });

            lines.on('click','.paymentline',function(){
                self.click_paymentline($(this).data('cid'));
            });
                
            lines.appendTo(this.$('.paymentlines-container'));
        },
        click_paymentmethods: function(id) {
            var cashregister = null;
            for ( var i = 0; i < this.pos.cashregisters.length; i++ ) {
                if ( this.pos.cashregisters[i].journal_id[0] === id ){
                    cashregister = this.pos.cashregisters[i];
                    break;
                }
            }
            this.pos.get_order().addPaymentline( cashregister );
            this.reset_input();
            this.render_paymentlines();
        },
        render_paymentmethods: function() {
            var self = this;
            var methods = $(QWeb.render('PaymentScreen-Paymentmethods', { widget:this }));
                methods.on('click','.paymentmethod',function(){
                    self.click_paymentmethods($(this).data('id'));
                });
            return methods;
        },
        click_invoice: function(){
            var order = this.pos.get_order();
            order.set_to_invoice(!order.is_to_invoice());
            if (order.is_to_invoice()) {
                this.$('.js_invoice').addClass('highlight');
            } else {
                this.$('.js_invoice').removeClass('highlight');
            }
        },
        renderElement: function() {
            var self = this;
            this._super();

            var numpad = this.render_numpad();
            numpad.appendTo(this.$('.payment-numpad'));

            var methods = this.render_paymentmethods();
            methods.appendTo(this.$('.paymentmethods-container'));

            this.render_paymentlines();

            this.$('.back').click(function(){
                self.pos_widget.screen_selector.back();
            });

            this.$('.next').click(function(){
                self.validate_order();
            });

            this.$('.js_invoice').click(function(){
                self.click_invoice();
            });

        },
        show: function(){
            this.pos.get_order().clean_empty_paymentlines();
            this.reset_input();
            this.render_paymentlines();
            this.order_changes();
            window.document.body.addEventListener('keydown',this.keyboard_handler);
            this._super();
        },
        hide: function(){
            window.document.body.removeEventListener('keydown',this.keyboard_handler);
            this._super();
        },
        // sets up listeners to watch for order changes
        watch_order_changes: function() {
            var self = this;
            var order = this.pos.get_order();
            if(this.old_order){
                this.old_order.unbind(null,null,this);
            }
            order.bind('all',function(){
                self.order_changes();
            });
            this.old_order = order;
        },
        // called when the order is changed, used to show if
        // the order is paid or not
        order_changes: function(){
            var self = this;
            var order = this.pos.get_order();
            if (order.isPaid()) {
                self.$('.next').addClass('highlight');
            }else{
                self.$('.next').removeClass('highlight');
            }
        },
        // Check if the order is paid, then sends it to the backend,
        // and complete the sale process
        validate_order: function() {
            var self = this;

            var order = this.pos.get_order();

            if (!order.isPaid() || this.invoicing) {
                return;
            }

            // The exact amount must be paid if there is no cash payment method defined.
            if (Math.abs(order.getTotalTaxIncluded() - order.getPaidTotal()) > 0.00001) {
                var cash = false;
                for (var i = 0; i < this.pos.cashregisters.length; i++) {
                    cash = cash || (this.pos.cashregisters[i].journal.type === 'cash');
                }
                if (!cash) {
                    this.pos_widget.screen_selector.show_popup('error',{
                        message: _t('Cannot return change without a cash payment method'),
                        comment: _t('There is no cash payment method available in this point of sale to handle the change.\n\n Please pay the exact amount or add a cash payment method in the point of sale configuration'),
                    });
                    return;
                }
            }

<<<<<<< HEAD
            if (order.isPaidWithCash() && this.pos.config.iface_cashdrawer) { 
            
=======
            if (this.pos.config.iface_cashdrawer) {
>>>>>>> e8831932
                    this.pos.proxy.open_cashbox();
            }

            if (order.is_to_invoice()) {
                var invoiced = this.pos.push_and_invoice_order(order);
                this.invoicing = true;

                invoiced.fail(function(error){
                    self.invoicing = false;
                    if (error === 'error-no-client') {
                        self.pos_widget.screen_selector.show_popup('confirm',{
                            message: _t('Please select the Customer'),
                            comment: _t('You need to select the customer before you can invoice an order.'),
                            confirm: function(){
                                self.pos_widget.screen_selector.set_current_screen('clientlist');
                            },
                        });
                    } else {
                        self.pos_widget.screen_selector.show_popup('error',{
                            message: _t('The order could not be sent'),
                            comment: _t('Check your internet connection and try again.'),
                        });
                    }
                });

                invoiced.done(function(){
                    self.invoicing = false;
                    order.finalize();
                });
            } else {
                this.pos.push_order(order) 
                if (this.pos.config.iface_print_via_proxy) {
                    var receipt = currentOrder.export_for_printing();
                    this.pos.proxy.print_receipt(QWeb.render('XmlReceipt',{
                        receipt: receipt, widget: self,
                    }));
                    order.finalize();    //finish order and go back to scan screen
                } else {
                    this.pos_widget.screen_selector.set_current_screen(this.next_screen);
                }
            }
        },
    });

}<|MERGE_RESOLUTION|>--- conflicted
+++ resolved
@@ -1250,12 +1250,8 @@
                 }
             }
 
-<<<<<<< HEAD
             if (order.isPaidWithCash() && this.pos.config.iface_cashdrawer) { 
             
-=======
-            if (this.pos.config.iface_cashdrawer) {
->>>>>>> e8831932
                     this.pos.proxy.open_cashbox();
             }
 
