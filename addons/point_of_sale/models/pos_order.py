# -*- coding: utf-8 -*-
# Part of Odoo. See LICENSE file for full copyright and licensing details.
import logging
from datetime import timedelta
from functools import partial

import psycopg2

from odoo import api, fields, models, tools, _
from odoo.tools import float_is_zero
from odoo.exceptions import UserError
from odoo.http import request
import odoo.addons.decimal_precision as dp

_logger = logging.getLogger(__name__)


class PosOrder(models.Model):
    _name = "pos.order"
    _description = "Point of Sale Orders"
    _order = "id desc"

    @api.model
    def _amount_line_tax(self, line, fiscal_position_id):
        taxes = line.tax_ids.filtered(lambda t: t.company_id.id == line.order_id.company_id.id)
        if fiscal_position_id:
            taxes = fiscal_position_id.map_tax(taxes, line.product_id, line.order_id.partner_id)
        price = line.price_unit * (1 - (line.discount or 0.0) / 100.0)
        taxes = taxes.compute_all(price, line.order_id.pricelist_id.currency_id, line.qty, product=line.product_id, partner=line.order_id.partner_id or False)['taxes']
        return sum(tax.get('amount', 0.0) for tax in taxes)

    @api.model
    def _order_fields(self, ui_order):
        process_line = partial(self.env['pos.order.line']._order_line_fields, session_id=ui_order['pos_session_id'])
        return {
            'name':         ui_order['name'],
            'user_id':      ui_order['user_id'] or False,
            'session_id':   ui_order['pos_session_id'],
            'lines':        [process_line(l) for l in ui_order['lines']] if ui_order['lines'] else False,
            'pos_reference': ui_order['name'],
            'partner_id':   ui_order['partner_id'] or False,
            'date_order':   ui_order['creation_date'],
            'fiscal_position_id': ui_order['fiscal_position_id']
        }

    def _payment_fields(self, ui_paymentline):
        return {
            'amount':       ui_paymentline['amount'] or 0.0,
            'payment_date': ui_paymentline['name'],
            'statement_id': ui_paymentline['statement_id'],
            'payment_name': ui_paymentline.get('note', False),
            'journal':      ui_paymentline['journal_id'],
        }

    # This deals with orders that belong to a closed session. In order
    # to recover from this situation we create a new rescue session,
    # making it obvious that something went wrong.
    # A new, separate, rescue session is preferred for every such recovery,
    # to avoid adding unrelated orders to live sessions.
    def _get_valid_session(self, order):
        PosSession = self.env['pos.session']
        closed_session = PosSession.browse(order['pos_session_id'])

        _logger.warning('session %s (ID: %s) was closed but received order %s (total: %s) belonging to it',
                        closed_session.name,
                        closed_session.id,
                        order['name'],
                        order['amount_total'])
        rescue_session = PosSession.search([
            ('name', 'like', '(RESCUE FOR %(session)s)' % {'session': closed_session.name}),
            ('state', 'not in', ('closed', 'closing_control')),
        ], limit=1)
        if rescue_session:
            _logger.warning('reusing recovery session %s for saving order %s', rescue_session.name, order['name'])
            return rescue_session

        _logger.warning('attempting to create recovery session for saving order %s', order['name'])
        new_session = PosSession.create({
            'config_id': closed_session.config_id.id,
            'name': '(RESCUE FOR %(session)s)' % {'session': closed_session.name},
        })
        # bypass opening_control (necessary when using cash control)
        new_session.action_pos_session_open()

        return new_session

    def _match_payment_to_invoice(self, order):
        account_precision = self.env['decimal.precision'].precision_get('Account')

        # ignore orders with an amount_paid of 0 because those are returns through the POS
        if not float_is_zero(order['amount_return'], account_precision) and not float_is_zero(order['amount_paid'], account_precision):
            cur_amount_paid = 0
            payments_to_keep = []
            for payment in order.get('statement_ids'):
                if cur_amount_paid + payment[2]['amount'] > order['amount_total']:
                    payment[2]['amount'] = order['amount_total'] - cur_amount_paid
                    payments_to_keep.append(payment)
                    break
                cur_amount_paid += payment[2]['amount']
                payments_to_keep.append(payment)
            order['statement_ids'] = payments_to_keep
            order['amount_return'] = 0

    @api.model
    def _process_order(self, pos_order):
        prec_acc = self.env['decimal.precision'].precision_get('Account')
        pos_session = self.env['pos.session'].browse(pos_order['pos_session_id'])
        if pos_session.state == 'closing_control' or pos_session.state == 'closed':
            pos_order['pos_session_id'] = self._get_valid_session(pos_order).id
        order = self.create(self._order_fields(pos_order))
        journal_ids = set()
        for payments in pos_order['statement_ids']:
            if not float_is_zero(payments[2]['amount'], precision_digits=prec_acc):
                order.add_payment(self._payment_fields(payments[2]))
            journal_ids.add(payments[2]['journal_id'])

        if pos_session.sequence_number <= pos_order['sequence_number']:
            pos_session.write({'sequence_number': pos_order['sequence_number'] + 1})
            pos_session.refresh()

        if not float_is_zero(pos_order['amount_return'], prec_acc):
            cash_journal_id = pos_session.cash_journal_id.id
            if not cash_journal_id:
                # Select for change one of the cash journals used in this
                # payment
                cash_journal = self.env['account.journal'].search([
                    ('type', '=', 'cash'),
                    ('id', 'in', list(journal_ids)),
                ], limit=1)
                if not cash_journal:
                    # If none, select for change one of the cash journals of the POS
                    # This is used for example when a customer pays by credit card
                    # an amount higher than total amount of the order and gets cash back
                    cash_journal = [statement.journal_id for statement in pos_session.statement_ids if statement.journal_id.type == 'cash']
                    if not cash_journal:
                        raise UserError(_("No cash statement found for this session. Unable to record returned cash."))
                cash_journal_id = cash_journal[0].id
            order.add_payment({
                'amount': -pos_order['amount_return'],
                'payment_date': fields.Datetime.now(),
                'payment_name': _('return'),
                'journal': cash_journal_id,
            })
        return order

    def _prepare_analytic_account(self, line):
        '''This method is designed to be inherited in a custom module'''
        return False

    def _create_account_move(self, dt, ref, journal_id, company_id):
        date_tz_user = fields.Datetime.context_timestamp(self, fields.Datetime.from_string(dt))
        date_tz_user = fields.Date.to_string(date_tz_user)
        return self.env['account.move'].sudo().create({'ref': ref, 'journal_id': journal_id, 'date': date_tz_user})

    def _prepare_invoice(self):
        """
        Prepare the dict of values to create the new invoice for a pos order.
        """
        return {
            'name': self.name,
            'origin': self.name,
            'account_id': self.partner_id.property_account_receivable_id.id,
            'journal_id': self.session_id.config_id.invoice_journal_id.id,
            'type': 'out_invoice',
            'reference': self.name,
            'partner_id': self.partner_id.id,
            'comment': self.note or '',
            # considering partner's sale pricelist's currency
            'currency_id': self.pricelist_id.currency_id.id,
            'user_id': self.env.uid,
        }

    def _action_create_invoice_line(self, line=False, invoice_id=False):
        InvoiceLine = self.env['account.invoice.line']
        inv_name = line.product_id.name_get()[0][1]
        inv_line = {
            'invoice_id': invoice_id,
            'product_id': line.product_id.id,
            'quantity': line.qty,
            'account_analytic_id': self._prepare_analytic_account(line),
            'name': inv_name,
        }
        # Oldlin trick
        invoice_line = InvoiceLine.sudo().new(inv_line)
        invoice_line._onchange_product_id()
        invoice_line.invoice_line_tax_ids = invoice_line.invoice_line_tax_ids.filtered(lambda t: t.company_id.id == line.order_id.company_id.id).ids
        fiscal_position_id = line.order_id.fiscal_position_id
        if fiscal_position_id:
            invoice_line.invoice_line_tax_ids = fiscal_position_id.map_tax(invoice_line.invoice_line_tax_ids, line.product_id, line.order_id.partner_id)
        invoice_line.invoice_line_tax_ids = invoice_line.invoice_line_tax_ids.ids
        # We convert a new id object back to a dictionary to write to
        # bridge between old and new api
        inv_line = invoice_line._convert_to_write({name: invoice_line[name] for name in invoice_line._cache})
        inv_line.update(price_unit=line.price_unit, discount=line.discount)
        return InvoiceLine.sudo().create(inv_line)

    def _create_account_move_line(self, session=None, move=None):
        # Tricky, via the workflow, we only have one id in the ids variable
        """Create a account move line of order grouped by products or not."""
        IrProperty = self.env['ir.property']
        ResPartner = self.env['res.partner']

        if session and not all(session.id == order.session_id.id for order in self):
            raise UserError(_('Selected orders do not have the same session!'))

        grouped_data = {}
        have_to_group_by = session and session.config_id.group_by or False
        rounding_method = session and session.config_id.company_id.tax_calculation_rounding_method

        for order in self.filtered(lambda o: not o.account_move or order.state == 'paid'):
            current_company = order.sale_journal.company_id
            account_def = IrProperty.get(
                'property_account_receivable_id', 'res.partner')
            order_account = order.partner_id.property_account_receivable_id.id or account_def and account_def.id
            partner_id = ResPartner._find_accounting_partner(order.partner_id).id or False
            if move is None:
                # Create an entry for the sale
                journal_id = self.env['ir.config_parameter'].sudo().get_param(
                    'pos.closing.journal_id_%s' % current_company.id, default=order.sale_journal.id)
                move = self._create_account_move(
                    order.session_id.start_at, order.name, int(journal_id), order.company_id.id)

            def insert_data(data_type, values):
                # if have_to_group_by:
                values.update({
                    'partner_id': partner_id,
                    'move_id': move.id,
                })

                if data_type == 'product':
                    key = ('product', values['partner_id'], (values['product_id'], tuple(values['tax_ids'][0][2]), values['name']), values['analytic_account_id'], values['debit'] > 0)
                elif data_type == 'tax':
                    key = ('tax', values['partner_id'], values['tax_line_id'], values['debit'] > 0)
                elif data_type == 'counter_part':
                    key = ('counter_part', values['partner_id'], values['account_id'], values['debit'] > 0)
                else:
                    return

                grouped_data.setdefault(key, [])

                if have_to_group_by:
                    if not grouped_data[key]:
                        grouped_data[key].append(values)
                    else:
                        current_value = grouped_data[key][0]
                        current_value['quantity'] = current_value.get('quantity', 0.0) + values.get('quantity', 0.0)
                        current_value['credit'] = current_value.get('credit', 0.0) + values.get('credit', 0.0)
                        current_value['debit'] = current_value.get('debit', 0.0) + values.get('debit', 0.0)
                else:
                    grouped_data[key].append(values)

            # because of the weird way the pos order is written, we need to make sure there is at least one line,
            # because just after the 'for' loop there are references to 'line' and 'income_account' variables (that
            # are set inside the for loop)
            # TOFIX: a deep refactoring of this method (and class!) is needed
            # in order to get rid of this stupid hack
            assert order.lines, _('The POS order must have lines when calling this method')
            # Create an move for each order line
            cur = order.pricelist_id.currency_id
            for line in order.lines:
                amount = line.price_subtotal

                # Search for the income account
                if line.product_id.property_account_income_id.id:
                    income_account = line.product_id.property_account_income_id.id
                elif line.product_id.categ_id.property_account_income_categ_id.id:
                    income_account = line.product_id.categ_id.property_account_income_categ_id.id
                else:
                    raise UserError(_('Please define income '
                                      'account for this product: "%s" (id:%d).')
                                    % (line.product_id.name, line.product_id.id))

                name = line.product_id.name
                if line.notice:
                    # add discount reason in move
                    name = name + ' (' + line.notice + ')'

                # Create a move for the line for the order line
                insert_data('product', {
                    'name': name,
                    'quantity': line.qty,
                    'product_id': line.product_id.id,
                    'account_id': income_account,
                    'analytic_account_id': self._prepare_analytic_account(line),
                    'credit': ((amount > 0) and amount) or 0.0,
                    'debit': ((amount < 0) and -amount) or 0.0,
                    'tax_ids': [(6, 0, line.tax_ids_after_fiscal_position.ids)],
                    'partner_id': partner_id
                })

                # Create the tax lines
                taxes = line.tax_ids_after_fiscal_position.filtered(lambda t: t.company_id.id == current_company.id)
                if not taxes:
                    continue
                for tax in taxes.compute_all(line.price_unit * (100.0 - line.discount) / 100.0, cur, line.qty)['taxes']:
                    insert_data('tax', {
                        'name': _('Tax') + ' ' + tax['name'],
                        'product_id': line.product_id.id,
                        'quantity': line.qty,
                        'account_id': tax['account_id'] or income_account,
                        'credit': ((tax['amount'] > 0) and tax['amount']) or 0.0,
                        'debit': ((tax['amount'] < 0) and -tax['amount']) or 0.0,
                        'tax_line_id': tax['id'],
                        'partner_id': partner_id
                    })

            # round tax lines per order
            if rounding_method == 'round_globally':
                for group_key, group_value in grouped_data.iteritems():
                    if group_key[0] == 'tax':
                        for line in group_value:
                            line['credit'] = cur.round(line['credit'])
                            line['debit'] = cur.round(line['debit'])

            # counterpart
            insert_data('counter_part', {
                'name': _("Trade Receivables"),  # order.name,
                'account_id': order_account,
                'credit': ((order.amount_total < 0) and -order.amount_total) or 0.0,
                'debit': ((order.amount_total > 0) and order.amount_total) or 0.0,
                'partner_id': partner_id
            })

            order.write({'state': 'done', 'account_move': move.id})

        all_lines = []
        for group_key, group_data in grouped_data.iteritems():
            for value in group_data:
                all_lines.append((0, 0, value),)
        if move:  # In case no order was changed
            move.sudo().write({'line_ids': all_lines})
            move.sudo().post()
        return True

    def _reconcile_payments(self):
        for order in self:
            aml = order.statement_ids.mapped('journal_entry_ids') | order.account_move.line_ids
            aml = aml.filtered(lambda r: not r.reconciled and r.account_id.internal_type == 'receivable' and r.partner_id == order.partner_id)
            try:
                aml.reconcile()
            except:
                # There might be unexpected situations where the automatic reconciliation won't
                # work. We don't want the user to be blocked because of this, since the automatic
                # reconciliation is introduced for convenience, not for mandatory accounting
                # reasons.
                continue

    def _default_session(self):
        return self.env['pos.session'].search([('state', '=', 'opened'), ('user_id', '=', self.env.uid)], limit=1)

    def _default_pricelist(self):
        return self._default_session().config_id.pricelist_id

    name = fields.Char(string='Order Ref', required=True, readonly=True, copy=False, default='/')
    company_id = fields.Many2one('res.company', string='Company', required=True, readonly=True, default=lambda self: self.env.user.company_id)
    date_order = fields.Datetime(string='Order Date', readonly=True, index=True, default=fields.Datetime.now)
    user_id = fields.Many2one(
        comodel_name='res.users', string='Salesman',
        help="Person who uses the cash register. It can be a reliever, a student or an interim employee.",
        default=lambda self: self.env.uid,
        states={'done': [('readonly', True)], 'invoiced': [('readonly', True)]},
    )
    amount_tax = fields.Float(compute='_compute_amount_all', string='Taxes', digits=0)
    amount_total = fields.Float(compute='_compute_amount_all', string='Total', digits=0)
    amount_paid = fields.Float(compute='_compute_amount_all', string='Paid', states={'draft': [('readonly', False)]}, readonly=True, digits=0)
    amount_return = fields.Float(compute='_compute_amount_all', string='Returned', digits=0)
    lines = fields.One2many('pos.order.line', 'order_id', string='Order Lines', states={'draft': [('readonly', False)]}, readonly=True, copy=True)
    statement_ids = fields.One2many('account.bank.statement.line', 'pos_statement_id', string='Payments', states={'draft': [('readonly', False)]}, readonly=True)
    pricelist_id = fields.Many2one('product.pricelist', string='Pricelist', required=True, states={
                                   'draft': [('readonly', False)]}, readonly=True, default=_default_pricelist)
    partner_id = fields.Many2one('res.partner', string='Customer', change_default=True, index=True, states={'draft': [('readonly', False)], 'paid': [('readonly', False)]})
    sequence_number = fields.Integer(string='Sequence Number', help='A session-unique sequence number for the order', default=1)

    session_id = fields.Many2one(
        'pos.session', string='Session', required=True, index=True,
        domain="[('state', '=', 'opened')]", states={'draft': [('readonly', False)]},
        readonly=True, default=_default_session)
    config_id = fields.Many2one('pos.config', related='session_id.config_id', string="Point of Sale")
    state = fields.Selection(
        [('draft', 'New'), ('cancel', 'Cancelled'), ('paid', 'Paid'), ('done', 'Posted'), ('invoiced', 'Invoiced')],
        'Status', readonly=True, copy=False, default='draft')

    invoice_id = fields.Many2one('account.invoice', string='Invoice', copy=False)
    account_move = fields.Many2one('account.move', string='Journal Entry', readonly=True, copy=False)
    picking_id = fields.Many2one('stock.picking', string='Picking', readonly=True, copy=False)
<<<<<<< HEAD
    picking_type_id = fields.Many2one('stock.picking.type', related='session_id.config_id.picking_type_id', string="Operation Type")
    location_id = fields.Many2one('stock.location', related='session_id.config_id.stock_location_id', string="Location", store=True)
=======
    picking_type_id = fields.Many2one('stock.picking.type', related='session_id.config_id.picking_type_id', string="Picking Type")
    location_id = fields.Many2one(
        comodel_name='stock.location',
        related='session_id.config_id.stock_location_id',
        string="Location", store=True,
        readonly=True,
    )
>>>>>>> 8f30e707
    note = fields.Text(string='Internal Notes')
    nb_print = fields.Integer(string='Number of Print', readonly=True, copy=False, default=0)
    pos_reference = fields.Char(string='Receipt Ref', readonly=True, copy=False)
    sale_journal = fields.Many2one('account.journal', related='session_id.config_id.journal_id', string='Sales Journal', store=True, readonly=True)
    fiscal_position_id = fields.Many2one(
        comodel_name='account.fiscal.position', string='Fiscal Position',
        default=lambda self: self._default_session().config_id.default_fiscal_position_id,
        readonly=True,
        states={'draft': [('readonly', False)]},
    )

    @api.depends('statement_ids', 'lines.price_subtotal_incl', 'lines.discount')
    def _compute_amount_all(self):
        for order in self:
            order.amount_paid = order.amount_return = order.amount_tax = 0.0
            currency = order.pricelist_id.currency_id
            order.amount_paid = sum(payment.amount for payment in order.statement_ids)
            order.amount_return = sum(payment.amount < 0 and payment.amount or 0 for payment in order.statement_ids)
            order.amount_tax = currency.round(sum(self._amount_line_tax(line, order.fiscal_position_id) for line in order.lines))
            amount_untaxed = currency.round(sum(line.price_subtotal for line in order.lines))
            order.amount_total = order.amount_tax + amount_untaxed

    @api.onchange('partner_id')
    def _onchange_partner_id(self):
        if self.partner_id:
            self.pricelist = self.partner_id.property_product_pricelist.id

    @api.multi
    def write(self, vals):
        res = super(PosOrder, self).write(vals)
        Partner = self.env['res.partner']
        # If you change the partner of the PoS order, change also the partner of the associated bank statement lines
        if 'partner_id' in vals:
            for order in self:
                partner_id = False
                if order.invoice_id:
                    raise UserError(_("You cannot change the partner of a POS order for which an invoice has already been issued."))
                if vals['partner_id']:
                    partner = Partner.browse(vals['partner_id'])
                    partner_id = Partner._find_accounting_partner(partner).id
                order.statement_ids.write({'partner_id': partner_id})
        return res

    @api.multi
    def unlink(self):
        for pos_order in self.filtered(lambda pos_order: pos_order.state not in ['draft', 'cancel']):
            raise UserError(_('In order to delete a sale, it must be new or cancelled.'))
        return super(PosOrder, self).unlink()

    @api.model
    def create(self, values):
        if values.get('session_id'):
            # set name based on the sequence specified on the config
            session = self.env['pos.session'].browse(values['session_id'])
            values['name'] = session.config_id.sequence_id._next()
            values.setdefault('pricelist_id', session.config_id.pricelist_id.id)
        else:
            # fallback on any pos.order sequence
            values['name'] = self.env['ir.sequence'].next_by_code('pos.order')
        return super(PosOrder, self).create(values)

    @api.multi
    def action_view_invoice(self):
        return {
            'name': _('Customer Invoice'),
            'view_mode': 'form',
            'view_id': self.env.ref('account.invoice_form').id,
            'res_model': 'account.invoice',
            'context': "{'type':'out_invoice'}",
            'type': 'ir.actions.act_window',
            'res_id': self.invoice_id.id,
        }

    @api.multi
    def action_pos_order_paid(self):
        if not self.test_paid():
            raise UserError(_("Order is not paid."))
        self.write({'state': 'paid'})
        return self.create_picking()

    @api.multi
    def action_pos_order_invoice(self):
        Invoice = self.env['account.invoice']

        for order in self:
            # Force company for all SUPERUSER_ID action
            local_context = dict(self.env.context, force_company=order.company_id.id, company_id=order.company_id.id)
            if order.invoice_id:
                Invoice += order.invoice_id
                continue

            if not order.partner_id:
                raise UserError(_('Please provide a partner for the sale.'))

            invoice = Invoice.new(order._prepare_invoice())
            invoice._onchange_partner_id()
            invoice.fiscal_position_id = order.fiscal_position_id

            inv = invoice._convert_to_write({name: invoice[name] for name in invoice._cache})
            new_invoice = Invoice.with_context(local_context).sudo().create(inv)
            message = _("This invoice has been created from the point of sale session: <a href=# data-oe-model=pos.order data-oe-id=%d>%s</a>") % (order.id, order.name)
            new_invoice.message_post(body=message)
            order.write({'invoice_id': new_invoice.id, 'state': 'invoiced'})
            Invoice += new_invoice

            for line in order.lines:
                self.with_context(local_context)._action_create_invoice_line(line, new_invoice.id)

            new_invoice.with_context(local_context).sudo().compute_taxes()
            order.sudo().write({'state': 'invoiced'})

        if not Invoice:
            return {}

        return {
            'name': _('Customer Invoice'),
            'view_type': 'form',
            'view_mode': 'form',
            'view_id': self.env.ref('account.invoice_form').id,
            'res_model': 'account.invoice',
            'context': "{'type':'out_invoice'}",
            'type': 'ir.actions.act_window',
            'nodestroy': True,
            'target': 'current',
            'res_id': Invoice and Invoice.ids[0] or False,
        }

    # this method is unused, and so is the state 'cancel'
    @api.multi
    def action_pos_order_cancel(self):
        return self.write({'state': 'cancel'})

    @api.multi
    def action_pos_order_done(self):
        return self._create_account_move_line()

    @api.model
    def create_from_ui(self, orders):
        # Keep only new orders
        submitted_references = [o['data']['name'] for o in orders]
        pos_order = self.search([('pos_reference', 'in', submitted_references)])
        existing_orders = pos_order.read(['pos_reference'])
        existing_references = set([o['pos_reference'] for o in existing_orders])
        orders_to_save = [o for o in orders if o['data']['name'] not in existing_references]
        order_ids = []

        for tmp_order in orders_to_save:
            to_invoice = tmp_order['to_invoice']
            order = tmp_order['data']
            if to_invoice:
                self._match_payment_to_invoice(order)
            pos_order = self._process_order(order)
            order_ids.append(pos_order.id)

            try:
                pos_order.action_pos_order_paid()
            except psycopg2.OperationalError:
                # do not hide transactional errors, the order(s) won't be saved!
                raise
            except Exception as e:
                _logger.error('Could not fully process the POS Order: %s', tools.ustr(e))

            if to_invoice:
                pos_order.action_pos_order_invoice()
                pos_order.invoice_id.sudo().action_invoice_open()
                pos_order.account_move = pos_order.invoice_id.move_id
        return order_ids

    def test_paid(self):
        """A Point of Sale is paid when the sum
        @return: True
        """
        for order in self:
            if order.lines and not order.amount_total:
                continue
            if (not order.lines) or (not order.statement_ids) or (abs(order.amount_total - order.amount_paid) > 0.00001):
                return False
        return True

    def create_picking(self):
        """Create a picking for each order and validate it."""
        Picking = self.env['stock.picking']
        Move = self.env['stock.move']
        StockWarehouse = self.env['stock.warehouse']
        for order in self:
            if not order.lines.filtered(lambda l: l.product_id.type in ['product', 'consu']):
                continue
            address = order.partner_id.address_get(['delivery']) or {}
            picking_type = order.picking_type_id
            return_pick_type = order.picking_type_id.return_picking_type_id or order.picking_type_id
            order_picking = Picking
            return_picking = Picking
            moves = Move
            location_id = order.location_id.id
            if order.partner_id:
                destination_id = order.partner_id.property_stock_customer.id
            else:
                if (not picking_type) or (not picking_type.default_location_dest_id):
                    customerloc, supplierloc = StockWarehouse._get_partner_locations()
                    destination_id = customerloc.id
                else:
                    destination_id = picking_type.default_location_dest_id.id

            if picking_type:
                message = _("This transfer has been created from the point of sale session: <a href=# data-oe-model=pos.order data-oe-id=%d>%s</a>") % (order.id, order.name)
                picking_vals = {
                    'origin': order.name,
                    'partner_id': address.get('delivery', False),
                    'date_done': order.date_order,
                    'picking_type_id': picking_type.id,
                    'company_id': order.company_id.id,
                    'move_type': 'direct',
                    'note': order.note or "",
                    'location_id': location_id,
                    'location_dest_id': destination_id,
                }
                pos_qty = any([x.qty > 0 for x in order.lines])
                if pos_qty:
                    order_picking = Picking.create(picking_vals.copy())
                    order_picking.message_post(body=message)
                neg_qty = any([x.qty < 0 for x in order.lines])
                if neg_qty:
                    return_vals = picking_vals.copy()
                    return_vals.update({
                        'location_id': destination_id,
                        'location_dest_id': return_pick_type != picking_type and return_pick_type.default_location_dest_id.id or location_id,
                        'picking_type_id': return_pick_type.id
                    })
                    return_picking = Picking.create(return_vals)
                    return_picking.message_post(body=message)

            for line in order.lines.filtered(lambda l: l.product_id.type in ['product', 'consu']):
                moves |= Move.create({
                    'name': line.name,
                    'product_uom': line.product_id.uom_id.id,
                    'picking_id': order_picking.id if line.qty >= 0 else return_picking.id,
                    'picking_type_id': picking_type.id if line.qty >= 0 else return_pick_type.id,
                    'product_id': line.product_id.id,
                    'product_uom_qty': abs(line.qty),
                    'state': 'draft',
                    'location_id': location_id if line.qty >= 0 else destination_id,
                    'location_dest_id': destination_id if line.qty >= 0 else return_pick_type != picking_type and return_pick_type.default_location_dest_id.id or location_id,
                })

            # prefer associating the regular order picking, not the return
            order.write({'picking_id': order_picking.id or return_picking.id})

            if return_picking:
                order._force_picking_done(return_picking)
            if order_picking:
                order._force_picking_done(order_picking)

            # when the pos.config has no picking_type_id set only the moves will be created
            if moves and not return_picking and not order_picking:
                moves.action_assign()
                moves.filtered(lambda m: m.state in ['confirmed', 'waiting']).force_assign()
                moves.filtered(lambda m: m.product_id.tracking == 'none').action_done()

        return True

    def _force_picking_done(self, picking):
        """Force picking in order to be set as done."""
        self.ensure_one()
        picking.action_assign()
        picking.force_assign()
        self.set_pack_operation_lot(picking)
        if not any([(x.product_id.tracking != 'none') for x in picking.pack_operation_ids]):
            picking.action_done()

    def set_pack_operation_lot(self, picking=None):
        """Set Serial/Lot number in pack operations to mark the pack operation done."""

        StockProductionLot = self.env['stock.production.lot']
        PosPackOperationLot = self.env['pos.pack.operation.lot']

        for order in self:
            for pack_operation in (picking or self.picking_id).pack_operation_ids:
                qty = 0
                qty_done = 0
                pack_lots = []
                pos_pack_lots = PosPackOperationLot.search([('order_id', '=',  order.id), ('product_id', '=', pack_operation.product_id.id)])
                pack_lot_names = [pos_pack.lot_name for pos_pack in pos_pack_lots]

                if pack_lot_names:
                    for lot_name in list(set(pack_lot_names)):
                        stock_production_lot = StockProductionLot.search([('name', '=', lot_name), ('product_id', '=', pack_operation.product_id.id)])
                        if stock_production_lot:
                            if stock_production_lot.product_id.tracking == 'lot':
                                qty = pack_lot_names.count(lot_name)
                            else:
                                qty = 1.0
                            qty_done += qty
                            pack_lots.append({'lot_id': stock_production_lot.id, 'qty': qty})
                else:
                    qty_done = pack_operation.product_qty
                pack_operation.write({'pack_lot_ids': map(lambda x: (0, 0, x), pack_lots), 'qty_done': qty_done})

    def add_payment(self, data):
        """Create a new payment for the order"""
        args = {
            'amount': data['amount'],
            'date': data.get('payment_date', fields.Date.today()),
            'name': self.name + ': ' + (data.get('payment_name', '') or ''),
            'partner_id': self.env["res.partner"]._find_accounting_partner(self.partner_id).id or False,
        }

        journal_id = data.get('journal', False)
        statement_id = data.get('statement_id', False)
        assert journal_id or statement_id, "No statement_id or journal_id passed to the method!"

        journal = self.env['account.journal'].browse(journal_id)
        # use the company of the journal and not of the current user
        company_cxt = dict(self.env.context, force_company=journal.company_id.id)
        account_def = self.env['ir.property'].with_context(company_cxt).get('property_account_receivable_id', 'res.partner')
        args['account_id'] = (self.partner_id.property_account_receivable_id.id) or (account_def and account_def.id) or False

        if not args['account_id']:
            if not args['partner_id']:
                msg = _('There is no receivable account defined to make payment.')
            else:
                msg = _('There is no receivable account defined to make payment for the partner: "%s" (id:%d).') % (
                    self.partner_id.name, self.partner_id.id,)
            raise UserError(msg)

        context = dict(self.env.context)
        context.pop('pos_session_id', False)
        for statement in self.session_id.statement_ids:
            if statement.id == statement_id:
                journal_id = statement.journal_id.id
                break
            elif statement.journal_id.id == journal_id:
                statement_id = statement.id
                break
        if not statement_id:
            raise UserError(_('You have to open at least one cashbox.'))

        args.update({
            'statement_id': statement_id,
            'pos_statement_id': self.id,
            'journal_id': journal_id,
            'ref': self.session_id.name,
        })
        self.env['account.bank.statement.line'].with_context(context).create(args)
        return statement_id

    @api.multi
    def refund(self):
        """Create a copy of order  for refund order"""
        PosOrder = self.env['pos.order']
        current_session = self.env['pos.session'].search([('state', '!=', 'closed'), ('user_id', '=', self.env.uid)], limit=1)
        if not current_session:
            raise UserError(_('To return product(s), you need to open a session that will be used to register the refund.'))
        for order in self:
            clone = order.copy({
                # ot used, name forced by create
                'name': order.name + _(' REFUND'),
                'session_id': current_session.id,
                'date_order': fields.Datetime.now(),
                'pos_reference': order.pos_reference,
                'lines': False,
            })
            for line in order.lines:
                clone_line = line.copy({
                    # required=True, copy=False
                    'name': line.name + _(' REFUND'),
                    'order_id': clone.id,
                    'qty': -line.qty,
                })
            PosOrder += clone

        return {
            'name': _('Return Products'),
            'view_type': 'form',
            'view_mode': 'form',
            'res_model': 'pos.order',
            'res_id': PosOrder.ids[0],
            'view_id': False,
            'context': self.env.context,
            'type': 'ir.actions.act_window',
            'target': 'current',
        }


class PosOrderLine(models.Model):
    _name = "pos.order.line"
    _description = "Lines of Point of Sale Orders"
    _rec_name = "product_id"

    def _order_line_fields(self, line, session_id=None):
        if line and 'name' not in line[2]:
            session = self.env['pos.session'].browse(session_id).exists() if session_id else None
            if session and session.config_id.sequence_line_id:
                # set name based on the sequence specified on the config
                line[2]['name'] = session.config_id.sequence_line_id._next()
            else:
                # fallback on any pos.order.line sequence
                line[2]['name'] = self.env['ir.sequence'].next_by_code('pos.order.line')

        if line and 'tax_ids' not in line[2]:
            product = self.env['product.product'].browse(line[2]['product_id'])
            line[2]['tax_ids'] = [(6, 0, [x.id for x in product.taxes_id])]
        return line

    company_id = fields.Many2one('res.company', string='Company', required=True, default=lambda self: self.env.user.company_id)
    name = fields.Char(string='Line No', required=True, copy=False)
    notice = fields.Char(string='Discount Notice')
    product_id = fields.Many2one('product.product', string='Product', domain=[('sale_ok', '=', True)], required=True, change_default=True)
    price_unit = fields.Float(string='Unit Price', digits=0)
    qty = fields.Float('Quantity', digits=dp.get_precision('Product Unit of Measure'), default=1)
    price_subtotal = fields.Float(compute='_compute_amount_line_all', digits=0, string='Subtotal w/o Tax')
    price_subtotal_incl = fields.Float(compute='_compute_amount_line_all', digits=0, string='Subtotal')
    discount = fields.Float(string='Discount (%)', digits=0, default=0.0)
    order_id = fields.Many2one('pos.order', string='Order Ref', ondelete='cascade')
    create_date = fields.Datetime(string='Creation Date', readonly=True)
    tax_ids = fields.Many2many('account.tax', string='Taxes', readonly=True)
    tax_ids_after_fiscal_position = fields.Many2many('account.tax', compute='_get_tax_ids_after_fiscal_position', string='Taxes')
    pack_lot_ids = fields.One2many('pos.pack.operation.lot', 'pos_order_line_id', string='Lot/serial Number')

    @api.model
    def create(self, values):
        if values.get('order_id') and not values.get('name'):
            # set name based on the sequence specified on the config
            config_id = self.env['pos.order'].browse(values['order_id']).session_id.config_id.id
            # HACK: sequence created in the same transaction as the config
            # cf TODO master is pos.config create
            # remove me saas-15
            self.env.cr.execute("""
                SELECT s.id
                FROM ir_sequence s
                JOIN pos_config c
                  ON s.create_date=c.create_date
                WHERE c.id = %s
                  AND s.code = 'pos.order.line'
                LIMIT 1
                """, (config_id,))
            sequence = self.env.cr.fetchone()
            if sequence:
                values['name'] = self.env['ir.sequence'].browse(sequence[0])._next()
        if not values.get('name'):
            # fallback on any pos.order sequence
            values['name'] = self.env['ir.sequence'].next_by_code('pos.order.line')
        return super(PosOrderLine, self).create(values)

    @api.depends('price_unit', 'tax_ids', 'qty', 'discount', 'product_id')
    def _compute_amount_line_all(self):
        for line in self:
            currency = line.order_id.pricelist_id.currency_id
            taxes = line.tax_ids.filtered(lambda tax: tax.company_id.id == line.order_id.company_id.id)
            fiscal_position_id = line.order_id.fiscal_position_id
            if fiscal_position_id:
                taxes = fiscal_position_id.map_tax(taxes, line.product_id, line.order_id.partner_id)
            price = line.price_unit * (1 - (line.discount or 0.0) / 100.0)
            line.price_subtotal = line.price_subtotal_incl = price * line.qty
            if taxes:
                taxes = taxes.compute_all(price, currency, line.qty, product=line.product_id, partner=line.order_id.partner_id or False)
                line.price_subtotal = taxes['total_excluded']
                line.price_subtotal_incl = taxes['total_included']

            line.price_subtotal = currency.round(line.price_subtotal)
            line.price_subtotal_incl = currency.round(line.price_subtotal_incl)

    @api.onchange('product_id')
    def _onchange_product_id(self):
        if self.product_id:
            if not self.order_id.pricelist_id:
                raise UserError(
                    _('You have to select a pricelist in the sale form !\n'
                      'Please set one before choosing a product.'))
            price = self.order_id.pricelist_id.get_product_price(
                self.product_id, self.qty or 1.0, self.order_id.partner_id)
            self._onchange_qty()
            self.price_unit = price
            self.tax_ids = self.product_id.taxes_id

    @api.onchange('qty', 'discount', 'price_unit', 'tax_ids')
    def _onchange_qty(self):
        if self.product_id:
            if not self.order_id.pricelist_id:
                raise UserError(_('You have to select a pricelist in the sale form !'))
            price = self.price_unit * (1 - (self.discount or 0.0) / 100.0)
            self.price_subtotal = self.price_subtotal_incl = price * self.qty
            if (self.product_id.taxes_id):
                taxes = self.product_id.taxes_id.compute_all(price, self.order_id.pricelist_id.currency_id, self.qty, product=self.product_id, partner=False)
                self.price_subtotal = taxes['total_excluded']
                self.price_subtotal_incl = taxes['total_included']

    @api.multi
    def _get_tax_ids_after_fiscal_position(self):
        for line in self:
            line.tax_ids_after_fiscal_position = line.order_id.fiscal_position_id.map_tax(line.tax_ids, line.product_id, line.order_id.partner_id)


class PosOrderLineLot(models.Model):
    _name = "pos.pack.operation.lot"
    _description = "Specify product lot/serial number in pos order line"

    pos_order_line_id = fields.Many2one('pos.order.line')
    order_id = fields.Many2one('pos.order', related="pos_order_line_id.order_id")
    lot_name = fields.Char('Lot Name')
    product_id = fields.Many2one('product.product', related='pos_order_line_id.product_id')


class ReportSaleDetails(models.AbstractModel):

    _name = 'report.point_of_sale.report_saledetails'


    @api.model
    def get_sale_details(self, date_start=False, date_stop=False, configs=False):
        """ Serialise the orders of the day information

        params: date_start, date_stop string representing the datetime of order
        """
        if not configs:
            configs = self.env['pos.config'].search([])

        today = fields.Datetime.from_string(fields.Date.context_today(self))
        if date_start:
            date_start = fields.Datetime.from_string(date_start)
        else:
            # start by default today 00:00:00
            date_start = today

        if date_stop:
            # set time to 23:59:59
            date_stop = fields.Datetime.from_string(date_stop)
        else:
            # stop by default today 23:59:59
            date_stop = today + timedelta(days=1, seconds=-1)

        # avoid a date_stop smaller than date_start
        date_stop = max(date_stop, date_start)

        date_start = fields.Datetime.to_string(date_start)
        date_stop = fields.Datetime.to_string(date_stop)

        orders = self.env['pos.order'].search([
            ('date_order', '>=', date_start),
            ('date_order', '<=', date_stop),
            ('state', 'in', ['paid','invoiced','done']),
            ('config_id', 'in', configs.ids)])

        user_currency = self.env.user.company_id.currency_id

        total = 0.0
        products_sold = {}
        taxes = {}
        for order in orders:
            if user_currency != order.pricelist_id.currency_id:
                total += order.pricelist_id.currency_id.compute(order.amount_total, user_currency)
            else:
                total += order.amount_total
            currency = order.session_id.currency_id

            for line in order.lines:
                key = (line.product_id, line.price_unit, line.discount)
                products_sold.setdefault(key, 0.0)
                products_sold[key] += line.qty

                if line.tax_ids_after_fiscal_position:
                    line_taxes = line.tax_ids_after_fiscal_position.compute_all(line.price_unit * (1-(line.discount or 0.0)/100.0), currency, line.qty, product=line.product_id, partner=line.order_id.partner_id or False)
                    for tax in line_taxes['taxes']:
                        taxes.setdefault(tax['id'], {'name': tax['name'], 'tax_amount':0.0, 'base_amount':0.0})
                        taxes[tax['id']]['tax_amount'] += tax['amount']
                        taxes[tax['id']]['base_amount'] += line.price_subtotal

        st_line_ids = self.env["account.bank.statement.line"].search([('pos_statement_id', 'in', orders.ids)]).ids
        if st_line_ids:
            self.env.cr.execute("""
                SELECT aj.name, sum(amount) total
                FROM account_bank_statement_line AS absl,
                     account_bank_statement AS abs,
                     account_journal AS aj 
                WHERE absl.statement_id = abs.id
                    AND abs.journal_id = aj.id 
                    AND absl.id IN %s 
                GROUP BY aj.name
            """, (tuple(st_line_ids),))
            payments = self.env.cr.dictfetchall()
        else:
            payments = []

        return {
            'total_paid': user_currency.round(total),
            'payments': payments,
            'company_name': self.env.user.company_id.name,
            'taxes': taxes.values(),
            'products': sorted([{
                'product_id': product.id,
                'product_name': product.name,
                'code': product.default_code,
                'quantity': qty,
                'price_unit': price_unit,
                'discount': discount,
                'uom': product.uom_id.name
            } for (product, price_unit, discount), qty in products_sold.items()], key=lambda l: l['product_name'])
        }

    @api.multi
    def render_html(self, docids, data=None):
        data = dict(data or {})
        configs = self.env['pos.config'].browse(data['config_ids'])
        data.update(self.get_sale_details(data['date_start'], data['date_stop'], configs))
        return self.env['report'].render('point_of_sale.report_saledetails', data)<|MERGE_RESOLUTION|>--- conflicted
+++ resolved
@@ -383,18 +383,13 @@
     invoice_id = fields.Many2one('account.invoice', string='Invoice', copy=False)
     account_move = fields.Many2one('account.move', string='Journal Entry', readonly=True, copy=False)
     picking_id = fields.Many2one('stock.picking', string='Picking', readonly=True, copy=False)
-<<<<<<< HEAD
     picking_type_id = fields.Many2one('stock.picking.type', related='session_id.config_id.picking_type_id', string="Operation Type")
-    location_id = fields.Many2one('stock.location', related='session_id.config_id.stock_location_id', string="Location", store=True)
-=======
-    picking_type_id = fields.Many2one('stock.picking.type', related='session_id.config_id.picking_type_id', string="Picking Type")
     location_id = fields.Many2one(
         comodel_name='stock.location',
         related='session_id.config_id.stock_location_id',
         string="Location", store=True,
         readonly=True,
     )
->>>>>>> 8f30e707
     note = fields.Text(string='Internal Notes')
     nb_print = fields.Integer(string='Number of Print', readonly=True, copy=False, default=0)
     pos_reference = fields.Char(string='Receipt Ref', readonly=True, copy=False)
