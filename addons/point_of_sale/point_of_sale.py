# -*- coding: utf-8 -*-
##############################################################################
#
#    OpenERP, Open Source Management Solution
#    Copyright (C) 2004-2010 Tiny SPRL (<http://tiny.be>).
#
#    This program is free software: you can redistribute it and/or modify
#    it under the terms of the GNU Affero General Public License as
#    published by the Free Software Foundation, either version 3 of the
#    License, or (at your option) any later version.
#
#    This program is distributed in the hope that it will be useful,
#    but WITHOUT ANY WARRANTY; without even the implied warranty of
#    MERCHANTABILITY or FITNESS FOR A PARTICULAR PURPOSE.  See the
#    GNU Affero General Public License for more details.
#
#    You should have received a copy of the GNU Affero General Public License
#    along with this program.  If not, see <http://www.gnu.org/licenses/>.
#
##############################################################################

from datetime import datetime
from dateutil.relativedelta import relativedelta
from decimal import Decimal
import logging
import pdb
import time

import openerp
from openerp import tools
from openerp.osv import fields, osv
from openerp.tools.translate import _

import openerp.addons.decimal_precision as dp
import openerp.addons.product.product

_logger = logging.getLogger(__name__)

class pos_config(osv.osv):
    _name = 'pos.config'

    POS_CONFIG_STATE = [
        ('active', 'Active'),
        ('inactive', 'Inactive'),
        ('deprecated', 'Deprecated')
    ]

    def _get_currency(self, cr, uid, ids, fieldnames, args, context=None):
        result = dict.fromkeys(ids, False)
        for pos_config in self.browse(cr, uid, ids, context=context):
            if pos_config.journal_id:
                currency_id = pos_config.journal_id.currency.id or pos_config.journal_id.company_id.currency_id.id
            else:
                currency_id = self.pool['res.users'].browse(cr, uid, uid, context=context).company_id.currency_id.id
            result[pos_config.id] = currency_id
        return result

    _columns = {
        'name' : fields.char('Point of Sale Name', size=32, select=1,
             required=True, help="An internal identification of the point of sale"),
        'journal_ids' : fields.many2many('account.journal', 'pos_config_journal_rel', 
             'pos_config_id', 'journal_id', 'Available Payment Methods',
             domain="[('journal_user', '=', True ), ('type', 'in', ['bank', 'cash'])]",),
        'picking_type_id': fields.many2one('stock.picking.type', 'Picking Type'),
        'stock_location_id': fields.many2one('stock.location', 'Stock Location', domain=[('usage', '=', 'internal')], required=True),
        'journal_id' : fields.many2one('account.journal', 'Sale Journal',
             domain=[('type', '=', 'sale')],
             help="Accounting journal used to post sales entries."),
        'currency_id' : fields.function(_get_currency, type="many2one", string="Currency", relation="res.currency"),
        'iface_self_checkout' : fields.boolean('Self Checkout Mode',
             help="Check this if this point of sale should open by default in a self checkout mode. If unchecked, OpenERP uses the normal cashier mode by default."),
        'iface_cashdrawer' : fields.boolean('Cashdrawer', help="Automatically open the cashdrawer"),
        'iface_payment_terminal' : fields.boolean('Payment Terminal', help="Enables Payment Terminal integration"),
        'iface_electronic_scale' : fields.boolean('Electronic Scale', help="Enables Electronic Scale integration"),
        'iface_vkeyboard' : fields.boolean('Virtual KeyBoard', help="Enables an integrated Virtual Keyboard"),
        'iface_print_via_proxy' : fields.boolean('Print via Proxy', help="Bypass browser printing and prints via the hardware proxy"),
        'iface_scan_via_proxy' : fields.boolean('Scan via Proxy', help="Enable barcode scanning with a remotely connected barcode scanner"),
        'iface_invoicing': fields.boolean('Invoicing',help='Enables invoice generation from the Point of Sale'),
        'iface_big_scrollbars': fields.boolean('Large Scrollbars',help='For imprecise industrial touchscreens'),
        'receipt_header': fields.text('Receipt Header',help="A short text that will be inserted as a header in the printed receipt"),
        'receipt_footer': fields.text('Receipt Footer',help="A short text that will be inserted as a footer in the printed receipt"),
        'proxy_ip':       fields.char('IP Address', help='The hostname or ip address of the hardware proxy, Will be autodetected if left empty', size=45),

        'state' : fields.selection(POS_CONFIG_STATE, 'Status', required=True, readonly=True),
        'sequence_id' : fields.many2one('ir.sequence', 'Order IDs Sequence', readonly=True,
            help="This sequence is automatically created by OpenERP but you can change it "\
                "to customize the reference numbers of your orders."),
        'session_ids': fields.one2many('pos.session', 'config_id', 'Sessions'),
        'group_by' : fields.boolean('Group Journal Items', help="Check this if you want to group the Journal Items by Product while closing a Session"),
        'pricelist_id': fields.many2one('product.pricelist','Pricelist', required=True),
        'company_id': fields.many2one('res.company', 'Company', required=True), 
    }

    def _check_cash_control(self, cr, uid, ids, context=None):
        return all(
            (sum(int(journal.cash_control) for journal in record.journal_ids) <= 1)
            for record in self.browse(cr, uid, ids, context=context)
        )

    _constraints = [
        (_check_cash_control, "You cannot have two cash controls in one Point Of Sale !", ['journal_ids']),
    ]

    def copy(self, cr, uid, id, default=None, context=None):
        if not default:
            default = {}
        d = {
            'sequence_id' : False,
        }
        d.update(default)
        return super(pos_config, self).copy(cr, uid, id, d, context=context)


    def name_get(self, cr, uid, ids, context=None):
        result = []
        states = {
            'opening_control': _('Opening Control'),
            'opened': _('In Progress'),
            'closing_control': _('Closing Control'),
            'closed': _('Closed & Posted'),
        }
        for record in self.browse(cr, uid, ids, context=context):
            if (not record.session_ids) or (record.session_ids[0].state=='closed'):
                result.append((record.id, record.name+' ('+_('not used')+')'))
                continue
            session = record.session_ids[0]
            result.append((record.id, record.name + ' ('+session.user_id.name+')')) #, '+states[session.state]+')'))
        return result

    def _default_sale_journal(self, cr, uid, context=None):
        company_id = self.pool.get('res.users').browse(cr, uid, uid, context=context).company_id.id
        res = self.pool.get('account.journal').search(cr, uid, [('type', '=', 'sale'), ('company_id', '=', company_id)], limit=1, context=context)
        return res and res[0] or False

    def _default_pricelist(self, cr, uid, context=None):
        res = self.pool.get('product.pricelist').search(cr, uid, [('type', '=', 'sale')], limit=1, context=context)
        return res and res[0] or False

    def _get_default_location(self, cr, uid, context=None):
        wh_obj = self.pool.get('stock.warehouse')
        user = self.pool.get('res.users').browse(cr, uid, uid, context)
        res = wh_obj.search(cr, uid, [('company_id', '=', user.company_id.id)], limit=1, context=context)
        if res and res[0]:
            return wh_obj.browse(cr, uid, res[0], context=context).lot_stock_id.id
        return False

    def _get_default_company(self, cr, uid, context=None):
        company_id = self.pool.get('res.users')._get_company(cr, uid, context=context)
        return company_id

    _defaults = {
        'state' : POS_CONFIG_STATE[0][0],
        'journal_id': _default_sale_journal,
        'group_by' : True,
        'pricelist_id': _default_pricelist,
        'iface_invoicing': True,
        'stock_location_id': _get_default_location,
        'company_id': _get_default_company,
    }

    def onchange_picking_type_id(self, cr, uid, ids, picking_type_id, context=None):
        p_type_obj = self.pool.get("stock.picking.type")
        p_type = p_type_obj.browse(cr, uid, picking_type_id, context=context)
        if p_type.default_location_src_id and p_type.default_location_src_id.usage == 'internal' and p_type.default_location_dest_id and p_type.default_location_dest_id.usage == 'customer':
            return {'value': {'stock_location_id': p_type.default_location_src_id.id}}
        return False

    def set_active(self, cr, uid, ids, context=None):
        return self.write(cr, uid, ids, {'state' : 'active'}, context=context)

    def set_inactive(self, cr, uid, ids, context=None):
        return self.write(cr, uid, ids, {'state' : 'inactive'}, context=context)

    def set_deprecate(self, cr, uid, ids, context=None):
        return self.write(cr, uid, ids, {'state' : 'deprecated'}, context=context)

    def create(self, cr, uid, values, context=None):
        proxy = self.pool.get('ir.sequence')
        sequence_values = dict(
            name='PoS %s' % values['name'],
            padding=5,
            prefix="%s/"  % values['name'],
        )
        sequence_id = proxy.create(cr, uid, sequence_values, context=context)
        values['sequence_id'] = sequence_id
        return super(pos_config, self).create(cr, uid, values, context=context)

    def unlink(self, cr, uid, ids, context=None):
        for obj in self.browse(cr, uid, ids, context=context):
            if obj.sequence_id:
                obj.sequence_id.unlink()
        return super(pos_config, self).unlink(cr, uid, ids, context=context)

class pos_session(osv.osv):
    _name = 'pos.session'
    _order = 'id desc'

    POS_SESSION_STATE = [
        ('opening_control', 'Opening Control'),  # Signal open
        ('opened', 'In Progress'),                    # Signal closing
        ('closing_control', 'Closing Control'),  # Signal close
        ('closed', 'Closed & Posted'),
    ]

    def _compute_cash_all(self, cr, uid, ids, fieldnames, args, context=None):
        result = dict()

        for record in self.browse(cr, uid, ids, context=context):
            result[record.id] = {
                'cash_journal_id' : False,
                'cash_register_id' : False,
                'cash_control' : False,
            }
            for st in record.statement_ids:
                if st.journal_id.cash_control == True:
                    result[record.id]['cash_control'] = True
                    result[record.id]['cash_journal_id'] = st.journal_id.id
                    result[record.id]['cash_register_id'] = st.id

        return result

    _columns = {
        'config_id' : fields.many2one('pos.config', 'Point of Sale',
                                      help="The physical point of sale you will use.",
                                      required=True,
                                      select=1,
                                      domain="[('state', '=', 'active')]",
                                     ),

        'name' : fields.char('Session ID', size=32, required=True, readonly=True),
        'user_id' : fields.many2one('res.users', 'Responsible',
                                    required=True,
                                    select=1,
                                    readonly=True,
                                    states={'opening_control' : [('readonly', False)]}
                                   ),
        'currency_id' : fields.related('config_id', 'currency_id', type="many2one", relation='res.currency', string="Currnecy"),
        'start_at' : fields.datetime('Opening Date', readonly=True), 
        'stop_at' : fields.datetime('Closing Date', readonly=True),

        'state' : fields.selection(POS_SESSION_STATE, 'Status',
                required=True, readonly=True,
                select=1),

        'cash_control' : fields.function(_compute_cash_all,
                                         multi='cash',
                                         type='boolean', string='Has Cash Control'),
        'cash_journal_id' : fields.function(_compute_cash_all,
                                            multi='cash',
                                            type='many2one', relation='account.journal',
                                            string='Cash Journal', store=True),
        'cash_register_id' : fields.function(_compute_cash_all,
                                             multi='cash',
                                             type='many2one', relation='account.bank.statement',
                                             string='Cash Register', store=True),

        'opening_details_ids' : fields.related('cash_register_id', 'opening_details_ids', 
                type='one2many', relation='account.cashbox.line',
                string='Opening Cash Control'),
        'details_ids' : fields.related('cash_register_id', 'details_ids', 
                type='one2many', relation='account.cashbox.line',
                string='Cash Control'),

        'cash_register_balance_end_real' : fields.related('cash_register_id', 'balance_end_real',
                type='float',
                digits_compute=dp.get_precision('Account'),
                string="Ending Balance",
                help="Total of closing cash control lines.",
                readonly=True),
        'cash_register_balance_start' : fields.related('cash_register_id', 'balance_start',
                type='float',
                digits_compute=dp.get_precision('Account'),
                string="Starting Balance",
                help="Total of opening cash control lines.",
                readonly=True),
        'cash_register_total_entry_encoding' : fields.related('cash_register_id', 'total_entry_encoding',
                string='Total Cash Transaction',
                readonly=True,
                help="Total of all paid sale orders"),
        'cash_register_balance_end' : fields.related('cash_register_id', 'balance_end',
                type='float',
                digits_compute=dp.get_precision('Account'),
                string="Theoretical Closing Balance",
                help="Sum of opening balance and transactions.",
                readonly=True),
        'cash_register_difference' : fields.related('cash_register_id', 'difference',
                type='float',
                string='Difference',
                help="Difference between the theoretical closing balance and the real closing balance.",
                readonly=True),

        'journal_ids' : fields.related('config_id', 'journal_ids',
                                       type='many2many',
                                       readonly=True,
                                       relation='account.journal',
                                       string='Available Payment Methods'),
        'order_ids' : fields.one2many('pos.order', 'session_id', 'Orders'),

        'statement_ids' : fields.one2many('account.bank.statement', 'pos_session_id', 'Bank Statement', readonly=True),
    }

    _defaults = {
        'name' : '/',
        'user_id' : lambda obj, cr, uid, context: uid,
        'state' : 'opening_control',
    }

    _sql_constraints = [
        ('uniq_name', 'unique(name)', "The name of this POS Session must be unique !"),
    ]

    def _check_unicity(self, cr, uid, ids, context=None):
        for session in self.browse(cr, uid, ids, context=None):
            # open if there is no session in 'opening_control', 'opened', 'closing_control' for one user
            domain = [
                ('state', 'not in', ('closed','closing_control')),
                ('user_id', '=', session.user_id.id)
            ]
            count = self.search_count(cr, uid, domain, context=context)
            if count>1:
                return False
        return True

    def _check_pos_config(self, cr, uid, ids, context=None):
        for session in self.browse(cr, uid, ids, context=None):
            domain = [
                ('state', '!=', 'closed'),
                ('config_id', '=', session.config_id.id)
            ]
            count = self.search_count(cr, uid, domain, context=context)
            if count>1:
                return False
        return True

    _constraints = [
        (_check_unicity, "You cannot create two active sessions with the same responsible!", ['user_id', 'state']),
        (_check_pos_config, "You cannot create two active sessions related to the same point of sale!", ['config_id']),
    ]

    def create(self, cr, uid, values, context=None):
        context = context or {}
        config_id = values.get('config_id', False) or context.get('default_config_id', False)
        if not config_id:
            raise osv.except_osv( _('Error!'),
                _("You should assign a Point of Sale to your session."))

        # journal_id is not required on the pos_config because it does not
        # exists at the installation. If nothing is configured at the
        # installation we do the minimal configuration. Impossible to do in
        # the .xml files as the CoA is not yet installed.
        jobj = self.pool.get('pos.config')
        pos_config = jobj.browse(cr, uid, config_id, context=context)
        context.update({'company_id': pos_config.company_id.id})
        if not pos_config.journal_id:
            jid = jobj.default_get(cr, uid, ['journal_id'], context=context)['journal_id']
            if jid:
                jobj.write(cr, uid, [pos_config.id], {'journal_id': jid}, context=context)
            else:
                raise osv.except_osv( _('error!'),
                    _("Unable to open the session. You have to assign a sale journal to your point of sale."))

        # define some cash journal if no payment method exists
        if not pos_config.journal_ids:
            journal_proxy = self.pool.get('account.journal')
            cashids = journal_proxy.search(cr, uid, [('journal_user', '=', True), ('type','=','cash')], context=context)
            if not cashids:
                cashids = journal_proxy.search(cr, uid, [('type', '=', 'cash')], context=context)
                if not cashids:
                    cashids = journal_proxy.search(cr, uid, [('journal_user','=',True)], context=context)

            jobj.write(cr, uid, [pos_config.id], {'journal_ids': [(6,0, cashids)]})


        pos_config = jobj.browse(cr, uid, config_id, context=context)
        bank_statement_ids = []
        for journal in pos_config.journal_ids:
            bank_values = {
                'journal_id' : journal.id,
                'user_id' : uid,
                'company_id' : pos_config.company_id.id
            }
            statement_id = self.pool.get('account.bank.statement').create(cr, uid, bank_values, context=context)
            bank_statement_ids.append(statement_id)

        values.update({
            'name' : pos_config.sequence_id._next(),
            'statement_ids' : [(6, 0, bank_statement_ids)],
            'config_id': config_id
        })

        return super(pos_session, self).create(cr, uid, values, context=context)

    def unlink(self, cr, uid, ids, context=None):
        for obj in self.browse(cr, uid, ids, context=context):
            for statement in obj.statement_ids:
                statement.unlink(context=context)
        return True


    def open_cb(self, cr, uid, ids, context=None):
        """
        call the Point Of Sale interface and set the pos.session to 'opened' (in progress)
        """
        if context is None:
            context = dict()

        if isinstance(ids, (int, long)):
            ids = [ids]

        this_record = self.browse(cr, uid, ids[0], context=context)
        this_record.signal_workflow('open')

        context.update(active_id=this_record.id)

        return {
            'type' : 'ir.actions.act_url',
            'url'  : '/pos/web/',
            'target': 'self',
        }

    def wkf_action_open(self, cr, uid, ids, context=None):
        # second browse because we need to refetch the data from the DB for cash_register_id
        for record in self.browse(cr, uid, ids, context=context):
            values = {}
            if not record.start_at:
                values['start_at'] = time.strftime('%Y-%m-%d %H:%M:%S')
            values['state'] = 'opened'
            record.write(values, context=context)
            for st in record.statement_ids:
                st.button_open(context=context)

        return self.open_frontend_cb(cr, uid, ids, context=context)

    def wkf_action_opening_control(self, cr, uid, ids, context=None):
        return self.write(cr, uid, ids, {'state' : 'opening_control'}, context=context)

    def wkf_action_closing_control(self, cr, uid, ids, context=None):
        for session in self.browse(cr, uid, ids, context=context):
            for statement in session.statement_ids:
                if (statement != session.cash_register_id) and (statement.balance_end != statement.balance_end_real):
                    self.pool.get('account.bank.statement').write(cr, uid, [statement.id], {'balance_end_real': statement.balance_end})
        return self.write(cr, uid, ids, {'state' : 'closing_control', 'stop_at' : time.strftime('%Y-%m-%d %H:%M:%S')}, context=context)

    def wkf_action_close(self, cr, uid, ids, context=None):
        # Close CashBox
        bsl = self.pool.get('account.bank.statement.line')
        for record in self.browse(cr, uid, ids, context=context):
            for st in record.statement_ids:
                if abs(st.difference) > st.journal_id.amount_authorized_diff:
                    # The pos manager can close statements with maximums.
                    if not self.pool.get('ir.model.access').check_groups(cr, uid, "point_of_sale.group_pos_manager"):
                        raise osv.except_osv( _('Error!'),
                            _("Your ending balance is too different from the theoretical cash closing (%.2f), the maximum allowed is: %.2f. You can contact your manager to force it.") % (st.difference, st.journal_id.amount_authorized_diff))
                if (st.journal_id.type not in ['bank', 'cash']):
                    raise osv.except_osv(_('Error!'), 
                        _("The type of the journal for your payment method should be bank or cash "))
                if st.difference and st.journal_id.cash_control == True:
                    if st.difference > 0.0:
                        name= _('Point of Sale Profit')
                    else:
                        name= _('Point of Sale Loss')
                    bsl.create(cr, uid, {
                        'statement_id': st.id,
                        'amount': st.difference,
                        'ref': record.name,
                        'name': name,
                    }, context=context)

                if st.journal_id.type == 'bank':
                    st.write({'balance_end_real' : st.balance_end})
                getattr(st, 'button_confirm_%s' % st.journal_id.type)(context=context)
        self._confirm_orders(cr, uid, ids, context=context)
        self.write(cr, uid, ids, {'state' : 'closed'}, context=context)

        obj = self.pool.get('ir.model.data').get_object_reference(cr, uid, 'point_of_sale', 'menu_point_root')[1]
        return {
            'type' : 'ir.actions.client',
            'name' : 'Point of Sale Menu',
            'tag' : 'reload',
            'params' : {'menu_id': obj},
        }

    def _confirm_orders(self, cr, uid, ids, context=None):
        account_move_obj = self.pool.get('account.move')
        pos_order_obj = self.pool.get('pos.order')
        for session in self.browse(cr, uid, ids, context=context):
            local_context = dict(context or {}, force_company=session.config_id.journal_id.company_id.id)
            order_ids = [order.id for order in session.order_ids if order.state == 'paid']

            move_id = account_move_obj.create(cr, uid, {'ref' : session.name, 'journal_id' : session.config_id.journal_id.id, }, context=local_context)

            pos_order_obj._create_account_move_line(cr, uid, order_ids, session, move_id, context=local_context)

            for order in session.order_ids:
                if order.state not in ('paid', 'invoiced'):
                    raise osv.except_osv(
                        _('Error!'),
                        _("You cannot confirm all orders of this session, because they have not the 'paid' status"))
                else:
                    pos_order_obj.signal_done(cr, uid, [order.id])

        return True

    def open_frontend_cb(self, cr, uid, ids, context=None):
        if not context:
            context = {}
        if not ids:
            return {}
        for session in self.browse(cr, uid, ids, context=context):
            if session.user_id.id != uid:
                raise osv.except_osv(
                        _('Error!'),
                        _("You cannot use the session of another users. This session is owned by %s. Please first close this one to use this point of sale." % session.user_id.name))
        context.update({'active_id': ids[0]})
        return {
            'type' : 'ir.actions.act_url',
            'target': 'self',
            'url':   '/pos/web/',
        }

class pos_order(osv.osv):
    _name = "pos.order"
    _description = "Point of Sale"
    _order = "id desc"

    def create_from_ui(self, cr, uid, orders, context=None):
        # Keep only new orders
        submitted_references = [o['data']['name'] for o in orders]
        existing_order_ids = self.search(cr, uid, [('pos_reference', 'in', submitted_references)], context=context)
        existing_orders = self.read(cr, uid, existing_order_ids, ['pos_reference'], context=context)
        existing_references = set([o['pos_reference'] for o in existing_orders])
        orders_to_save = [o for o in orders if o['data']['name'] not in existing_references]

        order_ids = []
        for tmp_order in orders_to_save:
            to_invoice = tmp_order['to_invoice']
            order = tmp_order['data']

            order_id = self.create(cr, uid, {
                'name': order['name'],
                'user_id': order['user_id'] or False,
                'session_id': order['pos_session_id'],
                'lines': order['lines'],
                'pos_reference':order['name'],
                'partner_id': order['partner_id'] or False
            }, context)
            for payments in order['statement_ids']:
                payment = payments[2]
                self.add_payment(cr, uid, order_id, {
                    'amount': payment['amount'] or 0.0,
                    'payment_date': payment['name'],
                    'statement_id': payment['statement_id'],
                    'payment_name': payment.get('note', False),
                    'journal': payment['journal_id']
                }, context=context)

            if order['amount_return']:
                session = self.pool.get('pos.session').browse(cr, uid, order['pos_session_id'], context=context)
                cash_journal = session.cash_journal_id
                if not cash_journal:
                    cash_journal_ids = filter(lambda st: st.journal_id.type=='cash', session.statement_ids)
                    if not len(cash_journal_ids):
                        raise osv.except_osv( _('error!'),
                            _("No cash statement found for this session. Unable to record returned cash."))
                    cash_journal = cash_journal_ids[0].journal_id
                self.add_payment(cr, uid, order_id, {
                    'amount': -order['amount_return'],
                    'payment_date': time.strftime('%Y-%m-%d %H:%M:%S'),
                    'payment_name': _('return'),
                    'journal': cash_journal.id,
                }, context=context)
            order_ids.append(order_id)

            try:
                self.signal_paid(cr, uid, [order_id])
            except Exception as e:
                _logger.error('Could not fully process the POS Order: %s', tools.ustr(e))

            if to_invoice:
                self.action_invoice(cr, uid, [order_id], context)
                order_obj = self.browse(cr, uid, order_id, context)
                self.pool['account.invoice'].signal_invoice_open(cr, uid, [order_obj.invoice_id.id])

        return order_ids

    def write(self, cr, uid, ids, vals, context=None):
        res = super(pos_order, self).write(cr, uid, ids, vals, context=context)
        #If you change the partner of the PoS order, change also the partner of the associated bank statement lines
        partner_obj = self.pool.get('res.partner')
        bsl_obj = self.pool.get("account.bank.statement.line")
        if 'partner_id' in vals:
            for posorder in self.browse(cr, uid, ids, context=context):
                if posorder.invoice_id:
                    raise osv.except_osv( _('Error!'), _("You cannot change the partner of a POS order for which an invoice has already been issued."))
                if vals['partner_id']:
                    p_id = partner_obj.browse(cr, uid, vals['partner_id'], context=context)
                    part_id = partner_obj._find_accounting_partner(p_id).id
                else:
                    part_id = False
                bsl_ids = [x.id for x in posorder.statement_ids]
                bsl_obj.write(cr, uid, bsl_ids, {'partner_id': part_id}, context=context)
        return res

    def unlink(self, cr, uid, ids, context=None):
        for rec in self.browse(cr, uid, ids, context=context):
            if rec.state not in ('draft','cancel'):
                raise osv.except_osv(_('Unable to Delete!'), _('In order to delete a sale, it must be new or cancelled.'))
        return super(pos_order, self).unlink(cr, uid, ids, context=context)

    def onchange_partner_id(self, cr, uid, ids, part=False, context=None):
        if not part:
            return {'value': {}}
        pricelist = self.pool.get('res.partner').browse(cr, uid, part, context=context).property_product_pricelist.id
        return {'value': {'pricelist_id': pricelist}}

    def _amount_all(self, cr, uid, ids, name, args, context=None):
        cur_obj = self.pool.get('res.currency')
        res = {}
        for order in self.browse(cr, uid, ids, context=context):
            res[order.id] = {
                'amount_paid': 0.0,
                'amount_return':0.0,
                'amount_tax':0.0,
            }
            val1 = val2 = 0.0
            cur = order.pricelist_id.currency_id
            for payment in order.statement_ids:
                res[order.id]['amount_paid'] +=  payment.amount
                res[order.id]['amount_return'] += (payment.amount < 0 and payment.amount or 0)
            for line in order.lines:
                val1 += line.price_subtotal_incl
                val2 += line.price_subtotal
            res[order.id]['amount_tax'] = cur_obj.round(cr, uid, cur, val1-val2)
            res[order.id]['amount_total'] = cur_obj.round(cr, uid, cur, val1)
        return res

    def copy(self, cr, uid, id, default=None, context=None):
        if not default:
            default = {}
        d = {
            'state': 'draft',
            'invoice_id': False,
            'account_move': False,
            'picking_id': False,
            'statement_ids': [],
            'nb_print': 0,
            'name': self.pool.get('ir.sequence').get(cr, uid, 'pos.order'),
        }
        d.update(default)
        return super(pos_order, self).copy(cr, uid, id, d, context=context)

    _columns = {
        'name': fields.char('Order Ref', size=64, required=True, readonly=True),
        'company_id':fields.many2one('res.company', 'Company', required=True, readonly=True),
        'date_order': fields.datetime('Order Date', readonly=True, select=True),
        'user_id': fields.many2one('res.users', 'Salesman', help="Person who uses the the cash register. It can be a reliever, a student or an interim employee."),
        'amount_tax': fields.function(_amount_all, string='Taxes', digits_compute=dp.get_precision('Account'), multi='all'),
        'amount_total': fields.function(_amount_all, string='Total', multi='all'),
        'amount_paid': fields.function(_amount_all, string='Paid', states={'draft': [('readonly', False)]}, readonly=True, digits_compute=dp.get_precision('Account'), multi='all'),
        'amount_return': fields.function(_amount_all, 'Returned', digits_compute=dp.get_precision('Account'), multi='all'),
        'lines': fields.one2many('pos.order.line', 'order_id', 'Order Lines', states={'draft': [('readonly', False)]}, readonly=True),
        'statement_ids': fields.one2many('account.bank.statement.line', 'pos_statement_id', 'Payments', states={'draft': [('readonly', False)]}, readonly=True),
        'pricelist_id': fields.many2one('product.pricelist', 'Pricelist', required=True, states={'draft': [('readonly', False)]}, readonly=True),
        'partner_id': fields.many2one('res.partner', 'Customer', change_default=True, select=1, states={'draft': [('readonly', False)], 'paid': [('readonly', False)]}),

        'session_id' : fields.many2one('pos.session', 'Session', 
                                        #required=True,
                                        select=1,
                                        domain="[('state', '=', 'opened')]",
                                        states={'draft' : [('readonly', False)]},
                                        readonly=True),

        'state': fields.selection([('draft', 'New'),
                                   ('cancel', 'Cancelled'),
                                   ('paid', 'Paid'),
                                   ('done', 'Posted'),
                                   ('invoiced', 'Invoiced')],
                                  'Status', readonly=True),

        'invoice_id': fields.many2one('account.invoice', 'Invoice'),
        'account_move': fields.many2one('account.move', 'Journal Entry', readonly=True),
        'picking_id': fields.many2one('stock.picking', 'Picking', readonly=True),
        'picking_type_id': fields.related('session_id', 'config_id', 'picking_type_id', string="Picking Type", type='many2one', relation='stock.picking.type'),
        'location_id': fields.related('session_id', 'config_id', 'stock_location_id', string="Location", type='many2one', store=True, relation='stock.location'),
        'note': fields.text('Internal Notes'),
        'nb_print': fields.integer('Number of Print', readonly=True),
        'pos_reference': fields.char('Receipt Ref', size=64, readonly=True),
        'sale_journal': fields.related('session_id', 'config_id', 'journal_id', relation='account.journal', type='many2one', string='Sale Journal', store=True, readonly=True),
    }

    def _default_session(self, cr, uid, context=None):
        so = self.pool.get('pos.session')
        session_ids = so.search(cr, uid, [('state','=', 'opened'), ('user_id','=',uid)], context=context)
        return session_ids and session_ids[0] or False

    def _default_pricelist(self, cr, uid, context=None):
        session_ids = self._default_session(cr, uid, context) 
        if session_ids:
            session_record = self.pool.get('pos.session').browse(cr, uid, session_ids, context=context)
            return session_record.config_id.pricelist_id and session_record.config_id.pricelist_id.id or False
        return False

    def _get_out_picking_type(self, cr, uid, context=None):
        return self.pool.get('ir.model.data').xmlid_to_res_id(
                    cr, uid, 'point_of_sale.picking_type_posout', context=context)

    _defaults = {
        'user_id': lambda self, cr, uid, context: uid,
        'state': 'draft',
        'name': '/', 
        'date_order': lambda *a: time.strftime('%Y-%m-%d %H:%M:%S'),
        'nb_print': 0,
        'session_id': _default_session,
        'company_id': lambda self,cr,uid,c: self.pool.get('res.users').browse(cr, uid, uid, c).company_id.id,
        'pricelist_id': _default_pricelist,
    }

    def create(self, cr, uid, values, context=None):
        values['name'] = self.pool.get('ir.sequence').get(cr, uid, 'pos.order')
        return super(pos_order, self).create(cr, uid, values, context=context)

    def test_paid(self, cr, uid, ids, context=None):
        """A Point of Sale is paid when the sum
        @return: True
        """
        for order in self.browse(cr, uid, ids, context=context):
            if order.lines and not order.amount_total:
                return True
            if (not order.lines) or (not order.statement_ids) or \
                (abs(order.amount_total-order.amount_paid) > 0.00001):
                return False
        return True

    def create_picking(self, cr, uid, ids, context=None):
        """Create a picking for each order and validate it."""
        picking_obj = self.pool.get('stock.picking')
        partner_obj = self.pool.get('res.partner')
        move_obj = self.pool.get('stock.move')

        for order in self.browse(cr, uid, ids, context=context):
            addr = order.partner_id and partner_obj.address_get(cr, uid, [order.partner_id.id], ['delivery']) or {}
            picking_type = order.picking_type_id
            picking_id = False
            if picking_type:
                picking_id = picking_obj.create(cr, uid, {
                    'origin': order.name,
                    'partner_id': addr.get('delivery',False),
                    'picking_type_id': picking_type.id,
                    'company_id': order.company_id.id,
                    'move_type': 'direct',
                    'note': order.note or "",
                    'invoice_state': 'none',
                }, context=context)
                self.write(cr, uid, [order.id], {'picking_id': picking_id}, context=context)
            location_id = order.location_id.id
            if order.partner_id:
                destination_id = order.partner_id.property_stock_customer.id
            elif picking_type:
                if not picking_type.default_location_dest_id:
                    raise osv.except_osv(_('Error!'), _('Missing source or destination location for picking type %s. Please configure those fields and try again.' % (picking_type.name,)))
                destination_id = picking_type.default_location_dest_id.id
            else:
                destination_id = partner_obj.default_get(cr, uid, ['property_stock_customer'], context=context)['property_stock_customer']

            move_list = []
            for line in order.lines:
                if line.product_id and line.product_id.type == 'service':
                    continue

                move_list.append(move_obj.create(cr, uid, {
                    'name': line.name,
                    'product_uom': line.product_id.uom_id.id,
                    'product_uos': line.product_id.uom_id.id,
                    'picking_id': picking_id,
                    'picking_type_id': picking_type.id, 
                    'product_id': line.product_id.id,
                    'product_uos_qty': abs(line.qty),
                    'product_uom_qty': abs(line.qty),
                    'state': 'draft',
                    'location_id': location_id if line.qty >= 0 else destination_id,
                    'location_dest_id': destination_id if line.qty >= 0 else location_id,
                }, context=context))
                
            if picking_id:
                picking_obj.action_confirm(cr, uid, [picking_id], context=context)
                picking_obj.force_assign(cr, uid, [picking_id], context=context)
                picking_obj.action_done(cr, uid, [picking_id], context=context)
            elif move_list:
                move_obj.action_confirm(cr, uid, move_list, context=context)
                move_obj.force_assign(cr, uid, move_list, context=context)
                move_obj.action_done(cr, uid, move_list, context=context)
        return True

    def cancel_order(self, cr, uid, ids, context=None):
        """ Changes order state to cancel
        @return: True
        """
        stock_picking_obj = self.pool.get('stock.picking')
        for order in self.browse(cr, uid, ids, context=context):
            stock_picking_obj.action_cancel(cr, uid, [order.picking_id.id])
            if stock_picking_obj.browse(cr, uid, order.picking_id.id, context=context).state <> 'cancel':
                raise osv.except_osv(_('Error!'), _('Unable to cancel the picking.'))
        self.write(cr, uid, ids, {'state': 'cancel'}, context=context)
        return True

    def add_payment(self, cr, uid, order_id, data, context=None):
        """Create a new payment for the order"""
        if not context:
            context = {}
        statement_line_obj = self.pool.get('account.bank.statement.line')
        property_obj = self.pool.get('ir.property')
        order = self.browse(cr, uid, order_id, context=context)
        args = {
            'amount': data['amount'],
            'date': data.get('payment_date', time.strftime('%Y-%m-%d')),
            'name': order.name + ': ' + (data.get('payment_name', '') or ''),
<<<<<<< HEAD
            'partner_id': order.partner_id and order.partner_id.id or None,
        }

=======
            'partner_id': order.partner_id and self.pool.get("res.partner")._find_accounting_partner(order.partner_id).id or False,
        }

        account_def = property_obj.get(cr, uid, 'property_account_receivable', 'res.partner', context=context)
        args['account_id'] = (order.partner_id and order.partner_id.property_account_receivable \
                             and order.partner_id.property_account_receivable.id) or (account_def and account_def.id) or False

        if not args['account_id']:
            if not args['partner_id']:
                msg = _('There is no receivable account defined to make payment.')
            else:
                msg = _('There is no receivable account defined to make payment for the partner: "%s" (id:%d).') % (order.partner_id.name, order.partner_id.id,)
            raise osv.except_osv(_('Configuration Error!'), msg)

>>>>>>> ada97246
        context.pop('pos_session_id', False)

        journal_id = data.get('journal', False)
        statement_id = data.get('statement_id', False)
        assert journal_id or statement_id, "No statement_id or journal_id passed to the method!"

        for statement in order.session_id.statement_ids:
            if statement.id == statement_id:
                journal_id = statement.journal_id.id
                break
            elif statement.journal_id.id == journal_id:
                statement_id = statement.id
                break

        if not statement_id:
            raise osv.except_osv(_('Error!'), _('You have to open at least one cashbox.'))

        args.update({
            'statement_id' : statement_id,
            'pos_statement_id' : order_id,
            'journal_id' : journal_id,
            'ref' : order.session_id.name,
        })

        statement_line_obj.create(cr, uid, args, context=context)

        return statement_id

    def refund(self, cr, uid, ids, context=None):
        """Create a copy of order  for refund order"""
        clone_list = []
        line_obj = self.pool.get('pos.order.line')
        
        for order in self.browse(cr, uid, ids, context=context):
            current_session_ids = self.pool.get('pos.session').search(cr, uid, [
                ('state', '!=', 'closed'),
                ('user_id', '=', uid)], context=context)
            if not current_session_ids:
                raise osv.except_osv(_('Error!'), _('To return product(s), you need to open a session that will be used to register the refund.'))

            clone_id = self.copy(cr, uid, order.id, {
                'name': order.name + ' REFUND', # not used, name forced by create
                'session_id': current_session_ids[0],
                'date_order': time.strftime('%Y-%m-%d %H:%M:%S'),
            }, context=context)
            clone_list.append(clone_id)

        for clone in self.browse(cr, uid, clone_list, context=context):
            for order_line in clone.lines:
                line_obj.write(cr, uid, [order_line.id], {
                    'qty': -order_line.qty
                }, context=context)

        abs = {
            'name': _('Return Products'),
            'view_type': 'form',
            'view_mode': 'form',
            'res_model': 'pos.order',
            'res_id':clone_list[0],
            'view_id': False,
            'context':context,
            'type': 'ir.actions.act_window',
            'nodestroy': True,
            'target': 'current',
        }
        return abs

    def action_invoice_state(self, cr, uid, ids, context=None):
        return self.write(cr, uid, ids, {'state':'invoiced'}, context=context)

    def action_invoice(self, cr, uid, ids, context=None):
        inv_ref = self.pool.get('account.invoice')
        inv_line_ref = self.pool.get('account.invoice.line')
        product_obj = self.pool.get('product.product')
        inv_ids = []

        for order in self.pool.get('pos.order').browse(cr, uid, ids, context=context):
            if order.invoice_id:
                inv_ids.append(order.invoice_id.id)
                continue

            if not order.partner_id:
                raise osv.except_osv(_('Error!'), _('Please provide a partner for the sale.'))

            acc = order.partner_id.property_account_receivable.id
            inv = {
                'name': order.name,
                'origin': order.name,
                'account_id': acc,
                'journal_id': order.sale_journal.id or None,
                'type': 'out_invoice',
                'reference': order.name,
                'partner_id': order.partner_id.id,
                'comment': order.note or '',
                'currency_id': order.pricelist_id.currency_id.id, # considering partner's sale pricelist's currency
            }
            inv.update(inv_ref.onchange_partner_id(cr, uid, [], 'out_invoice', order.partner_id.id)['value'])
            if not inv.get('account_id', None):
                inv['account_id'] = acc
            inv_id = inv_ref.create(cr, uid, inv, context=context)

            self.write(cr, uid, [order.id], {'invoice_id': inv_id, 'state': 'invoiced'}, context=context)
            inv_ids.append(inv_id)
            for line in order.lines:
                inv_line = {
                    'invoice_id': inv_id,
                    'product_id': line.product_id.id,
                    'quantity': line.qty,
                }
                inv_name = product_obj.name_get(cr, uid, [line.product_id.id], context=context)[0][1]
                inv_line.update(inv_line_ref.product_id_change(cr, uid, [],
                                                               line.product_id.id,
                                                               line.product_id.uom_id.id,
                                                               line.qty, partner_id = order.partner_id.id,
                                                               fposition_id=order.partner_id.property_account_position.id)['value'])
                inv_line['price_unit'] = line.price_unit
                inv_line['discount'] = line.discount
                inv_line['name'] = inv_name
                inv_line['invoice_line_tax_id'] = [(6, 0, [x.id for x in line.product_id.taxes_id] )]
                inv_line_ref.create(cr, uid, inv_line, context=context)
            inv_ref.button_reset_taxes(cr, uid, [inv_id], context=context)
            self.signal_invoice(cr, uid, [order.id])
            inv_ref.signal_validate(cr, uid, [inv_id])

        if not inv_ids: return {}

        mod_obj = self.pool.get('ir.model.data')
        res = mod_obj.get_object_reference(cr, uid, 'account', 'invoice_form')
        res_id = res and res[1] or False
        return {
            'name': _('Customer Invoice'),
            'view_type': 'form',
            'view_mode': 'form',
            'view_id': [res_id],
            'res_model': 'account.invoice',
            'context': "{'type':'out_invoice'}",
            'type': 'ir.actions.act_window',
            'nodestroy': True,
            'target': 'current',
            'res_id': inv_ids and inv_ids[0] or False,
        }

    def create_account_move(self, cr, uid, ids, context=None):
        return self._create_account_move_line(cr, uid, ids, None, None, context=context)

    def _create_account_move_line(self, cr, uid, ids, session=None, move_id=None, context=None):
        # Tricky, via the workflow, we only have one id in the ids variable
        """Create a account move line of order grouped by products or not."""
        account_move_obj = self.pool.get('account.move')
        account_period_obj = self.pool.get('account.period')
        account_tax_obj = self.pool.get('account.tax')
        property_obj = self.pool.get('ir.property')
        cur_obj = self.pool.get('res.currency')

        #session_ids = set(order.session_id for order in self.browse(cr, uid, ids, context=context))

        if session and not all(session.id == order.session_id.id for order in self.browse(cr, uid, ids, context=context)):
            raise osv.except_osv(_('Error!'), _('Selected orders do not have the same session!'))

        grouped_data = {}
        have_to_group_by = session and session.config_id.group_by or False

        def compute_tax(amount, tax, line):
            if amount > 0:
                tax_code_id = tax['base_code_id']
                tax_amount = line.price_subtotal * tax['base_sign']
            else:
                tax_code_id = tax['ref_base_code_id']
                tax_amount = line.price_subtotal * tax['ref_base_sign']

            return (tax_code_id, tax_amount,)

        for order in self.browse(cr, uid, ids, context=context):
            if order.account_move:
                continue
            if order.state != 'paid':
                continue

            current_company = order.sale_journal.company_id

            group_tax = {}
            account_def = property_obj.get(cr, uid, 'property_account_receivable', 'res.partner', context=context)

            order_account = order.partner_id and \
                            order.partner_id.property_account_receivable and \
                            order.partner_id.property_account_receivable.id or \
                            account_def and account_def.id or current_company.account_receivable.id

            if move_id is None:
                # Create an entry for the sale
                move_id = account_move_obj.create(cr, uid, {
                    'ref' : order.name,
                    'journal_id': order.sale_journal.id,
                }, context=context)

            def insert_data(data_type, values):
                # if have_to_group_by:

                sale_journal_id = order.sale_journal.id
                period = account_period_obj.find(cr, uid, context=dict(context or {}, company_id=current_company.id))[0]

                # 'quantity': line.qty,
                # 'product_id': line.product_id.id,
                values.update({
                    'date': order.date_order[:10],
                    'ref': order.name,
                    'journal_id' : sale_journal_id,
                    'period_id' : period,
                    'move_id' : move_id,
                    'company_id': current_company.id,
                })

                if data_type == 'product':
                    key = ('product', values['partner_id'], values['product_id'], values['debit'] > 0)
                elif data_type == 'tax':
                    key = ('tax', values['partner_id'], values['tax_code_id'], values['debit'] > 0)
                elif data_type == 'counter_part':
                    key = ('counter_part', values['partner_id'], values['account_id'], values['debit'] > 0)
                else:
                    return

                grouped_data.setdefault(key, [])

                # if not have_to_group_by or (not grouped_data[key]):
                #     grouped_data[key].append(values)
                # else:
                #     pass

                if have_to_group_by:
                    if not grouped_data[key]:
                        grouped_data[key].append(values)
                    else:
                        current_value = grouped_data[key][0]
                        current_value['quantity'] = current_value.get('quantity', 0.0) +  values.get('quantity', 0.0)
                        current_value['credit'] = current_value.get('credit', 0.0) + values.get('credit', 0.0)
                        current_value['debit'] = current_value.get('debit', 0.0) + values.get('debit', 0.0)
                        current_value['tax_amount'] = current_value.get('tax_amount', 0.0) + values.get('tax_amount', 0.0)
                else:
                    grouped_data[key].append(values)

            #because of the weird way the pos order is written, we need to make sure there is at least one line, 
            #because just after the 'for' loop there are references to 'line' and 'income_account' variables (that 
            #are set inside the for loop)
            #TOFIX: a deep refactoring of this method (and class!) is needed in order to get rid of this stupid hack
            assert order.lines, _('The POS order must have lines when calling this method')
            # Create an move for each order line

            cur = order.pricelist_id.currency_id
            for line in order.lines:
                tax_amount = 0
                taxes = []
                for t in line.product_id.taxes_id:
                    if t.company_id.id == current_company.id:
                        taxes.append(t)
                computed_taxes = account_tax_obj.compute_all(cr, uid, taxes, line.price_unit * (100.0-line.discount) / 100.0, line.qty)['taxes']

                for tax in computed_taxes:
                    tax_amount += cur_obj.round(cr, uid, cur, tax['amount'])
                    group_key = (tax['tax_code_id'], tax['base_code_id'], tax['account_collected_id'], tax['id'])

                    group_tax.setdefault(group_key, 0)
                    group_tax[group_key] += cur_obj.round(cr, uid, cur, tax['amount'])

                amount = line.price_subtotal

                # Search for the income account
                if  line.product_id.property_account_income.id:
                    income_account = line.product_id.property_account_income.id
                elif line.product_id.categ_id.property_account_income_categ.id:
                    income_account = line.product_id.categ_id.property_account_income_categ.id
                else:
                    raise osv.except_osv(_('Error!'), _('Please define income '\
                        'account for this product: "%s" (id:%d).') \
                        % (line.product_id.name, line.product_id.id, ))

                # Empty the tax list as long as there is no tax code:
                tax_code_id = False
                tax_amount = 0
                while computed_taxes:
                    tax = computed_taxes.pop(0)
                    tax_code_id, tax_amount = compute_tax(amount, tax, line)

                    # If there is one we stop
                    if tax_code_id:
                        break

                # Create a move for the line
                insert_data('product', {
                    'name': line.product_id.name,
                    'quantity': line.qty,
                    'product_id': line.product_id.id,
                    'account_id': income_account,
                    'credit': ((amount>0) and amount) or 0.0,
                    'debit': ((amount<0) and -amount) or 0.0,
                    'tax_code_id': tax_code_id,
                    'tax_amount': tax_amount,
                    'partner_id': order.partner_id and self.pool.get("res.partner")._find_accounting_partner(order.partner_id).id or False
                })

                # For each remaining tax with a code, whe create a move line
                for tax in computed_taxes:
                    tax_code_id, tax_amount = compute_tax(amount, tax, line)
                    if not tax_code_id:
                        continue

                    insert_data('tax', {
                        'name': _('Tax'),
                        'product_id':line.product_id.id,
                        'quantity': line.qty,
                        'account_id': income_account,
                        'credit': 0.0,
                        'debit': 0.0,
                        'tax_code_id': tax_code_id,
                        'tax_amount': tax_amount,
                        'partner_id': order.partner_id and self.pool.get("res.partner")._find_accounting_partner(order.partner_id).id or False
                    })

            # Create a move for each tax group
            (tax_code_pos, base_code_pos, account_pos, tax_id)= (0, 1, 2, 3)

            for key, tax_amount in group_tax.items():
                tax = self.pool.get('account.tax').browse(cr, uid, key[tax_id], context=context)
                insert_data('tax', {
                    'name': _('Tax') + ' ' + tax.name,
                    'quantity': line.qty,
                    'product_id': line.product_id.id,
                    'account_id': key[account_pos] or income_account,
                    'credit': ((tax_amount>0) and tax_amount) or 0.0,
                    'debit': ((tax_amount<0) and -tax_amount) or 0.0,
                    'tax_code_id': key[tax_code_pos],
                    'tax_amount': tax_amount,
                    'partner_id': order.partner_id and self.pool.get("res.partner")._find_accounting_partner(order.partner_id).id or False
                })

            # counterpart
            insert_data('counter_part', {
                'name': _("Trade Receivables"), #order.name,
                'account_id': order_account,
                'credit': ((order.amount_total < 0) and -order.amount_total) or 0.0,
                'debit': ((order.amount_total > 0) and order.amount_total) or 0.0,
                'partner_id': order.partner_id and self.pool.get("res.partner")._find_accounting_partner(order.partner_id).id or False
            })

            order.write({'state':'done', 'account_move': move_id})

        all_lines = []
        for group_key, group_data in grouped_data.iteritems():
            for value in group_data:
                all_lines.append((0, 0, value),)
        if move_id: #In case no order was changed
            self.pool.get("account.move").write(cr, uid, [move_id], {'line_id':all_lines}, context=context)

        return True

    def action_payment(self, cr, uid, ids, context=None):
        return self.write(cr, uid, ids, {'state': 'payment'}, context=context)

    def action_paid(self, cr, uid, ids, context=None):
        self.write(cr, uid, ids, {'state': 'paid'}, context=context)
        self.create_picking(cr, uid, ids, context=context)
        return True

    def action_cancel(self, cr, uid, ids, context=None):
        self.write(cr, uid, ids, {'state': 'cancel'}, context=context)
        return True

    def action_done(self, cr, uid, ids, context=None):
        self.create_account_move(cr, uid, ids, context=context)
        return True

class account_bank_statement(osv.osv):
    _inherit = 'account.bank.statement'
    _columns= {
        'user_id': fields.many2one('res.users', 'User', readonly=True),
    }
    _defaults = {
        'user_id': lambda self,cr,uid,c={}: uid
    }

class account_bank_statement_line(osv.osv):
    _inherit = 'account.bank.statement.line'
    _columns= {
        'pos_statement_id': fields.many2one('pos.order', ondelete='cascade'),
    }


class pos_order_line(osv.osv):
    _name = "pos.order.line"
    _description = "Lines of Point of Sale"
    _rec_name = "product_id"

    def _amount_line_all(self, cr, uid, ids, field_names, arg, context=None):
        res = dict([(i, {}) for i in ids])
        account_tax_obj = self.pool.get('account.tax')
        cur_obj = self.pool.get('res.currency')
        for line in self.browse(cr, uid, ids, context=context):
            taxes_ids = [ tax for tax in line.product_id.taxes_id if tax.company_id.id == line.order_id.company_id.id ]
            price = line.price_unit * (1 - (line.discount or 0.0) / 100.0)
            taxes = account_tax_obj.compute_all(cr, uid, taxes_ids, price, line.qty, product=line.product_id, partner=line.order_id.partner_id or False)

            cur = line.order_id.pricelist_id.currency_id
            res[line.id]['price_subtotal'] = cur_obj.round(cr, uid, cur, taxes['total'])
            res[line.id]['price_subtotal_incl'] = cur_obj.round(cr, uid, cur, taxes['total_included'])
        return res

    def onchange_product_id(self, cr, uid, ids, pricelist, product_id, qty=0, partner_id=False, context=None):
       context = context or {}
       if not product_id:
            return {}
       if not pricelist:
           raise osv.except_osv(_('No Pricelist!'),
               _('You have to select a pricelist in the sale form !\n' \
               'Please set one before choosing a product.'))

       price = self.pool.get('product.pricelist').price_get(cr, uid, [pricelist],
               product_id, qty or 1.0, partner_id)[pricelist]

       result = self.onchange_qty(cr, uid, ids, product_id, 0.0, qty, price, context=context)
       result['value']['price_unit'] = price
       return result

    def onchange_qty(self, cr, uid, ids, product, discount, qty, price_unit, context=None):
        result = {}
        if not product:
            return result
        account_tax_obj = self.pool.get('account.tax')
        cur_obj = self.pool.get('res.currency')

        prod = self.pool.get('product.product').browse(cr, uid, product, context=context)

        price = price_unit * (1 - (discount or 0.0) / 100.0)
        taxes = account_tax_obj.compute_all(cr, uid, prod.taxes_id, price, qty, product=prod, partner=False)

        result['price_subtotal'] = taxes['total']
        result['price_subtotal_incl'] = taxes['total_included']
        return {'value': result}

    _columns = {
        'company_id': fields.many2one('res.company', 'Company', required=True),
        'name': fields.char('Line No', size=32, required=True),
        'notice': fields.char('Discount Notice', size=128),
        'product_id': fields.many2one('product.product', 'Product', domain=[('sale_ok', '=', True)], required=True, change_default=True),
        'price_unit': fields.float(string='Unit Price', digits_compute=dp.get_precision('Account')),
        'qty': fields.float('Quantity', digits_compute=dp.get_precision('Product UoS')),
        'price_subtotal': fields.function(_amount_line_all, multi='pos_order_line_amount', string='Subtotal w/o Tax', store=True),
        'price_subtotal_incl': fields.function(_amount_line_all, multi='pos_order_line_amount', string='Subtotal', store=True),
        'discount': fields.float('Discount (%)', digits_compute=dp.get_precision('Account')),
        'order_id': fields.many2one('pos.order', 'Order Ref', ondelete='cascade'),
        'create_date': fields.datetime('Creation Date', readonly=True),
    }

    _defaults = {
        'name': lambda obj, cr, uid, context: obj.pool.get('ir.sequence').get(cr, uid, 'pos.order.line'),
        'qty': lambda *a: 1,
        'discount': lambda *a: 0.0,
        'company_id': lambda self,cr,uid,c: self.pool.get('res.users').browse(cr, uid, uid, c).company_id.id,
    }

    def copy_data(self, cr, uid, id, default=None, context=None):
        if not default:
            default = {}
        default.update({
            'name': self.pool.get('ir.sequence').get(cr, uid, 'pos.order.line')
        })
        return super(pos_order_line, self).copy_data(cr, uid, id, default, context=context)

import io, StringIO

class ean_wizard(osv.osv_memory):
    _name = 'pos.ean_wizard'
    _columns = {
        'ean13_pattern': fields.char('Reference', size=32, required=True, translate=True),
    }
    def sanitize_ean13(self, cr, uid, ids, context):
        for r in self.browse(cr,uid,ids):
            ean13 = openerp.addons.product.product.sanitize_ean13(r.ean13_pattern)
            m = context.get('active_model')
            m_id =  context.get('active_id')
            self.pool[m].write(cr,uid,[m_id],{'ean13':ean13})
        return { 'type' : 'ir.actions.act_window_close' }

class pos_category(osv.osv):
    _name = "pos.category"
    _description = "Public Category"
    _order = "sequence, name"

    _constraints = [
        (osv.osv._check_recursion, 'Error ! You cannot create recursive categories.', ['parent_id'])
    ]

    def name_get(self, cr, uid, ids, context=None):
        if not len(ids):
            return []
        reads = self.read(cr, uid, ids, ['name','parent_id'], context=context)
        res = []
        for record in reads:
            name = record['name']
            if record['parent_id']:
                name = record['parent_id'][1]+' / '+name
            res.append((record['id'], name))
        return res

    def _name_get_fnc(self, cr, uid, ids, prop, unknow_none, context=None):
        res = self.name_get(cr, uid, ids, context=context)
        return dict(res)

    def _get_image(self, cr, uid, ids, name, args, context=None):
        result = dict.fromkeys(ids, False)
        for obj in self.browse(cr, uid, ids, context=context):
            result[obj.id] = tools.image_get_resized_images(obj.image)
        return result
    
    def _set_image(self, cr, uid, id, name, value, args, context=None):
        return self.write(cr, uid, [id], {'image': tools.image_resize_image_big(value)}, context=context)

    _columns = {
        'name': fields.char('Name', required=True, translate=True),
        'complete_name': fields.function(_name_get_fnc, type="char", string='Name'),
        'parent_id': fields.many2one('pos.category','Parent Category', select=True),
        'child_id': fields.one2many('pos.category', 'parent_id', string='Children Categories'),
        'sequence': fields.integer('Sequence', help="Gives the sequence order when displaying a list of product categories."),
        
        # NOTE: there is no 'default image', because by default we don't show thumbnails for categories. However if we have a thumbnail
        # for at least one category, then we display a default image on the other, so that the buttons have consistent styling.
        # In this case, the default image is set by the js code.
        # NOTE2: image: all image fields are base64 encoded and PIL-supported
        'image': fields.binary("Image",
            help="This field holds the image used as image for the cateogry, limited to 1024x1024px."),
        'image_medium': fields.function(_get_image, fnct_inv=_set_image,
            string="Medium-sized image", type="binary", multi="_get_image",
            store={
                'pos.category': (lambda self, cr, uid, ids, c={}: ids, ['image'], 10),
            },
            help="Medium-sized image of the category. It is automatically "\
                 "resized as a 128x128px image, with aspect ratio preserved. "\
                 "Use this field in form views or some kanban views."),
        'image_small': fields.function(_get_image, fnct_inv=_set_image,
            string="Smal-sized image", type="binary", multi="_get_image",
            store={
                'pos.category': (lambda self, cr, uid, ids, c={}: ids, ['image'], 10),
            },
            help="Small-sized image of the category. It is automatically "\
                 "resized as a 64x64px image, with aspect ratio preserved. "\
                 "Use this field anywhere a small image is required."),
    }

class product_template(osv.osv):
    _inherit = 'product.template'

    _columns = {
        'income_pdt': fields.boolean('Point of Sale Cash In', help="Check if, this is a product you can use to put cash into a statement for the point of sale backend."),
        'expense_pdt': fields.boolean('Point of Sale Cash Out', help="Check if, this is a product you can use to take cash from a statement for the point of sale backend, example: money lost, transfer to bank, etc."),
        'available_in_pos': fields.boolean('Available in the Point of Sale', help='Check if you want this product to appear in the Point of Sale'), 
        'to_weight' : fields.boolean('To Weigh', help="Check if the product should be weighted (mainly used with self check-out interface)."),
        'pos_categ_id': fields.many2one('pos.category','Point of Sale Category', help="Those categories are used to group similar products for point of sale."),
    }

    _defaults = {
        'to_weight' : False,
        'available_in_pos': True,
    }

# vim:expandtab:smartindent:tabstop=4:softtabstop=4:shiftwidth=4:<|MERGE_RESOLUTION|>--- conflicted
+++ resolved
@@ -814,26 +814,9 @@
             'amount': data['amount'],
             'date': data.get('payment_date', time.strftime('%Y-%m-%d')),
             'name': order.name + ': ' + (data.get('payment_name', '') or ''),
-<<<<<<< HEAD
-            'partner_id': order.partner_id and order.partner_id.id or None,
-        }
-
-=======
             'partner_id': order.partner_id and self.pool.get("res.partner")._find_accounting_partner(order.partner_id).id or False,
         }
 
-        account_def = property_obj.get(cr, uid, 'property_account_receivable', 'res.partner', context=context)
-        args['account_id'] = (order.partner_id and order.partner_id.property_account_receivable \
-                             and order.partner_id.property_account_receivable.id) or (account_def and account_def.id) or False
-
-        if not args['account_id']:
-            if not args['partner_id']:
-                msg = _('There is no receivable account defined to make payment.')
-            else:
-                msg = _('There is no receivable account defined to make payment for the partner: "%s" (id:%d).') % (order.partner_id.name, order.partner_id.id,)
-            raise osv.except_osv(_('Configuration Error!'), msg)
-
->>>>>>> ada97246
         context.pop('pos_session_id', False)
 
         journal_id = data.get('journal', False)
