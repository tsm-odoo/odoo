<?xml version="1.0"?>
<openerp>
    <data>

    # ------------------------------------------------------
    # Job Categories
    # ------------------------------------------------------

    <record id="hr_job_categ_action" model="ir.actions.act_window">
        <field name="name">Applicant Categories</field>
        <field name="res_model">crm.case.categ</field>
        <field name="view_type">form</field>
        <field name="view_id" ref="crm.crm_case_categ_tree-view"/>
           <field name="domain">[('object_id.model', '=', 'hr.applicant')]</field>
        <field name="context">{'object_id':'hr.applicant'}</field>
    </record>
    # ------------------------------------------------------
    # Stage
    # ------------------------------------------------------
    <record id="hr_job_stage_act" model="ir.actions.act_window">
        <field name="name">Applicant Stages</field>
        <field name="res_model">crm.case.stage</field>
        <field name="view_type">form</field>
        <field name="view_id"  ref="crm.crm_case_stage_tree"/>
        <field name="domain">[('object_id.model', '=', 'hr.applicant')]</field>
        <field name="context">{'object_id':'hr.applicant'}</field>
    </record>
    <menuitem action="hr_job_stage_act" id="menu_hr_job_stage_act" parent="crm.menu_crm_case_stage"/>

    # ------------------------------------------------------
    # Jobs
    # ------------------------------------------------------

    <record model="ir.ui.view" id="crm_case_tree_view_job">
        <field name="name">Applicants</field>
        <field name="model">hr.applicant</field>
        <field name="type">tree</field>
        <field name="arch" type="xml">
            <tree string="Applicants" colors="grey:state in ('cancel','done');blue:state=='pending'">
                <field name="create_date"/>
                <field name="partner_name"/>
                <field name="email_from"/>
                <field name="partner_phone"/>
                <field name="job_id"/>
                <field name="stage_id"/>
                <button name="stage_previous" string="Previous" states="draft,open,cancel,done,pending" type="object" icon="gtk-go-back"/>
                <button name="stage_next" string="Next" states="draft,open,cancel,done,pending" type="object" icon="gtk-go-forward"/>
                <field name="survey" invisible="1"/>
                <field name="response" invisible="1"/>
                <field name="priority"/>
                <field name="type_id" invisible="1"/>
                <field name="availability" invisible="1"/>
                <field name="department_id" invisible="context.get('invisible_department', True)"/>
                <field name="user_id"/>
                <field name="state"/>
                <button name="case_open" string="In Progress" states="draft,pending" type="object" icon="gtk-go-forward"/>
                <button name="case_pending" string="Pending" states="draft,open" type="object" icon="gtk-media-pause"/>
                <button name="case_close" string="Hired" states="open,draft,pending" type="object" icon="terp-partner"/>
                <button name="case_cancel" string="Refused" states="draft,open,pending" type="object" icon="gtk-cancel"/>

            </tree>
        </field>
    </record>

    <record model="ir.ui.view" id="crm_case_form_view_job">
        <field name="name">Jobs - Recruitment Form</field>
        <field name="model">hr.applicant</field>
        <field name="type">form</field>
        <field name="arch" type="xml">
            <form string="Jobs - Recruitment Form">
                <group colspan="4" col="8">
                    <field name="name" string="Subject"/>
                    <label string="Stage: " align="1.0"/>
                    <group colspan="1" col="3">
                        <field name="stage_id" nolabel="1"/>
                		<button name="stage_previous" string="" type="object" icon="gtk-go-back"/>
                        <button icon="gtk-go-forward" string="" name="stage_next" type="object"/>
                    </group>
                    <field name="user_id"/>
                    <button string="Schedule a Phone Call"
                        name="%(wizard_hr_job_reschedule_phone_call)d" icon="gtk-redo" type="action"/>
                    <button name="%(survey.action_view_survey_question_message)d" string="Interview Question" type="action"
                        icon="gtk-execute" context="{'survey_id': survey, 'response_id': [response], 'response_no':0 ,'active' : response, 'object' : 'hr.applicant', 'cur_id' :active_id}" attrs="{'readonly':[('survey','=',False)]}"/>
                    <newline/>
                    <field name="partner_name"/>
                    <field name="job_id"/>
                    <field name="department_id" widget="selection"/>
<<<<<<< HEAD
                    <button name="action_makeMeeting" type="object"
                        string="Schedule Meeting" icon="terp-hr" />
					<button name="action_print_survey" string="Print Interview" type="object"
						icon="gtk-print" attrs="{'readonly':[('survey','=',False)]}"/>
				</group>
=======
                    <button name="%(wizard_hr_job_meeting_set)d" string="Schedule Meeting" icon="terp-hr" type="action"/>
                    <button name="%(survey.survey_browse_response)d" string="Print Interview" type="action"
                        icon="gtk-print" context="{'survey_id': survey, 'response_id' : [response], 'response_no':0,}" attrs="{'readonly':[('response','=',False)]}" />
                </group>
>>>>>>> e14b6076
                <notebook colspan="4">
                    <page string="Job Info">
                        <group col="2" colspan="2">
                            <separator colspan="2" string="Contact"/>
                            <field name="partner_id" on_change="onchange_partner_id(partner_id, email_from)" />
                            <field name="partner_address_id" on_change="onchange_partner_address_id(partner_address_id, email_from)"/>
                            <field name="email_from"/>
                            <field name="partner_phone"/>
                            <field name="partner_mobile"/>
                        </group>
                        <group col="2" colspan="2">
                            <separator colspan="2" string="Contract Data"/>
                            <field name="availability"/>
                            <field name="salary_expected"/>
                            <field name="salary_proposed"/>
                        </group>
                        <group col="2" colspan="2">
                            <separator colspan="2" string="Qualification"/>
                            <field name="type_id"/>
                            <field name="priority" string="Appreciation"/>
                        </group>
                        <group col="2" colspan="2">
                           <separator colspan="2" string="Dates"/>
                           <field name="create_date"/>
                           <field name="write_date"/>
                           <field name="date_closed"/>
                        </group>
                        <separator colspan="4" string="Status"/>
                        <group col="8" colspan="4">
                            <field name="state"/>
                            <button name="case_open" string="In Progress" states="draft,pending" type="object" icon="gtk-go-forward"/>
                            <button name="case_pending" string="Pending" states="draft,open" type="object" icon="gtk-media-pause"/>
                            <button name="case_close" string="Hired" states="open,draft,pending" type="object" icon="terp-partner"/>
                            <button name="case_cancel" string="Refused" states="draft,open,pending" type="object" icon="gtk-cancel"/>
                            <button name="case_reset" string="Reset to New" states="done,cancel" type="object" icon="gtk-convert"/>
                        </group>
                   </page>
                   <page string="Internal Notes">
                       <field name="description" nolabel="1" colspan="4"/>
                   </page>
                   <page string="History" groups="base.group_extended">
                       <field name="id"/>
                       <field name="active"/>
                       <field name="log_ids" nolabel="1" colspan="4">
                           <form string="Actions">
                               <separator string="Action Information" colspan="4"/>
                               <field name="name" colspan="4"/>
                               <field name="date"/>
                               <field name="user_id"/>
                           </form>
                       </field>
                   </page>
                   <page string="Emails" groups="base.group_extended">
                       <group colspan="4">
                           <field colspan="4" name="email_cc" string="CC"/>
                       </group>
                       <field name="history_line" colspan="4" nolabel="1" mode="form,tree">
                        <form string="Communication history">
                            <group col="7" colspan="4">
                                <field name="date"/>
                                <field name="email_to"/>
                                <field name="email_from"/>
                                <button
                                     string="Add a CC"
                                               name="%(crm.action_view_crm_email_add_cc_wizard)d"
                                               icon="gtk-add" type="action"/>
                                   </group>
                                   <newline/>
                                   <field name="description" colspan="4" nolabel="1"/>
                                   <button colspan="4"
                                       string="Reply to Last Email"
                                       name="%(crm.action_crm_send_mail)d"
                                       context="{'mail':'reply', 'model': 'hr.applicant'}"
                                       icon="gtk-undo" type="action" />
                               </form>
                               <tree string="Communication history">
                                   <field name="description"/>
                                   <field name="email_to"/>
                                   <field name="date"/>
                               </tree>
                           </field>
                           <button colspan="4" string="Send New Email"
                               name="%(crm.action_crm_send_mail)d"
                               context="{'mail':'new', 'model': 'hr.applicant'}"
                               icon="gtk-go-forward" type="action" />
                 </page>
                </notebook>
            </form>
        </field>
    </record>


    <record model="ir.ui.view" id="crm_case_graph_view_job">
        <field name="name">Jobs - Recruitment Graph</field>
        <field name="model">hr.applicant</field>
        <field name="type">graph</field>
        <field name="arch" type="xml">
              <graph string="Cases By Stage and Estimates" type="bar" orientation="vertical">
                <field name="job_id"/>
                <field name="salary_expected" operator="+"/>
                <field name="state" group="True"/>
            </graph>
        </field>
    </record>

    <record id="view_crm_case_jobs_filter" model="ir.ui.view">
        <field name="name">Jobs - Recruitment Search</field>
        <field name="model">hr.applicant</field>
        <field name="type">search</field>
        <field name="arch" type="xml">
            <search string="Search Jobs">
               <group>
               <filter icon="gtk-new" string="Current" name="current"
                   domain="[('state','in',('draft','open'))]"
                   help="All new and in progress jobs"
               />
               <filter icon="gtk-new" string="New"
                   domain="[('state','=','draft')]"
                   help="All Initial Jobs"
               />
               <filter icon="gtk-yes" string="In Progress"
                   domain="[('state','=','open')]"
                   help="Open Jobs"
               />
               <filter icon="gtk-media-pause" string="Pending"
                   domain="[('state','=','pending')]"
                   help="Pending Jobs"
               />
               <separator orientation="vertical"/>
               <field name="partner_name"/>
               <field name="email_from"/>
               <field name="job_id" widget="selection"/>
               <newline/>
               <field name="user_id" widget="selection">
                    <filter domain="[('user_id','=',uid)]" name="my_recrui" help="My Recruitements" icon="gtk-execute"/>
                    <filter domain="[('user_id','=',False)]" help="Unassigned Recruitements" icon="gtk-execute" separator="1"/>
               </field>
               <field name="department_id" widget="selection" string="Department" context="{'invisible_department': False}">
                   <filter icon="terp-hr" context="{'invisible_department': False}"
                       domain="[('department_id','=',context.get('department_id',False))]"
                       help="My Department"/>
               </field>
               </group>
               <newline/>
                <group expand="1" string="Group By..." >
                    <filter string="Department" icon="terp-project" domain="[]" context="{'group_by':'department_id'}"/>
                    <filter string="Responsible" icon="terp-project" domain="[]"  context="{'group_by':'user_id'}"/>
                    <separator orientation="vertical"/>
                    <filter string="Job" icon="terp-project" domain="[]" context="{'group_by':'job_id'}"/>
                    <filter string="Stage" icon="terp-project" domain="[]" context="{'group_by':'stage_id'}"/>
                    <filter string="Degree" icon="terp-project" domain="[]" context="{'group_by':'type_id'}"/>
                    <filter string="Availability" icon="terp-project" domain="[]" context="{'group_by':'availability'}"/>
                    <filter string="State" icon="terp-project" domain="[]" context="{'group_by':'state'}"/>
                    <separator orientation="vertical"/>
                    <filter string="Appreciation" icon="terp-project" domain="[]" context="{'group_by':'priority'}"/>
                    <separator orientation="vertical"/>
                    <filter string="Date" icon="terp-project" domain="[]" context="{'group_by':'create_date'}"/>
                </group>
           </search>
        </field>
    </record>

    # ------------------------------------------------------
    # HR Job
    # ------------------------------------------------------

    <record id="hr_job_survey" model="ir.ui.view">
        <field name="name">hr.job.form1</field>
        <field name="model">hr.job</field>
        <field name="type">form</field>
        <field name="inherit_id" ref="hr.view_hr_job_form"/>
        <field name="arch" type="xml">
            <field name="no_of_employee" position="after">
                <field name="survey_id"/>
            </field>
        </field>
    </record>

    </data>
</openerp><|MERGE_RESOLUTION|>--- conflicted
+++ resolved
@@ -85,18 +85,11 @@
                     <field name="partner_name"/>
                     <field name="job_id"/>
                     <field name="department_id" widget="selection"/>
-<<<<<<< HEAD
                     <button name="action_makeMeeting" type="object"
                         string="Schedule Meeting" icon="terp-hr" />
 					<button name="action_print_survey" string="Print Interview" type="object"
 						icon="gtk-print" attrs="{'readonly':[('survey','=',False)]}"/>
 				</group>
-=======
-                    <button name="%(wizard_hr_job_meeting_set)d" string="Schedule Meeting" icon="terp-hr" type="action"/>
-                    <button name="%(survey.survey_browse_response)d" string="Print Interview" type="action"
-                        icon="gtk-print" context="{'survey_id': survey, 'response_id' : [response], 'response_no':0,}" attrs="{'readonly':[('response','=',False)]}" />
-                </group>
->>>>>>> e14b6076
                 <notebook colspan="4">
                     <page string="Job Info">
                         <group col="2" colspan="2">
