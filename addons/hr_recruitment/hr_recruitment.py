--- conflicted
+++ resolved
@@ -81,14 +81,6 @@
     _order = "id desc"
     _inherit = ['mail.thread', 'ir.needaction_mixin']
     _track = {
-<<<<<<< HEAD
-        'state': {
-            'hr_recruitment.mt_applicant_new': lambda self, cr, uid, obj, ctx=None: obj.state == 'draft',
-            'hr_recruitment.mt_applicant_hired': lambda self, cr, uid, obj, ctx=None: obj.state == 'done',
-            'hr_recruitment.mt_applicant_refused': lambda self, cr, uid, obj, ctx=None: obj.state == 'cancel',
-        },
-=======
->>>>>>> ea92a186
         'stage_id': {
             'hr_recruitment.mt_applicant_new': lambda self, cr, uid, obj, ctx=None: obj.stage_id and obj.stage_id.sequence == 1,
             'hr_recruitment.mt_applicant_stage_changed': lambda self, cr, uid, obj, ctx=None: obj.stage_id and obj.stage_id.sequence != 1,
@@ -420,13 +412,8 @@
                 address_id = self.pool.get('res.partner').address_get(cr, uid, [applicant.partner_id.id], ['contact'])['contact']
                 contact_name = self.pool.get('res.partner').name_get(cr, uid, [applicant.partner_id.id])[0][1]
             if applicant.job_id and (applicant.partner_name or contact_name):
-<<<<<<< HEAD
                 applicant.job_id.write({'no_of_hired_employee': applicant.job_id.no_of_hired_employee + 1})
                 emp_id = hr_employee.create(cr,uid,{'name': applicant.partner_name or contact_name,
-=======
-                applicant.job_id.write({'no_of_recruitment': applicant.job_id.no_of_recruitment - 1})
-                emp_id = hr_employee.create(cr, uid, {'name': applicant.partner_name or contact_name,
->>>>>>> ea92a186
                                                      'job_id': applicant.job_id.id,
                                                      'address_home_id': address_id,
                                                      'department_id': applicant.department_id.id
