# Translation of Odoo Server.
# This file contains the translation of the following modules:
# * website_mail
# 
# Translators:
# Mateo Tibaquirá <nestormateo@gmail.com>, 2015
msgid ""
msgstr ""
"Project-Id-Version: Odoo 9.0\n"
"Report-Msgid-Bugs-To: \n"
"POT-Creation-Date: 2015-09-29 10:26+0000\n"
<<<<<<< HEAD
"PO-Revision-Date: 2015-10-24 07:13+0000\n"
=======
"PO-Revision-Date: 2015-11-10 16:07+0000\n"
>>>>>>> b2939537
"Last-Translator: Mateo Tibaquirá <nestormateo@gmail.com>\n"
"Language-Team: Spanish (Colombia) (http://www.transifex.com/odoo/odoo-9/language/es_CO/)\n"
"MIME-Version: 1.0\n"
"Content-Type: text/plain; charset=UTF-8\n"
"Content-Transfer-Encoding: \n"
"Language: es_CO\n"
"Plural-Forms: nplurals=2; plural=(n != 1);\n"

#. module: website_mail
#: model:mail.channel,name:website_mail.channel_public
msgid "Discussion Group"
msgstr "Grupo de Charla"

#. module: website_mail
#: model:ir.model,name:website_mail.model_mail_thread
msgid "Email Thread"
<<<<<<< HEAD
msgstr ""
=======
msgstr "Hilo de discusión"
>>>>>>> b2939537

#. module: website_mail
#: model:ir.ui.view,arch_db:website_mail.message_thread
msgid "Leave a comment"
msgstr ""

#. module: website_mail
#: model:ir.model,name:website_mail.model_mail_message
msgid "Message"
msgstr "Mensaje"

#. module: website_mail
#: model:ir.model.fields,help:website_mail.field_mail_message_description
msgid "Message description: either the subject, or the beginning of the body"
msgstr ""

#. module: website_mail
#: model:ir.ui.view,arch_db:website_mail.message_thread
msgid "Oops! Something went wrong. Try to reload the page and to log in."
msgstr ""

#. module: website_mail
#: model:ir.model.fields,field_description:website_mail.field_mail_message_website_published
msgid "Published"
msgstr ""

#. module: website_mail
#: model:ir.ui.view,arch_db:website_mail.message_thread
msgid "Send"
msgstr ""

#. module: website_mail
#: model:ir.ui.view,arch_db:website_mail.follow
msgid "Subscribe"
msgstr ""

#. module: website_mail
#: code:addons/website_mail/models/mail_message.py:69
#, python-format
msgid ""
"The requested operation cannot be completed due to security restrictions. Please contact your system administrator.\n"
"\n"
"(Document type: %s, Operation: %s)"
msgstr ""

#. module: website_mail
#: model:ir.ui.view,arch_db:website_mail.follow
msgid "Unsubscribe"
msgstr ""

#. module: website_mail
#: model:ir.model.fields,help:website_mail.field_mail_message_website_published
msgid "Visible on the website as a comment"
msgstr ""

#. module: website_mail
#: model:ir.model.fields,field_description:website_mail.field_mail_thread_website_message_ids
msgid "Website Messages"
msgstr "Mensajes del Sitio Web"

#. module: website_mail
#: model:ir.model.fields,help:website_mail.field_mail_thread_website_message_ids
msgid "Website communication history"
msgstr "Historial de comunicación del sitio Web"

#. module: website_mail
#: model:ir.ui.view,arch_db:website_mail.message_thread
msgid "Write a message..."
msgstr ""

#. module: website_mail
#: model:ir.ui.view,arch_db:website_mail.message_thread
msgid "You must be"
msgstr ""

#. module: website_mail
#. openerp-web
#: code:addons/website_mail/static/src/xml/chatter_message.xml:8
#, python-format
msgid "just now"
msgstr ""

#. module: website_mail
#: model:ir.ui.view,arch_db:website_mail.message_thread
msgid "logged in"
msgstr ""

#. module: website_mail
#: model:ir.ui.view,arch_db:website_mail.message_thread
msgid "on"
msgstr ""

#. module: website_mail
#: model:ir.model,name:website_mail.model_publisher_warranty_contract
msgid "publisher_warranty.contract"
msgstr ""

#. module: website_mail
#: model:ir.ui.view,arch_db:website_mail.message_thread
msgid "to post a comment."
msgstr ""

#. module: website_mail
#: model:ir.model.fields,field_description:website_mail.field_mail_message_description
msgid "unknown"
msgstr "desconocido(a)"

#. module: website_mail
#: model:ir.ui.view,arch_db:website_mail.follow
msgid "your email..."
msgstr ""<|MERGE_RESOLUTION|>--- conflicted
+++ resolved
@@ -9,11 +9,7 @@
 "Project-Id-Version: Odoo 9.0\n"
 "Report-Msgid-Bugs-To: \n"
 "POT-Creation-Date: 2015-09-29 10:26+0000\n"
-<<<<<<< HEAD
-"PO-Revision-Date: 2015-10-24 07:13+0000\n"
-=======
 "PO-Revision-Date: 2015-11-10 16:07+0000\n"
->>>>>>> b2939537
 "Last-Translator: Mateo Tibaquirá <nestormateo@gmail.com>\n"
 "Language-Team: Spanish (Colombia) (http://www.transifex.com/odoo/odoo-9/language/es_CO/)\n"
 "MIME-Version: 1.0\n"
@@ -30,16 +26,12 @@
 #. module: website_mail
 #: model:ir.model,name:website_mail.model_mail_thread
 msgid "Email Thread"
-<<<<<<< HEAD
-msgstr ""
-=======
 msgstr "Hilo de discusión"
->>>>>>> b2939537
 
 #. module: website_mail
 #: model:ir.ui.view,arch_db:website_mail.message_thread
 msgid "Leave a comment"
-msgstr ""
+msgstr "Dejar un comentario"
 
 #. module: website_mail
 #: model:ir.model,name:website_mail.model_mail_message
@@ -49,27 +41,27 @@
 #. module: website_mail
 #: model:ir.model.fields,help:website_mail.field_mail_message_description
 msgid "Message description: either the subject, or the beginning of the body"
-msgstr ""
+msgstr "Descripción del mensaje: o bien el asunto, o el comienzo del cuerpo del mensaje"
 
 #. module: website_mail
 #: model:ir.ui.view,arch_db:website_mail.message_thread
 msgid "Oops! Something went wrong. Try to reload the page and to log in."
-msgstr ""
+msgstr "Ups! Algo salió mal. Trate de recargar la página e iniciar sesión."
 
 #. module: website_mail
 #: model:ir.model.fields,field_description:website_mail.field_mail_message_website_published
 msgid "Published"
-msgstr ""
+msgstr "Publicado"
 
 #. module: website_mail
 #: model:ir.ui.view,arch_db:website_mail.message_thread
 msgid "Send"
-msgstr ""
+msgstr "Enviar"
 
 #. module: website_mail
 #: model:ir.ui.view,arch_db:website_mail.follow
 msgid "Subscribe"
-msgstr ""
+msgstr "Suscribirme"
 
 #. module: website_mail
 #: code:addons/website_mail/models/mail_message.py:69
@@ -78,17 +70,17 @@
 "The requested operation cannot be completed due to security restrictions. Please contact your system administrator.\n"
 "\n"
 "(Document type: %s, Operation: %s)"
-msgstr ""
+msgstr "No se ha podido completar la operación requerida por restricciones de seguridad. Por favor contacte al administrador.\n\n(Tipo de documento: %s, Operación: %s)"
 
 #. module: website_mail
 #: model:ir.ui.view,arch_db:website_mail.follow
 msgid "Unsubscribe"
-msgstr ""
+msgstr "Anular Suscripción"
 
 #. module: website_mail
 #: model:ir.model.fields,help:website_mail.field_mail_message_website_published
 msgid "Visible on the website as a comment"
-msgstr ""
+msgstr "Visible en el sitio web como un comentario"
 
 #. module: website_mail
 #: model:ir.model.fields,field_description:website_mail.field_mail_thread_website_message_ids
@@ -98,44 +90,44 @@
 #. module: website_mail
 #: model:ir.model.fields,help:website_mail.field_mail_thread_website_message_ids
 msgid "Website communication history"
-msgstr "Historial de comunicación del sitio Web"
+msgstr "Historial de comunicación del sitio web"
 
 #. module: website_mail
 #: model:ir.ui.view,arch_db:website_mail.message_thread
 msgid "Write a message..."
-msgstr ""
+msgstr "Escriba un mensaje..."
 
 #. module: website_mail
 #: model:ir.ui.view,arch_db:website_mail.message_thread
 msgid "You must be"
-msgstr ""
+msgstr "Usted debe haber"
 
 #. module: website_mail
 #. openerp-web
 #: code:addons/website_mail/static/src/xml/chatter_message.xml:8
 #, python-format
 msgid "just now"
-msgstr ""
+msgstr "justo ahora"
 
 #. module: website_mail
 #: model:ir.ui.view,arch_db:website_mail.message_thread
 msgid "logged in"
-msgstr ""
+msgstr "iniciado sesión"
 
 #. module: website_mail
 #: model:ir.ui.view,arch_db:website_mail.message_thread
 msgid "on"
-msgstr ""
+msgstr "en"
 
 #. module: website_mail
 #: model:ir.model,name:website_mail.model_publisher_warranty_contract
 msgid "publisher_warranty.contract"
-msgstr ""
+msgstr "publisher_warranty.contract"
 
 #. module: website_mail
 #: model:ir.ui.view,arch_db:website_mail.message_thread
 msgid "to post a comment."
-msgstr ""
+msgstr "para publicar un comentario."
 
 #. module: website_mail
 #: model:ir.model.fields,field_description:website_mail.field_mail_message_description
@@ -145,4 +137,4 @@
 #. module: website_mail
 #: model:ir.ui.view,arch_db:website_mail.follow
 msgid "your email..."
-msgstr ""+msgstr "su correo electrónico..."