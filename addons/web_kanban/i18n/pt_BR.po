--- conflicted
+++ resolved
@@ -1,18 +1,3 @@
-<<<<<<< HEAD
-# Brazilian Portuguese translation for openerp-web
-# Copyright (c) 2014 Rosetta Contributors and Canonical Ltd 2014
-# This file is distributed under the same license as the openerp-web package.
-# FIRST AUTHOR <EMAIL@ADDRESS>, 2014.
-#
-msgid ""
-msgstr ""
-"Project-Id-Version: openerp-web\n"
-"Report-Msgid-Bugs-To: FULL NAME <EMAIL@ADDRESS>\n"
-"POT-Creation-Date: 2014-09-23 16:28+0000\n"
-"PO-Revision-Date: 2014-08-14 16:14+0000\n"
-"Last-Translator: FULL NAME <EMAIL@ADDRESS>\n"
-"Language-Team: Brazilian Portuguese <pt_BR@li.org>\n"
-=======
 # Translation of Odoo Server.
 # This file contains the translation of the following modules:
 # * web_kanban
@@ -28,12 +13,11 @@
 "PO-Revision-Date: 2016-07-09 16:18+0000\n"
 "Last-Translator: grazziano <g.negocios@outlook.com.br>\n"
 "Language-Team: Portuguese (Brazil) (http://www.transifex.com/odoo/odoo-8/language/pt_BR/)\n"
->>>>>>> 96502490
 "MIME-Version: 1.0\n"
 "Content-Type: text/plain; charset=UTF-8\n"
-"Content-Transfer-Encoding: 8bit\n"
-"X-Launchpad-Export-Date: 2014-09-24 10:07+0000\n"
-"X-Generator: Launchpad (build 17196)\n"
+"Content-Transfer-Encoding: \n"
+"Language: pt_BR\n"
+"Plural-Forms: nplurals=2; plural=(n > 1);\n"
 
 #. module: web_kanban
 #. openerp-web
@@ -72,7 +56,7 @@
 
 #. module: web_kanban
 #. openerp-web
-#: code:addons/web_kanban/static/src/js/kanban.js:1062
+#: code:addons/web_kanban/static/src/js/kanban.js:1061
 #, python-format
 msgid "Are you sure you want to delete this record ?"
 msgstr "Você tem certeza que quer excluir este registro?"
@@ -86,7 +70,7 @@
 
 #. module: web_kanban
 #. openerp-web
-#: code:addons/web_kanban/static/src/js/kanban.js:1227
+#: code:addons/web_kanban/static/src/js/kanban.js:1226
 #, python-format
 msgid "Create: "
 msgstr "Criar: "
