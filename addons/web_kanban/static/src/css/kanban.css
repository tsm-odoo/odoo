@charset "utf-8";
.openerp .oe_kanban_view {
  background: white;
  height: inherit;
}
.openerp .oe_kanban_view.oe_kanban_grouped .oe_kanban_dummy_cell {
  background: url(/web/static/src/img/form_sheetbg.png);
  width: 100%;
}
.openerp .oe_kanban_view .ui-sortable-placeholder {
  border: 1px solid rgba(0, 0, 0, 0.1);
  visibility: visible !important;
}
.openerp .oe_kanban_view .ui-sortable-helper {
  -moz-box-shadow: 0 1px 10px rgba(0, 0, 0, 0.3);
  -webkit-box-shadow: 0 1px 10px rgba(0, 0, 0, 0.3);
  -box-shadow: 0 1px 10px rgba(0, 0, 0, 0.3);
  -moz-transform: rotate(3deg);
  -webkit-transform: rotate(3deg);
  -o-transform: rotate(3deg);
  -ms-transform: rotate(3deg);
  -webkit-transition: -webkit-transform 100ms linear;
  -moz-transition: -moz-transform 100ms linear;
  transition: transform 100ms linear;
}
.openerp .oe_kanban_view .oe_kanban_left {
  float: left;
}
.openerp .oe_kanban_view .oe_kanban_right {
  float: right;
}
.openerp .oe_kanban_view .oe_kanban_clear {
  clear: both;
}
.openerp .oe_kanban_view .oe_kanban_content {
  word-wrap: break-word;
}
.openerp .oe_kanban_view .oe_kanban_content .oe_star_on, .openerp .oe_kanban_view .oe_kanban_content .oe_star_off {
  color: #cccccc;
  text-shadow: 0 0 2px black;
  vertical-align: top;
  position: relative;
  top: -5px;
}
.openerp .oe_kanban_view .oe_kanban_content .oe_star_on:hover, .openerp .oe_kanban_view .oe_kanban_content .oe_star_off:hover {
  text-decoration: none;
}
.openerp .oe_kanban_view .oe_kanban_content .oe_star_on {
  color: gold;
}
.openerp .oe_kanban_view .oe_kanban_content div:first-child {
  margin-right: 16px;
}
.openerp .oe_kanban_view .oe_kanban_button_new {
  color: white;
  background: #dc5f59;
}
.openerp .oe_kanban_view .oe_kanban_groups {
  height: inherit;
}
.openerp .oe_kanban_view.oe_kanban_ungrouped .oe_kanban_groups {
  width: 100%;
}
.openerp .oe_kanban_view.oe_kanban_grouped_by_m2o .oe_kanban_group_title {
  cursor: move;
}
.openerp .oe_kanban_view .oe_kanban_header .oe_dropdown_kanban {
  float: right;
}
.openerp .oe_kanban_view .oe_kanban_header .oe_dropdown_kanban > span {
  visibility: hidden;
}
.openerp .oe_kanban_view .oe_kanban_header:hover .oe_dropdown_kanban > span {
  visibility: visible;
}
.openerp .oe_kanban_view .oe_kanban_header .oe_dropdown_menu {
  font-weight: normal;
  font-size: 13px;
}
.openerp .oe_kanban_view .oe_kanban_group_title {
  position: relative;
  font-size: 16px;
  font-weight: bold;
  color: #333333;
  text-shadow: 0 1px 0 white;
  margin-right: 30px;
  width: 200px;
}
.openerp .oe_kanban_view .oe_kanban_group_title .oe_kanban_group_title_text {
  margin-right: 4px;
  white-space: nowrap;
  overflow: hidden;
  text-overflow: ellipsis;
}
.openerp .oe_kanban_view .oe_kanban_group_length {
  text-align: center;
  display: none;
}
.openerp .oe_kanban_view .oe_kanban_group_length .oe_tag {
  position: relative;
  top: +8px;
  font-weight: bold;
}
.openerp .oe_kanban_view .oe_fold_column .oe_kanban_group_length {
  position: absolute;
  top: -1px;
  right: -14px;
  float: right;
  display: block;
}
.openerp .oe_kanban_view .oe_kanban_header:hover .oe_kanban_group_length {
  display: none;
}
.openerp .oe_kanban_view.oe_kanban_grouped .oe_kanban_column, .openerp .oe_kanban_view.oe_kanban_grouped .oe_kanban_group_header {
  width: 185px;
  min-width: 185px;
}
.openerp .oe_kanban_view.oe_kanban_grouped .oe_kanban_column.oe_kanban_group_folded, .openerp .oe_kanban_view.oe_kanban_grouped .oe_kanban_group_header.oe_kanban_group_folded {
  width: auto;
  min-width: 30px;
}
.openerp .oe_kanban_view .oe_kanban_column, .openerp .oe_kanban_view .oe_kanban_group_header {
  vertical-align: top;
  padding: 5px 5px 5px 4px;
}
.openerp .oe_kanban_view .oe_kanban_column ul, .openerp .oe_kanban_view .oe_kanban_column li, .openerp .oe_kanban_view .oe_kanban_group_header ul, .openerp .oe_kanban_view .oe_kanban_group_header li {
  margin: 0;
  padding: 0;
  list-style-type: none;
}
.openerp .oe_kanban_view .oe_kanban_group_header.oe_kanban_no_group {
  padding: 0px;
}
.openerp .oe_kanban_view.oe_kanban_grouped .oe_kanban_column, .openerp .oe_kanban_view .oe_kanban_group_header {
  background: #f0eeee;
  border-left: 1px solid #f0f8f8;
  border-right: 1px solid #b9b9b9;
}
.openerp .oe_kanban_view .oe_form .oe_kanban_column {
  padding: 0px;
  background: white;
}
.openerp .oe_kanban_view .oe_kanban_column, .openerp .oe_kanban_view .oe_kanban_column_cards {
  height: 100%;
}
.openerp .oe_kanban_view .oe_kanban_aggregates {
  padding: 0;
  margin: 0px;
}
.openerp .oe_kanban_view .oe_kanban_group_folded .oe_kanban_group_title, .openerp .oe_kanban_view .oe_kanban_group_folded.oe_kanban_column *, .openerp .oe_kanban_view .oe_kanban_group_folded .oe_kanban_aggregates, .openerp .oe_kanban_view .oe_kanban_group_folded .oe_kanban_add {
  display: none;
}
.openerp .oe_kanban_view .oe_kanban_group_folded .oe_kanban_group_title_vertical,
.openerp .oe_kanban_view .oe_kanban_group_folded .oe_kanban_group_length {
  display: block;
}
.openerp .oe_kanban_view .oe_kanban_group_folded .oe_dropdown_kanban {
  left: -5px;
}
.openerp .oe_kanban_view .oe_kanban_group_title_undefined {
  color: #666666;
}
.openerp .oe_kanban_view .oe_kanban_group_title_vertical {
  writing-mode: tb-rl;
  -webkit-transform: rotate(90deg);
  -moz-transform: rotate(90deg);
  -o-transform: rotate(90deg);
  -ms-transform: rotate(90deg);
  transform: rotate(90deg);
  width: 30px;
  font-size: 24px;
  white-space: nowrap;
  display: none;
  position: relative;
  opacity: 0.75;
  top: 26px;
}
.openerp .oe_kanban_view .oe_kanban_add, .openerp .oe_kanban_view .oe_kanban_header .oe_dropdown_toggle {
  margin-left: 4px;
  cursor: pointer;
  position: relative;
}
.openerp .oe_kanban_view .oe_kanban_add {
  top: -8px;
  z-index: 2;
}
.openerp .oe_kanban_view .oe_kanban_header .oe_dropdown_toggle {
  top: -2px;
<<<<<<< HEAD
  z-index: 2;
=======
  height: 14px;
>>>>>>> d738d755
}
.openerp .oe_kanban_view .oe_kanban_card, .openerp .oe_kanban_view .oe_dropdown_toggle {
  cursor: pointer;
  display: inline-block;
}
.openerp .oe_kanban_view .oe_kanban_add {
  float: right;
}
.openerp .oe_kanban_view .oe_kanban_quick_create_buttons {
  margin: 4px 0;
}
.openerp .oe_kanban_view .oe_kanban_no_group .oe_kanban_quick_create {
  width: 185px;
  padding: 10px;
}
.openerp .oe_kanban_view .oe_kanban_quick_create {
  z-index: 2;
}
.openerp .oe_kanban_view .oe_kanban_quick_create input {
  -webkit-box-sizing: border-box;
  -moz-box-sizing: border-box;
  box-sizing: border-box;
  outline: none;
  border: 1px solid transparent;
  display: block;
  margin-bottom: 8px;
  font-size: 13px;
  width: 100%;
  -moz-box-shadow: none;
  -webkit-box-shadow: none;
  -box-shadow: none;
}
.openerp .oe_kanban_view .oe_kanban_quick_create input:focus {
  border: 1px solid #a6a6fe;
  -moz-box-shadow: 0px 0px 7px rgba(0, 133, 255, 0.3) inset;
  -webkit-box-shadow: 0px 0px 7px rgba(0, 133, 255, 0.3) inset;
  -box-shadow: 0px 0px 7px rgba(0, 133, 255, 0.3) inset;
}
.openerp .oe_kanban_view .oe_kanban_vignette {
  padding: 8px;
  min-height: 100px;
}
.openerp .oe_kanban_view .oe_kanban_image {
  display: inline-block;
  vertical-align: top;
  width: 64px;
  height: 64px;
  text-align: center;
  overflow: hidden;
  -moz-border-radius: 3px;
  -webkit-border-radius: 3px;
  border-radius: 3px;
  -moz-box-shadow: 0 1px 4px rgba(0, 0, 0, 0.4);
  -webkit-box-shadow: 0 1px 4px rgba(0, 0, 0, 0.4);
  -box-shadow: 0 1px 4px rgba(0, 0, 0, 0.4);
}
.openerp .oe_kanban_view .oe_kanban_details {
  display: inline-block;
  vertical-align: top;
  width: 240px;
  font-size: 13px;
  padding: 0 5px;
  color: #4c4c4c;
}
.openerp .oe_kanban_view .oe_kanban_details h4 {
  margin: 0 0 4px 0;
}
.openerp .oe_kanban_view .oe_kanban_details .oe_tag {
  display: inline-block;
  margin: 0 2px 2px 0;
}
.openerp .oe_kanban_view .oe_kanban_record {
  position: relative;
  display: block;
  min-height: 20px;
  margin: 0;
  -moz-border-radius: 4px;
  -webkit-border-radius: 4px;
  border-radius: 4px;
}
.openerp .oe_kanban_view .oe_kanban_record:last-child {
  margin-bottom: 0;
}
.openerp .oe_kanban_view .oe_kanban_record .oe_kanban_title {
  font-weight: bold;
  margin: 2px 4px;
}
.openerp .oe_kanban_view.oe_kanban_grouped .oe_kanban_record {
  margin-bottom: 4px;
}
.openerp .oe_kanban_view .oe_kanban_avatar_smallbox {
  height: 40px;
  width: 40px;
  border: 1px solid;
  border-color: #e5e5e5 #dbdbdb #d2d2d2;
  -moz-border-radius: 3px;
  -webkit-border-radius: 3px;
  border-radius: 3px;
  -moz-box-shadow: 0 1px 2px rgba(0, 0, 0, 0.2);
  -webkit-box-shadow: 0 1px 2px rgba(0, 0, 0, 0.2);
  -box-shadow: 0 1px 2px rgba(0, 0, 0, 0.2);
}
.openerp .oe_kanban_view .oe_kanban_box {
  background: white;
  border: 2px solid #cccccc;
  border-radius: 4px;
  -moz-border-radius: 4px;
  -webkit-border-radius: 4px;
  margin-bottom: 5px;
}
.openerp .oe_kanban_view .oe_kanban_box_header {
  border-bottom: 1px solid #cccccc;
}
.openerp .oe_kanban_view .oe_kanban_title {
  font-size: 95%;
  font-weight: bold;
  padding: 0 4px 0 4px;
}
.openerp .oe_kanban_view .oe_kanban_small {
  font-size: 80%;
  font-weight: normal;
}
.openerp .oe_kanban_view .oe_kanban_show_more {
  clear: both;
  text-align: center;
}
.openerp .oe_kanban_view.oe_kanban_grouped .oe_kanban_show_more .oe_button {
  width: 100%;
}
.openerp .oe_kanban_view.oe_kanban_ungrouped .oe_kanban_column .oe_kanban_record {
  display: inline-block;
  padding: 2px;
  vertical-align: top;
  box-sizing: border-box;
  -moz-box-sizing: border-box;
  -webkit-box-sizing: border-box;
}
.openerp .oe_kanban_view .oe_kanban_action_button {
  height: 22px;
  margin: 0;
}
.openerp .oe_kanban_view .oe_kanban_action_a {
  text-decoration: none;
}
.openerp .oe_kanban_view .oe_kanban_action_a:hover {
  text-decoration: none;
}
.openerp .oe_kanban_view .oe_kanban_table {
  width: 100%;
  border: none;
  border-collapse: collapse;
  margin: 0;
  padding: 0;
}
.openerp .oe_kanban_view .oe_kanban_table tr td {
  padding: 0;
}
.openerp .oe_kanban_view .oe_kanban_table tr td.oe_kanban_title {
  padding: 2px;
}
.openerp .oe_kanban_view .oe_kanban_box_content {
  padding: 4px;
  font-size: 90%;
}
.openerp .oe_kanban_view .oe_kanban_button {
  border: 1px solid #8ec1da;
  background-color: #ddeef6;
  border-radius: 3px;
  -moz-border-radius: 3px;
  -webkit-border-radius: 3px;
  color: black;
  text-shadow: 0 1px white;
  padding: 0 4px;
  font-size: 85%;
  margin: 1px;
}
.openerp .oe_kanban_view a.oe_kanban_button:hover, .openerp .oe_kanban_view .openerp button.oe_kanban_button:hover {
  background-color: #eeddf6;
}
.openerp .oe_kanban_view .oe_kanban_buttons_set {
  border-top: 1px dotted;
  white-space: nowrap;
  padding-top: 2px;
  position: relative;
  clear: both;
}
.openerp .oe_kanban_view .oe_kanban_buttons_set a {
  padding: 2px;
}
.openerp .oe_kanban_view .oe_kanban_box_show_onclick {
  display: none;
}
.openerp .oe_kanban_view .oe_kanban_draghandle {
  cursor: move;
}
.openerp .oe_kanban_view .oe_kanban_color_border {
  border-color: #cccccc;
}
.openerp .oe_kanban_view .oe_kanban_color_border {
  border-color: #cccccc;
}
.openerp .oe_kanban_view .oe_kanban_tooltip ul, .openerp .oe_kanban_view ul.oe_kanban_tooltip {
  padding: 0 0 4px 0;
  margin: 5px 0 0 15px;
  list-style: circle;
}
.openerp .oe_kanban_view .oe_kanban_highlight {
  border-radius: 2px;
  -moz-border-radius: 2px;
  -webkit-border-radius: 2px;
  padding: 1px 5px;
  margin: 1px 4px;
  white-space: nowrap;
  display: inline-block;
  line-height: 1em;
}
.openerp .oe_kanban_view .oe_kanban_card, .openerp .oe_kanban_view .oe_kanban_quick_create {
  margin-bottom: 4px;
  position: relative;
  display: block;
  background: white;
  border: 1px solid rgba(0, 0, 0, 0.16);
  border-bottom-color: rgba(0, 0, 0, 0.3);
  padding: 5px;
  display: block;
  -webkit-transition: -webkit-transform, -webkit-box-shadow, border 200ms linear;
  -moz-border-radius: 4px;
  -webkit-border-radius: 4px;
  border-radius: 4px;
}
.openerp .oe_kanban_view .oe_kanban_card:not(.ui-sortable-helper):hover, .openerp .oe_kanban_view .oe_kanban_quick_create:not(.ui-sortable-helper):hover {
  border: 1px solid #7c7bad;
  -moz-box-shadow: 0 0 4px #7c7bad;
  -webkit-box-shadow: 0 0 4px #7c7bad;
  -box-shadow: 0 0 4px #7c7bad;
}
.openerp .oe_kanban_view .oe_kanban_card:not(.ui-sortable-helper):hover .oe_dropdown_kanban > span, .openerp .oe_kanban_view .oe_kanban_quick_create:not(.ui-sortable-helper):hover .oe_dropdown_kanban > span {
  visibility: visible;
}
.openerp .oe_kanban_view .oe_kanban_card h3, .openerp .oe_kanban_view .oe_kanban_quick_create h3 {
  margin: 0 16px 0 0;
  color: #4c4c4c;
  text-decoration: none;
}
.openerp .oe_kanban_view .oe_kanban_card h3:hover, .openerp .oe_kanban_view .oe_kanban_quick_create h3:hover {
  text-decoration: none;
}
.openerp .oe_kanban_view .oe_kanban_card .oe_dropdown_kanban .oe_kanban_project_times li, .openerp .oe_kanban_view .oe_kanban_quick_create .oe_dropdown_kanban .oe_kanban_project_times li {
  float: left;
}
.openerp .oe_kanban_view .oe_kanban_star {
  float: left;
  position: inline-block;
  margin: 0 4px 0 0;
}
.openerp .oe_kanban_view .oe_kanban_avatar {
  -moz-border-radius: 3px;
  -webkit-border-radius: 3px;
  border-radius: 3px;
  -moz-box-shadow: 0 1px 2px rgba(0, 0, 0, 0.2);
  -webkit-box-shadow: 0 1px 2px rgba(0, 0, 0, 0.2);
  -box-shadow: 0 1px 2px rgba(0, 0, 0, 0.2);
}
.openerp .oe_kanban_view .oe_kanban_footer_left {
  margin-top: 2px;
}
.openerp .oe_kanban_view .oe_kanban_footer_left > span {
  margin-top: 2px;
  display: inline-block;
  background: #e6e6e6;
  border: 1px solid #b9b9b9;
  color: #666666;
  padding: 0 2px;
  line-height: 16px;
  -moz-border-radius: 3px;
  -webkit-border-radius: 3px;
  border-radius: 3px;
}
.openerp .oe_kanban_view .oe_kanban_footer_left > span .oe_e {
  line-height: 12px;
  font-size: 22px;
}
.openerp .oe_kanban_view .oe_kanban_footer_left .oe_tags {
  margin-right: 0;
}
.openerp .oe_kanban_view .oe_kanban_footer_left .oe_tags .oe_tag {
  display: inline-block;
  padding: 0 2px;
  line-height: 14px;
}
.openerp .oe_kanban_view .oe_kanban_footer_left .oe_kanban_mail_new {
  line-height: 18px;
  background-color: #8a89ba;
  color: white;
  font-weight: bold;
  position: relative;
  top: -1px;
}
.openerp .oe_kanban_view .oe_kanban_bottom_right {
  float: right;
  position: relative;
  top: 2px;
}
.openerp .oe_kanban_view .oe_kanban_status {
  position: relative;
  top: 4px;
  display: inline-block;
  height: 12px;
  width: 12px;
  -moz-border-radius: 6px;
  -webkit-border-radius: 6px;
  border-radius: 6px;
  background-position: center center;
  background-image: -webkit-radial-gradient(circle, #eeeeee 0%, #cccccc 40%, #bbbbbb 100%);
  background-image: -moz-radial-gradient(#eeeeee 0%, #cccccc 40%, #bbbbbb 100%);
  background-image: -ms-radial-gradient(#eeeeee 0%, #cccccc 40%, #bbbbbb 100%);
  background-image: radial-gradient(#eeeeee 0%, #cccccc 40%, #bbbbbb 100%);
}
.openerp .oe_kanban_view .oe_kanban_status_green {
  background: green;
  background-position: center center;
  background-image: -webkit-radial-gradient(circle, #55dd55 0%, #44aa44 40%, #339933 100%);
  background-image: -moz-radial-gradient(#55dd55 0%, #44aa44 40%, #339933 100%);
  background-image: -ms-radial-gradient(#55dd55 0%, #44aa44 40%, #339933 100%);
  background-image: radial-gradient(#55dd55 0%, #44aa44 40%, #339933 100%);
}
.openerp .oe_kanban_view .oe_kanban_status_red {
  background: red;
  background-position: center center;
  background-image: -webkit-radial-gradient(circle, #ee7777 0%, #cc3333 40%, #bb0808 100%);
  background-image: -moz-radial-gradient(#ee7777 0%, #cc3333 40%, #bb0808 100%);
  background-image: -ms-radial-gradient(#ee7777 0%, #cc3333 40%, #bb0808 100%);
  background-image: radial-gradient(#ee7777 0%, #cc3333 40%, #bb0808 100%);
}
.openerp .oe_kanban_view .oe_kanban_text_red {
  color: #a61300;
  font-weight: bold;
  -moz-border-radius: 4px;
  -webkit-border-radius: 4px;
  border-radius: 4px;
}
.openerp .oe_kanban_view .oe_kanban_ellipsis {
  overflow: hidden;
  text-overflow: ellipsis;
  white-space: nowrap;
}
.openerp .oe_kanban_view .oe_dropdown_kanban {
  float: right;
  cursor: pointer;
  margin-top: -6px;
}
.openerp .oe_kanban_view .oe_dropdown_kanban:hover {
  text-decoration: none;
}
.openerp .oe_kanban_view .oe_dropdown_kanban .oe_dropdown_menu {
  left: 0;
  top: 28px;
  min-width: 160px;
  padding: 2px;
}
.openerp .oe_kanban_view .oe_dropdown_kanban .oe_dropdown_menu > li {
  padding: 3px;
}
.openerp .oe_kanban_view .oe_dropdown_kanban.oe_opened > span {
  visibility: visible;
}
.openerp .oe_kanban_view .oe_dropdown_kanban > span {
  visibility: hidden;
}
.openerp .oe_kanban_view .oe_kanban_colorpicker {
  white-space: nowrap;
}
.openerp .oe_kanban_view .oe_kanban_colorpicker li {
  float: left;
  margin: 0;
  padding: 0;
}
.openerp .oe_kanban_view .oe_kanban_colorpicker li a {
  display: inline-block;
  width: 16px;
  height: 16px;
  border: 1px solid white;
}
.openerp .oe_kanban_view .oe_kanban_colorpicker li a:hover {
  border: 1px solid gray !important;
}
.openerp .oe_kanban_view .oe_kanban_colorpicker li:first-child a {
  border: 1px solid #cccccc;
}
.openerp .oe_kanban_view .oe_kanban_color_0 {
  background-color: white;
  color: #5a5a5a;
}
.openerp .oe_kanban_view .oe_kanban_color_1 {
  background-color: #cccccc;
  color: #424242;
}
.openerp .oe_kanban_view .oe_kanban_color_2 {
  background-color: #ffc7c7;
  color: #7a3737;
}
.openerp .oe_kanban_view .oe_kanban_color_3 {
  background-color: #fff1c7;
  color: #756832;
}
.openerp .oe_kanban_view .oe_kanban_color_4 {
  background-color: #e3ffc7;
  color: #5d6937;
}
.openerp .oe_kanban_view .oe_kanban_color_5 {
  background-color: #c7ffd5;
  color: #1a7759;
}
.openerp .oe_kanban_view .oe_kanban_color_6 {
  background-color: #c7ffff;
  color: #1a5d83;
}
.openerp .oe_kanban_view .oe_kanban_color_7 {
  background-color: #c7d5ff;
  color: #3b3e75;
}
.openerp .oe_kanban_view .oe_kanban_color_8 {
  background-color: #e3c7ff;
  color: #4c3668;
}
.openerp .oe_kanban_view .oe_kanban_color_9 {
  background-color: #ffc7f1;
  color: #6d2c70;
}

.openerp .oe_form .oe_kanban_view .oe_kanban_column, .openerp .oe_form .oe_kanban_view .oe_kanban_group_header {
  padding: 0px;
  background: white;
}

.openerp .oe_kanban_view .oe_view_nocontent {
  position: relative;
  z-index: 1;
  max-width: none;
  height: 100%;
}
.openerp .oe_kanban_view .oe_view_nocontent .oe_view_nocontent_content {
  margin-left: 90px;
  margin-top: 5px;
  max-width: 700px;
}
.openerp .oe_kanban_view .oe_view_nocontent .oe_view_nocontent_bg {
  background: #eee;
  opacity: 0.7;
  position: absolute;
  top: 0;
  bottom: 0;
  left: 0;
  right: 0;
  z-index: -1;
}

.openerp .oe_popup_form .oe_kanban_buttons .oe_highlight {
  color: #404040;
  background: none;
}
.openerp .oe_popup_form .oe_kanban_buttons button.oe_highlight {
  background-color: #efefef;
  background-image: -webkit-gradient(linear, left top, left bottom, from(#efefef), to(#d8d8d8));
  background-image: -webkit-linear-gradient(top, #efefef, #d8d8d8);
  background-image: -moz-linear-gradient(top, #efefef, #d8d8d8);
  background-image: -ms-linear-gradient(top, #efefef, #d8d8d8);
  background-image: -o-linear-gradient(top, #efefef, #d8d8d8);
  background-image: linear-gradient(to bottom, #efefef, #d8d8d8);
  -moz-box-shadow: 0 1px 2px rgba(0, 0, 0, 0.1), 0 1px 1px rgba(255, 255, 255, 0.8) inset;
  -webkit-box-shadow: 0 1px 2px rgba(0, 0, 0, 0.1), 0 1px 1px rgba(255, 255, 255, 0.8) inset;
  -box-shadow: 0 1px 2px rgba(0, 0, 0, 0.1), 0 1px 1px rgba(255, 255, 255, 0.8) inset;
}
.openerp .oe_popup_form .oe_kanban_buttons button.oe_highlight:active {
  background-color: #e3e3e3;
  background-image: -webkit-gradient(linear, left top, left bottom, from(#e3e3e3), to(#f6f6f6));
  background-image: -webkit-linear-gradient(top, #e3e3e3, #f6f6f6);
  background-image: -moz-linear-gradient(top, #e3e3e3, #f6f6f6);
  background-image: -ms-linear-gradient(top, #e3e3e3, #f6f6f6);
  background-image: -o-linear-gradient(top, #e3e3e3, #f6f6f6);
  background-image: linear-gradient(to bottom, #e3e3e3, #f6f6f6);
  -moz-box-shadow: none;
  -webkit-box-shadow: none;
  -box-shadow: none;
}
.openerp .oe_popup_form .oe_kanban_buttons button.oe_highlight:hover {
  background-color: #f6f6f6;
  background-image: -webkit-gradient(linear, left top, left bottom, from(#f6f6f6), to(#e3e3e3));
  background-image: -webkit-linear-gradient(top, #f6f6f6, #e3e3e3);
  background-image: -moz-linear-gradient(top, #f6f6f6, #e3e3e3);
  background-image: -ms-linear-gradient(top, #f6f6f6, #e3e3e3);
  background-image: -o-linear-gradient(top, #f6f6f6, #e3e3e3);
  background-image: linear-gradient(to bottom, #f6f6f6, #e3e3e3);
  -moz-box-shadow: 0 1px 2px rgba(0, 0, 0, 0.1), 0 1px 1px rgba(255, 255, 255, 0.8) inset;
  -webkit-box-shadow: 0 1px 2px rgba(0, 0, 0, 0.1), 0 1px 1px rgba(255, 255, 255, 0.8) inset;
  -box-shadow: 0 1px 2px rgba(0, 0, 0, 0.1), 0 1px 1px rgba(255, 255, 255, 0.8) inset;
}

.openerp_ie .oe_kanban_view .oe_kanban_group_header .oe_kanban_group_title_vertical {
  display: none !important;
}
.openerp_ie .oe_kanban_view .oe_kanban_group_header.oe_kanban_group_folded .oe_kanban_group_title_vertical {
  display: inline-block !important;
}
.openerp_ie .oe_kanban_view .oe_kanban_group_title_vertical {
  -ms-writing-mode: lr-tb !important;
  background: #f0eeee;
  top: -5px !important;
}
.openerp_ie .oe_kanban_view.oe_kanban_grouped .oe_kanban_group_header {
  height: 1%;
}

@media print {
  .openerp .oe_kanban_groups button {
    visibility: hidden;
  }
  .openerp .oe_kanban_groups a[data-type=object], .openerp .oe_kanban_groups a[data-type=delete] {
    visibility: hidden;
  }
  .openerp .oe_kanban_view .oe_kanban_group_title {
    text-shadow: none !important;
  }
}<|MERGE_RESOLUTION|>--- conflicted
+++ resolved
@@ -186,11 +186,7 @@
 }
 .openerp .oe_kanban_view .oe_kanban_header .oe_dropdown_toggle {
   top: -2px;
-<<<<<<< HEAD
-  z-index: 2;
-=======
   height: 14px;
->>>>>>> d738d755
 }
 .openerp .oe_kanban_view .oe_kanban_card, .openerp .oe_kanban_view .oe_dropdown_toggle {
   cursor: pointer;
