--- conflicted
+++ resolved
@@ -164,7 +164,7 @@
                 qty = 0.0
                 for move in line.move_ids.filtered(lambda r: r.state == 'done' and not r.scrapped):
                     if move.location_dest_id.usage == "customer":
-                        if not move.origin_returned_move_id:
+                        if not move.origin_returned_move_id or (move.origin_returned_move_id and move.to_refund):
                             qty += move.product_uom._compute_quantity(move.product_uom_qty, line.product_uom)
                     elif move.location_dest_id.usage != "customer" and move.to_refund:
                         qty -= move.product_uom._compute_quantity(move.product_uom_qty, line.product_uom)
@@ -357,22 +357,6 @@
         return True
 
     @api.multi
-<<<<<<< HEAD
-=======
-    def _get_delivered_qty(self):
-        self.ensure_one()
-        super(SaleOrderLine, self)._get_delivered_qty()
-        qty = 0.0
-        for move in self.move_ids.filtered(lambda r: r.state == 'done' and not r.scrapped):
-            if move.location_dest_id.usage == "customer":
-                if not move.origin_returned_move_id or (move.origin_returned_move_id and move.to_refund):
-                    qty += move.product_uom._compute_quantity(move.product_uom_qty, self.product_uom)
-            elif move.location_dest_id.usage != "customer" and move.to_refund:
-                qty -= move.product_uom._compute_quantity(move.product_uom_qty, self.product_uom)
-        return qty
-
-    @api.multi
->>>>>>> b29b545f
     def _check_package(self):
         default_uom = self.product_id.uom_id
         pack = self.product_packaging
