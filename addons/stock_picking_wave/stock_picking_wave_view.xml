--- conflicted
+++ resolved
@@ -21,25 +21,6 @@
                                 <field name="name" class="oe_inline" readonly="1"/>
                             </h1>
                         </div>
-<<<<<<< HEAD
-                        <field name="time" widget="float_time"/>
-                    </group>
-                </group>
-                <separator string="Pickings"/>
-                    <field name="picking_ids" widget="many2many">
-                        <tree>
-                            <field name="name"/>
-                            <field name="backorder_id"/>
-                            <field name="origin"/>
-                            <field name="date"/>
-                            <field name="min_date"/>
-                            <field name="invoice_state"/>
-                            <field name="state"/>
-                            <button name="action_done" string="Confirm picking" type="object" icon="gtk-apply" attrs="{'invisible': [('state', 'in', ('done', 'cancel'))]}"/>
-                            <button name="action_cancel" string="Cancel picking" type="object" icon="gtk-cancel" attrs="{'invisible': [('state', 'in', ('done', 'cancel'))]}"/>
-                        </tree>
-                    </field>
-=======
                         
                         <group>
                             <group>
@@ -64,14 +45,11 @@
                                 <field name="origin"/>
                                 <field name="date"/>
                                 <field name="min_date"/>
-                                <field name="invoice_state" groups="account.group_account_invoice"/>
-                                <field name="stock_journal_id" widget="selection"/>
                                 <field name="state"/>
                                 <button name="action_done" string="Confirm picking" type="object" icon="gtk-apply" attrs="{'invisible': [('state', 'in', ('done', 'cancel'))]}"/>
                                 <button name="action_cancel" string="Cancel picking" type="object" icon="gtk-cancel" attrs="{'invisible': [('state', 'in', ('done', 'cancel'))]}"/>
                             </tree>
                         </field>
->>>>>>> 306222ae
                     </sheet>
                 </form>
             </field>
