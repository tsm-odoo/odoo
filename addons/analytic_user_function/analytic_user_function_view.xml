--- conflicted
+++ resolved
@@ -65,13 +65,8 @@
             <field name="priority" eval="18"/>
             <field name="inherit_id" ref="hr_timesheet_sheet.hr_timesheet_sheet_form"/>
             <field name="arch" type="xml">
-<<<<<<< HEAD
-                <xpath expr="//field[@name='timesheet_ids']/tree/field[@name='account_id']" position="replace">
-                    <field name="account_id" domain="[('type','=','normal'),('state', '&lt;&gt;', 'close')]" on_change="on_change_account_id(account_id, user_id, unit_amount)" context="{'default_invoice_on_timesheets': 1}"/>
-=======
                 <xpath expr="//field[@name='timesheet_ids']/tree/field[@name='account_id']" position="attributes">
                     <attribute name="on_change">on_change_account_id(account_id, user_id, unit_amount)</attribute>
->>>>>>> 591e329b
                 </xpath>
             </field>
         </record>
