--- conflicted
+++ resolved
@@ -457,18 +457,14 @@
 msgstr ""
 
 #. module: website_event
-<<<<<<< HEAD
+#: code:addons/website_event/static/src/js/website_event.js:37
+#, python-format
+msgid "Please select at least one ticket."
+msgstr ""
+
+
+#. module: website_event
 #: model:ir.ui.view,arch_db:website_event.ticket
-=======
-#. openerp-web
-#: code:addons/website_event/static/src/js/website_event.js:37
-#, python-format
-msgid "Please select at least one ticket."
-msgstr ""
-
-#. module: website_event
-#: model:ir.ui.view,arch_db:website_event.registration_template
->>>>>>> c301122b
 msgid "Price"
 msgstr ""
 
