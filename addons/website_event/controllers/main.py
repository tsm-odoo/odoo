--- conflicted
+++ resolved
@@ -170,11 +170,7 @@
 
         return request.website.render("website_event.index", values)
 
-<<<<<<< HEAD
     @http.route(['/event/<model("event.event"):event>/page/<path:page>'], type='http', auth="public", website=True)
-=======
-    @http.route(['/event/<model("event.event"):event>/page/<path:page>'], type='http', auth="public", website=True, multilang=True)
->>>>>>> bb26dea6
     def event_page(self, event, page, **post):
         values = {
             'event': event,
