# Translation of Odoo Server.
# This file contains the translation of the following modules:
# * hr_equipment
# 
# Translators:
# Eric Geens <ericgeens@yahoo.com>, 2015
# Erwin van der Ploeg <erwin@bas-solutions.nl>, 2015
# Yenthe Van Ginneken <yenthespam@gmail.com>, 2015
msgid ""
msgstr ""
"Project-Id-Version: Odoo 9.0\n"
"Report-Msgid-Bugs-To: \n"
"POT-Creation-Date: 2015-09-29 10:27+0000\n"
<<<<<<< HEAD
"PO-Revision-Date: 2015-09-30 17:44+0000\n"
"Last-Translator: Eric Geens <ericgeens@yahoo.com>\n"
=======
"PO-Revision-Date: 2015-11-22 13:37+0000\n"
"Last-Translator: Erwin van der Ploeg <erwin@bas-solutions.nl>\n"
>>>>>>> da2b88bb
"Language-Team: Dutch (http://www.transifex.com/odoo/odoo-9/language/nl/)\n"
"MIME-Version: 1.0\n"
"Content-Type: text/plain; charset=UTF-8\n"
"Content-Transfer-Encoding: \n"
"Language: nl\n"
"Plural-Forms: nplurals=2; plural=(n != 1);\n"

#. module: hr_equipment
#: model:ir.ui.view,arch_db:hr_equipment.hr_equipment_request_view_kanban
msgid "<b>Category:</b>"
msgstr "<b>Categorie:</b>"

#. module: hr_equipment
#: model:ir.ui.view,arch_db:hr_equipment.hr_equipment_view_kanban
msgid "<b>Model Number:</b>"
msgstr "<b>Modelnummer:</b>"

#. module: hr_equipment
#: model:ir.ui.view,arch_db:hr_equipment.hr_equipment_request_view_kanban
msgid "<b>Request to:</b>"
msgstr "<b>Aanvraag aan:</b>"

#. module: hr_equipment
#: model:ir.ui.view,arch_db:hr_equipment.hr_equipment_view_kanban
msgid "<b>Serial Number:</b>"
msgstr "<b>Serienummer:</b>"

#. module: hr_equipment
#: model:ir.model.fields,help:hr_equipment.field_hr_equipment_category_alias_defaults
msgid ""
"A Python dictionary that will be evaluated to provide default values when "
"creating new records for this alias."
msgstr "Een Python bibliotheek dat zal worden gebruikt om standaardwaarden te bieden bij het maken van nieuwe records voor deze alias."

#. module: hr_equipment
#: model:hr.equipment,name:hr_equipment.hr_equipment_computer3
#: model:hr.equipment,name:hr_equipment.hr_equipment_computer5
msgid "Acer Laptop"
msgstr "Acer Laptop"

#. module: hr_equipment
#: model:ir.model.fields,field_description:hr_equipment.field_hr_equipment_category_message_needaction
#: model:ir.model.fields,field_description:hr_equipment.field_hr_equipment_message_needaction
#: model:ir.model.fields,field_description:hr_equipment.field_hr_equipment_request_message_needaction
msgid "Action Needed"
msgstr "Vereist actie"

#. module: hr_equipment
#: model:ir.model.fields,field_description:hr_equipment.field_hr_equipment_request_active
msgid "Active"
msgstr "Actief"

#. module: hr_equipment
#: model:ir.model.fields,field_description:hr_equipment.field_hr_equipment_category_alias_id
msgid "Alias"
msgstr "Alias"

#. module: hr_equipment
#: model:ir.model.fields,field_description:hr_equipment.field_hr_equipment_category_alias_contact
msgid "Alias Contact Security"
msgstr "Alias contact beveiliging"

#. module: hr_equipment
#: model:ir.model.fields,field_description:hr_equipment.field_hr_equipment_config_settings_alias_domain
msgid "Alias Domain"
msgstr "Alias domein"

#. module: hr_equipment
#: model:ir.model.fields,field_description:hr_equipment.field_hr_equipment_category_alias_name
msgid "Alias Name"
msgstr "Alias naam"

#. module: hr_equipment
#: model:ir.model.fields,field_description:hr_equipment.field_hr_equipment_category_alias_domain
msgid "Alias domain"
msgstr "Alias domein"

#. module: hr_equipment
#: model:ir.model.fields,field_description:hr_equipment.field_hr_equipment_category_alias_model_id
msgid "Aliased Model"
msgstr "Aliased Model"

#. module: hr_equipment
#: sql_constraint:hr.equipment:0
msgid "Another asset already exists with this serial number!"
msgstr "Er bestaat reeds uitrusting met dit partijnummer!"

#. module: hr_equipment
#: model:ir.ui.view,arch_db:hr_equipment.hr_equipment_config_settings_view_form
msgid "Apply"
msgstr "Toepassen"

#. module: hr_equipment
#: model:ir.model.fields,field_description:hr_equipment.field_hr_equipment_request_equipment_id
msgid "Asset"
msgstr "Uitrusting"

#. module: hr_equipment
#: model:ir.model,name:hr_equipment.model_hr_equipment_category
#: model:ir.model.fields,field_description:hr_equipment.field_hr_equipment_category_id_5383
msgid "Asset Category"
msgstr "Categorie uitrusting"

#. module: hr_equipment
#: model:ir.model.fields,field_description:hr_equipment.field_hr_equipment_name
msgid "Asset Name"
msgstr "Naam uitrusting"

#. module: hr_equipment
#: model:ir.ui.view,arch_db:hr_equipment.hr_equipment_category_view_tree
#: model:ir.ui.view,arch_db:hr_equipment.hr_equipment_view_tree
msgid "Assign To Employee"
msgstr "Toewijzen aan werknemer"

#. module: hr_equipment
#: model:ir.ui.view,arch_db:hr_equipment.hr_equipment_view_search
msgid "Assigned"
msgstr "Toegewezen"

#. module: hr_equipment
#: model:ir.model.fields,field_description:hr_equipment.field_hr_equipment_assign_date
msgid "Assigned Date"
msgstr "Datum toewijzing"

#. module: hr_equipment
#: model:ir.model.fields,field_description:hr_equipment.field_hr_equipment_request_user_id
#: model:ir.ui.view,arch_db:hr_equipment.hr_equipment_view_search
msgid "Assigned to"
msgstr "Toegekend aan"

#. module: hr_equipment
#: model:ir.model.fields,field_description:hr_equipment.field_hr_equipment_department_id
msgid "Assigned to Department"
msgstr "Toegewezen aan afdeling"

#. module: hr_equipment
#: model:ir.ui.view,arch_db:hr_equipment.hr_equipment_view_search
msgid "Assigned to Departments"
msgstr "Toegewezen aan afdelingen"

#. module: hr_equipment
#: model:ir.model.fields,field_description:hr_equipment.field_hr_equipment_employee_id
msgid "Assigned to Employee"
msgstr "Toegewezen aan werknemer"

#. module: hr_equipment
#: model:ir.ui.view,arch_db:hr_equipment.hr_equipment_view_search
msgid "Assigned to Employees"
msgstr "Toegewezen aan werknemers"

#. module: hr_equipment
#: model:ir.ui.view,arch_db:hr_equipment.hr_equipment_view_search
msgid "Assigned to Employees and Departments"
msgstr "Toegewezen aan werknemers en afdelingen"

#. module: hr_equipment
#: model:ir.ui.view,arch_db:hr_equipment.hr_equipment_view_search
msgid "Available"
msgstr "Beschikbaar"

#. module: hr_equipment
#: selection:hr.equipment.request,kanban_state:0
msgid "Blocked"
msgstr "Geblokkeerd"

#. module: hr_equipment
#: model:ir.ui.view,arch_db:hr_equipment.hr_equipment_config_settings_view_form
#: model:ir.ui.view,arch_db:hr_equipment.hr_equipment_request_view_form
msgid "Cancel"
msgstr "Annuleren"

#. module: hr_equipment
#: model:ir.model.fields,field_description:hr_equipment.field_hr_equipment_request_category_id
#: model:ir.ui.view,arch_db:hr_equipment.hr_equipment_request_view_search
#: model:ir.ui.view,arch_db:hr_equipment.hr_equipment_view_search
msgid "Category"
msgstr "Categorie"

#. module: hr_equipment
#: model:ir.model.fields,field_description:hr_equipment.field_hr_equipment_category_name
#: model:ir.ui.view,arch_db:hr_equipment.hr_equipment_category_view_form
#: model:ir.ui.view,arch_db:hr_equipment.hr_equipment_category_view_search
msgid "Category Name"
msgstr "Naam categorie"

#. module: hr_equipment
#: model:ir.actions.act_window,help:hr_equipment.hr_equipment_action_from_category_form
msgid "Click to add a new Engine."
msgstr "Klik om een nieuwe machine aan te maken."

#. module: hr_equipment
#: model:ir.actions.act_window,help:hr_equipment.hr_equipment_category_action
msgid "Click to add a new equipment category."
msgstr "Klik om een nieuwe categorie aan te maken voor uitrusting. "

#. module: hr_equipment
#: model:ir.actions.act_window,help:hr_equipment.hr_equipment_action
msgid "Click to add a new equipment."
msgstr "Klik om een nieuwe uitrusting aan te maken."

#. module: hr_equipment
#: model:ir.actions.act_window,help:hr_equipment.hr_equipment_request_action
#: model:ir.actions.act_window,help:hr_equipment.hr_equipment_request_action_link
msgid "Click to add a new maintenance request."
msgstr "Klik om een nieuwe onderhoudsopdracht aan te maken."

#. module: hr_equipment
#: model:ir.actions.act_window,help:hr_equipment.hr_equipment_stage_action
msgid "Click to add a stage in the maintenance request."
msgstr "Klik om een nieuwe fase in de onderhoudsopdrachten aan te maken."

#. module: hr_equipment
#: model:ir.model.fields,field_description:hr_equipment.field_hr_equipment_request_close_date
msgid "Close Date"
msgstr "Sluitdatum"

#. module: hr_equipment
#: model:ir.model.fields,field_description:hr_equipment.field_hr_equipment_category_color
#: model:ir.model.fields,field_description:hr_equipment.field_hr_equipment_color
#: model:ir.model.fields,field_description:hr_equipment.field_hr_equipment_request_color
msgid "Color Index"
msgstr "Kleur index"

#. module: hr_equipment
#: model:ir.model.fields,field_description:hr_equipment.field_hr_equipment_category_note
msgid "Comments"
msgstr "Opmerkingen"

#. module: hr_equipment
#: model:hr.equipment.category,name:hr_equipment.hr_equipment_computer
msgid "Computers"
msgstr "Computers"

#. module: hr_equipment
#: model:ir.ui.menu,name:hr_equipment.menu_equipment_configuration
msgid "Configuration"
msgstr "Instellingen"

#. module: hr_equipment
#: model:ir.actions.act_window,name:hr_equipment.action_hr_equipment_configuration
msgid "Configure Equipments"
msgstr "Uitrusting instellen"

#. module: hr_equipment
#: model:ir.ui.view,arch_db:hr_equipment.hr_equipment_config_settings_view_form
msgid "Configure Equipments Settings"
msgstr "Configureer de instellingen van de uitrusting"

#. module: hr_equipment
#: model:ir.model.fields,field_description:hr_equipment.field_hr_equipment_cost
msgid "Cost"
msgstr "Kosten"

#. module: hr_equipment
#: model:ir.model.fields,field_description:hr_equipment.field_hr_equipment_category_create_uid
#: model:ir.model.fields,field_description:hr_equipment.field_hr_equipment_config_settings_create_uid
#: model:ir.model.fields,field_description:hr_equipment.field_hr_equipment_create_uid
#: model:ir.model.fields,field_description:hr_equipment.field_hr_equipment_request_create_uid
#: model:ir.model.fields,field_description:hr_equipment.field_hr_equipment_stage_create_uid
msgid "Created by"
msgstr "Aangemaakt door"

#. module: hr_equipment
#: model:ir.model.fields,field_description:hr_equipment.field_hr_equipment_category_create_date
#: model:ir.model.fields,field_description:hr_equipment.field_hr_equipment_config_settings_create_date
#: model:ir.model.fields,field_description:hr_equipment.field_hr_equipment_create_date
#: model:ir.model.fields,field_description:hr_equipment.field_hr_equipment_request_create_date
#: model:ir.model.fields,field_description:hr_equipment.field_hr_equipment_stage_create_date
msgid "Created on"
msgstr "Aangemaakt op"

#. module: hr_equipment
#: model:ir.model.fields,field_description:hr_equipment.field_hr_equipment_maintenance_open_count
msgid "Current Maintenance"
msgstr "Huidig onderhoud"

#. module: hr_equipment
#: model:ir.model.fields,help:hr_equipment.field_hr_equipment_category_message_last_post
#: model:ir.model.fields,help:hr_equipment.field_hr_equipment_message_last_post
#: model:ir.model.fields,help:hr_equipment.field_hr_equipment_request_message_last_post
msgid "Date of the last message posted on the record."
msgstr "Datum van het laatste bericht verstuurt op deze regel."

#. module: hr_equipment
#: model:ir.model.fields,field_description:hr_equipment.field_hr_equipment_category_alias_defaults
msgid "Default Values"
msgstr "Standaardwaarden"

#. module: hr_equipment
#: model:ir.ui.view,arch_db:hr_equipment.hr_equipment_request_view_kanban
#: model:ir.ui.view,arch_db:hr_equipment.hr_equipment_view_kanban
msgid "Delete"
msgstr "Verwijderen"

#. module: hr_equipment
#: selection:hr.equipment,equipment_assign_to:0
#: model:ir.model.fields,field_description:hr_equipment.field_hr_equipment_request_department_id
#: model:ir.ui.view,arch_db:hr_equipment.hr_equipment_view_form
#: model:ir.ui.view,arch_db:hr_equipment.hr_equipment_view_search
#: model:ir.ui.view,arch_db:hr_equipment.hr_equipment_view_tree
msgid "Department"
msgstr "Afdeling"

#. module: hr_equipment
#: model:ir.model.fields,field_description:hr_equipment.field_hr_equipment_request_description
#: model:ir.ui.view,arch_db:hr_equipment.hr_equipment_view_form
msgid "Description"
msgstr "Omschrijving"

#. module: hr_equipment
#: model:ir.model.fields,field_description:hr_equipment.field_hr_equipment_category_display_name
#: model:ir.model.fields,field_description:hr_equipment.field_hr_equipment_config_settings_display_name
#: model:ir.model.fields,field_description:hr_equipment.field_hr_equipment_display_name
#: model:ir.model.fields,field_description:hr_equipment.field_hr_equipment_request_display_name
#: model:ir.model.fields,field_description:hr_equipment.field_hr_equipment_stage_display_name
msgid "Display Name"
msgstr "Schermnaam"

#. module: hr_equipment
#: model:ir.ui.view,arch_db:hr_equipment.hr_equipment_request_view_kanban
#: model:ir.ui.view,arch_db:hr_equipment.hr_equipment_view_kanban
msgid "Edit..."
msgstr "Bewerken..."

#. module: hr_equipment
#: model:ir.ui.view,arch_db:hr_equipment.hr_equipment_category_view_form
msgid "Email Alias"
msgstr "E-mail alias"

#. module: hr_equipment
#: model:ir.model.fields,help:hr_equipment.field_hr_equipment_category_alias_id
msgid ""
"Email alias for this equipment category. New emails will automatically "
"create new maintenance request for this equipment category."
msgstr "Email alias voor deze uitrustingscategorie. Emails aan deze alias maken automatisch een nieuwe onderhoudsopdracht aan voor deze categorie."

#. module: hr_equipment
#: selection:hr.equipment,equipment_assign_to:0
#: model:ir.model.fields,field_description:hr_equipment.field_hr_equipment_request_employee_id
#: model:ir.ui.view,arch_db:hr_equipment.hr_equipment_request_view_search
#: model:ir.ui.view,arch_db:hr_equipment.hr_equipment_view_form
#: model:ir.ui.view,arch_db:hr_equipment.hr_equipment_view_search
#: model:ir.ui.view,arch_db:hr_equipment.hr_equipment_view_tree
msgid "Employee"
msgstr "Werknemer"

#. module: hr_equipment
#: model:ir.model,name:hr_equipment.model_hr_equipment
#: model:ir.model.fields,field_description:hr_equipment.field_hr_equipment_category_equipment_count
msgid "Equipment"
msgstr "Uitrusting"

#. module: hr_equipment
#: model:mail.message.subtype,description:hr_equipment.mt_mat_assign
#: model:mail.message.subtype,name:hr_equipment.mt_cat_mat_assign
#: model:mail.message.subtype,name:hr_equipment.mt_mat_assign
msgid "Equipment Assigned"
msgstr "Uitrusting toegewezen"

#. module: hr_equipment
#: model:ir.actions.act_window,name:hr_equipment.hr_equipment_category_action
#: model:ir.ui.menu,name:hr_equipment.menu_equipment_cat
#: model:ir.ui.view,arch_db:hr_equipment.hr_equipment_category_view_form
msgid "Equipment Categories"
msgstr "Categorie uitrusting"

#. module: hr_equipment
#: model:ir.ui.view,arch_db:hr_equipment.hr_equipment_view_form
msgid "Equipment Name"
msgstr "Naam uitrusting"

#. module: hr_equipment
#: model:ir.actions.act_window,name:hr_equipment.hr_equipment_action
#: model:ir.actions.act_window,name:hr_equipment.hr_equipment_action_from_category_form
#: model:ir.model.fields,field_description:hr_equipment.field_hr_equipment_category_equipment_ids
#: model:ir.ui.menu,name:hr_equipment.menu_equipment_title
#: model:ir.ui.menu,name:hr_equipment.menu_hr_equipment_form
#: model:ir.ui.view,arch_db:hr_equipment.hr_equipment_category_view_form
#: model:ir.ui.view,arch_db:hr_equipment.hr_equipment_view_form
msgid "Equipments"
msgstr "Uitrustingen"

#. module: hr_equipment
#: model:ir.model.fields,field_description:hr_equipment.field_hr_equipment_category_fold
msgid "Folded in Maintenance Pipe"
msgstr "Gevouwen in onderhoudsfases"

#. module: hr_equipment
#: model:ir.model.fields,field_description:hr_equipment.field_hr_equipment_stage_fold
msgid "Folded in Recruitment Pipe"
msgstr "Gevouwen in wervingsfases"

#. module: hr_equipment
#: model:ir.actions.act_window,help:hr_equipment.hr_equipment_request_action
#: model:ir.actions.act_window,help:hr_equipment.hr_equipment_request_action_link
msgid ""
"Follow the process of the request and communicate with the collaborator."
msgstr "Volg het proces van het verzoek op en communiceer het aan de medewerker."

#. module: hr_equipment
#: model:ir.model.fields,field_description:hr_equipment.field_hr_equipment_category_message_follower_ids
#: model:ir.model.fields,field_description:hr_equipment.field_hr_equipment_message_follower_ids
#: model:ir.model.fields,field_description:hr_equipment.field_hr_equipment_request_message_follower_ids
msgid "Followers"
msgstr "Volgers"

#. module: hr_equipment
#: model:ir.model.fields,field_description:hr_equipment.field_hr_equipment_category_message_channel_ids
#: model:ir.model.fields,field_description:hr_equipment.field_hr_equipment_message_channel_ids
#: model:ir.model.fields,field_description:hr_equipment.field_hr_equipment_request_message_channel_ids
msgid "Followers (Channels)"
msgstr "Volgers (Kanalen)"

#. module: hr_equipment
#: model:ir.model.fields,field_description:hr_equipment.field_hr_equipment_category_message_partner_ids
#: model:ir.model.fields,field_description:hr_equipment.field_hr_equipment_message_partner_ids
#: model:ir.model.fields,field_description:hr_equipment.field_hr_equipment_request_message_partner_ids
msgid "Followers (Partners)"
msgstr "Volgers (Partners)"

#. module: hr_equipment
#: model:ir.ui.view,arch_db:hr_equipment.hr_equipment_category_view_search
#: model:ir.ui.view,arch_db:hr_equipment.hr_equipment_request_view_search
#: model:ir.ui.view,arch_db:hr_equipment.hr_equipment_view_search
msgid "Group by..."
msgstr "Groepeer op..."

#. module: hr_equipment
#: model:hr.equipment,name:hr_equipment.hr_equipment_printer1
msgid "HP Inkjet printer"
msgstr "HP Inkjet printer"

#. module: hr_equipment
#: model:hr.equipment,name:hr_equipment.hr_equipment_computer11
#: model:hr.equipment,name:hr_equipment.hr_equipment_computer9
msgid "HP Laptop"
msgstr "HP Laptop"

#. module: hr_equipment
#: selection:hr.equipment.request,priority:0
msgid "High"
msgstr "Hoog"

#. module: hr_equipment
#: model:ir.model.fields,field_description:hr_equipment.field_hr_equipment_category_id
#: model:ir.model.fields,field_description:hr_equipment.field_hr_equipment_config_settings_id
#: model:ir.model.fields,field_description:hr_equipment.field_hr_equipment_id
#: model:ir.model.fields,field_description:hr_equipment.field_hr_equipment_request_id
#: model:ir.model.fields,field_description:hr_equipment.field_hr_equipment_stage_id
msgid "ID"
msgstr "ID"

#. module: hr_equipment
#: model:ir.model.fields,help:hr_equipment.field_hr_equipment_category_alias_parent_thread_id
msgid ""
"ID of the parent record holding the alias (example: project holding the task"
" creation alias)"
msgstr "ID van het bovenliggende record dat de alias bezit (bijvoorbeeld: het project bezit de alias van de aangemaakte taken)"

#. module: hr_equipment
#: model:ir.model.fields,help:hr_equipment.field_hr_equipment_category_message_unread
#: model:ir.model.fields,help:hr_equipment.field_hr_equipment_message_unread
#: model:ir.model.fields,help:hr_equipment.field_hr_equipment_request_message_unread
msgid "If checked new messages require your attention."
msgstr "Indien aangevinkt zullen nieuwe berichten uw aandacht vragen."

#. module: hr_equipment
#: model:ir.model.fields,help:hr_equipment.field_hr_equipment_category_message_needaction
#: model:ir.model.fields,help:hr_equipment.field_hr_equipment_message_needaction
#: model:ir.model.fields,help:hr_equipment.field_hr_equipment_request_message_needaction
msgid "If checked, new messages require your attention."
msgstr "Indien aangevinkt vragen nieuwe berichten uw aandacht."

#. module: hr_equipment
#: model:ir.ui.view,arch_db:hr_equipment.hr_equipment_request_view_kanban
#: model:ir.ui.view,arch_db:hr_equipment.hr_equipment_request_view_search
#: model:ir.ui.view,arch_db:hr_equipment.hr_equipment_view_search
msgid "Important Messages"
msgstr "Belangrijke berichten"

#. module: hr_equipment
#: selection:hr.equipment.request,kanban_state:0
#: model:hr.equipment.stage,name:hr_equipment.stage_1
msgid "In Progress"
msgstr "In behandeling"

#. module: hr_equipment
#: model:ir.ui.view,arch_db:hr_equipment.hr_equipment_request_view_form
msgid "Internal Note ......."
msgstr "Interne notitie ......."

#. module: hr_equipment
#: model:ir.model.fields,field_description:hr_equipment.field_hr_equipment_category_message_is_follower
#: model:ir.model.fields,field_description:hr_equipment.field_hr_equipment_message_is_follower
#: model:ir.model.fields,field_description:hr_equipment.field_hr_equipment_request_message_is_follower
msgid "Is Follower"
msgstr "Is een volger"

#. module: hr_equipment
#: model:ir.model.fields,field_description:hr_equipment.field_hr_equipment_request_kanban_state
msgid "Kanban State"
msgstr "Kanban Status"

#. module: hr_equipment
#: model:ir.model.fields,field_description:hr_equipment.field_hr_equipment_category_message_last_post
#: model:ir.model.fields,field_description:hr_equipment.field_hr_equipment_message_last_post
#: model:ir.model.fields,field_description:hr_equipment.field_hr_equipment_request_message_last_post
msgid "Last Message Date"
msgstr "Laatste bericht datum"

#. module: hr_equipment
#: model:ir.model.fields,field_description:hr_equipment.field_hr_equipment___last_update
#: model:ir.model.fields,field_description:hr_equipment.field_hr_equipment_category___last_update
#: model:ir.model.fields,field_description:hr_equipment.field_hr_equipment_config_settings___last_update
#: model:ir.model.fields,field_description:hr_equipment.field_hr_equipment_request___last_update
#: model:ir.model.fields,field_description:hr_equipment.field_hr_equipment_stage___last_update
msgid "Last Modified on"
msgstr "Laatst gewijzigd op"

#. module: hr_equipment
#: model:ir.model.fields,field_description:hr_equipment.field_hr_equipment_category_write_uid
#: model:ir.model.fields,field_description:hr_equipment.field_hr_equipment_config_settings_write_uid
#: model:ir.model.fields,field_description:hr_equipment.field_hr_equipment_request_write_uid
#: model:ir.model.fields,field_description:hr_equipment.field_hr_equipment_stage_write_uid
#: model:ir.model.fields,field_description:hr_equipment.field_hr_equipment_write_uid
msgid "Last Updated by"
msgstr "Laatst bijgewerkt door"

#. module: hr_equipment
#: model:ir.model.fields,field_description:hr_equipment.field_hr_equipment_category_write_date
#: model:ir.model.fields,field_description:hr_equipment.field_hr_equipment_config_settings_write_date
#: model:ir.model.fields,field_description:hr_equipment.field_hr_equipment_request_write_date
#: model:ir.model.fields,field_description:hr_equipment.field_hr_equipment_stage_write_date
#: model:ir.model.fields,field_description:hr_equipment.field_hr_equipment_write_date
msgid "Last Updated on"
msgstr "Laatst bijgewerkt op"

#. module: hr_equipment
#: model:ir.model.fields,field_description:hr_equipment.field_hr_equipment_location
msgid "Location"
msgstr "Locatie"

#. module: hr_equipment
#: selection:hr.equipment.request,priority:0
msgid "Low"
msgstr "Laag"

#. module: hr_equipment
#: model:ir.model.fields,field_description:hr_equipment.field_hr_equipment_category_maintenance_count
#: model:ir.model.fields,field_description:hr_equipment.field_hr_equipment_maintenance_count
#: model:ir.ui.view,arch_db:hr_equipment.hr_equipment_category_view_form
#: model:ir.ui.view,arch_db:hr_equipment.hr_equipment_view_form
msgid "Maintenance"
msgstr "Onderhoud"

#. module: hr_equipment
#: model:ir.ui.view,arch_db:hr_equipment.hr_equipment_request_view_form
msgid "Maintenance Request"
msgstr "Onderhoudsopdracht"

#. module: hr_equipment
#: model:mail.message.subtype,name:hr_equipment.mt_cat_req_created
msgid "Maintenance Request Created"
msgstr "Onderhoudsopdracht aangemaakt"

#. module: hr_equipment
#: model:ir.ui.view,arch_db:hr_equipment.hr_equipment_stage_view_tree
msgid "Maintenance Request Stage"
msgstr "Fase onderhoudsopdracht"

#. module: hr_equipment
#: model:ir.ui.view,arch_db:hr_equipment.hr_equipment_stage_view_search
msgid "Maintenance Request Stages"
msgstr "Fases onderhoudsopdracht"

#. module: hr_equipment
#: model:mail.message.subtype,description:hr_equipment.mt_req_created
msgid "Maintenance Request created"
msgstr "Onderhoudsopdracht aangemaakt"

#. module: hr_equipment
#: model:ir.actions.act_window,name:hr_equipment.hr_equipment_request_action
#: model:ir.actions.act_window,name:hr_equipment.hr_equipment_request_action_from_equipment
#: model:ir.actions.act_window,name:hr_equipment.hr_equipment_request_action_link
#: model:ir.model,name:hr_equipment.model_hr_equipment_request
#: model:ir.ui.menu,name:hr_equipment.menu_m_request_form
msgid "Maintenance Requests"
msgstr "Onderhoudsopdrachten"

#. module: hr_equipment
#: model:ir.model,name:hr_equipment.model_hr_equipment_stage
msgid "Maintenance Stage"
msgstr "Onderhoudsfase"

#. module: hr_equipment
#: model:ir.ui.view,arch_db:hr_equipment.hr_equipment_request_view_form
msgid "Maintenance Subject"
msgstr "Onderwerp voor onderhoud"

#. module: hr_equipment
#: model:ir.model.fields,field_description:hr_equipment.field_hr_equipment_category_maintenance_ids
#: model:ir.model.fields,field_description:hr_equipment.field_hr_equipment_maintenance_ids
msgid "Maintenance ids"
msgstr "Onderhoud ids"

#. module: hr_equipment
#: model:ir.model.fields,field_description:hr_equipment.field_hr_equipment_category_message_ids
#: model:ir.model.fields,field_description:hr_equipment.field_hr_equipment_message_ids
#: model:ir.model.fields,field_description:hr_equipment.field_hr_equipment_request_message_ids
msgid "Messages"
msgstr "Berichten"

#. module: hr_equipment
#: model:ir.model.fields,help:hr_equipment.field_hr_equipment_category_message_ids
#: model:ir.model.fields,help:hr_equipment.field_hr_equipment_message_ids
#: model:ir.model.fields,help:hr_equipment.field_hr_equipment_request_message_ids
msgid "Messages and communication history"
msgstr "Berichten en communicatie historie"

#. module: hr_equipment
#: model:ir.model.fields,field_description:hr_equipment.field_hr_equipment_model
msgid "Model"
msgstr "Model"

#. module: hr_equipment
#: model:hr.equipment.category,name:hr_equipment.hr_equipment_monitor
msgid "Monitors"
msgstr "Monitoren"

#. module: hr_equipment
#: model:ir.ui.view,arch_db:hr_equipment.hr_equipment_view_search
msgid "My Equipments"
msgstr ""

#. module: hr_equipment
#: model:ir.ui.view,arch_db:hr_equipment.hr_equipment_request_view_search
msgid "My Requests"
msgstr "Mijn aanvragen"

#. module: hr_equipment
#: model:ir.model.fields,field_description:hr_equipment.field_hr_equipment_stage_name
#: model:ir.ui.view,arch_db:hr_equipment.hr_equipment_category_view_tree
#: model:ir.ui.view,arch_db:hr_equipment.hr_equipment_view_form
msgid "Name"
msgstr "Naam"

#. module: hr_equipment
#: model:hr.equipment.stage,name:hr_equipment.stage_0
msgid "New Request"
msgstr "Nieuw verzoek"

#. module: hr_equipment
#: selection:hr.equipment.request,priority:0
msgid "Normal"
msgstr "Normaal"

#. module: hr_equipment
#: model:ir.model.fields,field_description:hr_equipment.field_hr_equipment_note
msgid "Note"
msgstr "Notitie"

#. module: hr_equipment
#: model:ir.model.fields,field_description:hr_equipment.field_hr_equipment_category_message_needaction_counter
#: model:ir.model.fields,field_description:hr_equipment.field_hr_equipment_message_needaction_counter
#: model:ir.model.fields,field_description:hr_equipment.field_hr_equipment_request_message_needaction_counter
msgid "Number of Actions"
msgstr "Aantal acties"

#. module: hr_equipment
#: model:ir.model.fields,help:hr_equipment.field_hr_equipment_category_message_needaction_counter
#: model:ir.model.fields,help:hr_equipment.field_hr_equipment_message_needaction_counter
#: model:ir.model.fields,help:hr_equipment.field_hr_equipment_request_message_needaction_counter
msgid "Number of messages which requires an action"
msgstr "Aantal berichten die actie vereisen"

#. module: hr_equipment
#: model:ir.model.fields,help:hr_equipment.field_hr_equipment_category_message_unread_counter
#: model:ir.model.fields,help:hr_equipment.field_hr_equipment_message_unread_counter
#: model:ir.model.fields,help:hr_equipment.field_hr_equipment_request_message_unread_counter
msgid "Number of unread messages"
msgstr "Aantal ongelezen berichten"

#. module: hr_equipment
#: model:ir.actions.client,name:hr_equipment.action_client_hr_equipment_menu
msgid "Open Equipments Menu"
msgstr ""

#. module: hr_equipment
#: model:ir.model.fields,help:hr_equipment.field_hr_equipment_category_alias_force_thread_id
msgid ""
"Optional ID of a thread (record) to which all incoming messages will be "
"attached, even if they did not reply to it. If set, this will disable the "
"creation of new records completely."
msgstr "Optionele ID van een thread (record) waaraan alle inkomende berichten worden gekoppeld, zelfs als hierop niet geantwoord hebben. Indien ingesteld, zal dit het aanmaken van nieuwe records uitzetten."

#. module: hr_equipment
#: model:ir.model.fields,field_description:hr_equipment.field_hr_equipment_category_alias_user_id
msgid "Owner"
msgstr "Eigenaar"

#. module: hr_equipment
#: model:ir.model.fields,field_description:hr_equipment.field_hr_equipment_category_alias_parent_model_id
msgid "Parent Model"
msgstr "Bovenliggend model"

#. module: hr_equipment
#: model:ir.model.fields,field_description:hr_equipment.field_hr_equipment_category_alias_parent_thread_id
msgid "Parent Record Thread ID"
msgstr "Parent Record Thread ID"

#. module: hr_equipment
#: model:ir.model.fields,help:hr_equipment.field_hr_equipment_category_alias_parent_model_id
msgid ""
"Parent model holding the alias. The model holding the alias reference is not"
" necessarily the model given by alias_model_id (example: project "
"(parent_model) and task (model))"
msgstr "Bovenliggend model welke de alias bezit. Het model dat de alias referentie bezit\nis niet noodzakelijk het model wat wordt gegeven door alias_model_id (bijvoorbeeld: project (parent_model) en taak (model))"

#. module: hr_equipment
#: model:hr.equipment.category,name:hr_equipment.hr_equipment_phone
msgid "Phones"
msgstr "Telefonen"

#. module: hr_equipment
#: model:ir.model.fields,help:hr_equipment.field_hr_equipment_category_alias_contact
msgid ""
"Policy to post a message on the document using the mailgateway.\n"
"- everyone: everyone can post\n"
"- partners: only authenticated partners\n"
"- followers: only followers of the related document\n"
msgstr "Beleid om een bericht te versturen bij een document door gebruik te maken van de mail gateway.\n-iedereen: iedereen mag versturen\n-relaties: alleen geautoriseerde relaties\n-volgers: allen volgers van een bijbehorend document\n"

#. module: hr_equipment
#: model:hr.equipment.category,name:hr_equipment.hr_equipment_printer
msgid "Printers"
msgstr "Printers"

#. module: hr_equipment
#: model:ir.model.fields,field_description:hr_equipment.field_hr_equipment_request_priority
msgid "Priority"
msgstr "Prioriteit"

#. module: hr_equipment
#: model:ir.ui.view,arch_db:hr_equipment.hr_equipment_view_form
msgid "Product Information"
msgstr "Product Informatie"

#. module: hr_equipment
#: selection:hr.equipment.request,kanban_state:0
msgid "Ready for next stage"
msgstr "Gereed voor volgende fase"

#. module: hr_equipment
#: model:ir.model.fields,field_description:hr_equipment.field_hr_equipment_category_alias_force_thread_id
msgid "Record Thread ID"
msgstr "Record Thread ID"

#. module: hr_equipment
#: model:ir.ui.view,arch_db:hr_equipment.hr_equipment_request_view_form
msgid "Repair Responsible"
msgstr "Verantwoordelijke herstelling"

#. module: hr_equipment
#: model:hr.equipment.stage,name:hr_equipment.stage_3
msgid "Repaired"
msgstr "Gerepareerd"

#. module: hr_equipment
#: model:ir.ui.view,arch_db:hr_equipment.hr_equipment_view_kanban
msgid "Request"
msgstr "Opdrachtaanvraag"

#. module: hr_equipment
#: model:mail.message.subtype,name:hr_equipment.mt_req_created
msgid "Request Created"
msgstr "Verzoek aangemaakt"

#. module: hr_equipment
#: model:ir.model.fields,field_description:hr_equipment.field_hr_equipment_request_request_date
msgid "Request Date"
msgstr "Aanvraagdatum"

#. module: hr_equipment
#: model:ir.model.fields,field_description:hr_equipment.field_hr_equipment_stage_done
msgid "Request Done"
msgstr "Aanvraag uitgevoerd"

#. module: hr_equipment
#: model:ir.ui.view,arch_db:hr_equipment.hr_equipment_config_settings_view_form
msgid "Requests Alias"
msgstr "Alias aanvraag"

#. module: hr_equipment
#: model:ir.ui.view,arch_db:hr_equipment.hr_equipment_request_view_form
msgid "Reset Request"
msgstr "Reset aanvraag"

#. module: hr_equipment
#: model:ir.model.fields,field_description:hr_equipment.field_hr_equipment_category_user_id
#: model:ir.ui.view,arch_db:hr_equipment.hr_equipment_category_view_search
msgid "Responsible"
msgstr "Verantwoordelijke"

#. module: hr_equipment
#: model:hr.equipment,name:hr_equipment.hr_equipment_monitor1
#: model:hr.equipment,name:hr_equipment.hr_equipment_monitor4
#: model:hr.equipment,name:hr_equipment.hr_equipment_monitor6
msgid "Samsung Monitor 15\""
msgstr "Samsung Monitor 15\""

#. module: hr_equipment
#: model:hr.equipment.stage,name:hr_equipment.stage_4
msgid "Scrap"
msgstr "Afgekeurd"

#. module: hr_equipment
#: model:ir.model.fields,field_description:hr_equipment.field_hr_equipment_scrap_date
msgid "Scrap Date"
msgstr "Datum afkeuring"

#. module: hr_equipment
#: model:ir.ui.view,arch_db:hr_equipment.hr_equipment_category_view_search
#: model:ir.ui.view,arch_db:hr_equipment.hr_equipment_view_search
msgid "Search"
msgstr "Zoek"

#. module: hr_equipment
#: model:ir.ui.view,arch_db:hr_equipment.hr_equipment_request_view_form
msgid "Sender"
msgstr "Afzender"

#. module: hr_equipment
#: model:ir.model.fields,field_description:hr_equipment.field_hr_equipment_stage_sequence
msgid "Sequence"
msgstr "Reeks"

#. module: hr_equipment
#: model:ir.model.fields,field_description:hr_equipment.field_hr_equipment_serial_no
msgid "Serial Number"
msgstr "Partijnummer"

#. module: hr_equipment
#: model:ir.model.fields,help:hr_equipment.field_hr_equipment_request_active
msgid ""
"Set active to false to hide the maintenance request without deleting it."
msgstr "Vink de optie actief uit om de onderhoudsopdracht te verbergen zonder ze te verwijderen."

#. module: hr_equipment
#: model:ir.ui.menu,name:hr_equipment.menu_equipment_global_settings
msgid "Settings"
msgstr "Instellingen"

#. module: hr_equipment
#: model:hr.equipment.category,name:hr_equipment.hr_equipment_software
msgid "Software"
msgstr "Software"

#. module: hr_equipment
#: model:ir.model.fields,field_description:hr_equipment.field_hr_equipment_request_stage_id
msgid "Stage"
msgstr "Fase"

#. module: hr_equipment
#: model:ir.actions.act_window,name:hr_equipment.hr_equipment_stage_action
#: model:ir.ui.menu,name:hr_equipment.menu_equipment_stage_configuration
#: model:ir.ui.view,arch_db:hr_equipment.hr_equipment_request_view_search
msgid "Stages"
msgstr "Fases"

#. module: hr_equipment
#: model:mail.message.subtype,name:hr_equipment.mt_req_status
msgid "Status Changed"
msgstr "Statuswijziging"

#. module: hr_equipment
#: model:mail.message.subtype,description:hr_equipment.mt_req_status
msgid "Status changed"
msgstr "Staus veranderd"

#. module: hr_equipment
#: model:ir.ui.view,arch_db:hr_equipment.hr_equipment_request_view_form
msgid "Subject"
msgstr "Onderwerp"

#. module: hr_equipment
#: model:ir.model.fields,field_description:hr_equipment.field_hr_equipment_request_name
msgid "Subjects"
msgstr "Onderwerpen"

#. module: hr_equipment
#: model:ir.model.fields,field_description:hr_equipment.field_hr_equipment_user_id
msgid "Technician"
msgstr "Technieker"

#. module: hr_equipment
#: model:ir.model.fields,help:hr_equipment.field_hr_equipment_category_alias_model_id
msgid ""
"The model (Odoo Document Kind) to which this alias corresponds. Any incoming"
" email that does not reply to an existing record will cause the creation of "
"a new record of this model (e.g. a Project Task)"
msgstr "Het model waar deze alias bijhoort. Iedere inkomende e-mail dat niet bij een bestaande regel hoort zal leiden tot het aanmaken van een nieuwe regel in dit model (Bijv. een project taak)."

#. module: hr_equipment
#: model:ir.model.fields,help:hr_equipment.field_hr_equipment_category_alias_name
msgid ""
"The name of the email alias, e.g. 'jobs' if you want to catch emails for "
"<jobs@example.odoo.com>"
msgstr "De naam van de e-mail alias, bijvoorbeeld: 'vacature' indien u alle e-mails van vacature@uwbedrijf.nl wilt afvangen."

#. module: hr_equipment
#: model:ir.model.fields,help:hr_equipment.field_hr_equipment_category_alias_user_id
msgid ""
"The owner of records created upon receiving emails on this alias. If this "
"field is not set the system will attempt to find the right owner based on "
"the sender (From) address, or will use the Administrator account if no "
"system user is found for that address."
msgstr "De eigenaar van de regels welker zijn aangemaakt bij het ontvangen van de e-mails op deze alias. Indien dit veld niet is ingesteld zal het systeem proberen om de juiste eigenaar te vinden op basis van het verzend (van) adres. Indien geen gebruiker wordt gevonden, wordt de Administrator gebruiker gebruikt."

#. module: hr_equipment
#: model:ir.actions.act_window,help:hr_equipment.hr_equipment_action
msgid ""
"This application helps you to track equipments used by employees.\n"
"                Create some laptop, printer or phone and link each equipment to\n"
"                an employee or departement. You will manage allocations, issues\n"
"                and maintenance of equipment."
msgstr ""

#. module: hr_equipment
#: model:ir.actions.act_window,help:hr_equipment.hr_equipment_action_from_category_form
msgid ""
"This application helps you to track equipments used by employees.\n"
"                Create some laptop, printer or phone and link each equipment to an employee or departement.\n"
"                You will manage allocations, issues and mainteannce of equipment."
msgstr "Deze toepassing helpt u om de uitrusting van werknemers te beheren. Maak laptops,\nprinters en telefoons aan en koppel de uitrusting aan een werknemer of een afdeling.\nU kunt toekenningen, problemen en onderhoud van de uitrusting beheren."

#. module: hr_equipment
#: model:ir.ui.view,arch_db:hr_equipment.hr_equipment_config_settings_view_form
msgid "Track Equipments"
msgstr "Uitrusting opvolgen"

#. module: hr_equipment
#: model:ir.ui.view,arch_db:hr_equipment.hr_equipment_view_kanban
msgid "Unassigned"
msgstr "Niet toegewezen"

#. module: hr_equipment
#: model:ir.ui.view,arch_db:hr_equipment.hr_equipment_view_search
msgid "Under Maintenance"
msgstr "In onderhoud"

#. module: hr_equipment
#: model:ir.model.fields,field_description:hr_equipment.field_hr_equipment_category_message_unread
#: model:ir.model.fields,field_description:hr_equipment.field_hr_equipment_message_unread
#: model:ir.model.fields,field_description:hr_equipment.field_hr_equipment_request_message_unread
msgid "Unread Messages"
msgstr "Ongelezen berichten"

#. module: hr_equipment
#: model:ir.model.fields,field_description:hr_equipment.field_hr_equipment_category_message_unread_counter
#: model:ir.model.fields,field_description:hr_equipment.field_hr_equipment_message_unread_counter
#: model:ir.model.fields,field_description:hr_equipment.field_hr_equipment_request_message_unread_counter
msgid "Unread Messages Counter"
msgstr "Teller ongelezen berichten"

#. module: hr_equipment
#: model:ir.model.fields,field_description:hr_equipment.field_hr_equipment_config_settings_equipment_alias_prefix
msgid "Use the following alias to report internal equipment issue"
msgstr "Gebruik de volgende alias om een probleem met de uitrusting te melden"

#. module: hr_equipment
#: model:ir.model.fields,field_description:hr_equipment.field_hr_equipment_equipment_assign_to
msgid "Used By"
msgstr "Gebruikt door"

#. module: hr_equipment
#: model:ir.ui.view,arch_db:hr_equipment.hr_equipment_request_view_search
#: model:ir.ui.view,arch_db:hr_equipment.hr_equipment_view_search
msgid "Users"
msgstr "Gebruikers"

#. module: hr_equipment
#: model:ir.model.fields,field_description:hr_equipment.field_hr_equipment_partner_id
#: model:ir.ui.view,arch_db:hr_equipment.hr_equipment_view_search
msgid "Vendor"
msgstr "Leverancier"

#. module: hr_equipment
#: model:ir.model.fields,field_description:hr_equipment.field_hr_equipment_partner_ref
msgid "Vendor Reference"
msgstr "Referentie leverancier"

#. module: hr_equipment
#: selection:hr.equipment.request,priority:0
msgid "Very Low"
msgstr "Zeer laag"

#. module: hr_equipment
#: model:ir.model.fields,field_description:hr_equipment.field_hr_equipment_warranty
msgid "Warranty"
msgstr "Garantie"

#. module: hr_equipment
#: model:ir.model.fields,field_description:hr_equipment.field_hr_equipment_category_website_message_ids
#: model:ir.model.fields,field_description:hr_equipment.field_hr_equipment_request_website_message_ids
#: model:ir.model.fields,field_description:hr_equipment.field_hr_equipment_website_message_ids
msgid "Website Messages"
msgstr "Website berichten"

#. module: hr_equipment
#: model:ir.model.fields,help:hr_equipment.field_hr_equipment_category_website_message_ids
#: model:ir.model.fields,help:hr_equipment.field_hr_equipment_request_website_message_ids
#: model:ir.model.fields,help:hr_equipment.field_hr_equipment_website_message_ids
msgid "Website communication history"
msgstr "Website communicatie geschiedenis"

#. module: hr_equipment
#: code:addons/hr_equipment/models/hr_equipment.py:71
#, python-format
msgid ""
"You cannot delete an equipment category containing equipments or maintenance"
" requests."
msgstr "U kunt geen categorie verwijderen die uitrustingen of onderhoudsopdrachten bevat."

#. module: hr_equipment
#: model:ir.model,name:hr_equipment.model_hr_equipment_config_settings
msgid "hr.equipment.config.settings"
msgstr "hr.equipment.config.settings"

#. module: hr_equipment
#: model:ir.ui.view,arch_db:hr_equipment.hr_equipment_request_view_tree
msgid "maintenance Request"
msgstr "Onderhoudsopdracht"

#. module: hr_equipment
#: model:ir.ui.view,arch_db:hr_equipment.hr_equipment_request_view_search
msgid "maintenance Request Search"
msgstr "Zoek onderhoudsopdracht"<|MERGE_RESOLUTION|>--- conflicted
+++ resolved
@@ -11,13 +11,8 @@
 "Project-Id-Version: Odoo 9.0\n"
 "Report-Msgid-Bugs-To: \n"
 "POT-Creation-Date: 2015-09-29 10:27+0000\n"
-<<<<<<< HEAD
-"PO-Revision-Date: 2015-09-30 17:44+0000\n"
-"Last-Translator: Eric Geens <ericgeens@yahoo.com>\n"
-=======
 "PO-Revision-Date: 2015-11-22 13:37+0000\n"
 "Last-Translator: Erwin van der Ploeg <erwin@bas-solutions.nl>\n"
->>>>>>> da2b88bb
 "Language-Team: Dutch (http://www.transifex.com/odoo/odoo-9/language/nl/)\n"
 "MIME-Version: 1.0\n"
 "Content-Type: text/plain; charset=UTF-8\n"
@@ -650,7 +645,7 @@
 #. module: hr_equipment
 #: model:ir.ui.view,arch_db:hr_equipment.hr_equipment_view_search
 msgid "My Equipments"
-msgstr ""
+msgstr "Mijn uitrusting"
 
 #. module: hr_equipment
 #: model:ir.ui.view,arch_db:hr_equipment.hr_equipment_request_view_search
@@ -703,7 +698,7 @@
 #. module: hr_equipment
 #: model:ir.actions.client,name:hr_equipment.action_client_hr_equipment_menu
 msgid "Open Equipments Menu"
-msgstr ""
+msgstr "Open menu Uitrustingen"
 
 #. module: hr_equipment
 #: model:ir.model.fields,help:hr_equipment.field_hr_equipment_category_alias_force_thread_id
@@ -943,7 +938,7 @@
 "                Create some laptop, printer or phone and link each equipment to\n"
 "                an employee or departement. You will manage allocations, issues\n"
 "                and maintenance of equipment."
-msgstr ""
+msgstr "Deze toepassing helpt u om de uitrusting van werknemers te beheren. Maak een\nlaptop, een printer en een telefoon aan, en koppel deze uitrusting aan een werknemer\nof een afdeling. U kunt de toekenningen, de problemen en het onderhoud van de\nuitrusting beheren."
 
 #. module: hr_equipment
 #: model:ir.actions.act_window,help:hr_equipment.hr_equipment_action_from_category_form
