--- conflicted
+++ resolved
@@ -554,11 +554,7 @@
         'price_extra': fields.float('Variant Price Extra', digits_compute=dp.get_precision('Product Price')),
         'price_margin': fields.float('Variant Price Margin', digits_compute=dp.get_precision('Product Price')),
         'pricelist_id': fields.dummy(string='Pricelist', relation='product.pricelist', type='many2one'),
-<<<<<<< HEAD
-        'name_template': fields.related('product_tmpl_id', 'name', string="Product Template Name", type='char', size=128, store=True, select=True),
-=======
         'name_template': fields.related('product_tmpl_id', 'name', string="Template Name", type='char', size=128, store=True, select=True),
->>>>>>> c0c2bcd6
         'color': fields.integer('Color Index'),
         # image: all image fields are base64 encoded and PIL-supported
         'image': fields.binary("Image",
