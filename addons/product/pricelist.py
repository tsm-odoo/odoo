--- conflicted
+++ resolved
@@ -245,14 +245,9 @@
                             price = 0.0
                             if sinfo:
                                 qty_in_product_uom = qty
-<<<<<<< HEAD
-                                product_default_uom = product_obj.read(cr, uid, [tmpl_id], ['uom_id'])[0]['uom_id'][0]
+                                product_default_uom = product_temp_obj.read(cr, uid, [tmpl_id], ['uom_id'])[0]['uom_id'][0]
                                 supplier = supplierinfo_obj.browse(cr, uid, sinfo, context=context)[0]
                                 seller_uom = supplier.product_uom and supplier.product_uom.id or False
-=======
-                                product_default_uom = product_temp_obj.read(cr, uid, [tmpl_id], ['uom_id'])[0]['uom_id'][0]
-                                seller_uom = supplierinfo_obj.read(cr, uid, sinfo, ['product_uom'])[0]['product_uom'][0]
->>>>>>> 17f5a9a2
                                 if seller_uom and product_default_uom and product_default_uom != seller_uom:
                                     uom_price_already_computed = True
                                     qty_in_product_uom = product_uom_obj._compute_qty(cr, uid, product_default_uom, qty, to_uom_id=seller_uom)
