<?xml version="1.0" encoding="utf-8"?>
<openerp>
    <data>

        <record id="view_hr_timesheet_analytic_profit" model="ir.ui.view">
            <field name="name">Timesheet Profit</field>
            <field name="model">hr.timesheet.analytic.profit</field>
            <field name="type">form</field>
            <field name="arch" type="xml">
<<<<<<< HEAD
                <form string="Timesheet Profit">
=======
                <form string="Timesheet Profit" version="7.0">
                    <header>
                        <button name="print_report" string="Print" type="object" class="oe_highlight"/>
                        or
                        <button string="Cancel" class="oe_link" special="cancel" />
                    </header>
>>>>>>> 37601079
                    <group height="420" width="370">
                        <group col="4" colspan="4">
                            <field name="date_from"/>
                            <field name="date_to"/>
                            <separator string="Journals" colspan="4"/>
                            <field name="journal_ids" colspan="4" nolabel="1"/>
                            <separator string="Users" colspan="4"/>
                            <field name="employee_ids" colspan="4" nolabel="1"/>
                        </group>
<<<<<<< HEAD
                        <separator colspan="4"/>
                        <group col="2" colspan="4">
                            <button special="cancel" string="Cancel" icon="gtk-cancel"/>
                            <button name="print_report" string="Print" colspan="1" type="object" icon="gtk-print"/>
                        </group>
=======
>>>>>>> 37601079
                    </group>
                </form>
            </field>
        </record>

        <record id="action_hr_timesheet_analytic_profit" model="ir.actions.act_window">
            <field name="name">Timesheet Profit</field>
            <field name="type">ir.actions.act_window</field>
            <field name="res_model">hr.timesheet.analytic.profit</field>
            <field name="view_type">form</field>
            <field name="view_mode">form</field>
            <field name="target">new</field>
        </record>

           <menuitem action="action_hr_timesheet_analytic_profit"
            id="menu_hr_timesheet_analytic_profit"
            parent="hr_timesheet.menu_hr_reporting_timesheet" icon="STOCK_PRINT"/>

    </data>
</openerp><|MERGE_RESOLUTION|>--- conflicted
+++ resolved
@@ -7,16 +7,12 @@
             <field name="model">hr.timesheet.analytic.profit</field>
             <field name="type">form</field>
             <field name="arch" type="xml">
-<<<<<<< HEAD
-                <form string="Timesheet Profit">
-=======
                 <form string="Timesheet Profit" version="7.0">
                     <header>
                         <button name="print_report" string="Print" type="object" class="oe_highlight"/>
                         or
                         <button string="Cancel" class="oe_link" special="cancel" />
                     </header>
->>>>>>> 37601079
                     <group height="420" width="370">
                         <group col="4" colspan="4">
                             <field name="date_from"/>
@@ -26,14 +22,6 @@
                             <separator string="Users" colspan="4"/>
                             <field name="employee_ids" colspan="4" nolabel="1"/>
                         </group>
-<<<<<<< HEAD
-                        <separator colspan="4"/>
-                        <group col="2" colspan="4">
-                            <button special="cancel" string="Cancel" icon="gtk-cancel"/>
-                            <button name="print_report" string="Print" colspan="1" type="object" icon="gtk-print"/>
-                        </group>
-=======
->>>>>>> 37601079
                     </group>
                 </form>
             </field>
