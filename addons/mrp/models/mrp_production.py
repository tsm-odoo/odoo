--- conflicted
+++ resolved
@@ -7,12 +7,8 @@
 from odoo import api, fields, models, _
 from odoo.addons import decimal_precision as dp
 from odoo.exceptions import AccessError, UserError
-<<<<<<< HEAD
-from odoo.tools import date_utils, float_round
-
-=======
-from odoo.tools import float_compare, float_round, float_is_zero, DEFAULT_SERVER_DATETIME_FORMAT
->>>>>>> 0247d2f3
+from odoo.tools import date_utils, float_round, float_is_zero
+
 
 class MrpProduction(models.Model):
     """ Manufacturing Orders """
