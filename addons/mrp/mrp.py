# -*- coding: utf-8 -*-
# Part of Odoo. See LICENSE file for full copyright and licensing details.

import time
from collections import OrderedDict

import openerp.addons.decimal_precision as dp
from openerp.osv import fields, osv
from openerp.tools import DEFAULT_SERVER_DATE_FORMAT
from openerp.tools import float_compare, float_is_zero
from openerp.tools.translate import _
from openerp import tools, SUPERUSER_ID
from openerp.exceptions import UserError, AccessError


class mrp_property_group(osv.osv):
    """
    Group of mrp properties.
    """
    _name = 'mrp.property.group'
    _description = 'Property Group'
    _columns = {
        'name': fields.char('Property Group', required=True),
        'description': fields.text('Description'),
    }

class mrp_property(osv.osv):
    """
    Properties of mrp.
    """
    _name = 'mrp.property'
    _description = 'Property'
    _columns = {
        'name': fields.char('Name', required=True),
        'composition': fields.selection([('min','min'),('max','max'),('plus','plus')], 'Properties composition', required=True, help="Not used in computations, for information purpose only."),
        'group_id': fields.many2one('mrp.property.group', 'Property Group', required=True),
        'description': fields.text('Description'),
    }
    _defaults = {
        'composition': lambda *a: 'min',
    }
#----------------------------------------------------------
# Work Centers
#----------------------------------------------------------
# capacity_hour : capacity per hour. default: 1.0.
#          Eg: If 5 concurrent operations at one time: capacity = 5 (because 5 employees)
# unit_per_cycle : how many units are produced for one cycle

class mrp_workcenter(osv.osv):
    _name = 'mrp.workcenter'
    _description = 'Work Center'
    _inherits = {'resource.resource':"resource_id"}
    _columns = {
        'active': fields.boolean('Active'),
        'note': fields.text('Description', help="Description of the Work Center. Explain here what's a cycle according to this Work Center."),
        'capacity_per_cycle': fields.float('Capacity per Cycle', help="Number of operations this Work Center can do in parallel. If this Work Center represents a team of 5 workers, the capacity per cycle is 5."),
        'time_cycle': fields.float('Time for 1 cycle (hour)', help="Time in hours for doing one cycle."),
        'time_start': fields.float('Time before prod.', help="Time in hours for the setup."),
        'time_stop': fields.float('Time after prod.', help="Time in hours for the cleaning."),
        'costs_hour': fields.float('Cost per hour', help="Specify Cost of Work Center per hour."),
        'costs_hour_account_id': fields.many2one('account.analytic.account', 'Hour Account',
            help="Fill this only if you want automatic analytic accounting entries on production orders."),
        'costs_cycle': fields.float('Cost per cycle', help="Specify Cost of Work Center per cycle."),
        'costs_cycle_account_id': fields.many2one('account.analytic.account', 'Cycle Account',
            help="Fill this only if you want automatic analytic accounting entries on production orders."),
        'costs_general_account_id': fields.many2one('account.account', 'General Account', domain=[('deprecated', '=', False)]),
        'resource_id': fields.many2one('resource.resource','Resource', ondelete='cascade', required=True),
        'product_id': fields.many2one('product.product','Work Center Product', help="Fill this product to easily track your production costs in the analytic accounting."),
    }
    _defaults = {
        'active': True,
        'capacity_per_cycle': 1.0,
        'resource_type': 'material',
     }

    def on_change_product_cost(self, cr, uid, ids, product_id, context=None):
        value = {}

        if product_id:
            cost = self.pool.get('product.product').browse(cr, uid, product_id, context=context)
            value = {'costs_hour': cost.standard_price}
        return {'value': value}

    def _check_capacity_per_cycle(self, cr, uid, ids, context=None):
        for obj in self.browse(cr, uid, ids, context=context):
            if obj.capacity_per_cycle <= 0.0:
                return False
        return True

    _constraints = [
        (_check_capacity_per_cycle, 'The capacity per cycle must be strictly positive.', ['capacity_per_cycle']),
    ]

class mrp_routing(osv.osv):
    """
    For specifying the routings of Work Centers.
    """
    _name = 'mrp.routing'
    _description = 'Routings'
    _columns = {
        'name': fields.char('Name', required=True),
        'active': fields.boolean('Active', help="If the active field is set to False, it will allow you to hide the routing without removing it."),
        'code': fields.char('Code', size=8),

        'note': fields.text('Description'),
        'workcenter_lines': fields.one2many('mrp.routing.workcenter', 'routing_id', 'Work Centers', copy=True),

        'location_id': fields.many2one('stock.location', 'Production Location',
            help="Keep empty if you produce at the location where the finished products are needed." \
                "Set a location if you produce at a fixed location. This can be a partner location " \
                "if you subcontract the manufacturing operations."
        ),
        'company_id': fields.many2one('res.company', 'Company'),
    }
    _defaults = {
        'active': lambda *a: 1,
        'company_id': lambda self, cr, uid, context: self.pool.get('res.company')._company_default_get(cr, uid, 'mrp.routing', context=context)
    }

class mrp_routing_workcenter(osv.osv):
    """
    Defines working cycles and hours of a Work Center using routings.
    """
    _name = 'mrp.routing.workcenter'
    _description = 'Work Center Usage'
    _order = 'sequence, id'
    _columns = {
        'workcenter_id': fields.many2one('mrp.workcenter', 'Work Center', required=True),
        'name': fields.char('Name', required=True),
        'sequence': fields.integer('Sequence', help="Gives the sequence order when displaying a list of routing Work Centers."),
        'cycle_nbr': fields.float('Number of Cycles', required=True,
            help="Number of iterations this work center has to do in the specified operation of the routing."),
        'hour_nbr': fields.float('Number of Hours', required=True, help="Time in hours for this Work Center to achieve the operation of the specified routing."),
        'routing_id': fields.many2one('mrp.routing', 'Parent Routing', select=True, ondelete='cascade',
             help="Routings indicates all the Work Centers used, for how long and/or cycles." \
                "If Routings is set then,the third tab of a production order (Work Centers) will be automatically pre-completed."),
        'note': fields.text('Description'),
        'company_id': fields.related('routing_id', 'company_id', type='many2one', relation='res.company', string='Company', store=True, readonly=True),
    }
    _defaults = {
        'cycle_nbr': lambda *a: 1.0,
        'hour_nbr': lambda *a: 0.0,
        'sequence': 100,
    }

class mrp_bom(osv.osv):
    """
    Defines bills of material for a product.
    """
    _name = 'mrp.bom'
    _description = 'Bill of Material'
    _inherit = ['mail.thread']

    _columns = {
        'code': fields.char('Reference', size=16),
        'active': fields.boolean('Active', help="If the active field is set to False, it will allow you to hide the bills of material without removing it."),
        'type': fields.selection([('normal','Manufacture this product'),('phantom','Ship this product as a set of components (kit)')], 'BoM Type', required=True,
                help= "Set: When processing a sales order for this product, the delivery order will contain the raw materials, instead of the finished product."),
        'position': fields.char('Internal Reference', help="Reference to a position in an external plan."),
        'product_tmpl_id': fields.many2one('product.template', 'Product', domain="[('type', 'in', ['product', 'consu'])]", required=True),
        'product_id': fields.many2one('product.product', 'Product Variant',
            domain="['&', ('product_tmpl_id','=',product_tmpl_id), ('type', 'in', ['product', 'consu'])]",
            help="If a product variant is defined the BOM is available only for this product."),
        'bom_line_ids': fields.one2many('mrp.bom.line', 'bom_id', 'BoM Lines', copy=True),
        'product_qty': fields.float('Product Quantity', required=True, digits_compute=dp.get_precision('Product Unit of Measure')),
        'product_uom': fields.many2one('product.uom', 'Product Unit of Measure', required=True, help="Unit of Measure (Unit of Measure) is the unit of measurement for the inventory control"),
        'date_start': fields.date('Valid From', help="Validity of this BoM. Keep empty if it's always valid."),
        'date_stop': fields.date('Valid Until', help="Validity of this BoM. Keep empty if it's always valid."),
        'sequence': fields.integer('Sequence', help="Gives the sequence order when displaying a list of bills of material."),
        'routing_id': fields.many2one('mrp.routing', 'Routing', help="The list of operations (list of work centers) to produce the finished product. "\
                "The routing is mainly used to compute work center costs during operations and to plan future loads on work centers based on production planning."),
        'product_rounding': fields.float('Product Rounding', help="Rounding applied on the product quantity."),
        'product_efficiency': fields.float('Manufacturing Efficiency', required=True, help="A factor of 0.9 means a loss of 10% during the production process."),
        'property_ids': fields.many2many('mrp.property', string='Properties'),
        'company_id': fields.many2one('res.company', 'Company', required=True),
    }

    def _get_uom_id(self, cr, uid, *args):
        return self.pool["product.uom"].search(cr, uid, [], limit=1, order='id')[0]
    _defaults = {
        'active': lambda *a: 1,
        'product_qty': lambda *a: 1.0,
        'product_efficiency': lambda *a: 1.0,
        'product_rounding': lambda *a: 0.0,
        'type': lambda *a: 'normal',
        'product_uom': _get_uom_id,
        'company_id': lambda self, cr, uid, c: self.pool.get('res.company')._company_default_get(cr, uid, 'mrp.bom', context=c),
    }
    _order = "sequence"


    def _bom_find(self, cr, uid, product_tmpl_id=None, product_id=None, properties=None, context=None):
        """ Finds BoM for particular product and product uom.
        @param product_tmpl_id: Selected product.
        @param product_uom: Unit of measure of a product.
        @param properties: List of related properties.
        @return: False or BoM id.
        """
        if not context:
            context = {}
        if properties is None:
            properties = []
        if product_id:
            if not product_tmpl_id:
                product_tmpl_id = self.pool['product.product'].browse(cr, uid, product_id, context=context).product_tmpl_id.id
            domain = [
                '|',
                    ('product_id', '=', product_id),
                    '&',
                        ('product_id', '=', False),
                        ('product_tmpl_id', '=', product_tmpl_id)
            ]
        elif product_tmpl_id:
            domain = [('product_id', '=', False), ('product_tmpl_id', '=', product_tmpl_id)]
        else:
            # neither product nor template, makes no sense to search
            return False
        if context.get('company_id'):
            domain = domain + [('company_id', '=', context['company_id'])]
        domain = domain + [ '|', ('date_start', '=', False), ('date_start', '<=', time.strftime(DEFAULT_SERVER_DATE_FORMAT)),
                            '|', ('date_stop', '=', False), ('date_stop', '>=', time.strftime(DEFAULT_SERVER_DATE_FORMAT))]
        # order to prioritize bom with product_id over the one without
        ids = self.search(cr, uid, domain, order='sequence, product_id', context=context)
        # Search a BoM which has all properties specified, or if you can not find one, you could
        # pass a BoM without any properties with the smallest sequence
        bom_empty_prop = False
        for bom in self.pool.get('mrp.bom').browse(cr, uid, ids, context=context):
            if not set(map(int, bom.property_ids or [])) - set(properties or []):
                if not properties or bom.property_ids:
                    return bom.id
                elif not bom_empty_prop:
                    bom_empty_prop = bom.id
        return bom_empty_prop

    def _skip_bom_line(self, cr, uid, line, product, context=None):
        """ Control if a BoM line should be produce, can be inherited for add
        custom control.
        @param line: BoM line.
        @param product: Selected product produced.
        @return: True or False
        """
        if line.date_start and line.date_start > time.strftime(DEFAULT_SERVER_DATE_FORMAT) or \
            line.date_stop and line.date_stop < time.strftime(DEFAULT_SERVER_DATE_FORMAT):
                return True
        # all bom_line_id variant values must be in the product
        if line.attribute_value_ids:
            if not product or (set(map(int,line.attribute_value_ids or [])) - set(map(int,product.attribute_value_ids))):
                return True
        return False

    def _prepare_wc_line(self, cr, uid, bom, wc_use, level=0, factor=1, context=None):
        wc = wc_use.workcenter_id
        d, m = divmod(factor, wc_use.workcenter_id.capacity_per_cycle)
        mult = (d + (m and 1.0 or 0.0))
        cycle = mult * wc_use.cycle_nbr
        return {
            'name': tools.ustr(wc_use.name) + ' - ' + tools.ustr(bom.product_tmpl_id.name_get()[0][1]),
            'workcenter_id': wc.id,
            'sequence': level + (wc_use.sequence or 0),
            'cycle': cycle,
            'hour': float(wc_use.hour_nbr * mult + ((wc.time_start or 0.0) + (wc.time_stop or 0.0) + cycle * (wc.time_cycle or 0.0)) * (wc.time_efficiency or 1.0)),
        }

    def _prepare_consume_line(self, cr, uid, bom_line_id, quantity, context=None):
        return {
            'name': bom_line_id.product_id.name,
            'product_id': bom_line_id.product_id.id,
            'product_qty': quantity,
            'product_uom': bom_line_id.product_uom.id
        }

    def _bom_explode(self, cr, uid, bom, product, factor, properties=None, level=0, routing_id=False, previous_products=None, master_bom=None, context=None):
        """ Finds Products and Work Centers for related BoM for manufacturing order.
        @param bom: BoM of particular product template.
        @param product: Select a particular variant of the BoM. If False use BoM without variants.
        @param factor: Factor represents the quantity, but in UoM of the BoM, taking into account the numbers produced by the BoM
        @param properties: A List of properties Ids.
        @param level: Depth level to find BoM lines starts from 10.
        @param previous_products: List of product previously use by bom explore to avoid recursion
        @param master_bom: When recursion, used to display the name of the master bom
        @return: result: List of dictionaries containing product details.
                 result2: List of dictionaries containing Work Center details.
        """
        uom_obj = self.pool.get("product.uom")
        routing_obj = self.pool.get('mrp.routing')
        master_bom = master_bom or bom


        def _factor(factor, product_efficiency, product_rounding):
            factor = factor / (product_efficiency or 1.0)
            if product_rounding:
                factor = tools.float_round(factor,
                                           precision_rounding=product_rounding,
                                           rounding_method='UP')
            if factor < product_rounding:
                factor = product_rounding
            return factor

        factor = _factor(factor, bom.product_efficiency, bom.product_rounding)

        result = []
        result2 = []

        routing = (routing_id and routing_obj.browse(cr, uid, routing_id)) or bom.routing_id or False
        if routing:
            for wc_use in routing.workcenter_lines:
                result2.append(self._prepare_wc_line(
                    cr, uid, bom, wc_use, level=level, factor=factor,
                    context=context))

        for bom_line_id in bom.bom_line_ids:
            if self._skip_bom_line(cr, uid, bom_line_id, product, context=context):
                continue
            if set(map(int, bom_line_id.property_ids or [])) - set(properties or []):
                continue

            if previous_products and bom_line_id.product_id.product_tmpl_id.id in previous_products:
                raise UserError(_('BoM "%s" contains a BoM line with a product recursion: "%s".') % (master_bom.code or "", bom_line_id.product_id.name_get()[0][1]))

            quantity = _factor(bom_line_id.product_qty * factor, bom_line_id.product_efficiency, bom_line_id.product_rounding)
            bom_id = self._bom_find(cr, uid, product_id=bom_line_id.product_id.id, properties=properties, context=context)

            #If BoM should not behave like kit, just add the product, otherwise explode further
            if (not bom_id) or (self.browse(cr, uid, bom_id, context=context).type != "phantom"):
                result.append(self._prepare_consume_line(
                    cr, uid, bom_line_id, quantity, context=context))
            else:
                all_prod = [bom.product_tmpl_id.id] + (previous_products or [])
                bom2 = self.browse(cr, uid, bom_id, context=context)
                # We need to convert to units/UoM of chosen BoM
                factor2 = uom_obj._compute_qty(cr, uid, bom_line_id.product_uom.id, quantity, bom2.product_uom.id)
                quantity2 = factor2 / bom2.product_qty
                res = self._bom_explode(cr, uid, bom2, bom_line_id.product_id, quantity2,
                    properties=properties, level=level + 10, previous_products=all_prod, master_bom=master_bom, context=context)
                result = result + res[0]
                result2 = result2 + res[1]
        return result, result2

    def copy_data(self, cr, uid, id, default=None, context=None):
        if default is None:
            default = {}
        bom_data = self.read(cr, uid, id, [], context=context)
        default.update(name=_("%s (copy)") % (bom_data['display_name']))
        return super(mrp_bom, self).copy_data(cr, uid, id, default, context=context)

    def onchange_uom(self, cr, uid, ids, product_tmpl_id, product_uom, context=None):
        res = {'value': {}}
        if not product_uom or not product_tmpl_id:
            return res
        product = self.pool.get('product.template').browse(cr, uid, product_tmpl_id, context=context)
        uom = self.pool.get('product.uom').browse(cr, uid, product_uom, context=context)
        if uom.category_id.id != product.uom_id.category_id.id:
            res['warning'] = {'title': _('Warning'), 'message': _('The Product Unit of Measure you chose has a different category than in the product form.')}
            res['value'].update({'product_uom': product.uom_id.id})
        return res

    def unlink(self, cr, uid, ids, context=None):
        if self.pool['mrp.production'].search(cr, uid, [('bom_id', 'in', ids), ('state', 'not in', ['done', 'cancel'])], context=context):
            raise UserError(_('You can not delete a Bill of Material with running manufacturing orders.\nPlease close or cancel it first.'))
        return super(mrp_bom, self).unlink(cr, uid, ids, context=context)

    def onchange_product_tmpl_id(self, cr, uid, ids, product_tmpl_id, product_qty=0, context=None):
        """ Changes UoM and name if product_id changes.
        @param product_id: Changed product_id
        @return:  Dictionary of changed values
        """
        res = {}
        if product_tmpl_id:
            prod = self.pool.get('product.template').browse(cr, uid, product_tmpl_id, context=context)
            res['value'] = {
                'product_uom': prod.uom_id.id,
            }
        return res

    def name_get(self, cr, uid, ids, context=None):
        res = []
        for record in self.browse(cr, uid, ids, context=context):
            name = record.product_tmpl_id.name
            if record.code:
                name = '[%s] %s' % (record.code, name)
            res.append((record.id, name))
        return res

class mrp_bom_line(osv.osv):
    _name = 'mrp.bom.line'
    _order = "sequence"
    _rec_name = "product_id"

    def _get_child_bom_lines(self, cr, uid, ids, field_name, arg, context=None):
        """If the BOM line refers to a BOM, return the ids of the child BOM lines"""
        bom_obj = self.pool['mrp.bom']
        res = {}
        for bom_line in self.browse(cr, uid, ids, context=context):
            bom_id = bom_obj._bom_find(cr, uid,
                product_tmpl_id=bom_line.product_id.product_tmpl_id.id,
                product_id=bom_line.product_id.id, context=context)
            if bom_id:
                child_bom = bom_obj.browse(cr, uid, bom_id, context=context)
                res[bom_line.id] = [x.id for x in child_bom.bom_line_ids]
            else:
                res[bom_line.id] = False
        return res

    _columns = {
        'product_id': fields.many2one('product.product', 'Product', required=True),
        'product_qty': fields.float('Product Quantity', required=True, digits_compute=dp.get_precision('Product Unit of Measure')),
        'product_uom': fields.many2one('product.uom', 'Product Unit of Measure', required=True,
            help="Unit of Measure (Unit of Measure) is the unit of measurement for the inventory control"),
        
        'date_start': fields.date('Valid From', help="Validity of component. Keep empty if it's always valid."),
        'date_stop': fields.date('Valid Until', help="Validity of component. Keep empty if it's always valid."),
        'sequence': fields.integer('Sequence', help="Gives the sequence order when displaying."),
        'routing_id': fields.many2one('mrp.routing', 'Routing', help="The list of operations (list of work centers) to produce the finished product. The routing is mainly used to compute work center costs during operations and to plan future loads on work centers based on production planning."),
        'product_rounding': fields.float('Product Rounding', help="Rounding applied on the product quantity."),
        'product_efficiency': fields.float('Manufacturing Efficiency', required=True, help="A factor of 0.9 means a loss of 10% within the production process."),
        'property_ids': fields.many2many('mrp.property', string='Properties'), #Not used

        'bom_id': fields.many2one('mrp.bom', 'Parent BoM', ondelete='cascade', select=True, required=True),
        'attribute_value_ids': fields.many2many('product.attribute.value', string='Variants', help="BOM Product Variants needed form apply this line."),
        'child_line_ids': fields.function(_get_child_bom_lines, relation="mrp.bom.line", string="BOM lines of the referred bom", type="one2many")
    }

    def _get_uom_id(self, cr, uid, *args):
        return self.pool["product.uom"].search(cr, uid, [], limit=1, order='id')[0]
    _defaults = {
        'product_qty': lambda *a: 1.0,
        'product_efficiency': lambda *a: 1.0,
        'product_rounding': lambda *a: 0.0,
        'product_uom': _get_uom_id,
        'sequence': 1,
    }
    _sql_constraints = [
        ('bom_qty_zero', 'CHECK (product_qty>0)', 'All product quantities must be greater than 0.\n' \
            'You should install the mrp_byproduct module if you want to manage extra products on BoMs !'),
    ]

    def create(self, cr, uid, values, context=None):
        if context is None:
            context = {}
        product_obj = self.pool.get('product.product')
        if 'product_id' in values and not 'product_uom' in values:
            values['product_uom'] = product_obj.browse(cr, uid, values.get('product_id'), context=context).uom_id.id
        return super(mrp_bom_line, self).create(cr, uid, values, context=context)

    def onchange_uom(self, cr, uid, ids, product_id, product_uom, context=None):
        res = {'value': {}}
        if not product_uom or not product_id:
            return res
        product = self.pool.get('product.product').browse(cr, uid, product_id, context=context)
        uom = self.pool.get('product.uom').browse(cr, uid, product_uom, context=context)
        if uom.category_id.id != product.uom_id.category_id.id:
            res['warning'] = {'title': _('Warning'), 'message': _('The Product Unit of Measure you chose has a different category than in the product form.')}
            res['value'].update({'product_uom': product.uom_id.id})
        return res

    def onchange_product_id(self, cr, uid, ids, product_id, product_qty=0, context=None):
        """ Changes UoM if product_id changes.
        @param product_id: Changed product_id
        @return:  Dictionary of changed values
        """
        res = {}
        if product_id:
            prod = self.pool.get('product.product').browse(cr, uid, product_id, context=context)
            res['value'] = {
                'product_uom': prod.uom_id.id,
            }
        return res

class mrp_production(osv.osv):
    """
    Production Orders / Manufacturing Orders
    """
    _name = 'mrp.production'
    _description = 'Manufacturing Order'
    _date_name = 'date_planned'
    _inherit = ['mail.thread', 'ir.needaction_mixin']

    def _production_calc(self, cr, uid, ids, prop, unknow_none, context=None):
        """ Calculates total hours and total no. of cycles for a production order.
        @param prop: Name of field.
        @param unknow_none:
        @return: Dictionary of values.
        """
        result = {}
        for prod in self.browse(cr, uid, ids, context=context):
            result[prod.id] = {
                'hour_total': 0.0,
                'cycle_total': 0.0,
            }
            for wc in prod.workcenter_lines:
                result[prod.id]['hour_total'] += wc.hour
                result[prod.id]['cycle_total'] += wc.cycle
        return result

    def _get_workcenter_line(self, cr, uid, ids, context=None):
        result = {}
        for line in self.pool['mrp.production.workcenter.line'].browse(cr, uid, ids, context=context):
            result[line.production_id.id] = True
        return result.keys()

    def _src_id_default(self, cr, uid, ids, context=None):
        try:
            location_model, location_id = self.pool.get('ir.model.data').get_object_reference(cr, uid, 'stock', 'stock_location_stock')
            self.pool.get('stock.location').check_access_rule(cr, uid, [location_id], 'read', context=context)
        except (AccessError, ValueError):
            location_id = False
        return location_id

    def _dest_id_default(self, cr, uid, ids, context=None):
        try:
            location_model, location_id = self.pool.get('ir.model.data').get_object_reference(cr, uid, 'stock', 'stock_location_stock')
            self.pool.get('stock.location').check_access_rule(cr, uid, [location_id], 'read', context=context)
        except (AccessError, ValueError):
            location_id = False
        return location_id

    def _get_progress(self, cr, uid, ids, name, arg, context=None):
        """ Return product quantity percentage """
        result = dict.fromkeys(ids, 100)
        for mrp_production in self.browse(cr, uid, ids, context=context):
            if mrp_production.product_qty:
                done = 0.0
                for move in mrp_production.move_created_ids2:
                    if not move.scrapped and move.product_id == mrp_production.product_id:
                        done += move.product_qty
                result[mrp_production.id] = done / mrp_production.product_qty * 100
        return result

    def _moves_assigned(self, cr, uid, ids, name, arg, context=None):
        """ Test whether all the consume lines are assigned """
        res = {}
        for production in self.browse(cr, uid, ids, context=context):
            res[production.id] = True
            states = [x.state != 'assigned' for x in production.move_lines if x]
            if any(states) or len(states) == 0: #When no moves, ready_production will be False, but test_ready will pass
                res[production.id] = False
        return res

    def _mrp_from_move(self, cr, uid, ids, context=None):
        """ Return mrp"""
        res = []
        for move in self.browse(cr, uid, ids, context=context):
            res += self.pool.get("mrp.production").search(cr, uid, [('move_lines', 'in', move.id)], context=context)
        return res

    _columns = {
        'name': fields.char('Reference', required=True, readonly=True, states={'draft': [('readonly', False)]}, copy=False),
        'origin': fields.char('Source Document', readonly=True, states={'draft': [('readonly', False)]},
            help="Reference of the document that generated this production order request.", copy=False),
        'priority': fields.selection([('0', 'Not urgent'), ('1', 'Normal'), ('2', 'Urgent'), ('3', 'Very Urgent')], 'Priority',
            select=True, readonly=True, states=dict.fromkeys(['draft', 'confirmed'], [('readonly', False)])),

        'product_id': fields.many2one('product.product', 'Product', required=True, readonly=True, states={'draft': [('readonly', False)]}, 
                                      domain=[('type', 'in', ['product', 'consu'])]),
        'product_qty': fields.float('Product Quantity', digits_compute=dp.get_precision('Product Unit of Measure'), required=True, readonly=True, states={'draft': [('readonly', False)]}),
        'product_uom': fields.many2one('product.uom', 'Product Unit of Measure', required=True, readonly=True, states={'draft': [('readonly', False)]}),
        'progress': fields.function(_get_progress, type='float',
            string='Production progress'),

        'location_src_id': fields.many2one('stock.location', 'Raw Materials Location', required=True,
            readonly=True, states={'draft': [('readonly', False)]},
            help="Location where the system will look for components."),
        'location_dest_id': fields.many2one('stock.location', 'Finished Products Location', required=True,
            readonly=True, states={'draft': [('readonly', False)]},
            help="Location where the system will stock the finished products."),
        'date_planned': fields.datetime('Scheduled Date', required=True, select=1, readonly=True, states={'draft': [('readonly', False)]}, copy=False),
        'date_start': fields.datetime('Start Date', select=True, readonly=True, copy=False),
        'date_finished': fields.datetime('End Date', select=True, readonly=True, copy=False),
        'bom_id': fields.many2one('mrp.bom', 'Bill of Material', readonly=True, states={'draft': [('readonly', False)]},
            help="Bill of Materials allow you to define the list of required raw materials to make a finished product."),
        'routing_id': fields.many2one('mrp.routing', string='Routing', on_delete='set null', readonly=True, states={'draft': [('readonly', False)]},
            help="The list of operations (list of work centers) to produce the finished product. The routing is mainly used to compute work center costs during operations and to plan future loads on work centers based on production plannification."),
        'move_prod_id': fields.many2one('stock.move', 'Product Move', readonly=True, copy=False),
        'move_lines': fields.one2many('stock.move', 'raw_material_production_id', 'Products to Consume',
            domain=[('state', 'not in', ('done', 'cancel'))], readonly=True, states={'draft': [('readonly', False)]}),
        'move_lines2': fields.one2many('stock.move', 'raw_material_production_id', 'Consumed Products',
            domain=[('state', 'in', ('done', 'cancel'))], readonly=True),
        'move_created_ids': fields.one2many('stock.move', 'production_id', 'Products to Produce',
            domain=[('state', 'not in', ('done', 'cancel'))], readonly=True),
        'move_created_ids2': fields.one2many('stock.move', 'production_id', 'Produced Products',
            domain=[('state', 'in', ('done', 'cancel'))], readonly=True),
        'product_lines': fields.one2many('mrp.production.product.line', 'production_id', 'Scheduled goods',
            readonly=True),
        'workcenter_lines': fields.one2many('mrp.production.workcenter.line', 'production_id', 'Work Centers Utilisation',
            readonly=True, states={'draft': [('readonly', False)]}),
        'state': fields.selection(
            [('draft', 'New'), ('cancel', 'Cancelled'), ('confirmed', 'Awaiting Raw Materials'),
                ('ready', 'Ready to Produce'), ('in_production', 'Production Started'), ('done', 'Done')],
            string='Status', readonly=True,
            track_visibility='onchange', copy=False,
            help="When the production order is created the status is set to 'Draft'.\n"
                "If the order is confirmed the status is set to 'Waiting Goods.\n"
                "If any exceptions are there, the status is set to 'Picking Exception.\n"
                "If the stock is available then the status is set to 'Ready to Produce.\n"
                "When the production gets started then the status is set to 'In Production.\n"
                "When the production is over, the status is set to 'Done'."),
        'hour_total': fields.function(_production_calc, type='float', string='Total Hours', multi='workorder', store={
            _name: (lambda self, cr, uid, ids, c={}: ids, ['workcenter_lines'], 40),
            'mrp.production.workcenter.line': (_get_workcenter_line, ['hour', 'cycle'], 40),
        }),
        'cycle_total': fields.function(_production_calc, type='float', string='Total Cycles', multi='workorder', store={
            _name: (lambda self, cr, uid, ids, c={}: ids, ['workcenter_lines'], 40),
            'mrp.production.workcenter.line': (_get_workcenter_line, ['hour', 'cycle'], 40),
        }),
        'user_id': fields.many2one('res.users', 'Responsible'),
        'company_id': fields.many2one('res.company', 'Company', required=True),
        'ready_production': fields.function(_moves_assigned, type='boolean', string="Ready for production", store={'stock.move': (_mrp_from_move, ['state'], 10)}),
        'product_tmpl_id': fields.related('product_id', 'product_tmpl_id', type='many2one', relation='product.template', string='Product'),
    }

    _defaults = {
        'priority': lambda *a: '1',
        'state': lambda *a: 'draft',
        'date_planned': lambda *a: time.strftime('%Y-%m-%d %H:%M:%S'),
        'product_qty': lambda *a: 1.0,
        'user_id': lambda self, cr, uid, c: uid,
        'name': lambda self, cr, uid, context: self.pool['ir.sequence'].next_by_code(cr, uid, 'mrp.production', context=context) or '/',
        'company_id': lambda self, cr, uid, c: self.pool.get('res.company')._company_default_get(cr, uid, 'mrp.production', context=c),
        'location_src_id': _src_id_default,
        'location_dest_id': _dest_id_default
    }

    _sql_constraints = [
        ('name_uniq', 'unique(name, company_id)', 'Reference must be unique per Company!'),
    ]

    _order = 'priority desc, date_planned asc'

    def _check_qty(self, cr, uid, ids, context=None):
        for order in self.browse(cr, uid, ids, context=context):
            if order.product_qty <= 0:
                return False
        return True

    _constraints = [
        (_check_qty, 'Order quantity cannot be negative or zero!', ['product_qty']),
    ]

    def create(self, cr, uid, values, context=None):
        if context is None:
            context = {}
        product_obj = self.pool.get('product.product')
        if 'product_id' in values and not 'product_uom' in values:
            values['product_uom'] = product_obj.browse(cr, uid, values.get('product_id'), context=context).uom_id.id
        return super(mrp_production, self).create(cr, uid, values, context=context)

    def unlink(self, cr, uid, ids, context=None):
        for production in self.browse(cr, uid, ids, context=context):
            if production.state not in ('draft', 'cancel'):
                state_label = dict(production.fields_get(['state'])['state']['selection']).get(production.state)
                raise UserError(_('Cannot delete a manufacturing order in state \'%s\'.') % state_label)
        return super(mrp_production, self).unlink(cr, uid, ids, context=context)

    def location_id_change(self, cr, uid, ids, src, dest, context=None):
        """ Changes destination location if source location is changed.
        @param src: Source location id.
        @param dest: Destination location id.
        @return: Dictionary of values.
        """
        if dest:
            return {}
        if src:
            return {'value': {'location_dest_id': src}}
        return {}

    def product_id_change(self, cr, uid, ids, product_id, product_qty=0, context=None):
        """ Finds UoM of changed product.
        @param product_id: Id of changed product.
        @return: Dictionary of values.
        """
        result = {}
        if not product_id:
            return {'value': {
                'product_uom': False,
                'bom_id': False,
                'routing_id': False,
                'product_tmpl_id': False
            }}
        bom_obj = self.pool.get('mrp.bom')
        product = self.pool.get('product.product').browse(cr, uid, product_id, context=context)
        bom_id = bom_obj._bom_find(cr, uid, product_id=product.id, properties=[], context=context)
        routing_id = False
        if bom_id:
            bom_point = bom_obj.browse(cr, uid, bom_id, context=context)
            routing_id = bom_point.routing_id.id or False
        product_uom_id = product.uom_id and product.uom_id.id or False
        result['value'] = {'product_uom': product_uom_id, 'bom_id': bom_id, 'routing_id': routing_id, 'product_tmpl_id': product.product_tmpl_id}
        return result

    def bom_id_change(self, cr, uid, ids, bom_id, context=None):
        """ Finds routing for changed BoM.
        @param product: Id of product.
        @return: Dictionary of values.
        """
        if not bom_id:
            return {'value': {
                'routing_id': False
            }}
        bom_point = self.pool.get('mrp.bom').browse(cr, uid, bom_id, context=context)
        routing_id = bom_point.routing_id.id or False
        result = {
            'routing_id': routing_id
        }
        return {'value': result}


    def _prepare_lines(self, cr, uid, production, properties=None, context=None):
        # search BoM structure and route
        bom_obj = self.pool.get('mrp.bom')
        uom_obj = self.pool.get('product.uom')
        bom_point = production.bom_id
        bom_id = production.bom_id.id
        if not bom_point:
            bom_id = bom_obj._bom_find(cr, uid, product_id=production.product_id.id, properties=properties, context=context)
            if bom_id:
                bom_point = bom_obj.browse(cr, uid, bom_id)
                routing_id = bom_point.routing_id.id or False
                self.write(cr, uid, [production.id], {'bom_id': bom_id, 'routing_id': routing_id})

        if not bom_id:
            raise UserError(_("Cannot find a bill of material for this product."))

        # get components and workcenter_lines from BoM structure
        factor = uom_obj._compute_qty(cr, uid, production.product_uom.id, production.product_qty, bom_point.product_uom.id)
        # product_lines, workcenter_lines
        return bom_obj._bom_explode(cr, uid, bom_point, production.product_id, factor / bom_point.product_qty, properties, routing_id=production.routing_id.id, context=context)


    def _action_compute_lines(self, cr, uid, ids, properties=None, context=None):
        """ Compute product_lines and workcenter_lines from BoM structure
        @return: product_lines
        """
        if properties is None:
            properties = []
        results = []
        prod_line_obj = self.pool.get('mrp.production.product.line')
        workcenter_line_obj = self.pool.get('mrp.production.workcenter.line')
        for production in self.browse(cr, uid, ids, context=context):
            #unlink product_lines
            prod_line_obj.unlink(cr, SUPERUSER_ID, [line.id for line in production.product_lines], context=context)
            #unlink workcenter_lines
            workcenter_line_obj.unlink(cr, SUPERUSER_ID, [line.id for line in production.workcenter_lines], context=context)

            res = self._prepare_lines(cr, uid, production, properties=properties, context=context)
            results = res[0] # product_lines
            results2 = res[1] # workcenter_lines

            # reset product_lines in production order
            for line in results:
                line['production_id'] = production.id
                prod_line_obj.create(cr, uid, line)

            #reset workcenter_lines in production order
            for line in results2:
                line['production_id'] = production.id
                workcenter_line_obj.create(cr, uid, line, context)
        return results

    def action_compute(self, cr, uid, ids, properties=None, context=None):
        """ Computes bills of material of a product.
        @param properties: List containing dictionaries of properties.
        @return: No. of products.
        """
        return len(self._action_compute_lines(cr, uid, ids, properties=properties, context=context))

    def action_cancel(self, cr, uid, ids, context=None):
        """ Cancels the production order and related stock moves.
        @return: True
        """
        if context is None:
            context = {}
        move_obj = self.pool.get('stock.move')
        proc_obj = self.pool.get('procurement.order')
        for production in self.browse(cr, uid, ids, context=context):
            if production.move_created_ids:
                move_obj.action_cancel(cr, uid, [x.id for x in production.move_created_ids])
            procs = proc_obj.search(cr, uid, [('move_dest_id', 'in', [x.id for x in production.move_lines])], context=context)
            if procs:
                proc_obj.cancel(cr, uid, procs, context=context)
            move_obj.action_cancel(cr, uid, [x.id for x in production.move_lines])
        self.write(cr, uid, ids, {'state': 'cancel'})
        # Put related procurements in exception
        proc_obj = self.pool.get("procurement.order")
        procs = proc_obj.search(cr, uid, [('production_id', 'in', ids)], context=context)
        if procs:
            proc_obj.message_post(cr, uid, procs, body=_('Manufacturing order cancelled.'), context=context)
            proc_obj.write(cr, uid, procs, {'state': 'exception'}, context=context)
        return True

    def action_ready(self, cr, uid, ids, context=None):
        """ Changes the production state to Ready and location id of stock move.
        @return: True
        """
        move_obj = self.pool.get('stock.move')
        self.write(cr, uid, ids, {'state': 'ready'})

        for production in self.browse(cr, uid, ids, context=context):
            if not production.move_created_ids:
                self._make_production_produce_line(cr, uid, production, context=context)

            if production.move_prod_id and production.move_prod_id.location_id.id != production.location_dest_id.id:
                move_obj.write(cr, uid, [production.move_prod_id.id],
                        {'location_id': production.location_dest_id.id})
        return True

    def _compute_costs_from_production(self, cr, uid, ids, context=None):
        """ Generate workcenter costs and rectify the value of the quant

        Must be called at the end of the production.
        The value of the quant was not possible to compute before the end of
        the manufacturing order due to the cost of raw manterial and production
        costs. The price of the quant was not set in get_price_unit.
        """
        for production in self.browse(cr, uid, ids):
            total_cost = self._costs_generate(cr, uid, production)

    def action_production_end(self, cr, uid, ids, context=None):
        """ Changes production state to Finish and writes finished date.
        @return: True
        """
        self._compute_costs_from_production(cr, uid, ids, context)
        write_res = self.write(cr, uid, ids, {'state': 'done', 'date_finished': time.strftime('%Y-%m-%d %H:%M:%S')})
        # Check related procurements
        proc_obj = self.pool.get("procurement.order")
        procs = proc_obj.search(cr, uid, [('production_id', 'in', ids)], context=context)
        proc_obj.check(cr, uid, procs, context=context)
        return write_res

    def test_production_done(self, cr, uid, ids):
        """ Tests whether production is done or not.
        @return: True or False
        """
        res = True
        for production in self.browse(cr, uid, ids):
            if production.move_lines:
                res = False

            if production.move_created_ids:
                res = False
        return res

    def _get_produced_qty(self, cr, uid, production, context=None):
        ''' returns the produced quantity of product 'production.product_id' for the given production, in the product UoM
        '''
        produced_qty = 0
        for produced_product in production.move_created_ids2:
            if (produced_product.scrapped) or (produced_product.product_id.id != production.product_id.id):
                continue
            produced_qty += produced_product.product_qty
        return produced_qty

    def _get_consumed_data(self, cr, uid, production, context=None):
        ''' returns a dictionary containing for each raw material of the given production, its quantity already consumed (in the raw material UoM)
        '''
        consumed_data = {}
        # Calculate already consumed qtys
        for consumed in production.move_lines2:
            if consumed.scrapped:
                continue
            if not consumed_data.get(consumed.product_id.id, False):
                consumed_data[consumed.product_id.id] = 0
            consumed_data[consumed.product_id.id] += consumed.product_qty
        return consumed_data

    def _calculate_qty(self, cr, uid, production, product_qty=0.0, context=None):
        """
            Calculates the quantity still needed to produce an extra number of products
            product_qty is in the uom of the product
        """
        quant_obj = self.pool.get("stock.quant")
        uom_obj = self.pool.get("product.uom")
        produced_qty = self._get_produced_qty(cr, uid, production, context=context)
        consumed_data = self._get_consumed_data(cr, uid, production, context=context)

        #In case no product_qty is given, take the remaining qty to produce for the given production
        if not product_qty:
            product_qty = uom_obj._compute_qty(cr, uid, production.product_uom.id, production.product_qty, production.product_id.uom_id.id) - produced_qty
        production_qty = uom_obj._compute_qty(cr, uid, production.product_uom.id, production.product_qty, production.product_id.uom_id.id)

        scheduled_qty = OrderedDict()
        for scheduled in production.product_lines:
            if scheduled.product_id.type not in ['product', 'consu']:
                continue
            qty = uom_obj._compute_qty(cr, uid, scheduled.product_uom.id, scheduled.product_qty, scheduled.product_id.uom_id.id)
            if scheduled_qty.get(scheduled.product_id.id):
                scheduled_qty[scheduled.product_id.id] += qty
            else:
                scheduled_qty[scheduled.product_id.id] = qty
        dicts = OrderedDict()
        # Find product qty to be consumed and consume it
        for product_id in scheduled_qty.keys():

            consumed_qty = consumed_data.get(product_id, 0.0)
            
            # qty available for consume and produce
            sched_product_qty = scheduled_qty[product_id]
            qty_avail = sched_product_qty - consumed_qty
            if qty_avail <= 0.0:
                # there will be nothing to consume for this raw material
                continue

            if not dicts.get(product_id):
                dicts[product_id] = {}

            # total qty of consumed product we need after this consumption
            if product_qty + produced_qty <= production_qty:
                total_consume = ((product_qty + produced_qty) * sched_product_qty / production_qty)
            else:
                total_consume = sched_product_qty
            qty = total_consume - consumed_qty

            # Search for quants related to this related move
            for move in production.move_lines:
                if qty <= 0.0:
                    break
                if move.product_id.id != product_id:
                    continue

                q = min(move.product_qty, qty)
                quants = quant_obj.quants_get_preferred_domain(cr, uid, q, move, domain=[('qty', '>', 0.0)],
                                                     preferred_domain_list=[[('reservation_id', '=', move.id)]], context=context)
                for quant, quant_qty in quants:
                    if quant:
                        lot_id = quant.lot_id.id
                        if not product_id in dicts.keys():
                            dicts[product_id] = {lot_id: quant_qty}
                        elif lot_id in dicts[product_id].keys():
                            dicts[product_id][lot_id] += quant_qty
                        else:
                            dicts[product_id][lot_id] = quant_qty
                        qty -= quant_qty
            if float_compare(qty, 0, self.pool['decimal.precision'].precision_get(cr, uid, 'Product Unit of Measure')) == 1:
                if dicts[product_id].get(False):
                    dicts[product_id][False] += qty
                else:
                    dicts[product_id][False] = qty

        consume_lines = []
        for prod in dicts.keys():
            for lot, qty in dicts[prod].items():
                consume_lines.append({'product_id': prod, 'product_qty': qty, 'lot_id': lot})
        return consume_lines

<<<<<<< HEAD
    def _calculate_produce_line_qty(self, cr, uid, move, quantity, context=None):
        """ Compute the quantity and remainig quantity of products to produce.
        :param move: Record set of stock move that needs to be produced, identify the product to produce.
        :param quantity: specify quantity to produce in the uom of the production order.
        :return: The quantity and remaining quantity of product produce.
        """
        qty = min(quantity, move.product_qty)
        remaining_qty = quantity - qty
        return qty, remaining_qty
=======
    def _calculate_total_cost(self, cr, uid, total_consume_moves, context=None):
        total_cost = 0
        for consumed_move in self.pool['stock.move'].browse(cr, uid, total_consume_moves, context=context):
            total_cost += sum([x.inventory_value for x in consumed_move.quant_ids if x.qty > 0])
        return total_cost
>>>>>>> 24833272

    def action_produce(self, cr, uid, production_id, production_qty, production_mode, wiz=False, context=None):
        """ To produce final product based on production mode (consume/consume&produce).
        If Production mode is consume, all stock move lines of raw materials will be done/consumed.
        If Production mode is consume & produce, all stock move lines of raw materials will be done/consumed
        and stock move lines of final product will be also done/produced.
        @param production_id: the ID of mrp.production object
        @param production_qty: specify qty to produce in the uom of the production order
        @param production_mode: specify production mode (consume/consume&produce).
        @param wiz: the mrp produce product wizard, which will tell the amount of consumed products needed
        @return: True
        """
        stock_mov_obj = self.pool.get('stock.move')
        uom_obj = self.pool.get("product.uom")
        production = self.browse(cr, uid, production_id, context=context)
        production_qty_uom = uom_obj._compute_qty(cr, uid, production.product_uom.id, production_qty, production.product_id.uom_id.id)
        precision = self.pool['decimal.precision'].precision_get(cr, uid, 'Product Unit of Measure')

        main_production_move = False
        if production_mode == 'consume_produce':
            for produce_product in production.move_created_ids:
<<<<<<< HEAD
                lot_id = False
                if wiz:
                    lot_id = wiz.lot_id.id
                qty, remaining_qty = self._calculate_produce_line_qty(cr, uid, produce_product, production_qty_uom, context=context)
                new_moves = stock_mov_obj.action_consume(cr, uid, [produce_product.id], qty,
                                                         location_id=produce_product.location_id.id, restrict_lot_id=lot_id, context=context)
                stock_mov_obj.write(cr, uid, new_moves, {'production_id': production_id}, context=context)
                if not float_is_zero(remaining_qty, precision_digits=precision):
                    # In case you need to make more than planned
                    #consumed more in wizard than previously planned
                    extra_move_id = stock_mov_obj.copy(cr, uid, produce_product.id, default={'product_uom_qty': remaining_qty,
                                                                                             'production_id': production_id}, context=context)
                    stock_mov_obj.action_confirm(cr, uid, [extra_move_id], context=context)
                    stock_mov_obj.action_done(cr, uid, [extra_move_id], context=context)

=======
>>>>>>> 24833272
                if produce_product.product_id.id == production.product_id.id:
                    main_production_move = produce_product.id

        total_consume_moves = []
        if production_mode in ['consume', 'consume_produce']:
            if wiz:
                consume_lines = []
                for cons in wiz.consume_lines:
                    consume_lines.append({'product_id': cons.product_id.id, 'lot_id': cons.lot_id.id, 'product_qty': cons.product_qty})
            else:
                consume_lines = self._calculate_qty(cr, uid, production, production_qty_uom, context=context)
            for consume in consume_lines:
                remaining_qty = consume['product_qty']
                for raw_material_line in production.move_lines:
                    if raw_material_line.state in ('done', 'cancel'):
                        continue
                    if remaining_qty <= 0:
                        break
                    if consume['product_id'] != raw_material_line.product_id.id:
                        continue
                    consumed_qty = min(remaining_qty, raw_material_line.product_qty)
                    stock_mov_obj.action_consume(cr, uid, [raw_material_line.id], consumed_qty, raw_material_line.location_id.id,
                                                 restrict_lot_id=consume['lot_id'], consumed_for=main_production_move, context=context)
                    total_consume_moves.append(raw_material_line.id)
                    remaining_qty -= consumed_qty
                if not float_is_zero(remaining_qty, precision_digits=precision):
                    #consumed more in wizard than previously planned
                    product = self.pool.get('product.product').browse(cr, uid, consume['product_id'], context=context)
                    extra_move_id = self._make_consume_line_from_data(cr, uid, production, product, product.uom_id.id, remaining_qty, context=context)
                    stock_mov_obj.write(cr, uid, [extra_move_id], {'restrict_lot_id': consume['lot_id'],
                                                                    'consumed_for': main_production_move}, context=context)
                    stock_mov_obj.action_done(cr, uid, [extra_move_id], context=context)
                    total_consume_moves.append(extra_move_id)

        if production_mode == 'consume_produce':
            price_unit = 0
            for produce_product in production.move_created_ids:
                is_main_product = (produce_product.product_id.id == production.product_id.id) and production.product_id.cost_method=='real'
                if is_main_product:
                    total_cost = self._calculate_total_cost(cr, uid, total_consume_moves, context=context)
                    price_unit = total_cost / production_qty_uom
                subproduct_factor = self._get_subproduct_factor(cr, uid, production.id, produce_product.id, context=context)
                lot_id = False
                if wiz:
                    lot_id = wiz.lot_id.id
                qty = min(subproduct_factor * production_qty_uom, produce_product.product_qty) #Needed when producing more than maximum quantity
                if is_main_product:
                    stock_mov_obj.write(cr, uid, [produce_product.id], {'price_unit': price_unit}, context=context)
                new_moves = stock_mov_obj.action_consume(cr, uid, [produce_product.id], qty,
                                                         location_id=produce_product.location_id.id, restrict_lot_id=lot_id, context=context)
                stock_mov_obj.write(cr, uid, new_moves, {'production_id': production_id}, context=context)
                remaining_qty = subproduct_factor * production_qty_uom - qty
                if not float_is_zero(remaining_qty, precision_digits=precision):
                    # In case you need to make more than planned
                    #consumed more in wizard than previously planned
                    extra_move_id = stock_mov_obj.copy(cr, uid, produce_product.id, default={'product_uom_qty': remaining_qty,
                                                                                             'production_id': production_id}, context=context)
                    if is_main_product:
                        stock_mov_obj.write(cr, uid, [extra_move_id], {'price_unit': price_unit}, context=context)
                    stock_mov_obj.action_confirm(cr, uid, [extra_move_id], context=context)
                    stock_mov_obj.action_done(cr, uid, [extra_move_id], context=context)

        self.message_post(cr, uid, production_id, body=_("%s produced") % self._description, context=context)

        # Remove remaining products to consume if no more products to produce
        if not production.move_created_ids and production.move_lines:
            stock_mov_obj.action_cancel(cr, uid, [x.id for x in production.move_lines], context=context)

        self.signal_workflow(cr, uid, [production_id], 'button_produce_done')
        return True

    def _costs_generate(self, cr, uid, production):
        """ Calculates total costs at the end of the production.
        @param production: Id of production order.
        @return: Calculated amount.
        """
        amount = 0.0
        analytic_line_obj = self.pool.get('account.analytic.line')
        for wc_line in production.workcenter_lines:
            wc = wc_line.workcenter_id
            if wc.costs_general_account_id:
                # Cost per hour
                value = wc_line.hour * wc.costs_hour
                account = wc.costs_hour_account_id.id
                if value and account:
                    amount += value
                    # we user SUPERUSER_ID as we do not garantee an mrp user
                    # has access to account analytic lines but still should be
                    # able to produce orders
                    analytic_line_obj.create(cr, SUPERUSER_ID, {
                        'name': wc_line.name + ' (H)',
                        'amount': value,
                        'account_id': account,
                        'general_account_id': wc.costs_general_account_id.id,
                        'ref': wc.code,
                        'product_id': wc.product_id.id,
                        'unit_amount': wc_line.hour,
                        'product_uom_id': wc.product_id and wc.product_id.uom_id.id or False
                    })
                # Cost per cycle
                value = wc_line.cycle * wc.costs_cycle
                account = wc.costs_cycle_account_id.id
                if value and account:
                    amount += value
                    analytic_line_obj.create(cr, SUPERUSER_ID, {
                        'name': wc_line.name + ' (C)',
                        'amount': value,
                        'account_id': account,
                        'general_account_id': wc.costs_general_account_id.id,
                        'ref': wc.code,
                        'product_id': wc.product_id.id,
                        'unit_amount': wc_line.cycle,
                        'product_uom_id': wc.product_id and wc.product_id.uom_id.id or False
                    })
        return amount

    def action_in_production(self, cr, uid, ids, context=None):
        """ Changes state to In Production and writes starting date.
        @return: True
        """
        return self.write(cr, uid, ids, {'state': 'in_production', 'date_start': time.strftime('%Y-%m-%d %H:%M:%S')})

    def consume_lines_get(self, cr, uid, ids, *args):
        res = []
        for order in self.browse(cr, uid, ids, context={}):
            res += [x.id for x in order.move_lines]
        return res

    def test_ready(self, cr, uid, ids):
        res = True
        for production in self.browse(cr, uid, ids):
            if production.move_lines and not production.ready_production:
                res = False
        return res

    
    
    def _make_production_produce_line(self, cr, uid, production, context=None):
        stock_move = self.pool.get('stock.move')
        proc_obj = self.pool.get('procurement.order')
        source_location_id = production.product_id.property_stock_production.id
        destination_location_id = production.location_dest_id.id
        procs = proc_obj.search(cr, uid, [('production_id', '=', production.id)], context=context)
        procurement = procs and\
            proc_obj.browse(cr, uid, procs[0], context=context) or False
        data = {
            'name': production.name,
            'date': production.date_planned,
            'product_id': production.product_id.id,
            'product_uom': production.product_uom.id,
            'product_uom_qty': production.product_qty,
            'location_id': source_location_id,
            'location_dest_id': destination_location_id,
            'move_dest_id': production.move_prod_id.id,
            'procurement_id': procurement and procurement.id,
            'company_id': production.company_id.id,
            'production_id': production.id,
            'origin': production.name,
            'group_id': procurement and procurement.group_id.id,
        }
        move_id = stock_move.create(cr, uid, data, context=context)
        return stock_move.action_confirm(cr, uid, [move_id], context=context)[0]

    def _get_raw_material_procure_method(self, cr, uid, product, location_id=False, location_dest_id=False, context=None):
        '''This method returns the procure_method to use when creating the stock move for the production raw materials
        Besides the standard configuration of looking if the product or product category has the MTO route,
        you can also define a rule e.g. from Stock to Production (which might be used in the future like the sale orders)
        '''
        warehouse_obj = self.pool['stock.warehouse']
        routes = product.route_ids + product.categ_id.total_route_ids

        if location_id and location_dest_id:
            pull_obj = self.pool['procurement.rule']
            pulls = pull_obj.search(cr, uid, [('route_id', 'in', [x.id for x in routes]),
                                            ('location_id', '=', location_dest_id),
                                            ('location_src_id', '=', location_id)], limit=1, context=context)
            if pulls:
                return pull_obj.browse(cr, uid, pulls[0], context=context).procure_method

        try:
            mto_route = warehouse_obj._get_mto_route(cr, uid, context=context)
        except:
            return "make_to_stock"

        if mto_route in [x.id for x in routes]:
            return "make_to_order"
        return "make_to_stock"

    def _create_previous_move(self, cr, uid, move_id, product, source_location_id, dest_location_id, context=None):
        '''
        When the routing gives a different location than the raw material location of the production order, 
        we should create an extra move from the raw material location to the location of the routing, which 
        precedes the consumption line (chained).  The picking type depends on the warehouse in which this happens
        and the type of locations. 
        '''
        loc_obj = self.pool.get("stock.location")
        stock_move = self.pool.get('stock.move')
        type_obj = self.pool.get('stock.picking.type')
        # Need to search for a picking type
        move = stock_move.browse(cr, uid, move_id, context=context)
        src_loc = loc_obj.browse(cr, uid, source_location_id, context=context)
        dest_loc = loc_obj.browse(cr, uid, dest_location_id, context=context)
        code = stock_move.get_code_from_locs(cr, uid, move, src_loc, dest_loc, context=context)
        if code == 'outgoing':
            check_loc = src_loc
        else:
            check_loc = dest_loc
        wh = loc_obj.get_warehouse(cr, uid, check_loc, context=context)
        domain = [('code', '=', code)]
        if wh: 
            domain += [('warehouse_id', '=', wh)]
        types = type_obj.search(cr, uid, domain, context=context)
        move = stock_move.copy(cr, uid, move_id, default = {
            'location_id': source_location_id,
            'location_dest_id': dest_location_id,
            'procure_method': self._get_raw_material_procure_method(cr, uid, product, location_id=source_location_id,
                                                                    location_dest_id=dest_location_id, context=context),
            'raw_material_production_id': False, 
            'move_dest_id': move_id,
            'picking_type_id': types and types[0] or False,
        }, context=context)
        return move

    def _make_consume_line_from_data(self, cr, uid, production, product, uom_id, qty, context=None):
        stock_move = self.pool.get('stock.move')
        loc_obj = self.pool.get('stock.location')
        # Internal shipment is created for Stockable and Consumer Products
        if product.type not in ('product', 'consu'):
            return False
        # Take routing location as a Source Location.
        source_location_id = production.location_src_id.id
        prod_location_id = source_location_id
        prev_move= False
        if production.bom_id.routing_id and production.bom_id.routing_id.location_id and production.bom_id.routing_id.location_id.id != source_location_id:
            source_location_id = production.bom_id.routing_id.location_id.id
            prev_move = True

        destination_location_id = production.product_id.property_stock_production.id
        move_id = stock_move.create(cr, uid, {
            'name': production.name,
            'date': production.date_planned,
            'date_expected': production.date_planned,
            'product_id': product.id,
            'product_uom_qty': qty,
            'product_uom': uom_id,
            'location_id': source_location_id,
            'location_dest_id': destination_location_id,
            'company_id': production.company_id.id,
            'procure_method': prev_move and 'make_to_stock' or self._get_raw_material_procure_method(cr, uid, product, location_id=source_location_id,
                                                                                                     location_dest_id=destination_location_id, context=context), #Make_to_stock avoids creating procurement
            'raw_material_production_id': production.id,
            #this saves us a browse in create()
            'price_unit': product.standard_price,
            'origin': production.name,
            'warehouse_id': loc_obj.get_warehouse(cr, uid, production.location_src_id, context=context),
            'group_id': production.move_prod_id.group_id.id,
        }, context=context)
        
        if prev_move:
            prev_move = self._create_previous_move(cr, uid, move_id, product, prod_location_id, source_location_id, context=context)
            stock_move.action_confirm(cr, uid, [prev_move], context=context)
        return move_id

    def _make_production_consume_line(self, cr, uid, line, context=None):
        return self._make_consume_line_from_data(cr, uid, line.production_id, line.product_id, line.product_uom.id, line.product_qty, context=context)

    def action_confirm(self, cr, uid, ids, context=None):
        """ Confirms production order.
        @return: Newly generated Shipment Id.
        """
        user_lang = self.pool.get('res.users').browse(cr, uid, [uid]).partner_id.lang
        context = dict(context, lang=user_lang)
        uncompute_ids = filter(lambda x: x, [not x.product_lines and x.id or False for x in self.browse(cr, uid, ids, context=context)])
        self.action_compute(cr, uid, uncompute_ids, context=context)
        for production in self.browse(cr, uid, ids, context=context):
            self._make_production_produce_line(cr, uid, production, context=context)
            stock_moves = []
            for line in production.product_lines:
                if line.product_id.type in ['product', 'consu']:
                    stock_move_id = self._make_production_consume_line(cr, uid, line, context=context)
                    stock_moves.append(stock_move_id)
            if stock_moves:
                self.pool.get('stock.move').action_confirm(cr, uid, stock_moves, context=context)
            production.write({'state': 'confirmed'})
        return 0

    def action_assign(self, cr, uid, ids, context=None):
        """
        Checks the availability on the consume lines of the production order
        """
        from openerp import workflow
        move_obj = self.pool.get("stock.move")
        for production in self.browse(cr, uid, ids, context=context):
            move_obj.action_assign(cr, uid, [x.id for x in production.move_lines], context=context)
            if self.pool.get('mrp.production').test_ready(cr, uid, [production.id]):
                workflow.trg_validate(uid, 'mrp.production', production.id, 'moves_ready', cr)


    def force_production(self, cr, uid, ids, *args):
        """ Assigns products.
        @param *args: Arguments
        @return: True
        """
        from openerp import workflow
        move_obj = self.pool.get('stock.move')
        for order in self.browse(cr, uid, ids):
            move_obj.force_assign(cr, uid, [x.id for x in order.move_lines])
            if self.pool.get('mrp.production').test_ready(cr, uid, [order.id]):
                workflow.trg_validate(uid, 'mrp.production', order.id, 'moves_ready', cr)
        return True


class mrp_production_workcenter_line(osv.osv):
    _name = 'mrp.production.workcenter.line'
    _description = 'Work Order'
    _order = 'sequence'
    _inherit = ['mail.thread']

    _columns = {
        'name': fields.char('Work Order', required=True),
        'workcenter_id': fields.many2one('mrp.workcenter', 'Work Center', required=True),
        'cycle': fields.float('Number of Cycles', digits=(16, 2)),
        'hour': fields.float('Number of Hours', digits=(16, 2)),
        'sequence': fields.integer('Sequence', required=True, help="Gives the sequence order when displaying a list of work orders."),
        'production_id': fields.many2one('mrp.production', 'Manufacturing Order',
            track_visibility='onchange', select=True, ondelete='cascade', required=True),
    }
    _defaults = {
        'sequence': lambda *a: 1,
        'hour': lambda *a: 0,
        'cycle': lambda *a: 0,
    }

class mrp_production_product_line(osv.osv):
    _name = 'mrp.production.product.line'
    _description = 'Production Scheduled Product'
    _columns = {
        'name': fields.char('Name', required=True),
        'product_id': fields.many2one('product.product', 'Product', required=True),
        'product_qty': fields.float('Product Quantity', digits_compute=dp.get_precision('Product Unit of Measure'), required=True),
        'product_uom': fields.many2one('product.uom', 'Product Unit of Measure', required=True),
        'production_id': fields.many2one('mrp.production', 'Production Order', select=True),
    }<|MERGE_RESOLUTION|>--- conflicted
+++ resolved
@@ -941,7 +941,6 @@
                 consume_lines.append({'product_id': prod, 'product_qty': qty, 'lot_id': lot})
         return consume_lines
 
-<<<<<<< HEAD
     def _calculate_produce_line_qty(self, cr, uid, move, quantity, context=None):
         """ Compute the quantity and remainig quantity of products to produce.
         :param move: Record set of stock move that needs to be produced, identify the product to produce.
@@ -951,13 +950,12 @@
         qty = min(quantity, move.product_qty)
         remaining_qty = quantity - qty
         return qty, remaining_qty
-=======
+
     def _calculate_total_cost(self, cr, uid, total_consume_moves, context=None):
         total_cost = 0
         for consumed_move in self.pool['stock.move'].browse(cr, uid, total_consume_moves, context=context):
             total_cost += sum([x.inventory_value for x in consumed_move.quant_ids if x.qty > 0])
         return total_cost
->>>>>>> 24833272
 
     def action_produce(self, cr, uid, production_id, production_qty, production_mode, wiz=False, context=None):
         """ To produce final product based on production mode (consume/consume&produce).
@@ -979,24 +977,6 @@
         main_production_move = False
         if production_mode == 'consume_produce':
             for produce_product in production.move_created_ids:
-<<<<<<< HEAD
-                lot_id = False
-                if wiz:
-                    lot_id = wiz.lot_id.id
-                qty, remaining_qty = self._calculate_produce_line_qty(cr, uid, produce_product, production_qty_uom, context=context)
-                new_moves = stock_mov_obj.action_consume(cr, uid, [produce_product.id], qty,
-                                                         location_id=produce_product.location_id.id, restrict_lot_id=lot_id, context=context)
-                stock_mov_obj.write(cr, uid, new_moves, {'production_id': production_id}, context=context)
-                if not float_is_zero(remaining_qty, precision_digits=precision):
-                    # In case you need to make more than planned
-                    #consumed more in wizard than previously planned
-                    extra_move_id = stock_mov_obj.copy(cr, uid, produce_product.id, default={'product_uom_qty': remaining_qty,
-                                                                                             'production_id': production_id}, context=context)
-                    stock_mov_obj.action_confirm(cr, uid, [extra_move_id], context=context)
-                    stock_mov_obj.action_done(cr, uid, [extra_move_id], context=context)
-
-=======
->>>>>>> 24833272
                 if produce_product.product_id.id == production.product_id.id:
                     main_production_move = produce_product.id
 
@@ -1038,17 +1018,15 @@
                 if is_main_product:
                     total_cost = self._calculate_total_cost(cr, uid, total_consume_moves, context=context)
                     price_unit = total_cost / production_qty_uom
-                subproduct_factor = self._get_subproduct_factor(cr, uid, production.id, produce_product.id, context=context)
                 lot_id = False
                 if wiz:
                     lot_id = wiz.lot_id.id
-                qty = min(subproduct_factor * production_qty_uom, produce_product.product_qty) #Needed when producing more than maximum quantity
+                qty, remaining_qty = self._calculate_produce_line_qty(cr, uid, produce_product, production_qty_uom, context=context)
                 if is_main_product:
                     stock_mov_obj.write(cr, uid, [produce_product.id], {'price_unit': price_unit}, context=context)
                 new_moves = stock_mov_obj.action_consume(cr, uid, [produce_product.id], qty,
                                                          location_id=produce_product.location_id.id, restrict_lot_id=lot_id, context=context)
                 stock_mov_obj.write(cr, uid, new_moves, {'production_id': production_id}, context=context)
-                remaining_qty = subproduct_factor * production_qty_uom - qty
                 if not float_is_zero(remaining_qty, precision_digits=precision):
                     # In case you need to make more than planned
                     #consumed more in wizard than previously planned
