--- conflicted
+++ resolved
@@ -323,7 +323,6 @@
         default.update(name=_("%s (copy)") % (bom_data['name']))
         return super(mrp_bom, self).copy_data(cr, uid, id, default, context=context)
 
-<<<<<<< HEAD
     def onchange_uom(self, cr, uid, ids, product_tmpl_id, product_uom, context=None):
         res = {'value': {}}
         if not product_uom or not product_tmpl_id:
@@ -334,6 +333,11 @@
             res['warning'] = {'title': _('Warning'), 'message': _('The Product Unit of Measure you chose has a different category than in the product form.')}
             res['value'].update({'product_uom': product.uom_id.id})
         return res
+
+    def unlink(self, cr, uid, ids, context=None):
+        if self.pool['mrp.production'].search(cr, uid, [('bom_id', 'in', ids), ('state', 'not in', ['done', 'cancel'])], context=context):
+            raise osv.except_osv(_('Warning!'), _('You can not delete a Bill of Material with running manufacturing orders.\nPlease close or cancel it first.'))
+        return super(mrp_bom, self).unlink(cr, uid, ids, context=context)
 
     def onchange_product_tmpl_id(self, cr, uid, ids, product_tmpl_id, product_qty=0, context=None):
         """ Changes UoM and name if product_id changes.
@@ -417,15 +421,6 @@
             res['warning'] = {'title': _('Warning'), 'message': _('The Product Unit of Measure you chose has a different category than in the product form.')}
             res['value'].update({'product_uom': product.uom_id.id})
         return res
-=======
-    def unlink(self, cr, uid, ids, context=None):
-        if self.pool['mrp.production'].search(cr, uid, [
-                ('bom_id', 'in', ids), ('state', 'not in', ['done', 'cancel'])
-            ], context=context):
-            raise osv.except_osv(_('Warning!'), _('You can not delete a Bill of Material with running manufacturing orders.\nPlease close or cancel it first.'))
-        return super(mrp_bom, self).unlink(cr, uid, ids, context=context)
-
->>>>>>> 7ab41372
 
     def onchange_product_id(self, cr, uid, ids, product_id, product_qty=0, context=None):
         """ Changes UoM if product_id changes.
