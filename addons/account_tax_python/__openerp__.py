# -*- coding: utf-8 -*-
{
    'name': "Define Taxes as Python Code",
    'summary': """
        Allows to use python code to define taxes""",
    'description': """
        A tax defined as python code consists in two snippets of python code which are executed in a local environment containing data such as the unit price, product or partner.

        "Applicable Code" defines if the tax is to be applied.

        "Python Code" defines the amount of the tax.
        """,
<<<<<<< HEAD
    'category': 'Accounting &amp; Finance',
=======
    'category': 'Accounting',
>>>>>>> 7f2e748a
    'version': '1.0',
    'depends': ['account'],
    'data': [
        'account_tax_python.xml',
    ],
}<|MERGE_RESOLUTION|>--- conflicted
+++ resolved
@@ -10,11 +10,7 @@
 
         "Python Code" defines the amount of the tax.
         """,
-<<<<<<< HEAD
-    'category': 'Accounting &amp; Finance',
-=======
     'category': 'Accounting',
->>>>>>> 7f2e748a
     'version': '1.0',
     'depends': ['account'],
     'data': [
