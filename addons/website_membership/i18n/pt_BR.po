--- conflicted
+++ resolved
@@ -1,18 +1,3 @@
-<<<<<<< HEAD
-# Brazilian Portuguese translation for openobject-addons
-# Copyright (c) 2014 Rosetta Contributors and Canonical Ltd 2014
-# This file is distributed under the same license as the openobject-addons package.
-# FIRST AUTHOR <EMAIL@ADDRESS>, 2014.
-#
-msgid ""
-msgstr ""
-"Project-Id-Version: openobject-addons\n"
-"Report-Msgid-Bugs-To: FULL NAME <EMAIL@ADDRESS>\n"
-"POT-Creation-Date: 2014-08-14 13:09+0000\n"
-"PO-Revision-Date: 2014-09-19 07:59+0000\n"
-"Last-Translator: FULL NAME <EMAIL@ADDRESS>\n"
-"Language-Team: Brazilian Portuguese <pt_BR@li.org>\n"
-=======
 # Translation of Odoo Server.
 # This file contains the translation of the following modules:
 # * website_membership
@@ -29,75 +14,69 @@
 "PO-Revision-Date: 2016-07-09 16:18+0000\n"
 "Last-Translator: grazziano <g.negocios@outlook.com.br>\n"
 "Language-Team: Portuguese (Brazil) (http://www.transifex.com/odoo/odoo-8/language/pt_BR/)\n"
->>>>>>> 96502490
 "MIME-Version: 1.0\n"
 "Content-Type: text/plain; charset=UTF-8\n"
-"Content-Transfer-Encoding: 8bit\n"
-"X-Launchpad-Export-Date: 2014-09-20 06:44+0000\n"
-"X-Generator: Launchpad (build 17196)\n"
+"Content-Transfer-Encoding: \n"
+"Language: pt_BR\n"
+"Plural-Forms: nplurals=2; plural=(n > 1);\n"
 
 #. module: website_membership
 #: view:website:website_membership.index
 msgid "All"
-msgstr ""
+msgstr "Tudo"
 
 #. module: website_membership
 #: code:addons/website_membership/controllers/main.py:70
 #, python-format
 msgid "All Countries"
-msgstr ""
+msgstr "Todos Os Países"
 
 #. module: website_membership
 #: view:website:website_membership.index
 msgid "Associations"
-msgstr ""
+msgstr "Associações"
 
 #. module: website_membership
 #: view:website:website_membership.index
 msgid "Find a business partner"
-msgstr ""
+msgstr "Encontre um parceiro de negócios"
 
 #. module: website_membership
 #: view:website:website_membership.index
 msgid "Location"
-<<<<<<< HEAD
-msgstr ""
-=======
 msgstr "Local"
->>>>>>> 96502490
 
 #. module: website_membership
-#: view:website:website.layout
-#: view:website:website_membership.index
+#: view:website:website.layout view:website:website_membership.index
 msgid "Members"
-msgstr ""
+msgstr "Membros"
 
 #. module: website_membership
 #: view:website:website_membership.index
 msgid "No result found."
-msgstr ""
+msgstr "Nenhum resultado encontrado."
 
 #. module: website_membership
 #: view:website:website_membership.index
 msgid "Our Members Directory"
-msgstr ""
+msgstr "Nosso Diretório de Membros "
 
 #. module: website_membership
 #: model:ir.model,name:website_membership.model_product_template
 msgid "Product Template"
-msgstr ""
+msgstr "Modelo de Produto"
 
 #. module: website_membership
 #: view:website:website_membership.index
 msgid "Search"
-msgstr ""
+msgstr "Pesquisar"
 
 #. module: website_membership
 #: view:website:website_membership.index
 msgid "World Map"
-msgstr ""
+msgstr "Mapa Mundial"
 
 #. module: website_membership
 #: view:website:website_membership.index
 msgid "pull-left"
-msgstr ""+msgstr "pull-left"