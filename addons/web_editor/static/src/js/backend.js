odoo.define('web_editor.backend', function (require) {
'use strict';

var AbstractField = require('web.AbstractField');
var basic_fields = require('web.basic_fields');
var config = require('web.config');
var core = require('web.core');
var session = require('web.session');
var field_registry = require('web.field_registry');

var transcoder = require('web_editor.transcoder');

var TranslatableFieldMixin = basic_fields.TranslatableFieldMixin;

var QWeb = core.qweb;
var _t = core._t;


/**
 * FieldTextHtmlSimple Widget
 * Intended to display HTML content. This widget uses the summernote editor
 * improved by odoo.
 *
 */
var FieldTextHtmlSimple = basic_fields.DebouncedField.extend(TranslatableFieldMixin, {
    className: 'oe_form_field oe_form_field_html_text',
    supportedFieldTypes: ['html'],

    //--------------------------------------------------------------------------
    // Public
    //--------------------------------------------------------------------------

    /**
     * Summernote doesn't notify for changes done in code mode. We override
     * commitChanges to manually switch back to normal mode before committing
     * changes, so that the widget is aware of the changes done in code mode.
     *
     * @override
     */
    commitChanges: function () {
        // switch to WYSIWYG mode if currently in code mode to get all changes
        if (config.debug && this.mode === 'edit') {
            var layoutInfo = this.$textarea.data('layoutInfo');
            $.summernote.pluginEvents.codeview(undefined, undefined, layoutInfo, false);
        }
        if (this._getValue() !== this.value) {
            this._isDirty = true;
        }
        this._super.apply(this, arguments);
    },
    /**
     * @override
     */
    isSet: function () {
        return this.value && this.value !== "<p><br/></p>" && this.value.match(/\S/);
    },
    /**
     * Do not re-render this field if it was the origin of the onchange call.
     *
     * @override
     */
    reset: function (record, event) {
        this._reset(record, event);
        if (!event || event.target !== this) {
            if (this.mode === 'edit') {
                this.$content.html(this._textToHtml(this.value));
            } else {
                this._renderReadonly();
            }
        }
        return $.when();
    },

    //--------------------------------------------------------------------------
    // Private
    //--------------------------------------------------------------------------

    /**
     * @private
     * @returns {Object} the summernote configuration
     */
    _getSummernoteConfig: function () {
        var summernoteConfig = {
            focus: false,
            height: 180,
            toolbar: [
                ['style', ['style']],
                ['font', ['bold', 'italic', 'underline', 'clear']],
                ['fontsize', ['fontsize']],
                ['color', ['color']],
                ['para', ['ul', 'ol', 'paragraph']],
                ['table', ['table']],
                ['insert', ['link', 'picture']],
                ['history', ['undo', 'redo']]
            ],
            prettifyHtml: false,
            styleWithSpan: false,
            inlinemedia: ['p'],
            lang: "odoo",
            onChange: this._doDebouncedAction.bind(this),
        };
        if (config.debug) {
            summernoteConfig.toolbar.splice(7, 0, ['view', ['codeview']]);
        }
        return summernoteConfig;
    },
    /**
     * @override
     * @private
     */
    _getValue: function () {
        if (this.nodeOptions['style-inline']) {
            transcoder.class_to_style(this.$content);
            transcoder.font_to_img(this.$content);
        }
        return this.$content.html();
    },
    /**
     * @override
     * @private
     */
    _renderEdit: function () {
        this.$textarea = $('<textarea>');
        this.$textarea.appendTo(this.$el);
        this.$textarea.summernote(this._getSummernoteConfig());
        this.$content = this.$('.note-editable:first');
        this.$content.html(this._textToHtml(this.value));
        // trigger a mouseup to refresh the editor toolbar
        this.$content.trigger('mouseup');
        if (this.nodeOptions['style-inline']) {
            transcoder.style_to_class(this.$content);
        }
        // reset the history (otherwise clicking on undo before editing the
        // value will empty the editor)
        var history = this.$content.data('NoteHistory');
        if (history) {
            history.reset();
        }
        this.$('.note-toolbar').append(this._renderTranslateButton());
    },
    /**
     * @override
     * @private
     */
    _renderReadonly: function () {
        var self = this;
        this.$el.empty();
        if (this.nodeOptions['style-inline']) {
            var $iframe = $('<iframe class="o_readonly"/>');
            $iframe.on('load', function () {
                self.$content = $($iframe.contents()[0]).find("body");
                self.$content.html(self._textToHtml(self.value));
                self._resize();
            });
            $iframe.appendTo(this.$el);
        } else {
            this.$content = $('<div class="o_readonly"/>');
            this.$content.html(this._textToHtml(this.value));
            this.$content.appendTo(this.$el);
        }
    },
    /**
     * Sets the height of the iframe.
     *
     * @private
     */
    _resize: function () {
        var height = this.$content[0] ? this.$content[0].scrollHeight : 0;
        this.$('iframe').css('height', Math.max(30, Math.min(height, 500)) + 'px');
    },
    /**
     * @private
     * @param {string} text
     * @returns {string} the text converted to html
     */
    _textToHtml: function (text) {
        var value = text || "";
        try {
            $(text)[0].innerHTML; // crashes if text isn't html
        } catch (e) {
            if (value.match(/^\s*$/)) {
                value = '<p><br/></p>';
            } else {
                value = "<p>" + value.split(/<br\/?>/).join("<br/></p><p>") + "</p>";
                value = value
                            .replace(/<p><\/p>/g, '')
                            .replace('<p><p>', '<p>')
                            .replace('<p><p ', '<p ')
                            .replace('</p></p>', '</p>');
            }
        }
        return value;
    },
    /**
     * @override
     * @private
     * @returns {jQueryElement}
     */
    _renderTranslateButton: function () {
        if (_t.database.multi_lang && this.field.translate && this.res_id) {
            return $(QWeb.render('web_editor.FieldTextHtml.button.translate', {widget: this}))
                .on('click', this._onTranslate.bind(this));
        }
        return $();
    },

});

var FieldTextHtml = AbstractField.extend({
    template: 'web_editor.FieldTextHtml',
    supportedFieldTypes: ['html'],

    start: function () {
        var self = this;

        this.editorLoadedDeferred = $.Deferred();
        this.contentLoadedDeferred = $.Deferred();
        this.callback = _.uniqueId('FieldTextHtml_');
        window.odoo[this.callback+"_editor"] = function (EditorBar) {
            setTimeout(function () {
                self.on_editor_loaded(EditorBar);
            },0);
        };
        window.odoo[this.callback+"_content"] = function () {
            self.on_content_loaded();
        };
        window.odoo[this.callback+"_updown"] = null;
        window.odoo[this.callback+"_downup"] = function () {
            self.resize();
        };

        // init jqery objects
        this.$iframe = this.$el.find('iframe');
        this.document = null;
        this.$body = $();
        this.$content = $();

        this.$iframe.css('min-height', 'calc(100vh - 360px)');

        // init resize
        this.resize = function resize() {
            if (self.mode === 'edit') {
                if ($("body").hasClass("o_field_widgetTextHtml_fullscreen")) {
                    self.$iframe.css('height', (document.body.clientHeight - self.$iframe.offset().top) + 'px');
                } else {
                    self.$iframe.css("height", (self.$body.find("#oe_snippets").length ? 500 : 300) + "px");
                }
            }
        };
        $(window).on('resize', this.resize);

        this.old_initialize_content();
        var def = this._super.apply(this, arguments);
        return def;
    },
    getDatarecord: function () {
        return this.recordData;
    },
    get_url: function (_attr) {
        var src = this.nodeOptions.editor_url || "/mass_mailing/field/email_template";
        var k;
        var datarecord = this.getDatarecord();
        var attr = {
            'model': this.model,
            'field': this.name,
            'res_id': datarecord.id || '',
            'callback': this.callback
        };
        _attr = _attr || {};

        if (this.nodeOptions['style-inline']) {
            attr.inline_mode = 1;
        }
        if (this.nodeOptions.snippets) {
            attr.snippets = this.nodeOptions.snippets;
        }
        if (this.nodeOptions.template) {
            attr.template = this.nodeOptions.template;
        }
        if (this.mode === "edit") {
            attr.enable_editor = 1;
        }
        if (session.debug) {
            attr.debug = session.debug;
        }

        for (k in _attr) {
            attr[k] = _attr[k];
        }

        if (src.indexOf('?') === -1) {
            src += "?";
        }

        for (k in attr) {
            if (attr[k] !== null) {
                src += "&"+k+"="+(_.isBoolean(attr[k]) ? +attr[k] : attr[k]);
            }
        }

        // delete datarecord[this.name];
        src += "&datarecord="+ encodeURIComponent(JSON.stringify(datarecord));
        return src;
    },
    old_initialize_content: function () {
        this.$el.closest('.modal-body').css('max-height', 'none');
        this.$iframe = this.$el.find('iframe');
        this.document = null;
        this.$body = $();
        this.$content = $();
        this.editor = false;
        window.odoo[this.callback+"_updown"] = null;
        this.$iframe.attr("src", this.get_url());
    },
    on_content_loaded: function () {
        var self = this;
        this.document = this.$iframe.contents()[0];
        this.$body = $("body", this.document);
        this.$content = this.$body.find("#editable_area");
        this.render();
        this.add_button();
        this.contentLoadedDeferred.resolve();
        setTimeout(self.resize, 0);
    },
    on_editor_loaded: function (EditorBar) {
        var self = this;
        this.editor = EditorBar;
        if (this.value && window.odoo[self.callback+"_updown"] && !(this.$content.html()||"").length) {
            this.render();
        }
        this.editorLoadedDeferred.resolve();
        setTimeout(function () {
            setTimeout(self.resize,0);
        }, 0);
    },
    add_button: function () {
        var self = this;
        var $to = this.$body.find("#web_editor-top-edit, #wrapwrap").first();

        $(QWeb.render('web_editor.FieldTextHtml.fullscreen'))
            .appendTo($to)
            .on('click', '.o_fullscreen', function () {
                $("body").toggleClass("o_field_widgetTextHtml_fullscreen");
                var full = $("body").hasClass("o_field_widgetTextHtml_fullscreen");
                self.$iframe.parents().toggleClass('o_form_fullscreen_ancestor', full);
                $(window).trigger("resize"); // induce a resize() call and let other backend elements know (the navbar extra items management relies on this)
            });

        this.$body.on('click', '[data-action="cancel"]', function (event) {
            event.preventDefault();
            self.old_initialize_content();
        });
    },
    render: function () {
        var value = (this.value || "").replace(/^<p[^>]*>(\s*|<br\/?>)<\/p>$/, '');
        if (!this.$content) {
            return;
        }
        if (this.mode === "edit") {
            if(window.odoo[this.callback+"_updown"]) {
                // FIXME
                // window.odoo[this.callback+"_updown"](value, this.view.get_fields_values(), this.name);
                this.resize();
            }
        } else {
            this.$content.html(value);
            if (this.$iframe[0].contentWindow) {
                this.$iframe.css("height", (this.$body.height()+20) + "px");
            }
        }
    },
<<<<<<< HEAD
    has_no_value: function () {
        return this.value === false || !this.$content.html() || !this.$content.html().match(/\S/);
=======
    is_false: function () {
        return this.get('value') === false || !this.$content.html() || !this.$content.html().match(/\S/);
    },
    commit_value: function () {
        if (this.lang !== 'en_US' && this.$body.find('.o_dirty').length) {
            this.internal_set_value( this.view.datarecord[this.name] );
            this._dirty_flag = false;
            return this.editor.save();
        } else if (this._dirty_flag && this.editor && this.editor.buildingBlock) {
            /* Switch to WYSIWYG mode if currently in code view */
            if (session.debug) {
                var layoutInfo = this.editor.rte.editable().data('layoutInfo');
                $.summernote.pluginEvents.codeview(undefined, undefined, layoutInfo, false);
            }
            var $ancestors = this.$iframe.filter(':not(:visible)').parentsUntil(':visible').addBack();
            var ancestorsStyle = [];
            // temporarily force displaying iframe (needed for firefox)
            _.each($ancestors, function (el) {
                var $el = $(el);
                ancestorsStyle.unshift($el.attr('style') || null);
                $el.css({display: 'initial', visibility: 'hidden', height: 1});
            });
            this.editor.buildingBlock.clean_for_save();
            _.each($ancestors, function (el) {
                var $el = $(el);
                $el.attr('style', ancestorsStyle.pop());
            });
            this.internal_set_value( this.$content.html() );
        }
>>>>>>> e0422bfd
    },
    destroy: function () {
        $(window).off('resize', this.resize);
        delete window.odoo[this.callback+"_editor"];
        delete window.odoo[this.callback+"_content"];
        delete window.odoo[this.callback+"_updown"];
        delete window.odoo[this.callback+"_downup"];
    },

    //--------------------------------------------------------------------------
    // Public
    //--------------------------------------------------------------------------

    /**
     * Set the value when the widget is fully loaded (content + editor).
     *
     * @override
     */
    commitChanges: function () {
        var self = this;
        var result = this._super.bind(this, arguments);
        if (this.mode === 'readonly') {
            return;
        }
        return $.when(this.contentLoadedDeferred, this.editorLoadedDeferred, result).then(function () {
            // switch to WYSIWYG mode if currently in code mode to get all changes
            if (config.debug && self.editor.rte) {
                var layoutInfo = self.editor.rte.editable().data('layoutInfo');
                $.summernote.pluginEvents.codeview(undefined, undefined, layoutInfo, false);
            }
            self.editor.buildingBlock.clean_for_save();
            self._setValue(self.$content.html());
        });
    },
});

field_registry
    .add('html', FieldTextHtmlSimple)
    .add('html_frame', FieldTextHtml);

return {
    FieldTextHtmlSimple: FieldTextHtmlSimple,
    FieldTextHtml: FieldTextHtml,
};

});<|MERGE_RESOLUTION|>--- conflicted
+++ resolved
@@ -369,25 +369,39 @@
             }
         }
     },
-<<<<<<< HEAD
     has_no_value: function () {
         return this.value === false || !this.$content.html() || !this.$content.html().match(/\S/);
-=======
-    is_false: function () {
-        return this.get('value') === false || !this.$content.html() || !this.$content.html().match(/\S/);
-    },
-    commit_value: function () {
-        if (this.lang !== 'en_US' && this.$body.find('.o_dirty').length) {
-            this.internal_set_value( this.view.datarecord[this.name] );
-            this._dirty_flag = false;
-            return this.editor.save();
-        } else if (this._dirty_flag && this.editor && this.editor.buildingBlock) {
-            /* Switch to WYSIWYG mode if currently in code view */
-            if (session.debug) {
-                var layoutInfo = this.editor.rte.editable().data('layoutInfo');
+    },
+    destroy: function () {
+        $(window).off('resize', this.resize);
+        delete window.odoo[this.callback+"_editor"];
+        delete window.odoo[this.callback+"_content"];
+        delete window.odoo[this.callback+"_updown"];
+        delete window.odoo[this.callback+"_downup"];
+    },
+
+    //--------------------------------------------------------------------------
+    // Public
+    //--------------------------------------------------------------------------
+
+    /**
+     * Set the value when the widget is fully loaded (content + editor).
+     *
+     * @override
+     */
+    commitChanges: function () {
+        var self = this;
+        var result = this._super.bind(this, arguments);
+        if (this.mode === 'readonly') {
+            return;
+        }
+        return $.when(this.contentLoadedDeferred, this.editorLoadedDeferred, result).then(function () {
+            // switch to WYSIWYG mode if currently in code mode to get all changes
+            if (config.debug && self.editor.rte) {
+                var layoutInfo = self.editor.rte.editable().data('layoutInfo');
                 $.summernote.pluginEvents.codeview(undefined, undefined, layoutInfo, false);
             }
-            var $ancestors = this.$iframe.filter(':not(:visible)').parentsUntil(':visible').addBack();
+            var $ancestors = self.$iframe.filter(':not(:visible)').parentsUntil(':visible').addBack();
             var ancestorsStyle = [];
             // temporarily force displaying iframe (needed for firefox)
             _.each($ancestors, function (el) {
@@ -395,45 +409,11 @@
                 ancestorsStyle.unshift($el.attr('style') || null);
                 $el.css({display: 'initial', visibility: 'hidden', height: 1});
             });
-            this.editor.buildingBlock.clean_for_save();
+            self.editor.buildingBlock.clean_for_save();
             _.each($ancestors, function (el) {
                 var $el = $(el);
                 $el.attr('style', ancestorsStyle.pop());
             });
-            this.internal_set_value( this.$content.html() );
-        }
->>>>>>> e0422bfd
-    },
-    destroy: function () {
-        $(window).off('resize', this.resize);
-        delete window.odoo[this.callback+"_editor"];
-        delete window.odoo[this.callback+"_content"];
-        delete window.odoo[this.callback+"_updown"];
-        delete window.odoo[this.callback+"_downup"];
-    },
-
-    //--------------------------------------------------------------------------
-    // Public
-    //--------------------------------------------------------------------------
-
-    /**
-     * Set the value when the widget is fully loaded (content + editor).
-     *
-     * @override
-     */
-    commitChanges: function () {
-        var self = this;
-        var result = this._super.bind(this, arguments);
-        if (this.mode === 'readonly') {
-            return;
-        }
-        return $.when(this.contentLoadedDeferred, this.editorLoadedDeferred, result).then(function () {
-            // switch to WYSIWYG mode if currently in code mode to get all changes
-            if (config.debug && self.editor.rte) {
-                var layoutInfo = self.editor.rte.editable().data('layoutInfo');
-                $.summernote.pluginEvents.codeview(undefined, undefined, layoutInfo, false);
-            }
-            self.editor.buildingBlock.clean_for_save();
             self._setValue(self.$content.html());
         });
     },
