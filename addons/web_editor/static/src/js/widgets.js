--- conflicted
+++ resolved
@@ -1088,28 +1088,16 @@
     save: function () {
         var self = this;
         var _super = this._super.bind(this);
-<<<<<<< HEAD
         return this.get_data().then(function (url, new_window, label, classes) {
             self.data.url = url;
             self.data.isNewWindow = new_window;
             self.data.text = label;
             self.data.className = classes.replace(/\s+/gi, ' ').replace(/^\s+|\s+$/gi, '');
-
-            self.trigger("save", self.data);
-        }).then(_super);
-=======
-        return this.get_data()
-            .then(function (url, new_window, label, classes) {
-                self.data.url = url;
-                self.data.isNewWindow = new_window;
-                self.data.text = label;
-                self.data.className = classes.replace(/\s+/gi, ' ').replace(/^\s+|\s+$/gi, '');
                 if (classes.replace(/(^|[ ])(btn-default|btn-success|btn-primary|btn-info|btn-warning|btn-danger)([ ]|$)/gi, ' ')) {
                     self.data.style = {'background-color': '', 'color': ''};
                 }
-                self.trigger("save", self.data);
-            }).then(_super);
->>>>>>> 6854887a
+            self.trigger("save", self.data);
+        }).then(_super);
     },
     bind_data: function () {
         var href = this.data.url;
