--- conflicted
+++ resolved
@@ -6,25 +6,15 @@
 msgstr ""
 "Project-Id-Version: OpenERP Server 6.0dev\n"
 "Report-Msgid-Bugs-To: support@openerp.com\n"
-<<<<<<< HEAD
-"POT-Creation-Date: 2010-10-18 17:46+0000\n"
-"PO-Revision-Date: 2010-08-02 20:43+0000\n"
-"Last-Translator: Fabien (Open ERP) <fp@tinyerp.com>\n"
-=======
 "POT-Creation-Date: 2010-11-18 16:11+0000\n"
 "PO-Revision-Date: 2010-11-24 09:39+0000\n"
 "Last-Translator: Maxime Chambreuil (http://www.savoirfairelinux.com) "
 "<maxime.chambreuil@savoirfairelinux.com>\n"
->>>>>>> cc7031ec
 "Language-Team: \n"
 "MIME-Version: 1.0\n"
 "Content-Type: text/plain; charset=UTF-8\n"
 "Content-Transfer-Encoding: 8bit\n"
-<<<<<<< HEAD
-"X-Launchpad-Export-Date: 2010-10-30 05:36+0000\n"
-=======
 "X-Launchpad-Export-Date: 2010-11-25 04:56+0000\n"
->>>>>>> cc7031ec
 "X-Generator: Launchpad (build Unknown)\n"
 
 #. module: account_analytic_default
@@ -52,6 +42,10 @@
 "default (eg. create new cutomer invoice or Sale order if we select this "
 "partner, it will automatically take this as an analytical account)"
 msgstr ""
+"Sélectionner un partenaire qui utilisera le compte analytique défini par "
+"défaut (par exemple, à la création  d'une nouvelle facture ou d'une nouvelle "
+"commande de vente, si ce partenaire est sélectionné, le compte analytique "
+"sélectionné sera utilisé automatiquement)"
 
 #. module: account_analytic_default
 #: model:ir.actions.act_window,name:account_analytic_default.analytic_rule_action_partner
@@ -63,22 +57,22 @@
 #. module: account_analytic_default
 #: help:account.analytic.default,analytic_id:0
 msgid "Analytical Account"
-msgstr ""
+msgstr "Compte analytique"
 
 #. module: account_analytic_default
 #: view:account.analytic.default:0
 msgid "Current"
-msgstr ""
+msgstr "Actuel"
 
 #. module: account_analytic_default
 #: view:account.analytic.default:0
 msgid "Group By..."
-msgstr ""
+msgstr "Regrouper par..."
 
 #. module: account_analytic_default
 #: help:account.analytic.default,date_stop:0
 msgid "Default end date for this Analytical Account"
-msgstr ""
+msgstr "Date de fin par défaut pour ce compte analytique"
 
 #. module: account_analytic_default
 #: constraint:ir.actions.act_window:0
@@ -102,16 +96,25 @@
 "default (eg. create new cutomer invoice or Sale order if we select this "
 "company, it will automatically take this as an analytical account)"
 msgstr ""
+"Sélectionner une société qui utilisera le compte analytique défini par "
+"défaut (par exemple, à la création d'une nouvelle facture ou d'une nouvelle "
+"commande de vente, si cette société est sélectionnée, le compte analytique "
+"sélectionné sera utilisé automatiquement)"
 
 #. module: account_analytic_default
 #: model:ir.model,name:account_analytic_default.model_sale_order_line
 msgid "Sale Order Line"
+msgstr "Ligne de commande de vente"
+
+#. module: account_analytic_default
+#: sql_constraint:ir.module.module:0
+msgid "The certificate ID of the module must be unique !"
 msgstr ""
 
 #. module: account_analytic_default
 #: help:account.analytic.default,date_start:0
 msgid "Default start date for this Analytical Account"
-msgstr ""
+msgstr "Date de début par défaut pour ce compte analytique"
 
 #. module: account_analytic_default
 #: view:account.analytic.default:0
@@ -122,7 +125,7 @@
 #. module: account_analytic_default
 #: model:ir.model,name:account_analytic_default.model_account_analytic_default
 msgid "Analytic Distribution"
-msgstr ""
+msgstr "Distribution analytique"
 
 #. module: account_analytic_default
 #: view:account.analytic.default:0
@@ -156,6 +159,8 @@
 msgid ""
 "select a user which will use analytical account specified in analytic default"
 msgstr ""
+"Sélectionner un utilisateur qui utilisera le compte analytique défini par "
+"défaut"
 
 #. module: account_analytic_default
 #: view:account.analytic.default:0
@@ -171,6 +176,10 @@
 "default (eg. create new cutomer invoice or Sale order if we select this "
 "product, it will automatically take this as an analytical account)"
 msgstr ""
+"Sélectionner un produit qui utilisera le compte analytique défini par défaut "
+"(par exemple, à la création d'une nouvelle facture ou d'une nouvelle "
+"commande de vente, si ce produit est sélectionné, le compte analytique "
+"sélectionné sera utilisé automatiquement)"
 
 #. module: account_analytic_default
 #: field:account.analytic.default,sequence:0
@@ -178,9 +187,14 @@
 msgstr "Séquence"
 
 #. module: account_analytic_default
+#: sql_constraint:ir.module.module:0
+msgid "The name of the module must be unique !"
+msgstr ""
+
+#. module: account_analytic_default
 #: model:ir.model,name:account_analytic_default.model_account_invoice_line
 msgid "Invoice Line"
-msgstr ""
+msgstr "Ligne de Facture"
 
 #. module: account_analytic_default
 #: view:account.analytic.default:0
@@ -191,7 +205,7 @@
 #. module: account_analytic_default
 #: view:account.analytic.default:0
 msgid "Accounts"
-msgstr ""
+msgstr "Comptes"
 
 #. module: account_analytic_default
 #: view:account.analytic.default:0
@@ -209,6 +223,13 @@
 msgid ""
 "Gives the sequence order when displaying a list of analytic distribution"
 msgstr ""
+"Donne la séquence d'ordre lors de l'affichage d'une liste de distribution "
+"analytique"
+
+#. module: account_analytic_default
+#: sql_constraint:ir.model.fields:0
+msgid "Size of the field can never be less than 1 !"
+msgstr ""
 
 #~ msgid "Seq"
 #~ msgstr "Séq"
