--- conflicted
+++ resolved
@@ -1,40 +1,31 @@
-# Indonesian translation for openobject-addons
-# Copyright (c) 2014 Rosetta Contributors and Canonical Ltd 2014
-# This file is distributed under the same license as the openobject-addons package.
-# FIRST AUTHOR <EMAIL@ADDRESS>, 2014.
-#
+# Translation of Odoo Server.
+# This file contains the translation of the following modules:
+# * mrp_byproduct
+# 
+# Translators:
 msgid ""
 msgstr ""
-<<<<<<< HEAD
-"Project-Id-Version: openobject-addons\n"
-"Report-Msgid-Bugs-To: FULL NAME <EMAIL@ADDRESS>\n"
-"POT-Creation-Date: 2014-08-14 13:09+0000\n"
-"PO-Revision-Date: 2014-08-14 16:10+0000\n"
-"Last-Translator: FULL NAME <EMAIL@ADDRESS>\n"
-"Language-Team: Indonesian <id@li.org>\n"
-=======
 "Project-Id-Version: Odoo 8.0\n"
 "Report-Msgid-Bugs-To: \n"
 "POT-Creation-Date: 2015-01-21 14:08+0000\n"
 "PO-Revision-Date: 2015-12-02 00:11+0000\n"
 "Last-Translator: Wahyu Setiawan <wahyusetiaaa@gmail.com>\n"
 "Language-Team: Indonesian (http://www.transifex.com/odoo/odoo-8/language/id/)\n"
->>>>>>> 83a4a582
 "MIME-Version: 1.0\n"
 "Content-Type: text/plain; charset=UTF-8\n"
-"Content-Transfer-Encoding: 8bit\n"
-"X-Launchpad-Export-Date: 2014-08-15 07:29+0000\n"
-"X-Generator: Launchpad (build 17156)\n"
+"Content-Transfer-Encoding: \n"
+"Language: id\n"
+"Plural-Forms: nplurals=1; plural=0;\n"
 
 #. module: mrp_byproduct
 #: model:ir.model,name:mrp_byproduct.model_mrp_bom
 msgid "Bill of Material"
-msgstr ""
+msgstr "bahan baku"
 
 #. module: mrp_byproduct
 #: field:mrp.subproduct,bom_id:0
 msgid "BoM"
-msgstr ""
+msgstr "BOM"
 
 #. module: mrp_byproduct
 #: model:ir.model,name:mrp_byproduct.model_mrp_subproduct
@@ -42,25 +33,24 @@
 msgstr "Byproduct"
 
 #. module: mrp_byproduct
-#: view:mrp.bom:mrp_byproduct.mrp_subproduct_view
-#: field:mrp.bom,sub_products:0
+#: view:mrp.bom:mrp_byproduct.mrp_subproduct_view field:mrp.bom,sub_products:0
 msgid "Byproducts"
 msgstr "Byproducts"
 
 #. module: mrp_byproduct
 #: model:ir.model,name:mrp_byproduct.model_change_production_qty
 msgid "Change Quantity of Products"
-msgstr ""
+msgstr "Perubahan Jumlah Produk"
 
 #. module: mrp_byproduct
 #: field:mrp.subproduct,create_uid:0
 msgid "Created by"
-msgstr ""
+msgstr "Dibuat oleh"
 
 #. module: mrp_byproduct
 #: field:mrp.subproduct,create_date:0
 msgid "Created on"
-msgstr ""
+msgstr "Dibuat pada"
 
 #. module: mrp_byproduct
 #: help:mrp.subproduct,subproduct_type:0
@@ -77,42 +67,42 @@
 #. module: mrp_byproduct
 #: selection:mrp.subproduct,subproduct_type:0
 msgid "Fixed"
-msgstr ""
+msgstr "Baku"
 
 #. module: mrp_byproduct
 #: field:mrp.subproduct,id:0
 msgid "ID"
-msgstr ""
+msgstr "ID"
 
 #. module: mrp_byproduct
 #: field:mrp.subproduct,write_uid:0
 msgid "Last Updated by"
-msgstr ""
+msgstr "Diperbaharui oleh"
 
 #. module: mrp_byproduct
 #: field:mrp.subproduct,write_date:0
 msgid "Last Updated on"
-msgstr ""
+msgstr "Diperbaharui pada"
 
 #. module: mrp_byproduct
 #: model:ir.model,name:mrp_byproduct.model_mrp_production
 msgid "Manufacturing Order"
-msgstr ""
+msgstr "Pesanan  Pabrikan"
 
 #. module: mrp_byproduct
 #: field:mrp.subproduct,product_id:0
 msgid "Product"
-msgstr ""
+msgstr "Produk"
 
 #. module: mrp_byproduct
 #: field:mrp.subproduct,product_qty:0
 msgid "Product Qty"
-msgstr ""
+msgstr "Produk Qty"
 
 #. module: mrp_byproduct
 #: field:mrp.subproduct,product_uom:0
 msgid "Product Unit of Measure"
-msgstr ""
+msgstr "Ukuran unit produk"
 
 #. module: mrp_byproduct
 #: field:mrp.subproduct,subproduct_type:0
@@ -125,15 +115,15 @@
 msgid ""
 "The Product Unit of Measure you chose has a different category than in the "
 "product form."
-msgstr ""
+msgstr "Unit Produk Ukur Anda memilih memiliki kategori yang berbeda dari dalam bentuk produk."
 
 #. module: mrp_byproduct
 #: selection:mrp.subproduct,subproduct_type:0
 msgid "Variable"
-msgstr ""
+msgstr "Variabel"
 
 #. module: mrp_byproduct
 #: code:addons/mrp_byproduct/mrp_byproduct.py:63
 #, python-format
 msgid "Warning"
-msgstr ""+msgstr "Peringatan"