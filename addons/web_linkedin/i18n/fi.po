--- conflicted
+++ resolved
@@ -1,18 +1,3 @@
-<<<<<<< HEAD
-# Finnish translation for openobject-addons
-# Copyright (c) 2014 Rosetta Contributors and Canonical Ltd 2014
-# This file is distributed under the same license as the openobject-addons package.
-# FIRST AUTHOR <EMAIL@ADDRESS>, 2014.
-#
-msgid ""
-msgstr ""
-"Project-Id-Version: openobject-addons\n"
-"Report-Msgid-Bugs-To: FULL NAME <EMAIL@ADDRESS>\n"
-"POT-Creation-Date: 2014-08-14 13:09+0000\n"
-"PO-Revision-Date: 2014-08-14 16:10+0000\n"
-"Last-Translator: FULL NAME <EMAIL@ADDRESS>\n"
-"Language-Team: Finnish <fi@li.org>\n"
-=======
 # Translation of Odoo Server.
 # This file contains the translation of the following modules:
 # * web_linkedin
@@ -30,29 +15,28 @@
 "PO-Revision-Date: 2016-02-24 22:44+0000\n"
 "Last-Translator: Jarmo Kortetjärvi <jarmo.kortetjarvi@gmail.com>\n"
 "Language-Team: Finnish (http://www.transifex.com/odoo/odoo-8/language/fi/)\n"
->>>>>>> feedb0f1
 "MIME-Version: 1.0\n"
 "Content-Type: text/plain; charset=UTF-8\n"
-"Content-Transfer-Encoding: 8bit\n"
-"X-Launchpad-Export-Date: 2014-08-15 07:58+0000\n"
-"X-Generator: Launchpad (build 17156)\n"
+"Content-Transfer-Encoding: \n"
+"Language: fi\n"
+"Plural-Forms: nplurals=2; plural=(n != 1);\n"
 
 #. module: web_linkedin
 #. openerp-web
 #: code:addons/web_linkedin/static/src/xml/linkedin.xml:40
 #, python-format
 msgid "\" is not your account,"
-msgstr ""
+msgstr "\" ei ole tilisi,"
 
 #. module: web_linkedin
 #: field:sale.config.settings,api_key:0
 msgid "API Key"
-msgstr ""
+msgstr "API Avain"
 
 #. module: web_linkedin
 #: view:sale.config.settings:web_linkedin.view_linkedin_config_settings
 msgid "API key"
-msgstr ""
+msgstr "API key"
 
 #. module: web_linkedin
 #: view:sale.config.settings:web_linkedin.view_linkedin_config_settings
@@ -124,8 +108,7 @@
 msgstr "LinkedIn-haku"
 
 #. module: web_linkedin
-#: field:res.partner,linkedin_public_url:0
-#: field:res.partner,linkedin_url:0
+#: field:res.partner,linkedin_public_url:0 field:res.partner,linkedin_url:0
 msgid "LinkedIn url"
 msgstr "LinkedIn url"
 
@@ -153,12 +136,12 @@
 #: code:addons/web_linkedin/static/src/js/linkedin.js:62
 #, python-format
 msgid "Ok"
-msgstr ""
+msgstr "OK"
 
 #. module: web_linkedin
 #: model:ir.model,name:web_linkedin.model_res_partner
 msgid "Partner"
-msgstr ""
+msgstr "Kumppani"
 
 #. module: web_linkedin
 #. openerp-web
@@ -174,16 +157,14 @@
 msgid ""
 "Please ask your administrator to configure it in Settings > Configuration > "
 "Sales > Social Network Integration."
-msgstr ""
-"Pyydä pääkäyttäjääsi konfigroimaan tämä käyttöön valinnalla Asetukset > "
-"Asetukset > Myynti > Integrointi someen."
+msgstr "Pyydä pääkäyttäjääsi konfigroimaan tämä käyttöön valinnalla Asetukset > Asetukset > Myynti > Integrointi someen."
 
 #. module: web_linkedin
 #. openerp-web
 #: code:addons/web_linkedin/static/src/xml/linkedin.xml:45
 #, python-format
 msgid "Search"
-msgstr ""
+msgstr "Haku"
 
 #. module: web_linkedin
 #. openerp-web
